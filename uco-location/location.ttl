--- conflicted
+++ resolved
@@ -43,13 +43,8 @@
 			owl:onDataRange xsd:double ;
 		]
 		;
-<<<<<<< HEAD
-	rdfs:label "GPSCoordinates"@en ;
+	rdfs:label "GPSCoordinatesFacet"@en ;
 	rdfs:comment "A GPS coordinates facet is a grouping of characteristics unique to the expression of quantified dilution of precision (DOP) for an asserted set of geolocation coordinates typically associated with satellite navigation such as the Global Positioning System (GPS)."@en ;
-=======
-	rdfs:label "GPSCoordinatesFacet"@en ;
-	rdfs:comment "A GPS location, a possibly timed global position."@en ;
->>>>>>> 65b04ed6
 	.
 
 location:LatLongCoordinatesFacet
@@ -75,13 +70,8 @@
 			owl:onDataRange xsd:decimal ;
 		]
 		;
-<<<<<<< HEAD
-	rdfs:label "LatLongCoordinates"@en ;
+	rdfs:label "LatLongCoordinatesFacet"@en ;
 	rdfs:comment "A lat long coordinates facet is a grouping of characteristics unique to the expression of a geolocation as the intersection of specific latitude, longitude, and altitude values."@en ;
-=======
-	rdfs:label "LatLongCoordinatesFacet"@en ;
-	rdfs:comment "A geolocation expressed as latitude and longitude."@en ;
->>>>>>> 65b04ed6
 	.
 
 location:Location
@@ -132,13 +122,8 @@
 			owl:onDataRange xsd:string ;
 		]
 		;
-<<<<<<< HEAD
-	rdfs:label "SimpleAddress"@en ;
+	rdfs:label "SimpleAddressFacet"@en ;
 	rdfs:comment "A simple address facet is a grouping of characteristics unique to a geolocation expressed as an administrative address."@en ;
-=======
-	rdfs:label "SimpleAddressFacet"@en ;
-	rdfs:comment "A geolocation expressed as a simple administrative address."@en ;
->>>>>>> 65b04ed6
 	.
 
 location:addressType
