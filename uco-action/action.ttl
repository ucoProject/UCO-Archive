# baseURI: https://unifiedcyberontology.org/ontology/uco/action
# imports: https://unifiedcyberontology.org/ontology/uco/core
# imports: https://unifiedcyberontology.org/ontology/uco/location
# imports: https://unifiedcyberontology.org/ontology/uco/pattern
# imports: https://unifiedcyberontology.org/ontology/uco/types
# imports: https://unifiedcyberontology.org/ontology/uco/vocabulary

@base <https://unifiedcyberontology.org/ontology/uco/action> .
@prefix action: <https://unifiedcyberontology.org/ontology/uco/action#> .
@prefix owl: <http://www.w3.org/2002/07/owl#> .
@prefix rdf: <http://www.w3.org/1999/02/22-rdf-syntax-ns#> .
@prefix rdfs: <http://www.w3.org/2000/01/rdf-schema#> .
@prefix vocabulary: <https://unifiedcyberontology.org/ontology/uco/vocabulary#> .
@prefix xsd: <http://www.w3.org/2001/XMLSchema#> .

<https://unifiedcyberontology.org/ontology/uco/action>
	a owl:Ontology ;
	rdfs:label "uco-action"@en ;
	rdfs:comment "This ontology defines classes and properties for characterizing actions."@en-US ;
	owl:imports
		<https://unifiedcyberontology.org/ontology/uco/core> ,
		<https://unifiedcyberontology.org/ontology/uco/location> ,
		<https://unifiedcyberontology.org/ontology/uco/pattern> ,
		<https://unifiedcyberontology.org/ontology/uco/types> ,
		<https://unifiedcyberontology.org/ontology/uco/vocabulary>
		;
	owl:versionInfo "0.4.0" ;
	.

action:Action
	a owl:Class ;
	rdfs:subClassOf
		<https://unifiedcyberontology.org/ontology/uco/core#UcoObject> ,
		[
			a owl:Restriction ;
			owl:onProperty action:actionStatus ;
			owl:maxCardinality "1"^^xsd:nonNegativeInteger ;
		] ,
		[
			a owl:Restriction ;
			owl:onProperty action:endTime ;
			owl:maxCardinality "1"^^xsd:nonNegativeInteger ;
		] ,
		[
			a owl:Restriction ;
			owl:onProperty action:startTime ;
			owl:maxCardinality "1"^^xsd:nonNegativeInteger ;
		] ,
		[
			a owl:Restriction ;
			owl:onProperty action:actionCount ;
			owl:maxQualifiedCardinality "1"^^xsd:nonNegativeInteger ;
			owl:onDataRange xsd:nonNegativeInteger ;
		]
		;
	rdfs:label "Action"@en ;
	rdfs:comment "An action is something that may be done or performed."@en ;
	.

action:ActionArgumentFacet
	a owl:Class ;
	rdfs:subClassOf
		<https://unifiedcyberontology.org/ontology/uco/core#Facet> ,
		[
			a owl:Restriction ;
			owl:onProperty action:argumentName ;
			owl:onDataRange xsd:string ;
			owl:qualifiedCardinality "1"^^xsd:nonNegativeInteger ;
		] ,
		[
			a owl:Restriction ;
			owl:onProperty action:value ;
			owl:onDataRange xsd:string ;
			owl:qualifiedCardinality "1"^^xsd:nonNegativeInteger ;
		]
		;
<<<<<<< HEAD
	rdfs:label "ActionArgument"@en ;
	rdfs:comment "An action argument facet is a grouping of characteristics unique to a single parameter of an action."@en ;
=======
	rdfs:label "ActionArgumentFacet"@en ;
	rdfs:comment "A grouping of properties characterizing a single parameter for an action."@en ;
>>>>>>> 65b04ed6
	.

action:ActionEstimationFacet
	a owl:Class ;
	rdfs:subClassOf
		<https://unifiedcyberontology.org/ontology/uco/core#Facet> ,
		[
			a owl:Restriction ;
			owl:onProperty action:estimatedCost ;
			owl:maxQualifiedCardinality "1"^^xsd:nonNegativeInteger ;
			owl:onDataRange xsd:string ;
		] ,
		[
			a owl:Restriction ;
			owl:onProperty action:estimatedEfficacy ;
			owl:maxQualifiedCardinality "1"^^xsd:nonNegativeInteger ;
			owl:onDataRange xsd:string ;
		] ,
		[
			a owl:Restriction ;
			owl:onProperty action:estimatedImpact ;
			owl:maxQualifiedCardinality "1"^^xsd:nonNegativeInteger ;
			owl:onDataRange xsd:string ;
		] ,
		[
			a owl:Restriction ;
			owl:onProperty action:objective ;
			owl:maxQualifiedCardinality "1"^^xsd:nonNegativeInteger ;
			owl:onDataRange xsd:string ;
		]
		;
<<<<<<< HEAD
	rdfs:label "ActionEstimation"@en ;
	rdfs:comment "An action estimation facet is a grouping of characteristics unique to decision-focused approximation aspects for an action that may potentially be performed."@en ;
=======
	rdfs:label "ActionEstimationFacet"@en ;
	rdfs:comment "A grouping of properties characterizing decision-focused estimation aspects for an action that may potentially be performed."@en ;
>>>>>>> 65b04ed6
	.

action:ActionFrequencyFacet
	a owl:Class ;
	rdfs:subClassOf
		<https://unifiedcyberontology.org/ontology/uco/core#Facet> ,
		[
			a owl:Restriction ;
			owl:onProperty action:rate ;
			owl:onDataRange xsd:float ;
			owl:qualifiedCardinality "1"^^xsd:nonNegativeInteger ;
		] ,
		[
			a owl:Restriction ;
			owl:onProperty action:scale ;
			owl:onDataRange xsd:string ;
			owl:qualifiedCardinality "1"^^xsd:nonNegativeInteger ;
		] ,
		[
			a owl:Restriction ;
			owl:onProperty action:units ;
			owl:onDataRange xsd:string ;
			owl:qualifiedCardinality "1"^^xsd:nonNegativeInteger ;
		] ,
		[
			a owl:Restriction ;
			owl:onProperty action:trend ;
			owl:onDataRange vocabulary:TrendVocab ;
			owl:qualifiedCardinality "1"^^xsd:nonNegativeInteger ;
		]
		;
<<<<<<< HEAD
	rdfs:label "ActionFrequency"@en ;
	rdfs:comment "An action frequency facet is a grouping of characteristics unique to the frequency of occurrence for an action."@en ;
=======
	rdfs:label "ActionFrequencyFacet"@en ;
	rdfs:comment "A grouping of properties characterizing the frequency of occurence for an action."@en ;
>>>>>>> 65b04ed6
	.

action:ActionLifecycle
	a owl:Class ;
	rdfs:subClassOf
		action:Action ,
		[
			a owl:Restriction ;
			owl:onProperty action:actionStatus ;
			owl:maxCardinality "0"^^xsd:nonNegativeInteger ;
		] ,
		[
			a owl:Restriction ;
			owl:onProperty action:endTime ;
			owl:maxCardinality "0"^^xsd:nonNegativeInteger ;
		] ,
		[
			a owl:Restriction ;
			owl:onProperty action:error ;
			owl:maxCardinality "0"^^xsd:nonNegativeInteger ;
		] ,
		[
			a owl:Restriction ;
			owl:onProperty action:startTime ;
			owl:maxCardinality "0"^^xsd:nonNegativeInteger ;
		] ,
		[
			a owl:Restriction ;
			owl:onProperty action:actionCount ;
			owl:maxQualifiedCardinality "0"^^xsd:nonNegativeInteger ;
			owl:onDataRange xsd:nonNegativeInteger ;
		] ,
		[
			a owl:Restriction ;
			owl:onProperty action:phase ;
			owl:onClass action:ArrayOfAction ;
			owl:qualifiedCardinality "1"^^xsd:nonNegativeInteger ;
		]
		;
	rdfs:label "ActionLifecycle"@en ;
	rdfs:comment "An action lifecycle is an action pattern consisting of an ordered set of multiple actions or subordinate action lifecycles."@en ;
	.

action:ActionPattern
	a owl:Class ;
	rdfs:subClassOf
		action:Action ,
		<https://unifiedcyberontology.org/ontology/uco/pattern#Pattern>
		;
	rdfs:label "ActionPattern"@en ;
	rdfs:comment "An action pattern is a grouping of characteristics unique to a combination of actions forming a consistent or characteristic arrangement."@en ;
	.

action:ActionReferencesFacet
	a owl:Class ;
	rdfs:subClassOf
		<https://unifiedcyberontology.org/ontology/uco/core#Facet> ,
		[
			a owl:Restriction ;
			owl:onProperty action:environment ;
			owl:onClass <https://unifiedcyberontology.org/ontology/uco/core#UcoObject> ;
			owl:maxQualifiedCardinality "1"^^xsd:nonNegativeInteger ;
		] ,
		[
			a owl:Restriction ;
			owl:onProperty action:performer ;
			owl:onClass <https://unifiedcyberontology.org/ontology/uco/core#UcoObject> ;
			owl:maxQualifiedCardinality "1"^^xsd:nonNegativeInteger ;
		]
		;
<<<<<<< HEAD
	rdfs:label "ActionReferences"@en ;
	rdfs:comment """An action references facet is a grouping of characteristics unique to the core elements (who, how, with what, where, etc.) for an action. The characteristics are references to separate UCO objects detailing the particular characteristic.
=======
	rdfs:label "ActionReferencesFacet"@en ;
	rdfs:comment """A grouping of properties characterizing the core elements (who, how, with what, where, etc.) for an action. The properties consist of identifier references to separate UCO objects detailing the particular property.
>>>>>>> 65b04ed6
  """@en ;
	.

action:ArrayOfAction
	a owl:Class ;
	rdfs:subClassOf [
		a owl:Restriction ;
		owl:onProperty action:action ;
		owl:minCardinality "1"^^xsd:nonNegativeInteger ;
	] ;
	rdfs:label "ArrayOfAction"@en ;
	rdfs:comment "An array of action is an ordered list of references to things that may be done or performed."@en ;
	.

action:action
	a owl:ObjectProperty ;
	rdfs:label "action"@en ;
	rdfs:comment "A characterization of a single action."@en ;
	rdfs:range action:Action ;
	.

action:actionCount
	a owl:DatatypeProperty ;
	rdfs:label "actionCount"@en ;
	rdfs:comment "The number of times that the action was performed."@en ;
	rdfs:range xsd:nonNegativeInteger ;
	.

action:actionStatus
	a owl:DatatypeProperty ;
	rdfs:label "actionStatus"@en ;
	rdfs:comment "The current state of the action."@en ;
	rdfs:range vocabulary:ActionStatusTypeVocab ;
	.

action:argumentName
	a owl:DatatypeProperty ;
	rdfs:label "argumentName"@en ;
	rdfs:comment "The identifying label of an argument."@en ;
	rdfs:range xsd:string ;
	.

action:endTime
	a owl:DatatypeProperty ;
	rdfs:label "endTime"@en ;
	rdfs:comment "The time at which performance of the action ended."@en ;
	rdfs:range xsd:dateTime ;
	.

action:environment
	a owl:ObjectProperty ;
	rdfs:label "environment"@en ;
	rdfs:comment "The environment wherein an action occurs."@en ;
	rdfs:range <https://unifiedcyberontology.org/ontology/uco/core#UcoObject> ;
	.

action:error
	a owl:ObjectProperty ;
	rdfs:label "error"@en ;
	rdfs:comment "A characterization of the differences between the expected and the actual performance of the action."@en ;
	rdfs:range <https://unifiedcyberontology.org/ontology/uco/core#UcoObject> ;
	.

action:estimatedCost
	a owl:DatatypeProperty ;
	rdfs:label "estimatedCost"@en ;
	rdfs:comment "An estimation of the cost if the action is performed."@en ;
	rdfs:range xsd:string ;
	.

action:estimatedEfficacy
	a owl:DatatypeProperty ;
	rdfs:label "estimatedEfficacy"@en ;
	rdfs:comment "An estimation of the effectiveness of the action at achieving its objective if the action is performed."@en ;
	rdfs:range xsd:string ;
	.

action:estimatedImpact
	a owl:DatatypeProperty ;
	rdfs:label "estimatedImpact"@en ;
	rdfs:comment "An estimation of the impact if the action is performed."@en ;
	rdfs:range xsd:string ;
	.

action:instrument
	a owl:ObjectProperty ;
	rdfs:label "instrument"@en ;
	rdfs:comment "The things used to perform an action."@en ;
	rdfs:range <https://unifiedcyberontology.org/ontology/uco/core#UcoObject> ;
	.

action:location
	a owl:ObjectProperty ;
	rdfs:label "location"@en ;
	rdfs:comment "The locations where an action occurs."@en ;
	rdfs:range <https://unifiedcyberontology.org/ontology/uco/location#Location> ;
	.

action:object
	a owl:ObjectProperty ;
	rdfs:label "object"@en ;
	rdfs:comment "The things that the action is performed on/against."@en ;
	rdfs:range <https://unifiedcyberontology.org/ontology/uco/core#UcoObject> ;
	.

action:objective
	a owl:DatatypeProperty ;
	rdfs:label "objective"@en ;
	rdfs:comment "The intended purpose for performing the action."@en ;
	rdfs:range xsd:string ;
	.

action:participant
	a owl:ObjectProperty ;
	rdfs:label "participant"@en ;
	rdfs:comment "The supporting (non-primary) performers of an action."@en ;
	rdfs:range <https://unifiedcyberontology.org/ontology/uco/core#UcoObject> ;
	.

action:performer
	a owl:ObjectProperty ;
	rdfs:label "performer"@en ;
	rdfs:comment "The primary performer of an action."@en ;
	rdfs:range <https://unifiedcyberontology.org/ontology/uco/core#UcoObject> ;
	.

action:phase
	a owl:ObjectProperty ;
	rdfs:subPropertyOf action:subaction ;
	rdfs:label "phase"@en ;
	rdfs:comment "The ordered set of actions or sub action-lifecycles that represent the action lifecycle."@en ;
	rdfs:range action:ArrayOfAction ;
	.

action:rate
	a owl:DatatypeProperty ;
	rdfs:label "rate"@en ;
	rdfs:comment "The frequency rate for the occurence of an action."@en ;
	rdfs:range xsd:float ;
	.

action:result
	a owl:ObjectProperty ;
	rdfs:label "result"@en ;
	rdfs:comment "The things resulting from performing an action."@en ;
	rdfs:range <https://unifiedcyberontology.org/ontology/uco/core#UcoObject> ;
	.

action:scale
	a owl:DatatypeProperty ;
	rdfs:label "scale"@en ;
	rdfs:comment "The time scale utilized for the frequency rate count for the occurence of an action."@en ;
	rdfs:range xsd:string ;
	.

action:startTime
	a owl:DatatypeProperty ;
	rdfs:label "startTime"@en ;
	rdfs:comment "The time at which performance of the action began."@en ;
	rdfs:range xsd:dateTime ;
	.

action:subaction
	a owl:ObjectProperty ;
	rdfs:label "subaction"@en ;
	rdfs:comment "References to other actions that make up part of a larger more complex action."@en ;
	rdfs:range action:Action ;
	.

action:trend
	a owl:DatatypeProperty ;
	rdfs:label "trend"@en ;
	rdfs:comment "A characterization of the frequency trend for the occurence of an action."@en ;
	rdfs:range vocabulary:TrendVocab ;
	.

action:units
	a owl:DatatypeProperty ;
	rdfs:label "units"@en ;
	rdfs:comment "The units of measure utilized for the frequency rate count for the occurence of an action."@en ;
	rdfs:range xsd:string ;
	.

action:value
	a owl:DatatypeProperty ;
	rdfs:label "value"@en ;
	rdfs:comment "The value of an action parameter."@en ;
	rdfs:range xsd:string ;
	.
<|MERGE_RESOLUTION|>--- conflicted
+++ resolved
@@ -74,13 +74,8 @@
 			owl:qualifiedCardinality "1"^^xsd:nonNegativeInteger ;
 		]
 		;
-<<<<<<< HEAD
-	rdfs:label "ActionArgument"@en ;
+	rdfs:label "ActionArgumentFacet"@en ;
 	rdfs:comment "An action argument facet is a grouping of characteristics unique to a single parameter of an action."@en ;
-=======
-	rdfs:label "ActionArgumentFacet"@en ;
-	rdfs:comment "A grouping of properties characterizing a single parameter for an action."@en ;
->>>>>>> 65b04ed6
 	.
 
 action:ActionEstimationFacet
@@ -112,13 +107,8 @@
 			owl:onDataRange xsd:string ;
 		]
 		;
-<<<<<<< HEAD
-	rdfs:label "ActionEstimation"@en ;
-	rdfs:comment "An action estimation facet is a grouping of characteristics unique to decision-focused approximation aspects for an action that may potentially be performed."@en ;
-=======
 	rdfs:label "ActionEstimationFacet"@en ;
-	rdfs:comment "A grouping of properties characterizing decision-focused estimation aspects for an action that may potentially be performed."@en ;
->>>>>>> 65b04ed6
+  rdfs:comment "An action estimation facet is a grouping of characteristics unique to decision-focused approximation aspects for an action that may potentially be performed."@en ;
 	.
 
 action:ActionFrequencyFacet
@@ -150,13 +140,8 @@
 			owl:qualifiedCardinality "1"^^xsd:nonNegativeInteger ;
 		]
 		;
-<<<<<<< HEAD
-	rdfs:label "ActionFrequency"@en ;
+	rdfs:label "ActionFrequencyFacet"@en ;
 	rdfs:comment "An action frequency facet is a grouping of characteristics unique to the frequency of occurrence for an action."@en ;
-=======
-	rdfs:label "ActionFrequencyFacet"@en ;
-	rdfs:comment "A grouping of properties characterizing the frequency of occurence for an action."@en ;
->>>>>>> 65b04ed6
 	.
 
 action:ActionLifecycle
@@ -227,13 +212,8 @@
 			owl:maxQualifiedCardinality "1"^^xsd:nonNegativeInteger ;
 		]
 		;
-<<<<<<< HEAD
-	rdfs:label "ActionReferences"@en ;
+	rdfs:label "ActionReferencesFacet"@en ;
 	rdfs:comment """An action references facet is a grouping of characteristics unique to the core elements (who, how, with what, where, etc.) for an action. The characteristics are references to separate UCO objects detailing the particular characteristic.
-=======
-	rdfs:label "ActionReferencesFacet"@en ;
-	rdfs:comment """A grouping of properties characterizing the core elements (who, how, with what, where, etc.) for an action. The properties consist of identifier references to separate UCO objects detailing the particular property.
->>>>>>> 65b04ed6
   """@en ;
 	.
 
