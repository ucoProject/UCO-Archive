# baseURI: https://unifiedcyberontology.org/ontology/uco/core

@base <https://unifiedcyberontology.org/ontology/uco/core> .
@prefix core: <https://unifiedcyberontology.org/ontology/uco/core#> .
@prefix owl: <http://www.w3.org/2002/07/owl#> .
@prefix rdf: <http://www.w3.org/1999/02/22-rdf-syntax-ns#> .
@prefix rdfs: <http://www.w3.org/2000/01/rdf-schema#> .
@prefix xsd: <http://www.w3.org/2001/XMLSchema#> .

<https://unifiedcyberontology.org/ontology/uco/core>
	a owl:Ontology ;
	rdfs:label "uco-core"@en ;
	rdfs:comment "This ontology defines classes and properties that are shared across the various UCO ontologies.  At a high-level, the UCO core ontology provides base classes, relationship-oriented classes, content-aggregation classes, and shared classes."@en ;
	owl:versionInfo "0.2.1" ;
	.

core:Annotation
	a owl:Class ;
	rdfs:subClassOf
		core:Assertion ,
		[
			a owl:Restriction ;
			owl:onProperty core:object ;
			owl:onClass core:UcoObject ;
			owl:minQualifiedCardinality "1"^^xsd:nonNegativeInteger ;
		]
		;
	rdfs:label "Annotation"@en ;
	rdfs:comment "An assertion made in relation to one or more objects."@en ;
	.

core:Assertion
	a owl:Class ;
	rdfs:subClassOf core:UcoObject ;
	rdfs:label "Assertion"@en ;
	rdfs:comment "A statement asserted to be true."@en ;
	.

core:Bundle
	a owl:Class ;
	rdfs:subClassOf core:EnclosingCompilation ;
	rdfs:label "Bundle"@en ;
	rdfs:comment "A contained compilation of UCO content with no presumption of shared context."@en ;
	.

core:Compilation
	a owl:Class ;
	rdfs:subClassOf core:UcoObject ;
	rdfs:label "Compilation"@en ;
	rdfs:comment "A grouping of things."@en ;
	.

core:Confidence
	a owl:Class ;
	rdfs:subClassOf
		core:Facet ,
		[
			a owl:Restriction ;
			owl:onProperty core:confidence ;
			owl:onDataRange xsd:nonNegativeInteger ;
			owl:qualifiedCardinality "1"^^xsd:nonNegativeInteger ;
		]
		;
	rdfs:label "Confidence"@en ;
	rdfs:comment "An asserted level of certainty in the accuracy of some information."@en ;
	.

core:ContextualCompilation
	a owl:Class ;
	rdfs:subClassOf
		core:Compilation ,
		[
			a owl:Restriction ;
			owl:onProperty core:object ;
			owl:onClass core:UcoObject ;
			owl:minQualifiedCardinality "1"^^xsd:nonNegativeInteger ;
		]
		;
	rdfs:label "ContextualCompilation"@en ;
	rdfs:comment "A grouping of things sharing some context."@en ;
	.

core:ControlledVocabulary
	a owl:Class ;
	rdfs:subClassOf
		core:UcoObject ,
		[
			a owl:Restriction ;
			owl:onProperty core:constrainingVocabularyReference ;
			owl:maxQualifiedCardinality "1"^^xsd:nonNegativeInteger ;
			owl:onDataRange xsd:anyURI ;
		] ,
		[
			a owl:Restriction ;
			owl:onProperty core:constrainingVocabularyName ;
			owl:maxQualifiedCardinality "1"^^xsd:nonNegativeInteger ;
			owl:onDataRange xsd:string ;
		] ,
		[
			a owl:Restriction ;
			owl:onProperty core:value ;
			owl:onDataRange xsd:string ;
			owl:qualifiedCardinality "1"^^xsd:nonNegativeInteger ;
		]
		;
	rdfs:label "ControlledVocabulary"@en ;
	rdfs:comment "A string value from an explicitly constrained set of string values."@en ;
	.

core:EnclosingCompilation
	a owl:Class ;
	rdfs:subClassOf
		core:Compilation ,
		[
			a owl:Restriction ;
			owl:onProperty core:description ;
			owl:maxCardinality "1"^^xsd:nonNegativeInteger ;
			owl:onDataRange xsd:string ;
		] ,
		[
			a owl:Restriction ;
			owl:onProperty core:object ;
			owl:onClass core:UcoObject ;
			owl:minQualifiedCardinality "1"^^xsd:nonNegativeInteger ;
		]
		;
	rdfs:label "EnclosingCompilation"@en ;
	rdfs:comment "A container for one or more objects."@en ;
	.

core:ExternalReference
	a owl:Class ;
	rdfs:subClassOf core:UcoObject ;
	rdfs:label "ExternalReference"@en ;
	rdfs:comment "Characteristics of a reference to a resource outside of the UCO."@en ;
	.

core:Facet
	a owl:Class ;
	rdfs:label "Facet"@en ;
	rdfs:comment "A grouping of properties characterizing a particular aspect/facet of an object."@en ;
	.

core:Grouping
	a owl:Class ;
	rdfs:subClassOf core:ContextualCompilation ;
	rdfs:label "Grouping"@en ;
	rdfs:comment "A compilation of referenced UCO content with a shared context."@en ;
	.

core:Item
	a owl:Class ;
	rdfs:subClassOf core:UcoObject ;
	rdfs:label "Item"@en ;
	rdfs:comment "A distinct article or unit."@en ;
	.

core:ModusOperandi
	a owl:Class ;
	rdfs:subClassOf core:UcoObject ;
	rdfs:label "ModusOperandi"@en ;
	rdfs:comment "A particular method of operation (how a particular entity behaves or the resources they use)."@en ;
	.

<<<<<<< HEAD
=======
core:RelatedIdentity
	a owl:Class ;
	rdfs:subClassOf
		core:Relationship ,
		[
			a owl:Restriction ;
			owl:onProperty core:target ;
			owl:onClass <https://unifiedcyberontology.org/ontology/uco/identity#Identity> ;
			owl:qualifiedCardinality "1"^^xsd:nonNegativeInteger ;
		]
		;
	rdfs:label "RelatedIdentity"@en ;
	rdfs:comment "An association or link between any uco object and a uco Identity object."@en ;
	.

>>>>>>> 1cd4a16b
core:Relationship
	a owl:Class ;
	rdfs:subClassOf
		core:UcoObject ,
		[
			a owl:Restriction ;
			owl:onProperty core:kindOfRelationship ;
			owl:onClass core:ControlledVocabulary ;
			owl:maxQualifiedCardinality "1"^^xsd:nonNegativeInteger ;
		] ,
		[
			a owl:Restriction ;
			owl:onProperty core:source ;
			owl:onClass core:UcoObject ;
			owl:minQualifiedCardinality "1"^^xsd:nonNegativeInteger ;
		] ,
		[
			a owl:Restriction ;
			owl:onProperty core:target ;
			owl:onClass core:UcoObject ;
			owl:qualifiedCardinality "1"^^xsd:nonNegativeInteger ;
		] ,
		[
			a owl:Restriction ;
			owl:onProperty core:isDirectional ;
			owl:onDataRange xsd:boolean ;
			owl:qualifiedCardinality "1"^^xsd:nonNegativeInteger ;
		]
		;
	rdfs:label "Relationship"@en ;
	rdfs:comment "An assertion that one or more objects are related to another object in some way."@en ;
	.

core:UcoObject
	a owl:Class ;
	rdfs:subClassOf
		[
			a owl:Restriction ;
			owl:onProperty core:id ;
			owl:cardinality "1"^^xsd:nonNegativeInteger ;
			owl:onClass <https://unifiedcyberontology.org/ontology/uco/identity#Identifier> ;
		] ,
		[
			a owl:Restriction ;
			owl:onProperty core:createdBy ;
			owl:maxCardinality "1"^^xsd:nonNegativeInteger ;
			owl:onClass <https://unifiedcyberontology.org/ontology/uco/identity#Identity> ;
		] ,
		[
			a owl:Restriction ;
			owl:onProperty core:createdTime ;
			owl:maxCardinality "1"^^xsd:nonNegativeInteger ;
			owl:onDataRange xsd:dateTime ;
		] ,
		[
			a owl:Restriction ;
			owl:onProperty core:name ;
			owl:onDataRange xsd:string ;
			owl:maxQualifiedCardinality "1"^^xsd:nonNegativeInteger ;
		] ,
		[
			a owl:Restriction ;
			owl:onProperty core:specVersion ;
			owl:onClass core:ControlledVocabulary ;
			owl:maxQualifiedCardinality "1"^^xsd:nonNegativeInteger ;
		]
		;
	rdfs:label "UcoObject"@en ;
	rdfs:comment """A cyber-relevant concept. This is the base object defining the minimal core set of properties to act as a consistent, unifying and interoperable foundation for all explicit and interrelateable content objects within the Unified Cyber Ontology (uco).
"""@en ;
	.

core:confidence
	a owl:DatatypeProperty ;
	rdfs:label "confidence"@en ;
	rdfs:comment "An asserted level of certainty in the accuracy of some information."@en ;
	rdfs:domain core:Confidence ;
	rdfs:range [
      a rdfs:Datatype ;
      owl:onDatatype xsd:nonNegativeInteger ;
      owl:withRestrictions (
          [
            xsd:maxInclusive "100"^^xsd:nonNegativeInteger ;
          ]
        ) ;
    ] ;
	.

core:constrainingVocabularyName
	a owl:DatatypeProperty ;
	rdfs:label "constrainingVocabularyName"@en ;
	rdfs:comment "The name of an explicitly constrained set of string values."@en ;
	rdfs:domain core:ControlledVocabulary ;
	rdfs:range xsd:string ;
	.

core:constrainingVocabularyReference
	a owl:DatatypeProperty ;
	rdfs:label "constrainingVocabularyReference"@en ;
	rdfs:comment "A reference to a specification for an explicitly constrained set of string values. The specification may be unstructured (e.g., web page listing string values) or structured (e.g. RDF/OWL enumeration)."@en ;
	rdfs:domain core:ControlledVocabulary ;
	rdfs:range xsd:anyURI ;
	.

core:context
	a owl:DatatypeProperty ;
	rdfs:label "context"@en ;
	rdfs:comment "A description of particular contextual affinity."@en ;
	rdfs:domain core:Grouping ;
	rdfs:range xsd:string ;
	.

core:createdBy
	a owl:ObjectProperty ;
	rdfs:label "createdBy"@en ;
	rdfs:comment "The identity that created a characterization of a concept."@en ;
	rdfs:domain core:UcoObject ;
	rdfs:range <https://unifiedcyberontology.org/ontology/uco/identity#Identity> ;
	.

core:createdTime
	a owl:DatatypeProperty ;
	rdfs:label "createdTime"@en ;
	rdfs:comment "The time at which a characterization of a concept is created."@en ;
	rdfs:domain core:UcoObject ;
	rdfs:range xsd:dateTime ;
	.

core:definingContext
	a owl:DatatypeProperty ;
	rdfs:label "definingContext"@en ;
	rdfs:comment "A description of the context relevant to the definition of a particular external reference identifier."@en ;
	rdfs:domain core:ExternalReference ;
	rdfs:range xsd:string ;
	.

core:description
	a owl:DatatypeProperty ;
	rdfs:label "description"@en ;
	rdfs:comment "A description of a particular concept characterization."@en ;
	rdfs:domain core:UcoObject ;
	rdfs:range xsd:string ;
	.

core:endTime
	a owl:DatatypeProperty ;
	rdfs:label "endTime"@en ;
	rdfs:comment "The ending time of a time range."@en ;
	rdfs:domain core:Relationship ;
	rdfs:range xsd:dateTime ;
	.

core:externalIdentifier
	a owl:DatatypeProperty ;
	rdfs:label "externalIdentifier"@en ;
	rdfs:comment "An identifier for some information defined external to the UCO context."@en ;
	rdfs:domain core:ExternalReference ;
	rdfs:range xsd:string ;
	.

core:facets
	a owl:ObjectProperty ;
	rdfs:label "facets"@en ;
	rdfs:comment "Further sets of properties characterizing a concept based on the particular context of the class and of the particular instance of the concept being characterized."@en ;
	rdfs:domain core:UcoObject ;
	rdfs:range core:Facet ;
	.

core:id
	a owl:DatatypeProperty ;
	rdfs:label "id"@en ;
	rdfs:comment "A globally unique identifier for a characterization of a concept."@en ;
	rdfs:domain core:UcoObject ;
	rdfs:range <https://unifiedcyberontology.org/ontology/uco/types#Identifier> ;
	.

core:isDirectional
	a owl:DatatypeProperty ;
	rdfs:label "isDirectional"@en ;
	rdfs:comment "A specification whether or not a relationship assertion is limited to the context FROM a source object(s) TO a target object."@en ;
	rdfs:domain core:Relationship ;
	rdfs:range xsd:boolean ;
	.

core:kindOfRelationship
	a owl:ObjectProperty ;
	rdfs:label "kindOfRelationship"@en ;
	rdfs:comment "A characterization of the nature of a relationship between objects."@en ;
	rdfs:domain core:Relationship ;
	rdfs:range core:ControlledVocabulary ;
	.

core:name
	a owl:DatatypeProperty ;
	rdfs:label "name"@en ;
	rdfs:comment "The name of a particular concept characterization."@en ;
	rdfs:range xsd:string ;
	.

core:object
	a owl:ObjectProperty ;
	rdfs:label "object"@en ;
	rdfs:comment
		"One or more UcoObject identifers referencing other objects."@en ,
		"One or more UcoObjects."@en
		;
	rdfs:domain
		core:Annotation ,
		core:ContextualCompilation ,
		core:EnclosingCompilation
		;
	rdfs:range core:UcoObject ;
	.

core:objectMarking
	a owl:ObjectProperty ;
	rdfs:label "objectMarking"@en ;
	rdfs:comment "Marking definitions to be applied to a particular concept characterization in its entirety."@en ;
	rdfs:domain core:UcoObject ;
	rdfs:range <https://unifiedcyberontology.org/ontology/uco/marking#MarkingDefinition> ;
	.

core:referenceURL
	a owl:DatatypeProperty ;
	rdfs:label "referenceURL"@en ;
	rdfs:comment "A URL for some information defined external to the UCO context."@en ;
	rdfs:domain core:ExternalReference ;
	rdfs:range xsd:anyURI ;
	.

core:role
	a owl:ObjectProperty ;
	rdfs:label "role"@en ;
	rdfs:comment "Usual or customary function based on contextual perspective."@en ;
	rdfs:domain core:RelatedIdentity ;
	rdfs:range core:ControlledVocabulary ;
	.

core:source
	a owl:ObjectProperty ;
	rdfs:label "source"@en ;
	rdfs:comment "The originating node of a specified relationship."@en ;
	rdfs:domain core:Relationship ;
	rdfs:range core:UcoObject ;
	.

core:specVersion
	a owl:ObjectProperty ;
	rdfs:label "specVersion"@en ;
	rdfs:comment "The version of UCO used to characterize a concept."@en ;
	rdfs:domain core:UcoObject ;
	rdfs:range core:ControlledVocabulary ;
	.

core:startTime
	a owl:DatatypeProperty ;
	rdfs:label "startTime"@en ;
	rdfs:comment "The initial time of a time range."@en ;
	rdfs:domain core:Relationship ;
  rdfs:range xsd:dateTime ;
	.

core:statement
	a owl:DatatypeProperty ;
	rdfs:label "statement"@en ;
	rdfs:comment "A textual statement of an assertion."@en ;
	rdfs:domain core:Assertion ;
	rdfs:range xsd:string ;
	.

core:tag
	a owl:DatatypeProperty ;
	rdfs:label "tag"@en ;
	rdfs:comment "A generic tag/label."@en ;
	rdfs:domain core:UcoObject ;
	rdfs:range xsd:string ;
	.

core:target
	a owl:ObjectProperty ;
	rdfs:label "target"@en ;
	rdfs:comment "The terminating node of a specified relationship."@en ;
	rdfs:domain core:Relationship ;
	rdfs:range core:UcoObject ;
	.

core:type
	a owl:DatatypeProperty ;
	rdfs:label "type"@en ;
	rdfs:comment "The explicitly-defined type of characterization of a concept."@en ;
	rdfs:domain core:UcoObject ;
	rdfs:range xsd:string ;
	.

core:value
	a owl:DatatypeProperty ;
	rdfs:label "value"@en ;
	rdfs:comment "A string value."@en ;
	rdfs:domain core:ControlledVocabulary ;
	rdfs:range xsd:string ;
	.

core:HashNameEnum
  	a rdfs:Datatype ;
  	rdfs:comment "An enumeration of common hashing algorithm names."@en ;
  	owl:equivalentClass [
  		a rdfs:Datatype ;
  		owl:oneOf [
  			a rdf:List ;
  			rdf:first "MD5" ;
  			rdf:rest [
  				a rdf:List ;
  				rdf:first "MD6" ;
  				rdf:rest [
  					a rdf:List ;
  					rdf:first "SHA1" ;
  					rdf:rest [
  						a rdf:List ;
  						rdf:first "SHA224" ;
  						rdf:rest [
  							a rdf:List ;
  							rdf:first "SHA256" ;
  							rdf:rest [
  								a rdf:List ;
  								rdf:first "SHA384" ;
  								rdf:rest [
  									a rdf:List ;
  									rdf:first "SHA512" ;
  									rdf:rest [
  										a rdf:List ;
  										rdf:first "SSDEEP" ;
  										rdf:rest rdf:nil ;
  									] ;
  								] ;
  							] ;
  						] ;
  					] ;
  				] ;
  			] ;
  		] ;
  	] ;
  	.<|MERGE_RESOLUTION|>--- conflicted
+++ resolved
@@ -162,24 +162,7 @@
 	rdfs:comment "A particular method of operation (how a particular entity behaves or the resources they use)."@en ;
 	.
 
-<<<<<<< HEAD
-=======
-core:RelatedIdentity
-	a owl:Class ;
-	rdfs:subClassOf
-		core:Relationship ,
-		[
-			a owl:Restriction ;
-			owl:onProperty core:target ;
-			owl:onClass <https://unifiedcyberontology.org/ontology/uco/identity#Identity> ;
-			owl:qualifiedCardinality "1"^^xsd:nonNegativeInteger ;
-		]
-		;
-	rdfs:label "RelatedIdentity"@en ;
-	rdfs:comment "An association or link between any uco object and a uco Identity object."@en ;
-	.
-
->>>>>>> 1cd4a16b
+
 core:Relationship
 	a owl:Class ;
 	rdfs:subClassOf
