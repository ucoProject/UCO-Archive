--- conflicted
+++ resolved
@@ -391,15 +391,6 @@
 	sh:targetSubjectsOf owl:versionIRI ;
 	.
 
-<<<<<<< HEAD
-uco-owl:sh-datatype-objects-shape
-	a sh:NodeShape ;
-	sh:not [
-		a sh:NodeShape ;
-		sh:class owl:Class ;
-	] ;
-	sh:targetObjectsOf sh:datatype ;
-=======
 uco-owl:propertyChainAxiom-subjects-shape
 	a sh:NodeShape ;
 	sh:property [
@@ -444,6 +435,15 @@
 	sh:targetSubjectsOf rdf:rest ;
 	.
 
+uco-owl:sh-datatype-objects-shape
+	a sh:NodeShape ;
+	sh:not [
+		a sh:NodeShape ;
+		sh:class owl:Class ;
+	] ;
+	sh:targetObjectsOf sh:datatype ;
+	.
+
 uco-owl:unionOf-subjects-shape
 	a sh:NodeShape ;
 	sh:property [
@@ -452,7 +452,6 @@
 		sh:path owl:unionOf ;
 	] ;
 	sh:targetSubjectsOf owl:unionOf ;
->>>>>>> d9093636
 	.
 
 uco-owl:versionIRI-multiversion-shape
