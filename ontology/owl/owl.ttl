--- conflicted
+++ resolved
@@ -362,15 +362,6 @@
 	sh:targetSubjectsOf owl:versionIRI ;
 	.
 
-<<<<<<< HEAD
-uco-owl:sh-datatype-objects-shape
-	a sh:NodeShape ;
-	sh:not [
-		a sh:NodeShape ;
-		sh:class owl:Class ;
-	] ;
-	sh:targetObjectsOf sh:datatype ;
-=======
 uco-owl:propertyChainAxiom-objects-shape
 	a sh:NodeShape ;
 	sh:node uco-owl:Sequence-shape ;
@@ -411,11 +402,19 @@
 	sh:targetSubjectsOf rdf:rest ;
 	.
 
+uco-owl:sh-datatype-objects-shape
+	a sh:NodeShape ;
+	sh:not [
+		a sh:NodeShape ;
+		sh:class owl:Class ;
+	] ;
+	sh:targetObjectsOf sh:datatype ;
+	.
+
 uco-owl:unionOf-objects-shape
 	a sh:NodeShape ;
 	sh:node uco-owl:Sequence-shape ;
 	sh:targetObjectsOf owl:unionOf ;
->>>>>>> 318f9798
 	.
 
 uco-owl:versionIRI-multiversion-shape
