@prefix owl: <http://www.w3.org/2002/07/owl#> .
@prefix rdf: <http://www.w3.org/1999/02/22-rdf-syntax-ns#> .
@prefix rdfs: <http://www.w3.org/2000/01/rdf-schema#> .
@prefix sh: <http://www.w3.org/ns/shacl#> .
@prefix uco-owl: <https://ontology.unifiedcyberontology.org/owl/> .
@prefix xsd: <http://www.w3.org/2001/XMLSchema#> .

<https://ontology.unifiedcyberontology.org/owl>
	a owl:Ontology ;
	rdfs:label "uco-owl"@en ;
	rdfs:comment "This ontology defines SHACL shapes to perform conformance testing of OWL 2 DL.  Some of these shapes follow rules specified from the canonical, subtractive parsing process of Section 3 of the OWL 2 mapping to RDF.  From the last line of that document's Section 3, 'At the end of this process, the graph G MUST be empty,' anything not strictly matching patterns specified in that section cause the input graph to be non-conformant with OWL 2 DL."@en ;
	rdfs:seeAlso <https://www.w3.org/TR/2012/REC-owl2-mapping-to-rdf-20121211/#Mapping_from_RDF_Graphs_to_the_Structural_Specification> ;
	owl:backwardCompatibleWith uco-owl:1.1.0 ;
	owl:priorVersion uco-owl:1.1.0 ;
	owl:versionIRI uco-owl:1.2.0 ;
	.

uco-owl:Axiom-shape
	a sh:NodeShape ;
	sh:sparql [
		a sh:SPARQLConstraint ;
		rdfs:comment "This requirement is determined from review of the canonical parsing process in Section 3 of the OWL 2 mapping to RDF.  All references to owl:Axioms are identified as blank nodes.  Therefore, any non-blank node that is an owl:Axiom will not be mapped and consumed by the mapping process."@en ;
		rdfs:seeAlso <https://www.w3.org/TR/2012/REC-owl2-mapping-to-rdf-20121211/#Mapping_from_RDF_Graphs_to_the_Structural_Specification> ;
		sh:message "An owl:Axiom must be a blank node."@en ;
		sh:select """
			PREFIX owl: <http://www.w3.org/2002/07/owl#>
			SELECT $this
			WHERE {
				$this a owl:Axiom .
				FILTER isIRI($this)
			}
		""" ;
	] ;
	sh:targetClass owl:Axiom ;
	.

uco-owl:DataOneOf-shape
	a sh:NodeShape ;
	sh:sparql [
		a sh:SPARQLConstraint ;
		rdfs:comment "This requirement is determined from review of the canonical parsing process in Section 3.2.4, Table 12, row 4 of the OWL 2 mapping to RDF.  All datatypes using owl:oneOf must be blank nodes.  Any non-blank node will not be mapped and consumed by the mapping process.  See also DataOneOf in the OWL 2 Syntax document, especially with 'Show RDF in Examples' turned on."@en ;
		rdfs:seeAlso
			<https://www.w3.org/TR/owl2-mapping-to-rdf/#Parsing_of_Expressions> ,
			<https://www.w3.org/TR/owl2-syntax/#Enumeration_of_Literals>
			;
		sh:message "For data ranges that are sets of literals, owl:oneOf must only be used on blank nodes." ;
		sh:select """
			PREFIX rdfs: <http://www.w3.org/2000/01/rdf-schema#>
			SELECT $this
			WHERE {
				$this a rdfs:Datatype .
				FILTER ( isIRI($this) )
			}
		""" ;
	] ;
	sh:targetSubjectsOf owl:oneOf ;
	.

uco-owl:DatatypeProperty-shacl-constraints-shape
	a sh:NodeShape ;
	sh:sparql
		[
			a sh:SPARQLConstraint ;
			sh:message "An OWL Datatype Property cannot use a SHACL ClassConstraintComponent."@en ;
			sh:select """
				PREFIX rdf: <http://www.w3.org/1999/02/22-rdf-syntax-ns#>
				PREFIX sh: <http://www.w3.org/ns/shacl#>
				SELECT $this ?value
				WHERE {
					?value
						sh:class ?nClass ;
						sh:path / rdf:rest* ?nLastSequenceMember ;
						.
					?nLastSequenceMember
						rdf:first $this ;
						rdf:rest rdf:nil ;
						.
				}
			""" ;
		] ,
		[
			a sh:SPARQLConstraint ;
			sh:message "An OWL Datatype Property must not permit a non-Literal value via SHACL constraints."@en ;
			sh:select """
				PREFIX rdf: <http://www.w3.org/1999/02/22-rdf-syntax-ns#>
				PREFIX sh: <http://www.w3.org/ns/shacl#>
				SELECT $this ?value
				WHERE {
					?value
						sh:path / rdf:rest* ?nLastSequenceMember ;
						.
					?nLastSequenceMember
						rdf:first $this ;
						rdf:rest rdf:nil ;
						.

					{ ?value sh:nodeKind sh:BlankNode . }
					UNION
					{ ?value sh:nodeKind sh:BlankNodeOrIRI . }
					UNION
					{ ?value sh:nodeKind sh:BlankNodeOrLiteral . }
					UNION
					{ ?value sh:nodeKind sh:IRI . }
					UNION
					{ ?value sh:nodeKind sh:IRIOrLiteral . }
				}
			""" ;
		]
		;
	sh:targetClass owl:DatatypeProperty ;
	.

uco-owl:Disjointedness-AP-DP-shape
	a sh:NodeShape ;
	sh:sparql [
		a sh:SPARQLConstraint ;
		rdfs:seeAlso <https://www.w3.org/TR/2012/REC-owl2-syntax-20121211/#Typing_Constraints_of_OWL_2_DL> ;
		sh:message "An IRI may not be a member of both an owl:AnnotationProperty and owl:DatatypeProperty."@en ;
		sh:select """
			PREFIX owl: <http://www.w3.org/2002/07/owl#>
			SELECT $this
			WHERE {
				$this a owl:DatatypeProperty ;
			}
		""" ;
	] ;
	sh:targetClass owl:AnnotationProperty ;
	.

uco-owl:Disjointedness-AP-OP-shape
	a sh:NodeShape ;
	sh:sparql [
		a sh:SPARQLConstraint ;
		rdfs:seeAlso <https://www.w3.org/TR/2012/REC-owl2-syntax-20121211/#Typing_Constraints_of_OWL_2_DL> ;
		sh:message "An IRI may not be a member of both an owl:AnnotationProperty and owl:ObjectProperty."@en ;
		sh:select """
			PREFIX owl: <http://www.w3.org/2002/07/owl#>
			SELECT $this
			WHERE {
				$this a owl:ObjectProperty ;
			}
		""" ;
	] ;
	sh:targetClass owl:AnnotationProperty ;
	.

uco-owl:Disjointedness-C-DT-shape
	a sh:NodeShape ;
	sh:sparql [
		a sh:SPARQLConstraint ;
		rdfs:seeAlso <https://www.w3.org/TR/2012/REC-owl2-syntax-20121211/#Typing_Constraints_of_OWL_2_DL> ;
		sh:message "An IRI may not be a member of both an owl:Class and owl:Datatype."@en ;
		sh:select """
			PREFIX owl: <http://www.w3.org/2002/07/owl#>
			SELECT $this
			WHERE {
				$this a owl:Datatype ;
			}
		""" ;
	] ;
	sh:targetClass owl:Class ;
	.

uco-owl:Disjointedness-DP-OP-shape
	a sh:NodeShape ;
	sh:sparql [
		a sh:SPARQLConstraint ;
		rdfs:seeAlso <https://www.w3.org/TR/2012/REC-owl2-syntax-20121211/#Typing_Constraints_of_OWL_2_DL> ;
		sh:message "An IRI may not be a member of both owl:DatatypeProperty and owl:ObjectProperty."@en ;
		sh:select """
			PREFIX owl: <http://www.w3.org/2002/07/owl#>
			SELECT $this
			WHERE {
				$this a owl:ObjectProperty ;
			}
		""" ;
	] ;
	sh:targetClass owl:DatatypeProperty ;
	.

uco-owl:List-shape
	a sh:Shape ;
	rdfs:comment "This shape's functionality has been exported"@en ;
	rdfs:seeAlso
		uco-owl:Sequence-shape ,
		uco-owl:rdf-first-subjects-shape ,
		uco-owl:rdf-rest-subjects-shape
		;
	sh:deactivated "true"^^xsd:boolean ;
	.

uco-owl:ObjectProperty-shacl-constraints-shape
	a sh:NodeShape ;
	sh:sparql
		[
			a sh:SPARQLConstraint ;
			sh:message "An OWL Object Property cannot use a SHACL DatatypeConstraintComponent."@en ;
			sh:select """
				PREFIX rdf: <http://www.w3.org/1999/02/22-rdf-syntax-ns#>
				PREFIX sh: <http://www.w3.org/ns/shacl#>
				SELECT $this ?value
				WHERE {
					?value
						sh:datatype ?nDatatype ;
						sh:path / rdf:rest* ?nLastSequenceMember ;
						.
					?nLastSequenceMember
						rdf:first $this ;
						rdf:rest rdf:nil ;
						.
				}
		""" ;
		] ,
		[
			a sh:SPARQLConstraint ;
			sh:message "An OWL Object Property must not permit a Literal value via SHACL consraints."@en ;
			sh:select """
				PREFIX rdf: <http://www.w3.org/1999/02/22-rdf-syntax-ns#>
				PREFIX sh: <http://www.w3.org/ns/shacl#>
				SELECT $this ?value
				WHERE {
					?value
						sh:path / rdf:rest* ?nLastSequenceMember ;
						.
					?nLastSequenceMember
						rdf:first $this ;
						rdf:rest rdf:nil ;
						.

					{ ?value sh:nodeKind sh:BlankNodeOrLiteral . }
					UNION
					{ ?value sh:nodeKind sh:IRIOrLiteral . }
					UNION
					{ ?value sh:nodeKind sh:Literal . }
				}
		""" ;
		]
		;
	sh:targetClass owl:ObjectProperty ;
	.

uco-owl:Sequence-shape
	a sh:NodeShape ;
	rdfs:comment "This shape intentionally has no target declaration.  It is instead intended to be incorporated using 'sh:node'."@en ;
	rdfs:seeAlso <https://www.w3.org/TR/2012/REC-owl2-mapping-to-rdf-20121211/#Mapping_from_RDF_Graphs_to_the_Structural_Specification> ;
	sh:description "This shape is determined from review of the canonical parsing process in Section 3 of the OWL 2 mapping to RDF, particularly Tables 3 and 5.  Table 5 removes any triple matching the pattern 'x a rdf:List`.  All other references throughout Section 3 to rdf:first are in the context of mapping a Sequence in OWL structure translation, and are denoted as blank nodes, starting with Table 3.  A non-blank node that is an rdf:List and used with a sequence-valued property IRI in the OWL namespace will not be mapped and consumed by the mapping process, making the graph non-conformant with OWL 2 DL.  But a non-blank node that is an rdf:List can be used if not directly attached to a sequence-valued property IRI in the OWL namespace."@en ;
	sh:xone (
		[
			a sh:NodeShape ;
			sh:hasValue rdf:nil ;
		]
		[
			a sh:NodeShape ;
			sh:nodeKind sh:BlankNode ;
			sh:property [
				a sh:PropertyShape ;
				sh:path [
					sh:oneOrMorePath rdf:rest ;
				] ;
				sh:xone (
					[
						a sh:NodeShape ;
						sh:hasValue rdf:nil ;
					]
					[
						a sh:NodeShape ;
						sh:nodeKind sh:BlankNode ;
						sh:property [
							a sh:PropertyShape ;
							sh:maxCount "1"^^xsd:integer ;
							sh:minCount "1"^^xsd:integer ;
							sh:path rdf:first ;
						] ;
					]
				) ;
			] ;
		]
	) ;
	.

uco-owl:disjointUnionOf-subjects-shape
	a sh:NodeShape ;
	sh:property [
		a sh:PropertyShape ;
		sh:node uco-owl:Sequence-shape ;
		sh:path owl:disjointUnionOf ;
	] ;
	sh:targetSubjectsOf owl:disjointUnionOf ;
	.

uco-owl:distinctMembers-subjects-shape
	a sh:NodeShape ;
	sh:property [
		a sh:PropertyShape ;
		sh:node uco-owl:Sequence-shape ;
		sh:path owl:distinctMembers ;
	] ;
	sh:targetSubjectsOf owl:distinctMembers ;
	.

uco-owl:hasKey-subjects-shape
	a sh:NodeShape ;
	sh:property [
		a sh:PropertyShape ;
		sh:node uco-owl:Sequence-shape ;
		sh:path owl:hasKey ;
	] ;
	sh:targetSubjectsOf owl:hasKey ;
	.

uco-owl:incompatibleWith-direct-import-shape
	a sh:PropertyShape ;
	rdfs:seeAlso <https://www.w3.org/TR/owl2-syntax/#Imports> ;
	sh:disjoint owl:incompatibleWith ;
	sh:message "'The import closure of [ontology] O SHOULD NOT contain ontologies O_1 and O_2 such that ... O_1 contains an ontology annotation owl:incompatibleWith with the value equal to either the ontology IRI or the version IRI of O_2.'  The focusNode directly imported an incompatibility it declared (the value node)."@en ;
	sh:path owl:imports ;
	sh:severity sh:Warning ;
	sh:targetClass owl:Ontology ;
	.

uco-owl:incompatibleWith-imported-ontology-iri-shape
	a sh:NodeShape ;
	rdfs:seeAlso <https://www.w3.org/TR/owl2-syntax/#Imports> ;
	sh:message "'The import closure of [ontology] O SHOULD NOT contain ontologies O_1 and O_2 such that ... O_1 contains an ontology annotation owl:incompatibleWith with the value equal to either the ontology IRI or the version IRI of O_2.'  The focusNode, or a versionIRI of it, is imported within the transitive closure of some O, but is incompatible with some O_1 also within the transitive closure of O."@en ;
	sh:not [
		a sh:NodeShape ;
		sh:class owl:Ontology ;
		sh:description "This node having a class-designation of owl:Ontology implies it is an ontology 'O_2' defined in the transitive closure of an ontology 'O_1' that declared itself incompatible with 'O_2'."@en ;
	] ;
	sh:severity sh:Warning ;
	sh:targetObjectsOf owl:incompatibleWith ;
	.

uco-owl:incompatibleWith-imported-version-iri-shape
	a sh:PropertyShape ;
	rdfs:seeAlso <https://www.w3.org/TR/owl2-syntax/#Imports> ;
	sh:maxCount "0"^^xsd:integer ;
	sh:message "'The import closure of [ontology] O SHOULD NOT contain ontologies O_1 and O_2 such that ... O_1 contains an ontology annotation owl:incompatibleWith with the value equal to ... the version IRI of O_2.'  The focusNode is incompatible with some O_1 within the transitive closure of some O."@en ;
	sh:path [
		sh:inversePath owl:versionIRI ;
	] ;
	sh:severity sh:Warning ;
	sh:targetObjectsOf owl:incompatibleWith ;
	.

uco-owl:intersectionOf-subjects-shape
	a sh:NodeShape ;
	sh:property [
		a sh:PropertyShape ;
		sh:node uco-owl:Sequence-shape ;
		sh:path owl:intersectionOf ;
	] ;
	sh:targetSubjectsOf owl:intersectionOf ;
	.

uco-owl:members-subjects-shape
	a sh:NodeShape ;
	sh:property [
		a sh:PropertyShape ;
		sh:node uco-owl:Sequence-shape ;
		sh:path owl:members ;
	] ;
	sh:targetSubjectsOf owl:members ;
	.

uco-owl:onProperties-subjects-shape
	a sh:NodeShape ;
	sh:property [
		a sh:PropertyShape ;
		sh:node uco-owl:Sequence-shape ;
		sh:path owl:onProperties ;
	] ;
	sh:targetSubjectsOf owl:onProperties ;
	.

uco-owl:oneOf-subjects-shape
	a sh:NodeShape ;
	sh:property [
		a sh:PropertyShape ;
		sh:node uco-owl:Sequence-shape ;
		sh:path owl:oneOf ;
	] ;
	sh:targetSubjectsOf owl:oneOf ;
	.

uco-owl:ontologyIRI-versionIRI-prerequisite-shape
	a sh:NodeShape ;
	rdfs:seeAlso <https://www.w3.org/TR/owl2-syntax/#Ontology_IRI_and_Version_IRI> ;
	sh:message "'An ontology without an ontology IRI MUST NOT contain a version IRI.'"@en ;
	sh:nodeKind sh:IRI ;
	sh:targetSubjectsOf owl:versionIRI ;
	.

uco-owl:propertyChainAxiom-subjects-shape
	a sh:NodeShape ;
	sh:property [
		a sh:PropertyShape ;
		sh:node uco-owl:Sequence-shape ;
		sh:path owl:propertyChainAxiom ;
	] ;
	sh:targetSubjectsOf owl:propertyChainAxiom ;
	.

uco-owl:rdf-first-subjects-shape
	a sh:NodeShape ;
	sh:property
		[
			a sh:PropertyShape ;
			sh:maxCount "1"^^xsd:integer ;
			sh:path rdf:first ;
		] ,
		[
			a sh:PropertyShape ;
			sh:minCount "1"^^xsd:integer ;
			sh:path rdf:rest ;
		]
		;
	sh:targetSubjectsOf rdf:first ;
	.

uco-owl:rdf-rest-subjects-shape
	a sh:NodeShape ;
	sh:property
		[
			a sh:PropertyShape ;
			sh:maxCount "1"^^xsd:integer ;
			sh:path rdf:rest ;
		] ,
		[
			a sh:PropertyShape ;
			sh:minCount "1"^^xsd:integer ;
			sh:path rdf:first ;
		]
		;
	sh:targetSubjectsOf rdf:rest ;
	.

<<<<<<< HEAD
uco-owl:sh-datatype-objects-shape
	a sh:NodeShape ;
	sh:not [
		a sh:NodeShape ;
		sh:class owl:Class ;
	] ;
	sh:targetObjectsOf sh:datatype ;
	.

uco-owl:unionOf-objects-shape
=======
uco-owl:unionOf-subjects-shape
>>>>>>> c5eba72b
	a sh:NodeShape ;
	sh:property [
		a sh:PropertyShape ;
		sh:node uco-owl:Sequence-shape ;
		sh:path owl:unionOf ;
	] ;
	sh:targetSubjectsOf owl:unionOf ;
	.

uco-owl:versionIRI-multiversion-shape
	a sh:PropertyShape ;
	rdfs:seeAlso <https://www.w3.org/TR/owl2-syntax/#Imports> ;
	sh:maxCount "1"^^xsd:integer ;
	sh:message "'The import closure of [ontology] O SHOULD NOT contain ontologies O_1 and O_2 such that O_1 and O_2 are different ontology versions from the same ontology series.'"@en ;
	sh:path owl:versionIRI ;
	sh:severity sh:Warning ;
	sh:targetSubjectsOf owl:versionIRI ;
	.

uco-owl:versionIRI-nodeKind-shape
	a sh:PropertyShape ;
	sh:nodeKind sh:IRI ;
	sh:path owl:versionIRI ;
	sh:targetSubjectsOf owl:versionIRI ;
	.

uco-owl:withRestrictions-subjects-shape
	a sh:NodeShape ;
	sh:property [
		a sh:PropertyShape ;
		sh:node uco-owl:Sequence-shape ;
		sh:path owl:withRestrictions ;
	] ;
	sh:targetSubjectsOf owl:withRestrictions ;
	.
<|MERGE_RESOLUTION|>--- conflicted
+++ resolved
@@ -435,7 +435,6 @@
 	sh:targetSubjectsOf rdf:rest ;
 	.
 
-<<<<<<< HEAD
 uco-owl:sh-datatype-objects-shape
 	a sh:NodeShape ;
 	sh:not [
@@ -445,10 +444,7 @@
 	sh:targetObjectsOf sh:datatype ;
 	.
 
-uco-owl:unionOf-objects-shape
-=======
 uco-owl:unionOf-subjects-shape
->>>>>>> c5eba72b
 	a sh:NodeShape ;
 	sh:property [
 		a sh:PropertyShape ;
