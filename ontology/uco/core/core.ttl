--- conflicted
+++ resolved
@@ -484,8 +484,6 @@
 	rdfs:range core:Facet ;
 	.
 
-<<<<<<< HEAD
-=======
 core:hasFacet-shape
 	a sh:PropertyShape ;
 	sh:path core:hasFacet ;
@@ -509,14 +507,6 @@
 	sh:targetObjectsOf core:hasFacet ;
 	.
 
-core:id
-	a owl:DatatypeProperty ;
-	rdfs:label "id"@en ;
-	rdfs:comment "A globally unique identifier for a characterization of a concept."@en ;
-	rdfs:range types:Identifier ;
-	.
-
->>>>>>> 8b84c5d7
 core:isDirectional
 	a owl:DatatypeProperty ;
 	rdfs:label "isDirectional"@en ;
