@prefix core: <https://ontology.unifiedcyberontology.org/uco/core/> .
@prefix owl: <http://www.w3.org/2002/07/owl#> .
@prefix rdf: <http://www.w3.org/1999/02/22-rdf-syntax-ns#> .
@prefix rdfs: <http://www.w3.org/2000/01/rdf-schema#> .
@prefix sh: <http://www.w3.org/ns/shacl#> .
@prefix types: <https://ontology.unifiedcyberontology.org/uco/types/> .
@prefix xsd: <http://www.w3.org/2001/XMLSchema#> .

<https://ontology.unifiedcyberontology.org/uco/core>
	a owl:Ontology ;
	rdfs:label "uco-core"@en ;
	rdfs:comment "This ontology defines classes and properties that are shared across the various UCO ontologies.  At a high-level, the UCO core ontology provides base classes, relationship-oriented classes, content-aggregation classes, and shared classes."@en ;
	.

core:Annotation
	a
		owl:Class ,
		sh:NodeShape
		;
	rdfs:subClassOf core:Assertion ;
	rdfs:label "Annotation"@en ;
	rdfs:comment "An annotation is an assertion made in relation to one or more objects."@en ;
	sh:property [
		sh:class core:UcoObject ;
		sh:minCount "1"^^xsd:integer ;
		sh:nodeKind sh:BlankNodeOrIRI ;
		sh:path core:object ;
	] ;
	sh:targetClass core:Annotation ;
	.

core:Assertion
	a
		owl:Class ,
		sh:NodeShape
		;
	rdfs:subClassOf core:UcoObject ;
	rdfs:label "Assertion"@en ;
	rdfs:comment "An assertion is a statement declared to be true."@en ;
	sh:property [
		sh:datatype xsd:string ;
		sh:nodeKind sh:Literal ;
		sh:path core:statement ;
	] ;
	sh:targetClass core:Assertion ;
	.

core:AttributedName
	a
		owl:Class ,
		sh:NodeShape
		;
	rdfs:subClassOf core:UcoObject ;
	rdfs:label "AttributedName"@en ;
	rdfs:comment "An attributed name is a name of an entity issued by some attributed naming authority."@en ;
	sh:property [
		sh:datatype xsd:string ;
		sh:maxCount "1"^^xsd:integer ;
		sh:nodeKind sh:Literal ;
		sh:path core:namingAuthority ;
	] ;
	sh:targetClass core:AttributedName ;
	.

core:Bundle
	a
		owl:Class ,
		sh:NodeShape
		;
	rdfs:subClassOf core:EnclosingCompilation ;
	rdfs:label "Bundle"@en ;
	rdfs:comment "A bundle is a container for a grouping of UCO content with no presumption of shared context."@en ;
	sh:targetClass core:Bundle ;
	.

core:Compilation
	a
		owl:Class ,
		sh:NodeShape
		;
	rdfs:subClassOf core:UcoObject ;
	rdfs:label "Compilation"@en ;
	rdfs:comment "A compilation is a grouping of things."@en ;
	sh:targetClass core:Compilation ;
	.

core:ConfidenceFacet
	a
		owl:Class ,
		sh:NodeShape
		;
	rdfs:subClassOf core:Facet ;
	rdfs:label "ConfidenceFacet"@en ;
	rdfs:comment "A confidence is a grouping of characteristics unique to an asserted level of certainty in the accuracy of some information."@en ;
	sh:property [
		sh:datatype xsd:nonNegativeInteger ;
		sh:maxCount "1"^^xsd:integer ;
		sh:minCount "1"^^xsd:integer ;
		sh:nodeKind sh:Literal ;
		sh:path core:confidence ;
	] ;
	sh:targetClass core:ConfidenceFacet ;
	.

core:ContextualCompilation
	a
		owl:Class ,
		sh:NodeShape
		;
	rdfs:subClassOf core:Compilation ;
	rdfs:label "ContextualCompilation"@en ;
	rdfs:comment "A contextual compilation is a grouping of things sharing some context (e.g., a set of network connections observed on a given day, all accounts associated with a given person)."@en ;
	sh:property [
		sh:class core:UcoObject ;
		sh:minCount "1"^^xsd:integer ;
		sh:nodeKind sh:BlankNodeOrIRI ;
		sh:path core:object ;
	] ;
	sh:targetClass core:ContextualCompilation ;
	.

core:ControlledVocabulary
	a
		owl:Class ,
		sh:NodeShape
		;
	rdfs:subClassOf core:UcoObject ;
	rdfs:label "ControlledVocabulary"@en ;
	rdfs:comment "A controlled vocabulary is an explicitly constrained set of string values."@en ;
	sh:property
		[
			sh:datatype xsd:anyURI ;
			sh:maxCount "1"^^xsd:integer ;
			sh:nodeKind sh:Literal ;
			sh:path core:constrainingVocabularyReference ;
		] ,
		[
			sh:datatype xsd:string ;
			sh:maxCount "1"^^xsd:integer ;
			sh:minCount "1"^^xsd:integer ;
			sh:nodeKind sh:Literal ;
			sh:path core:value ;
		] ,
		[
			sh:datatype xsd:string ;
			sh:maxCount "1"^^xsd:integer ;
			sh:nodeKind sh:Literal ;
			sh:path core:constrainingVocabularyName ;
		]
		;
	sh:targetClass core:ControlledVocabulary ;
	.

core:EnclosingCompilation
	a
		owl:Class ,
		sh:NodeShape
		;
	rdfs:subClassOf core:Compilation ;
	rdfs:label "EnclosingCompilation"@en ;
	rdfs:comment "An enclosing compilation is a container for a grouping of things."@en ;
	sh:property [
		sh:class core:UcoObject ;
		sh:minCount "1"^^xsd:integer ;
		sh:nodeKind sh:BlankNodeOrIRI ;
		sh:path core:object ;
	] ;
	sh:targetClass core:EnclosingCompilation ;
	.

core:ExternalReference
	a
		owl:Class ,
		sh:NodeShape
		;
	rdfs:label "ExternalReference"@en ;
	rdfs:comment "Characteristics of a reference to a resource outside of the UCO."@en ;
	sh:property
		[
			sh:datatype xsd:anyURI ;
			sh:maxCount "1"^^xsd:integer ;
			sh:nodeKind sh:Literal ;
			sh:path core:referenceURL ;
		] ,
		[
			sh:datatype xsd:string ;
			sh:maxCount "1"^^xsd:integer ;
			sh:nodeKind sh:Literal ;
			sh:path core:definingContext ;
		] ,
		[
			sh:datatype xsd:string ;
			sh:maxCount "1"^^xsd:integer ;
			sh:nodeKind sh:Literal ;
			sh:path core:externalIdentifier ;
		]
		;
	sh:targetClass core:ExternalReference ;
	.

core:Facet
	a
		owl:Class ,
		sh:NodeShape
		;
	rdfs:label "Facet"@en ;
	rdfs:comment "A facet is a grouping of characteristics unique to a particular aspect of an object."@en ;
	sh:targetClass core:Facet ;
	.

core:Grouping
	a
		owl:Class ,
		sh:NodeShape
		;
	rdfs:subClassOf core:ContextualCompilation ;
	rdfs:label "Grouping"@en ;
	rdfs:comment "A grouping is a compilation of referenced UCO content with a shared context."@en ;
	sh:property [
		sh:datatype xsd:string ;
		sh:nodeKind sh:Literal ;
		sh:path core:context ;
	] ;
	sh:targetClass core:Grouping ;
	.

core:IdentityAbstraction
	a
		owl:Class ,
		sh:NodeShape
		;
	rdfs:subClassOf core:UcoObject ;
	rdfs:label "IdentityAbstraction"@en ;
	rdfs:comment "An identity abstraction is a grouping of identifying characteristics unique to an individual or organization. This class is an ontological structural abstraction for this concept. Implementations of this concept should utilize the identity:Identity class."@en ;
	sh:targetClass core:IdentityAbstraction ;
	.

core:Item
	a
		owl:Class ,
		sh:NodeShape
		;
	rdfs:subClassOf core:UcoObject ;
	rdfs:label "Item"@en ;
	rdfs:comment "An item is a distinct article or unit."@en ;
	sh:targetClass core:Item ;
	.

core:MarkingDefinitionAbstraction
	a
		owl:Class ,
		sh:NodeShape
		;
	rdfs:subClassOf core:UcoObject ;
	rdfs:label "MarkingDefinitionAbstraction"@en ;
	rdfs:comment "A marking definition abstraction is a grouping of characteristics unique to the expression of a specific data marking conveying restrictions, permissions, and other guidance for how marked data can be used and shared. This class is an ontological structural abstraction for this concept. Implementations of this concept should utilize the marking:MarkingDefinition class."@en ;
	sh:targetClass core:MarkingDefinitionAbstraction ;
	.

core:ModusOperandi
	a
		owl:Class ,
		sh:NodeShape
		;
	rdfs:subClassOf core:UcoObject ;
	rdfs:label "ModusOperandi"@en ;
	rdfs:comment "A modus operandi is a particular method of operation (how a particular entity behaves or the resources they use)."@en ;
	sh:targetClass core:ModusOperandi ;
	.

core:Relationship
	a
		owl:Class ,
		sh:NodeShape
		;
	rdfs:subClassOf core:UcoObject ;
	rdfs:label "Relationship"@en ;
	rdfs:comment "A relationship is a grouping of characteristics unique to an assertion that one or more objects are related to another object in some way."@en ;
	sh:property
		[
			sh:class core:UcoObject ;
			sh:maxCount "1"^^xsd:integer ;
			sh:minCount "1"^^xsd:integer ;
			sh:nodeKind sh:BlankNodeOrIRI ;
			sh:path core:target ;
		] ,
		[
			sh:class core:UcoObject ;
			sh:minCount "1"^^xsd:integer ;
			sh:nodeKind sh:BlankNodeOrIRI ;
			sh:path core:source ;
		] ,
		[
			sh:datatype xsd:boolean ;
			sh:maxCount "1"^^xsd:integer ;
			sh:minCount "1"^^xsd:integer ;
			sh:nodeKind sh:Literal ;
			sh:path core:isDirectional ;
		] ,
		[
			sh:datatype xsd:dateTime ;
			sh:nodeKind sh:Literal ;
			sh:path core:endTime ;
		] ,
		[
			sh:datatype xsd:dateTime ;
			sh:nodeKind sh:Literal ;
			sh:path core:startTime ;
		] ,
		[
			sh:datatype xsd:string ;
			sh:maxCount "1"^^xsd:integer ;
			sh:nodeKind sh:Literal ;
			sh:path core:kindOfRelationship ;
		]
		;
	sh:targetClass core:Relationship ;
	.

core:UcoObject
	a
		owl:Class ,
		sh:NodeShape
		;
	rdfs:label "UcoObject"@en ;
	rdfs:comment "A UCO object is a representation of a fundamental concept either directly inherent to the cyber domain or indirectly related to the cyber domain and necessary for contextually characterizing cyber domain concepts and relationships. Within the Unified Cyber Ontology (UCO) structure this is the base class acting as a consistent, unifying and interoperable foundation for all explicit and inter-relatable content objects."@en ;
	owl:disjointWith core:Facet ;
	sh:property
		[
			sh:class core:ExternalReference ;
			sh:minCount "0"^^xsd:integer ;
			sh:nodeKind sh:BlankNodeOrIRI ;
			sh:path core:externalReference ;
		] ,
		[
			sh:class core:Facet ;
			sh:nodeKind sh:BlankNodeOrIRI ;
			sh:path core:hasFacet ;
		] ,
		[
			sh:class core:IdentityAbstraction ;
			sh:maxCount "1"^^xsd:integer ;
			sh:nodeKind sh:BlankNodeOrIRI ;
			sh:path core:createdBy ;
		] ,
		[
			sh:class core:MarkingDefinitionAbstraction ;
			sh:nodeKind sh:BlankNodeOrIRI ;
			sh:path core:objectMarking ;
		] ,
		[
			sh:datatype xsd:dateTime ;
			sh:maxCount "1"^^xsd:integer ;
			sh:nodeKind sh:Literal ;
			sh:path core:objectCreatedTime ;
		] ,
		[
			sh:datatype xsd:dateTime ;
			sh:nodeKind sh:Literal ;
			sh:path core:modifiedTime ;
		] ,
		[
			sh:datatype xsd:string ;
			sh:maxCount "1"^^xsd:integer ;
			sh:nodeKind sh:Literal ;
			sh:path core:name ;
		] ,
		[
			sh:datatype xsd:string ;
			sh:maxCount "1"^^xsd:integer ;
			sh:nodeKind sh:Literal ;
			sh:path core:specVersion ;
		] ,
		[
			sh:datatype xsd:string ;
			sh:nodeKind sh:Literal ;
			sh:path core:description ;
		] ,
		[
			sh:datatype xsd:string ;
			sh:nodeKind sh:Literal ;
			sh:path core:tag ;
		] ,
		[
			sh:datatype xsd:string ;
			sh:nodeKind sh:Literal ;
			sh:path core:type ;
		]
		;
	sh:targetClass core:UcoObject ;
	.

core:confidence
	a owl:DatatypeProperty ;
	rdfs:label "confidence"@en ;
	rdfs:comment "An asserted level of certainty in the accuracy of some information."@en ;
	rdfs:range [
		a rdfs:Datatype ;
		owl:onDatatype xsd:nonNegativeInteger ;
		owl:withRestrictions (
			[
				xsd:maxInclusive "100"^^xsd:nonNegativeInteger ;
			]
		) ;
	] ;
	.

core:constrainingVocabularyName
	a owl:DatatypeProperty ;
	rdfs:label "constrainingVocabularyName"@en ;
	rdfs:comment "The name of an explicitly constrained set of string values."@en ;
	rdfs:range xsd:string ;
	.

core:constrainingVocabularyReference
	a owl:DatatypeProperty ;
	rdfs:label "constrainingVocabularyReference"@en ;
	rdfs:comment "A reference to a specification for an explicitly constrained set of string values. The specification may be unstructured (e.g., web page listing string values) or structured (e.g. RDF/OWL enumeration)."@en ;
	rdfs:range xsd:anyURI ;
	.

core:context
	a owl:DatatypeProperty ;
	rdfs:label "context"@en ;
	rdfs:comment "A description of particular contextual affinity."@en ;
	rdfs:range xsd:string ;
	.

core:createdBy
	a owl:ObjectProperty ;
	rdfs:label "createdBy"@en ;
	rdfs:comment "The identity that created a characterization of a concept."@en ;
	rdfs:range core:IdentityAbstraction ;
	.

core:definingContext
	a owl:DatatypeProperty ;
	rdfs:label "definingContext"@en ;
	rdfs:comment "A description of the context relevant to the definition of a particular external reference identifier."@en ;
	rdfs:range xsd:string ;
	.

core:description
	a owl:DatatypeProperty ;
	rdfs:label "description"@en ;
	rdfs:comment "A description of a particular concept characterization."@en ;
	rdfs:range xsd:string ;
	.

core:endTime
	a owl:DatatypeProperty ;
	rdfs:label "endTime"@en ;
	rdfs:comment "The ending time of a time range."@en ;
	rdfs:range xsd:dateTime ;
	.

core:externalIdentifier
	a owl:DatatypeProperty ;
	rdfs:label "externalIdentifier"@en ;
	rdfs:comment "An identifier for some information defined external to the UCO context."@en ;
	rdfs:range xsd:string ;
	.

core:externalReference
	a owl:ObjectProperty ;
	rdfs:label "External Reference"@en-US ;
	rdfs:comment "Specifies a reference to a resource outside of the UCO."@en-US ;
	rdfs:range core:ExternalReference ;
	.

core:hasFacet
	a
		owl:ObjectProperty ,
		owl:InverseFunctionalProperty
		;
	rdfs:label "hasFacet"@en ;
	rdfs:comment "Further sets of properties characterizing a concept based on the particular context of the class and of the particular instance of the concept being characterized."@en ;
	rdfs:range core:Facet ;
	.

<<<<<<< HEAD
=======
core:hasFacet-shape
	a sh:PropertyShape ;
	sh:path core:hasFacet ;
	sh:sparql [
		a sh:SPARQLConstraint ;
		sh:message "hasFacet must not be used to link two objects to one Facet."@en ;
		sh:select """
			PREFIX core: <https://ontology.unifiedcyberontology.org/uco/core/>
			PREFIX owl: <http://www.w3.org/2002/07/owl#>
			SELECT $this ?value
			WHERE {
				?value core:hasFacet $this .
				?nOtherValue core:hasFacet $this .
				FILTER ( ?value != ?nOtherValue )
				FILTER NOT EXISTS {
					?value owl:sameAs|^owl:sameAs ?nOtherValue .
				}
			}
			""" ;
	] ;
	sh:targetObjectsOf core:hasFacet ;
	.

core:id
	a owl:DatatypeProperty ;
	rdfs:label "id"@en ;
	rdfs:comment "A globally unique identifier for a characterization of a concept."@en ;
	rdfs:range types:Identifier ;
	.

>>>>>>> 459e6da1
core:isDirectional
	a owl:DatatypeProperty ;
	rdfs:label "isDirectional"@en ;
	rdfs:comment "A specification whether or not a relationship assertion is limited to the context FROM a source object(s) TO a target object."@en ;
	rdfs:range xsd:boolean ;
	.

core:kindOfRelationship
	a owl:DatatypeProperty ;
	rdfs:label "kindOfRelationship"@en ;
	rdfs:comment "A characterization of the nature of a relationship between objects."@en ;
	rdfs:range xsd:string ;
	.

core:modifiedTime
	a owl:DatatypeProperty ;
	rdfs:label "modifiedTime"@en ;
	rdfs:comment "Specifies the time that this particular version of the object was modified. The object creator can use the time it deems most appropriate as the time this version of the object was modified. The value of the modified property for a given object version MUST be later than or equal to the value of the created property. Object creators MUST update the modified property when creating a new version of an object. The modified timestamp MUST be precise to the nearest millisecond (exactly three digits after the decimal place in seconds)."@en-us ;
	rdfs:range xsd:dateTime ;
	.

core:name
	a owl:DatatypeProperty ;
	rdfs:label "name"@en ;
	rdfs:comment "The name of a particular concept characterization."@en ;
	rdfs:range xsd:string ;
	.

core:namingAuthority
	a owl:DatatypeProperty ;
	rdfs:label "namingAuthority"@en ;
	rdfs:comment "Specifies the naming authority that issued the name of the entity."@en ;
	rdfs:range xsd:string ;
	.

core:object
	a owl:ObjectProperty ;
	rdfs:label "object"@en ;
	rdfs:comment "Specifies one or more UcoObjects."@en ;
	rdfs:range core:UcoObject ;
	.

core:objectCreatedTime
	a owl:DatatypeProperty ;
	rdfs:label "objectCreatedTime"@en ;
	rdfs:comment "The time at which a characterization of a concept is created. This time pertains to the time of creating the record object, and is not an intrinsic characteristic of the concept."@en ;
	rdfs:range xsd:dateTime ;
	.

core:objectMarking
	a owl:ObjectProperty ;
	rdfs:label "objectMarking"@en ;
	rdfs:comment "Marking definitions to be applied to a particular concept characterization in its entirety."@en ;
	rdfs:range core:MarkingDefinitionAbstraction ;
	.

core:referenceURL
	a owl:DatatypeProperty ;
	rdfs:label "referenceURL"@en ;
	rdfs:comment "A URL for some information defined external to the UCO context."@en ;
	rdfs:range xsd:anyURI ;
	.

core:source
	a owl:ObjectProperty ;
	rdfs:label "source"@en ;
	rdfs:comment "The originating node of a specified relationship."@en ;
	rdfs:range core:UcoObject ;
	.

core:specVersion
	a owl:DatatypeProperty ;
	rdfs:label "specVersion"@en ;
	rdfs:comment "The version of UCO ontology or subontology specification used to characterize a concept."@en ;
	rdfs:range xsd:string ;
	.

core:startTime
	a owl:DatatypeProperty ;
	rdfs:label "startTime"@en ;
	rdfs:comment "The initial time of a time range."@en ;
	rdfs:range xsd:dateTime ;
	.

core:statement
	a owl:DatatypeProperty ;
	rdfs:label "statement"@en ;
	rdfs:comment "A textual statement of an assertion."@en ;
	rdfs:range xsd:string ;
	.

core:tag
	a owl:DatatypeProperty ;
	rdfs:label "tag"@en ;
	rdfs:comment "A generic tag/label."@en ;
	rdfs:range xsd:string ;
	.

core:target
	a owl:ObjectProperty ;
	rdfs:label "target"@en ;
	rdfs:comment "The terminating node of a specified relationship."@en ;
	rdfs:range core:UcoObject ;
	.

core:type
	a owl:DatatypeProperty ;
	rdfs:label "type"@en ;
	rdfs:comment "The explicitly-defined type of characterization of a concept."@en ;
	rdfs:range xsd:string ;
	.

core:value
	a owl:DatatypeProperty ;
	rdfs:label "value"@en ;
	rdfs:comment "A string value."@en ;
	rdfs:range xsd:string ;
	.
<|MERGE_RESOLUTION|>--- conflicted
+++ resolved
@@ -478,8 +478,6 @@
 	rdfs:range core:Facet ;
 	.
 
-<<<<<<< HEAD
-=======
 core:hasFacet-shape
 	a sh:PropertyShape ;
 	sh:path core:hasFacet ;
@@ -503,14 +501,6 @@
 	sh:targetObjectsOf core:hasFacet ;
 	.
 
-core:id
-	a owl:DatatypeProperty ;
-	rdfs:label "id"@en ;
-	rdfs:comment "A globally unique identifier for a characterization of a concept."@en ;
-	rdfs:range types:Identifier ;
-	.
-
->>>>>>> 459e6da1
 core:isDirectional
 	a owl:DatatypeProperty ;
 	rdfs:label "isDirectional"@en ;
