@prefix action: <https://ontology.unifiedcyberontology.org/uco/action/> .
@prefix core: <https://ontology.unifiedcyberontology.org/uco/core/> .
@prefix dct: <http://purl.org/dc/terms/> .
@prefix owl: <http://www.w3.org/2002/07/owl#> .
@prefix rdf: <http://www.w3.org/1999/02/22-rdf-syntax-ns#> .
@prefix rdfs: <http://www.w3.org/2000/01/rdf-schema#> .
@prefix sh: <http://www.w3.org/ns/shacl#> .
@prefix types: <https://ontology.unifiedcyberontology.org/uco/types/> .
@prefix xsd: <http://www.w3.org/2001/XMLSchema#> .

<https://ontology.unifiedcyberontology.org/uco/core>
	a owl:Ontology ;
	rdfs:label "uco-core"@en ;
	rdfs:comment "This ontology defines classes and properties that are shared across the various UCO ontologies.  At a high-level, the UCO core ontology provides base classes, relationship-oriented classes, content-aggregation classes, and shared classes."@en ;
	owl:backwardCompatibleWith core:1.1.0 ;
	owl:priorVersion core:1.1.0 ;
	owl:versionIRI core:1.2.0 ;
	.

action:Action
	a owl:Class ;
	rdfs:isDefinedBy <https://ontology.unifiedcyberontology.org/uco/types> ;
	.

core:Annotation
	a
		owl:Class ,
		sh:NodeShape
		;
	rdfs:subClassOf core:Assertion ;
	rdfs:label "Annotation"@en ;
	rdfs:comment "An annotation is an assertion made in relation to one or more objects."@en ;
	sh:property [
		sh:class core:UcoObject ;
		sh:minCount "1"^^xsd:integer ;
		sh:nodeKind sh:IRI ;
		sh:path core:object ;
	] ;
	sh:targetClass core:Annotation ;
	.

core:Assertion
	a
		owl:Class ,
		sh:NodeShape
		;
	rdfs:subClassOf core:UcoObject ;
	rdfs:label "Assertion"@en ;
	rdfs:comment "An assertion is a statement declared to be true."@en ;
	sh:property [
		sh:datatype xsd:string ;
		sh:nodeKind sh:Literal ;
		sh:path core:statement ;
	] ;
	sh:targetClass core:Assertion ;
	.

core:AttributedName
	a
		owl:Class ,
		sh:NodeShape
		;
	rdfs:subClassOf core:UcoObject ;
	rdfs:label "AttributedName"@en ;
	rdfs:comment "An attributed name is a name of an entity issued by some attributed naming authority."@en ;
	sh:property [
		sh:datatype xsd:string ;
		sh:maxCount "1"^^xsd:integer ;
		sh:nodeKind sh:Literal ;
		sh:path core:namingAuthority ;
	] ;
	sh:targetClass core:AttributedName ;
	.

core:Bundle
	a
		owl:Class ,
		sh:NodeShape
		;
	rdfs:subClassOf core:EnclosingCompilation ;
	rdfs:label "Bundle"@en ;
	rdfs:comment "A bundle is a container for a grouping of UCO content with no presumption of shared context."@en ;
	sh:targetClass core:Bundle ;
	.

core:Compilation
	a
		owl:Class ,
		sh:NodeShape
		;
	rdfs:subClassOf core:UcoObject ;
	rdfs:label "Compilation"@en ;
	rdfs:comment "A compilation is a grouping of things."@en ;
	sh:targetClass core:Compilation ;
	.

core:ConfidenceFacet
	a
		owl:Class ,
		sh:NodeShape
		;
	rdfs:subClassOf core:Facet ;
	rdfs:label "ConfidenceFacet"@en ;
	rdfs:comment "A confidence is a grouping of characteristics unique to an asserted level of certainty in the accuracy of some information."@en ;
	sh:property [
		sh:datatype xsd:nonNegativeInteger ;
		sh:maxCount "1"^^xsd:integer ;
		sh:minCount "1"^^xsd:integer ;
		sh:nodeKind sh:Literal ;
		sh:path core:confidence ;
	] ;
	sh:targetClass core:ConfidenceFacet ;
	.

core:ContextualCompilation
	a
		owl:Class ,
		sh:NodeShape
		;
	rdfs:subClassOf core:Compilation ;
	rdfs:label "ContextualCompilation"@en ;
	rdfs:comment "A contextual compilation is a grouping of things sharing some context (e.g., a set of network connections observed on a given day, all accounts associated with a given person)."@en ;
	sh:property [
		sh:class core:UcoObject ;
		sh:minCount "1"^^xsd:integer ;
		sh:nodeKind sh:IRI ;
		sh:path core:object ;
	] ;
	sh:targetClass core:ContextualCompilation ;
	.

core:ControlledVocabulary
	a
		owl:Class ,
		sh:NodeShape
		;
	rdfs:subClassOf core:UcoObject ;
	rdfs:label "ControlledVocabulary"@en ;
	rdfs:comment "A controlled vocabulary is an explicitly constrained set of string values."@en ;
	sh:property
		[
			sh:datatype xsd:anyURI ;
			sh:maxCount "1"^^xsd:integer ;
			sh:nodeKind sh:Literal ;
			sh:path core:constrainingVocabularyReference ;
		] ,
		[
			sh:datatype xsd:string ;
			sh:maxCount "1"^^xsd:integer ;
			sh:minCount "1"^^xsd:integer ;
			sh:nodeKind sh:Literal ;
			sh:path core:value ;
		] ,
		[
			sh:datatype xsd:string ;
			sh:maxCount "1"^^xsd:integer ;
			sh:nodeKind sh:Literal ;
			sh:path core:constrainingVocabularyName ;
		]
		;
	sh:targetClass core:ControlledVocabulary ;
	.

core:EnclosingCompilation
	a
		owl:Class ,
		sh:NodeShape
		;
	rdfs:subClassOf core:Compilation ;
	rdfs:label "EnclosingCompilation"@en ;
	rdfs:comment "An enclosing compilation is a container for a grouping of things."@en ;
	sh:property [
		sh:class core:UcoObject ;
		sh:minCount "1"^^xsd:integer ;
		sh:nodeKind sh:IRI ;
		sh:path core:object ;
	] ;
	sh:targetClass core:EnclosingCompilation ;
	.

<<<<<<< HEAD
core:Endurant
=======
core:Event
>>>>>>> 31737790
	a
		owl:Class ,
		sh:NodeShape
		;
	rdfs:subClassOf core:UcoObject ;
<<<<<<< HEAD
	rdfs:label "Endurant"@en ;
	rdfs:comment "An UcoObject that endures in time and may change qualitatively while keeping its identity. Also termed 'continuant' in the philosophical literature."@en ;
	dct:description "Examples include: ordinary objects of everyday experience, such as a person, a house, and a car; reified relationships, such as a marriage, a rental contract, and a person's love for another; and existentially-dependent aspects of objects, such as a car's weight, a person's language skills, and a house's color."@en ;
	dct:source <https://nemo-ufes.github.io/gufo/#Endurant> ;
	owl:disjointWith core:Perdurant ;
	sh:targetClass core:Endurant ;
	.

core:Endurant-disjointWith-Perdurant
	a sh:NodeShape ;
	sh:not [
		a sh:NodeShape ;
		sh:class core:Perdurant ;
	] ;
	sh:targetClass core:Endurant ;
=======
	rdfs:label "Event"@en ;
	rdfs:comment "An Event is a noteworthy occurrence (something that happens or might happen)."@en ;
	owl:disjointWith action:Action ;
	sh:property
		[
			sh:class core:UcoObject ;
			sh:nodeKind sh:IRI ;
			sh:path core:eventContext ;
		] ,
		[
			sh:class types:Dictionary ;
			sh:nodeKind sh:IRI ;
			sh:path core:eventAttribute ;
		] ,
		[
			sh:datatype xsd:dateTime ;
			sh:nodeKind sh:Literal ;
			sh:path core:endTime ;
		] ,
		[
			sh:datatype xsd:dateTime ;
			sh:nodeKind sh:Literal ;
			sh:path core:startTime ;
		] ,
		[
			sh:datatype xsd:string ;
			sh:nodeKind sh:Literal ;
			sh:path core:eventType ;
		]
		;
	sh:targetClass core:Event ;
>>>>>>> 31737790
	.

core:ExternalReference
	a
		owl:Class ,
		sh:NodeShape
		;
	rdfs:subClassOf core:UcoInherentCharacterizationThing ;
	rdfs:label "ExternalReference"@en ;
	rdfs:comment "Characteristics of a reference to a resource outside of the UCO."@en ;
	sh:property
		[
			sh:datatype xsd:anyURI ;
			sh:maxCount "1"^^xsd:integer ;
			sh:nodeKind sh:Literal ;
			sh:path core:referenceURL ;
		] ,
		[
			sh:datatype xsd:string ;
			sh:maxCount "1"^^xsd:integer ;
			sh:nodeKind sh:Literal ;
			sh:path core:definingContext ;
		] ,
		[
			sh:datatype xsd:string ;
			sh:maxCount "1"^^xsd:integer ;
			sh:nodeKind sh:Literal ;
			sh:path core:externalIdentifier ;
		]
		;
	sh:targetClass core:ExternalReference ;
	.

core:Facet
	a
		owl:Class ,
		sh:NodeShape
		;
	rdfs:subClassOf core:UcoInherentCharacterizationThing ;
	rdfs:label "Facet"@en ;
	rdfs:comment "A facet is a grouping of characteristics singularly unique to a particular inherent aspect of a UCO domain object."@en ;
	sh:targetClass core:Facet ;
	.

core:Grouping
	a
		owl:Class ,
		sh:NodeShape
		;
	rdfs:subClassOf core:ContextualCompilation ;
	rdfs:label "Grouping"@en ;
	rdfs:comment "A grouping is a compilation of referenced UCO content with a shared context."@en ;
	sh:property [
		sh:datatype xsd:string ;
		sh:nodeKind sh:Literal ;
		sh:path core:context ;
	] ;
	sh:targetClass core:Grouping ;
	.

core:IdentityAbstraction
	a
		owl:Class ,
		sh:NodeShape
		;
	rdfs:subClassOf core:Endurant ;
	rdfs:label "IdentityAbstraction"@en ;
	rdfs:comment "An identity abstraction is a grouping of identifying characteristics unique to an individual or organization. This class is an ontological structural abstraction for this concept. Implementations of this concept should utilize the identity:Identity class."@en ;
	sh:targetClass core:IdentityAbstraction ;
	.

core:Item
	a
		owl:Class ,
		sh:NodeShape
		;
	rdfs:subClassOf core:Endurant ;
	rdfs:label "Item"@en ;
	rdfs:comment "An item is a distinct article or unit."@en ;
	sh:targetClass core:Item ;
	.

core:MarkingDefinitionAbstraction
	a
		owl:Class ,
		sh:NodeShape
		;
	rdfs:subClassOf core:UcoObject ;
	rdfs:label "MarkingDefinitionAbstraction"@en ;
	rdfs:comment "A marking definition abstraction is a grouping of characteristics unique to the expression of a specific data marking conveying restrictions, permissions, and other guidance for how marked data can be used and shared. This class is an ontological structural abstraction for this concept. Implementations of this concept should utilize the marking:MarkingDefinition class."@en ;
	sh:targetClass core:MarkingDefinitionAbstraction ;
	.

core:ModusOperandi
	a
		owl:Class ,
		sh:NodeShape
		;
	rdfs:subClassOf core:UcoObject ;
	rdfs:label "ModusOperandi"@en ;
	rdfs:comment "A modus operandi is a particular method of operation (how a particular entity behaves or the resources they use)."@en ;
	sh:targetClass core:ModusOperandi ;
	.

core:Perdurant
	a
		owl:Class ,
		sh:NodeShape
		;
	rdfs:subClassOf core:UcoObject ;
	rdfs:label "Perdurant"@en ;
	rdfs:comment "A UcoObject that 'occurs' or 'happens' in time, or 'unfold' over time. They may be instantaneous or long-running, and represent those 'things that happen to or are performed by' (Casati and Varzi, 2015) endurants or otherwise can count endurants as their participants. Also termed 'happening', 'occurrence', or 'occurrent' in the philosophical literature."@en ;
	dct:description "Examples include actions and processes, such as a business meeting, a communicative act, a soccer match, a goal kick, the clicking of a mouse button; as well as natural occurrences such as an earthquake, the fall of the meteor that caused the extinction of the dinosaurs."@en ;
	dct:source
		"Casati, R. & Varzi, A. (2015). Events. In E.N. Zalta (Ed.), The Stanford Encyclopedia of Philosophy (Winter 2015 ed.). 19 Metaphysics Research Lab, Stanford University. https://plato.stanford.edu/archives/win2015/entries/events/"@en ,
		<https://nemo-ufes.github.io/gufo/#Perdurant>
		;
	owl:disjointWith core:Endurant ;
	sh:targetClass core:Perdurant ;
	.

core:Relationship
	a
		owl:Class ,
		sh:NodeShape
		;
	rdfs:subClassOf core:UcoObject ;
	rdfs:label "Relationship"@en ;
	rdfs:comment "A relationship is a grouping of characteristics unique to an assertion that one or more objects are related to another object in some way."@en ;
	sh:property
		[
			sh:class core:UcoObject ;
			sh:maxCount "1"^^xsd:integer ;
			sh:minCount "1"^^xsd:integer ;
			sh:nodeKind sh:IRI ;
			sh:path core:target ;
		] ,
		[
			sh:class core:UcoObject ;
			sh:minCount "1"^^xsd:integer ;
			sh:nodeKind sh:IRI ;
			sh:path core:source ;
		] ,
		[
			sh:datatype xsd:boolean ;
			sh:maxCount "1"^^xsd:integer ;
			sh:minCount "1"^^xsd:integer ;
			sh:nodeKind sh:Literal ;
			sh:path core:isDirectional ;
		] ,
		[
			sh:datatype xsd:dateTime ;
			sh:nodeKind sh:Literal ;
			sh:path core:endTime ;
		] ,
		[
			sh:datatype xsd:dateTime ;
			sh:nodeKind sh:Literal ;
			sh:path core:startTime ;
		] ,
		[
			sh:datatype xsd:string ;
			sh:maxCount "1"^^xsd:integer ;
			sh:nodeKind sh:Literal ;
			sh:path core:kindOfRelationship ;
		]
		;
	sh:targetClass core:Relationship ;
	.

core:UcoInherentCharacterizationThing
	a
		owl:Class ,
		sh:NodeShape
		;
	rdfs:subClassOf core:UcoThing ;
	rdfs:label "UcoInherentCharacterizationThing"@en ;
	rdfs:comment "A UCO inherent characterization thing is a grouping of characteristics unique to a particular inherent aspect of a UCO domain object."@en ;
	sh:targetClass core:UcoInherentCharacterizationThing ;
	.

core:UcoObject
	a
		owl:Class ,
		sh:NodeShape
		;
	rdfs:subClassOf core:UcoThing ;
	rdfs:label "UcoObject"@en ;
	rdfs:comment "A UCO object is a representation of a fundamental concept either directly inherent to the cyber domain or indirectly related to the cyber domain and necessary for contextually characterizing cyber domain concepts and relationships. Within the Unified Cyber Ontology (UCO) structure this is the base class acting as a consistent, unifying and interoperable foundation for all explicit and inter-relatable content objects."@en ;
	sh:property
		[
			sh:class core:ExternalReference ;
			sh:minCount "0"^^xsd:integer ;
			sh:nodeKind sh:IRI ;
			sh:path core:externalReference ;
		] ,
		[
			sh:class core:Facet ;
			sh:nodeKind sh:IRI ;
			sh:path core:hasFacet ;
		] ,
		[
			sh:class core:IdentityAbstraction ;
			sh:maxCount "1"^^xsd:integer ;
			sh:nodeKind sh:IRI ;
			sh:path core:createdBy ;
		] ,
		[
			sh:class core:MarkingDefinitionAbstraction ;
			sh:nodeKind sh:IRI ;
			sh:path core:objectMarking ;
		] ,
		[
			sh:datatype xsd:dateTime ;
			sh:maxCount "1"^^xsd:integer ;
			sh:nodeKind sh:Literal ;
			sh:path core:objectCreatedTime ;
		] ,
		[
			sh:datatype xsd:dateTime ;
			sh:nodeKind sh:Literal ;
			sh:path core:modifiedTime ;
		] ,
		[
			sh:datatype xsd:string ;
			sh:maxCount "1"^^xsd:integer ;
			sh:nodeKind sh:Literal ;
			sh:path core:name ;
		] ,
		[
			sh:datatype xsd:string ;
			sh:maxCount "1"^^xsd:integer ;
			sh:nodeKind sh:Literal ;
			sh:path core:specVersion ;
		] ,
		[
			sh:datatype xsd:string ;
			sh:nodeKind sh:Literal ;
			sh:path core:description ;
		] ,
		[
			sh:datatype xsd:string ;
			sh:nodeKind sh:Literal ;
			sh:path core:tag ;
		]
		;
	sh:targetClass core:UcoObject ;
	.

core:UcoThing
	a
		owl:Class ,
		sh:NodeShape
		;
	rdfs:subClassOf owl:Thing ;
	rdfs:label "UcoThing"@en ;
	rdfs:comment "UcoThing is the top-level class within UCO."@en ;
	rdfs:seeAlso core:UcoThing-identifier-regex-shape ;
	sh:sparql [
		a sh:SPARQLConstraint ;
		sh:message "UcoThings are required to not be blank nodes."@en ;
		sh:select """
			PREFIX rdfs: <http://www.w3.org/2000/01/rdf-schema#>
			PREFIX core: <https://ontology.unifiedcyberontology.org/uco/core/>
			SELECT $this
			WHERE {
			        $this a/rdfs:subClassOf* core:UcoThing .
			        FILTER isBlank ($this)
			}
		""" ;
	] ;
	sh:targetClass core:UcoThing ;
	.

core:UcoThing-identifier-regex-shape
	a sh:NodeShape ;
	rdfs:comment "This shape is given an independent IRI for applications that have sufficient controls in place to deactivate this advisory of node identification practice."@en ;
	rdfs:seeAlso sh:deactivated ;
	sh:severity sh:Info ;
	sh:sparql [
		a sh:SPARQLConstraint ;
		rdfs:seeAlso <https://datatracker.ietf.org/doc/html/rfc4122#section-4.1.3> ;
		sh:message "UcoThings are suggested to end with a UUID."@en ;
		sh:select '''
			PREFIX rdfs: <http://www.w3.org/2000/01/rdf-schema#>
			PREFIX core: <https://ontology.unifiedcyberontology.org/uco/core/>
			SELECT $this
			WHERE {
			        $this a/rdfs:subClassOf* core:UcoThing .
			        FILTER (
			                ! REGEX (
			                        STR($this),
			                        "[0-9a-f]{8}-[0-9a-f]{4}-[0-5][0-9a-f]{3}-[0-9a-f]{4}-[0-9a-f]{12}$",
			                        "i"
			                )
			        )
			}
		''' ;
	] ;
	sh:targetClass core:UcoThing ;
	.

core:confidence
	a owl:DatatypeProperty ;
	rdfs:label "confidence"@en ;
	rdfs:comment "An asserted level of certainty in the accuracy of some information."@en ;
	rdfs:range [
		a rdfs:Datatype ;
		owl:onDatatype xsd:nonNegativeInteger ;
		owl:withRestrictions (
			[
				xsd:maxInclusive "100"^^xsd:nonNegativeInteger ;
			]
		) ;
	] ;
	.

core:constrainingVocabularyName
	a owl:DatatypeProperty ;
	rdfs:label "constrainingVocabularyName"@en ;
	rdfs:comment "The name of an explicitly constrained set of string values."@en ;
	rdfs:range xsd:string ;
	.

core:constrainingVocabularyReference
	a owl:DatatypeProperty ;
	rdfs:label "constrainingVocabularyReference"@en ;
	rdfs:comment "A reference to a specification for an explicitly constrained set of string values. The specification may be unstructured (e.g., web page listing string values) or structured (e.g. RDF/OWL enumeration)."@en ;
	rdfs:range xsd:anyURI ;
	.

core:context
	a owl:DatatypeProperty ;
	rdfs:label "context"@en ;
	rdfs:comment "A description of particular contextual affinity."@en ;
	rdfs:range xsd:string ;
	.

core:createdBy
	a owl:ObjectProperty ;
	rdfs:label "createdBy"@en ;
	rdfs:comment "The identity that created a characterization of a concept."@en ;
	rdfs:range core:IdentityAbstraction ;
	.

core:definingContext
	a owl:DatatypeProperty ;
	rdfs:label "definingContext"@en ;
	rdfs:comment "A description of the context relevant to the definition of a particular external reference identifier."@en ;
	rdfs:range xsd:string ;
	.

core:description
	a owl:DatatypeProperty ;
	rdfs:label "description"@en ;
	rdfs:comment "A description of a particular concept characterization."@en ;
	rdfs:range xsd:string ;
	.

core:endTime
	a owl:DatatypeProperty ;
	rdfs:label "endTime"@en ;
	rdfs:comment "The ending time of a time range."@en ;
	rdfs:range xsd:dateTime ;
	.

core:eventAttribute
	a owl:ObjectProperty ;
	rdfs:label "Event Attribute"@en ;
	rdfs:comment "An event attribute specifies an ad-hoc attribute/value for an event."@en ;
	rdfs:range types:Dictionary ;
	.

core:eventContext
	a owl:ObjectProperty ;
	rdfs:label "Event Context"@en ;
	rdfs:comment "An event context describes the association of actions and objects relating to an event."@en ;
	rdfs:range core:UcoObject ;
	.

core:eventType
	a owl:DatatypeProperty ;
	rdfs:label "Event Type"@en ;
	rdfs:comment "An event type specifies a classification type for the event."@en ;
	rdfs:range xsd:string ;
	.

core:externalIdentifier
	a owl:DatatypeProperty ;
	rdfs:label "externalIdentifier"@en ;
	rdfs:comment "An identifier for some information defined external to the UCO context."@en ;
	rdfs:range xsd:string ;
	.

core:externalReference
	a owl:ObjectProperty ;
	rdfs:label "External Reference"@en-US ;
	rdfs:comment "Specifies a reference to a resource outside of the UCO."@en-US ;
	rdfs:range core:ExternalReference ;
	.

core:hasFacet
	a
		owl:ObjectProperty ,
		owl:InverseFunctionalProperty
		;
	rdfs:label "hasFacet"@en ;
	rdfs:comment "Further sets of properties characterizing a concept based on the particular context of the class and of the particular instance of the concept being characterized."@en ;
	rdfs:range core:Facet ;
	.

core:hasFacet-shape
	a sh:PropertyShape ;
	sh:path core:hasFacet ;
	sh:sparql [
		a sh:SPARQLConstraint ;
		sh:message "hasFacet must not be used to link two objects to one Facet."@en ;
		sh:select """
			PREFIX core: <https://ontology.unifiedcyberontology.org/uco/core/>
			PREFIX owl: <http://www.w3.org/2002/07/owl#>
			SELECT $this ?value
			WHERE {
				?value core:hasFacet $this .
				?nOtherValue core:hasFacet $this .
				FILTER ( ?value != ?nOtherValue )
				FILTER NOT EXISTS {
					?value owl:sameAs|^owl:sameAs ?nOtherValue .
				}
			}
			""" ;
	] ;
	sh:targetObjectsOf core:hasFacet ;
	.

core:hasParticipant
	a owl:ObjectProperty ;
	rdfs:label "hasParticipant"@en ;
	rdfs:comment "Identifies a core:Endurant that participates in the core:Perdurant"@en ;
	dct:description "Examples include the participation of Freddy Mercury in Queen's Live Aid Concert and the participation of an airplane in a flight."@en ;
	dct:source <http://purl.org/nemo/gufo#participatedIn> ;
	rdfs:domain core:Perdurant ;
	rdfs:range core:Endurant ;
	.

core:isDirectional
	a owl:DatatypeProperty ;
	rdfs:label "isDirectional"@en ;
	rdfs:comment "A specification whether or not a relationship assertion is limited to the context FROM a source object(s) TO a target object."@en ;
	rdfs:range xsd:boolean ;
	.

core:isPerdurantProperPartOf
	a owl:ObjectProperty ;
	rdfs:label "isPerdurantProperPartOf"@en ;
	rdfs:comment "Identifies a core:Perdurant of which the endurant is part."@en ;
	dct:description "For example, Cristiano Ronaldo's penalty kick is an event proper part of the 2016 FIFA Club World Cup Final, having ocurred in the 60th minute of that match. That match is itself an event proper part of the 2016 FIFA Club World Cup. The match can be decomposed in different ways. For example, we can identify the participation of each player in the match or decomposed the match using some temporal segmentation (each minute of the match, each of which is a proper part of the match)."@en ;
	dct:source <http://purl.org/nemo/gufo#isEventProperPartOf> ;
	rdfs:domain core:Perdurant ;
	rdfs:range core:Perdurant ;
	.

core:kindOfRelationship
	a owl:DatatypeProperty ;
	rdfs:label "kindOfRelationship"@en ;
	rdfs:comment "A characterization of the nature of a relationship between objects."@en ;
	rdfs:range xsd:string ;
	.

core:modifiedTime
	a owl:DatatypeProperty ;
	rdfs:label "modifiedTime"@en ;
	rdfs:comment "Specifies the time that this particular version of the object was modified. The object creator can use the time it deems most appropriate as the time this version of the object was modified. The value of the modified property for a given object version MUST be later than or equal to the value of the created property. Object creators MUST update the modified property when creating a new version of an object. The modified timestamp MUST be precise to the nearest millisecond (exactly three digits after the decimal place in seconds)."@en-us ;
	rdfs:range xsd:dateTime ;
	.

core:name
	a owl:DatatypeProperty ;
	rdfs:label "name"@en ;
	rdfs:comment "The name of a particular concept characterization."@en ;
	rdfs:range xsd:string ;
	.

core:namingAuthority
	a owl:DatatypeProperty ;
	rdfs:label "namingAuthority"@en ;
	rdfs:comment "Specifies the naming authority that issued the name of the entity."@en ;
	rdfs:range xsd:string ;
	.

core:object
	a owl:ObjectProperty ;
	rdfs:label "object"@en ;
	rdfs:comment "Specifies one or more UcoObjects."@en ;
	rdfs:range core:UcoObject ;
	.

core:objectCreatedTime
	a owl:DatatypeProperty ;
	rdfs:label "objectCreatedTime"@en ;
	rdfs:comment "The time at which a characterization of a concept is created. This time pertains to the time of creating the record object, and is not an intrinsic characteristic of the concept."@en ;
	rdfs:range xsd:dateTime ;
	.

core:objectMarking
	a owl:ObjectProperty ;
	rdfs:label "objectMarking"@en ;
	rdfs:comment "Marking definitions to be applied to a particular concept characterization in its entirety."@en ;
	rdfs:range core:MarkingDefinitionAbstraction ;
	.

core:referenceURL
	a owl:DatatypeProperty ;
	rdfs:label "referenceURL"@en ;
	rdfs:comment "A URL for some information defined external to the UCO context."@en ;
	rdfs:range xsd:anyURI ;
	.

core:source
	a owl:ObjectProperty ;
	rdfs:label "source"@en ;
	rdfs:comment "The originating node of a specified relationship."@en ;
	rdfs:range core:UcoObject ;
	.

core:specVersion
	a owl:DatatypeProperty ;
	rdfs:label "specVersion"@en ;
	rdfs:comment "The version of UCO ontology or subontology specification used to characterize a concept."@en ;
	rdfs:range xsd:string ;
	.

core:startTime
	a owl:DatatypeProperty ;
	rdfs:label "startTime"@en ;
	rdfs:comment "The initial time of a time range."@en ;
	rdfs:range xsd:dateTime ;
	.

core:statement
	a owl:DatatypeProperty ;
	rdfs:label "statement"@en ;
	rdfs:comment "A textual statement of an assertion."@en ;
	rdfs:range xsd:string ;
	.

core:tag
	a owl:DatatypeProperty ;
	rdfs:label "tag"@en ;
	rdfs:comment "A generic tag/label."@en ;
	rdfs:range xsd:string ;
	.

core:target
	a owl:ObjectProperty ;
	rdfs:label "target"@en ;
	rdfs:comment "The terminating node of a specified relationship."@en ;
	rdfs:range core:UcoObject ;
	.

core:value
	a owl:DatatypeProperty ;
	rdfs:label "value"@en ;
	rdfs:comment "A string value."@en ;
	rdfs:range xsd:string ;
	.

types:Dictionary
	a owl:Class ;
	rdfs:isDefinedBy <https://ontology.unifiedcyberontology.org/uco/types> ;
	.

[]
	a owl:AllDisjointClasses ;
	owl:members (
		core:UcoInherentCharacterizationThing
		core:UcoObject
	) ;
	.
<|MERGE_RESOLUTION|>--- conflicted
+++ resolved
@@ -178,17 +178,12 @@
 	sh:targetClass core:EnclosingCompilation ;
 	.
 
-<<<<<<< HEAD
 core:Endurant
-=======
-core:Event
->>>>>>> 31737790
-	a
-		owl:Class ,
-		sh:NodeShape
-		;
-	rdfs:subClassOf core:UcoObject ;
-<<<<<<< HEAD
+	a
+		owl:Class ,
+		sh:NodeShape
+		;
+	rdfs:subClassOf core:UcoObject ;
 	rdfs:label "Endurant"@en ;
 	rdfs:comment "An UcoObject that endures in time and may change qualitatively while keeping its identity. Also termed 'continuant' in the philosophical literature."@en ;
 	dct:description "Examples include: ordinary objects of everyday experience, such as a person, a house, and a car; reified relationships, such as a marriage, a rental contract, and a person's love for another; and existentially-dependent aspects of objects, such as a car's weight, a person's language skills, and a house's color."@en ;
@@ -204,7 +199,14 @@
 		sh:class core:Perdurant ;
 	] ;
 	sh:targetClass core:Endurant ;
-=======
+	.
+
+core:Event
+	a
+		owl:Class ,
+		sh:NodeShape
+		;
+	rdfs:subClassOf core:UcoObject ;
 	rdfs:label "Event"@en ;
 	rdfs:comment "An Event is a noteworthy occurrence (something that happens or might happen)."@en ;
 	owl:disjointWith action:Action ;
@@ -236,7 +238,6 @@
 		]
 		;
 	sh:targetClass core:Event ;
->>>>>>> 31737790
 	.
 
 core:ExternalReference
