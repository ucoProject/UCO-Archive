--- conflicted
+++ resolved
@@ -185,12 +185,9 @@
 		;
 	rdfs:subClassOf core:UcoObject ;
 	rdfs:label "Endurant"@en ;
-<<<<<<< HEAD
-=======
 	rdfs:comment "A UcoObject that endures in time and may change qualitatively while keeping its identity. Also termed 'continuant' in the philosophical literature."@en ;
 	dct:description "Examples include: ordinary objects of everyday experience, such as a person, a house, and a car; reified relationships, such as a marriage, a rental contract, and a person's love for another; and existentially-dependent aspects of objects, such as a car's weight, a person's language skills, and a house's color."@en ;
 	dct:source <https://nemo-ufes.github.io/gufo/#Endurant> ;
->>>>>>> 16a6b3de
 	owl:disjointWith core:Perdurant ;
 	sh:targetClass core:Endurant ;
 	.
@@ -352,15 +349,12 @@
 		;
 	rdfs:subClassOf core:UcoObject ;
 	rdfs:label "Perdurant"@en ;
-<<<<<<< HEAD
-=======
 	rdfs:comment "A UcoObject that 'occurs' or 'happens' in time, or 'unfold' over time. They may be instantaneous or long-running, and represent those 'things that happen to or are performed by' (Casati and Varzi, 2015) endurants or otherwise can count endurants as their participants. Also termed 'happening', 'occurrence', or 'occurrent' in the philosophical literature."@en ;
 	dct:description "Examples include actions and processes, such as a business meeting, a communicative act, a soccer match, a goal kick, the clicking of a mouse button; as well as natural occurrences such as an earthquake, the fall of the meteor that caused the extinction of the dinosaurs."@en ;
 	dct:source
 		"Casati, R. & Varzi, A. (2015). Events. In E.N. Zalta (Ed.), The Stanford Encyclopedia of Philosophy (Winter 2015 ed.). 19 Metaphysics Research Lab, Stanford University. https://plato.stanford.edu/archives/win2015/entries/events/"@en ,
 		<https://nemo-ufes.github.io/gufo/#Perdurant>
 		;
->>>>>>> 16a6b3de
 	owl:disjointWith core:Endurant ;
 	sh:targetClass core:Perdurant ;
 	.
@@ -681,12 +675,9 @@
 core:hasParticipant
 	a owl:ObjectProperty ;
 	rdfs:label "hasParticipant"@en ;
-<<<<<<< HEAD
-=======
 	rdfs:comment "Identifies a core:Endurant that participates in the core:Perdurant"@en ;
 	dct:description "Examples include the participation of Freddy Mercury in Queen's Live Aid Concert and the participation of an airplane in a flight."@en ;
 	dct:source <http://purl.org/nemo/gufo#participatedIn> ;
->>>>>>> 16a6b3de
 	rdfs:domain core:Perdurant ;
 	rdfs:range core:Endurant ;
 	.
@@ -701,12 +692,9 @@
 core:isPerdurantProperPartOf
 	a owl:ObjectProperty ;
 	rdfs:label "isPerdurantProperPartOf"@en ;
-<<<<<<< HEAD
-=======
 	rdfs:comment "Identifies a core:Perdurant of which the endurant is part."@en ;
 	dct:description "For example, Cristiano Ronaldo's penalty kick is an event proper part of the 2016 FIFA Club World Cup Final, having ocurred in the 60th minute of that match. That match is itself an event proper part of the 2016 FIFA Club World Cup. The match can be decomposed in different ways. For example, we can identify the participation of each player in the match or decomposed the match using some temporal segmentation (each minute of the match, each of which is a proper part of the match)."@en ;
 	dct:source <http://purl.org/nemo/gufo#isEventProperPartOf> ;
->>>>>>> 16a6b3de
 	rdfs:domain core:Perdurant ;
 	rdfs:range core:Perdurant ;
 	.
