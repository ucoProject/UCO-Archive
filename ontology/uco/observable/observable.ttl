# imports: https://ontology.unifiedcyberontology.org/uco/action
# imports: https://ontology.unifiedcyberontology.org/uco/configuration
# imports: https://ontology.unifiedcyberontology.org/uco/core
# imports: https://ontology.unifiedcyberontology.org/uco/identity
# imports: https://ontology.unifiedcyberontology.org/uco/location
# imports: https://ontology.unifiedcyberontology.org/uco/types
# imports: https://ontology.unifiedcyberontology.org/uco/vocabulary

@prefix action: <https://ontology.unifiedcyberontology.org/uco/action/> .
@prefix co: <http://purl.org/co/> .
@prefix configuration: <https://ontology.unifiedcyberontology.org/uco/configuration/> .
@prefix core: <https://ontology.unifiedcyberontology.org/uco/core/> .
@prefix identity: <https://ontology.unifiedcyberontology.org/uco/identity/> .
@prefix location: <https://ontology.unifiedcyberontology.org/uco/location/> .
@prefix observable: <https://ontology.unifiedcyberontology.org/uco/observable/> .
@prefix owl: <http://www.w3.org/2002/07/owl#> .
@prefix rdf: <http://www.w3.org/1999/02/22-rdf-syntax-ns#> .
@prefix rdfs: <http://www.w3.org/2000/01/rdf-schema#> .
@prefix sh: <http://www.w3.org/ns/shacl#> .
@prefix types: <https://ontology.unifiedcyberontology.org/uco/types/> .
@prefix vocabulary: <https://ontology.unifiedcyberontology.org/uco/vocabulary/> .
@prefix xsd: <http://www.w3.org/2001/XMLSchema#> .

<https://ontology.unifiedcyberontology.org/uco/observable>
	a owl:Ontology ;
	rdfs:label "uco-observable"@en ;
	owl:imports
		<https://ontology.unifiedcyberontology.org/uco/action> ,
		<https://ontology.unifiedcyberontology.org/uco/configuration> ,
		<https://ontology.unifiedcyberontology.org/uco/core> ,
		<https://ontology.unifiedcyberontology.org/uco/identity> ,
		<https://ontology.unifiedcyberontology.org/uco/location> ,
		<https://ontology.unifiedcyberontology.org/uco/types> ,
		<https://ontology.unifiedcyberontology.org/uco/vocabulary>
		;
	.

observable:API
	a
		owl:Class ,
		sh:NodeShape
		;
	rdfs:subClassOf observable:ObservableObject ;
	rdfs:label "API"@en ;
	rdfs:comment "An API (application programming interface) is a computing interface that defines interactions between multiple software or mixed hardware-software intermediaries. It defines the kinds of calls or requests that can be made, how to make them, the data formats that should be used, the conventions to follow, etc. [based on https://en.wikipedia.org/wiki/API]"@en ;
	sh:targetClass observable:API ;
	.

observable:ARPCache
	a
		owl:Class ,
		sh:NodeShape
		;
	rdfs:subClassOf observable:ObservableObject ;
	rdfs:label "ARPCache"@en ;
	rdfs:comment "An ARP cache is a collection of Address Resolution Protocol (ARP) entries (mostly dynamic) that are created when an IP address is resolved to a MAC address (so the computer can effectively communicate with the IP address). [based on https://en.wikipedia.org/wiki/ARP_cache]"@en ;
	sh:targetClass observable:ARPCache ;
	.

observable:ARPCacheEntry
	a
		owl:Class ,
		sh:NodeShape
		;
	rdfs:subClassOf observable:ObservableObject ;
	rdfs:label "ARPCacheEntry"@en ;
	rdfs:comment "An ARP cache entry is a single Address Resolution Protocol (ARP) response record that is created when an IP address is resolved to a MAC address (so the computer can effectively communicate with the IP address). [based on https://en.wikipedia.org/wiki/ARP_cache]"@en ;
	sh:targetClass observable:ARPCacheEntry ;
	.

observable:Account
	a
		owl:Class ,
		sh:NodeShape
		;
	rdfs:subClassOf observable:ObservableObject ;
	rdfs:label "Account"@en ;
	rdfs:comment "An account is an arrangement with an entity to enable and control the provision of some capability or service."@en ;
	sh:targetClass observable:Account ;
	.

observable:AccountAuthenticationFacet
	a
		owl:Class ,
		sh:NodeShape
		;
	rdfs:subClassOf core:Facet ;
	rdfs:label "AccountAuthenticationFacet"@en ;
	rdfs:comment "An account authentication facet is a grouping of characteristics unique to the mechanism of accessing an account."@en ;
	sh:property
		[
			sh:datatype xsd:dateTime ;
			sh:maxCount "1"^^xsd:integer ;
			sh:nodeKind sh:Literal ;
			sh:path observable:passwordLastChanged ;
		] ,
		[
			sh:datatype xsd:string ;
			sh:maxCount "1"^^xsd:integer ;
			sh:nodeKind sh:Literal ;
			sh:path observable:password ;
		] ,
		[
			sh:datatype xsd:string ;
			sh:maxCount "1"^^xsd:integer ;
			sh:nodeKind sh:Literal ;
			sh:path observable:passwordType ;
		]
		;
	sh:targetClass observable:AccountAuthenticationFacet ;
	.

observable:AccountFacet
	a
		owl:Class ,
		sh:NodeShape
		;
	rdfs:subClassOf core:Facet ;
	rdfs:label "AccountFacet"@en ;
	rdfs:comment "An account facet is a grouping of characteristics unique to an arrangement with an entity to enable and control the provision of some capability or service."@en ;
	sh:property
		[
			sh:class core:UcoObject ;
			sh:maxCount "1"^^xsd:integer ;
			sh:nodeKind sh:BlankNodeOrIRI ;
			sh:path observable:accountIssuer ;
		] ,
		[
			sh:class core:UcoObject ;
			sh:maxCount "1"^^xsd:integer ;
			sh:nodeKind sh:BlankNodeOrIRI ;
			sh:path observable:owner ;
		] ,
		[
			sh:datatype xsd:boolean ;
			sh:maxCount "1"^^xsd:integer ;
			sh:nodeKind sh:Literal ;
			sh:path observable:isActive ;
		] ,
		[
			sh:datatype xsd:dateTime ;
			sh:maxCount "1"^^xsd:integer ;
			sh:nodeKind sh:Literal ;
			sh:path observable:expirationTime ;
		] ,
		[
			sh:datatype xsd:dateTime ;
			sh:maxCount "1"^^xsd:integer ;
			sh:nodeKind sh:Literal ;
			sh:path observable:modifiedTime ;
		] ,
		[
			sh:datatype xsd:dateTime ;
			sh:maxCount "1"^^xsd:integer ;
			sh:nodeKind sh:Literal ;
			sh:path observable:observableCreatedTime ;
		] ,
		[
			sh:datatype xsd:string ;
			sh:maxCount "1"^^xsd:integer ;
			sh:nodeKind sh:Literal ;
			sh:path observable:accountIdentifier ;
		] ,
		[
			sh:datatype vocabulary:AccountTypeVocab ;
			sh:message "Value is outside the default vocabulary AccountTypeVocab." ;
			sh:path observable:accountType ;
			sh:severity sh:Info ;
		] ,
		[
			sh:maxCount "1"^^xsd:integer ;
			sh:nodeKind sh:Literal ;
			sh:or (
				[
					sh:datatype vocabulary:AccountTypeVocab ;
				]
				[
					sh:datatype xsd:string ;
				]
			) ;
			sh:path observable:accountType ;
		] ,
		[
			sh:message "Value is not member of the vocabulary AccountTypeVocab." ;
			sh:or (
				[
					sh:datatype vocabulary:AccountTypeVocab ;
					sh:in (
						"ldap"^^vocabulary:AccountTypeVocab
						"nis"^^vocabulary:AccountTypeVocab
						"openid"^^vocabulary:AccountTypeVocab
						"radius"^^vocabulary:AccountTypeVocab
						"tacacs"^^vocabulary:AccountTypeVocab
						"unix"^^vocabulary:AccountTypeVocab
						"windows_domain"^^vocabulary:AccountTypeVocab
						"windows_local"^^vocabulary:AccountTypeVocab
					) ;
				]
				[
					sh:datatype xsd:string ;
				]
			) ;
			sh:path observable:accountType ;
		]
		;
	sh:targetClass observable:AccountFacet ;
	.

observable:Address
	a
		owl:Class ,
		sh:NodeShape
		;
	rdfs:subClassOf observable:ObservableObject ;
	rdfs:label "Address"@en ;
	rdfs:comment "An address is an identifier assigned to enable routing and management of information."@en ;
	sh:targetClass observable:Address ;
	.

observable:AlternateDataStream
	a
		owl:Class ,
		sh:NodeShape
		;
	rdfs:subClassOf observable:ObservableObject ;
	rdfs:label "AlternateDataStream"@en ;
	rdfs:comment "An alternate data stream is data content stored within an NTFS file that is independent of the standard content stream of the file and is hidden from access by default NTFS file viewing mechanisms."@en ;
	sh:targetClass observable:AlternateDataStream ;
	.

observable:AlternateDataStreamFacet
	a
		owl:Class ,
		sh:NodeShape
		;
	rdfs:subClassOf core:Facet ;
	rdfs:label "AlternateDataStreamFacet"@en ;
	rdfs:comment "An alternate data stream facet is a grouping of characteristics unique to data content stored within an NTFS file that is independent of the standard content stream of the file and is hidden from access by default NTFS file viewing mechanisms."@en ;
	sh:property
		[
			sh:class types:Hash ;
			sh:maxCount "1"^^xsd:integer ;
			sh:nodeKind sh:BlankNodeOrIRI ;
			sh:path observable:hashes ;
		] ,
		[
			sh:datatype xsd:integer ;
			sh:maxCount "1"^^xsd:integer ;
			sh:nodeKind sh:Literal ;
			sh:path observable:size ;
		] ,
		[
			sh:datatype xsd:string ;
			sh:maxCount "1"^^xsd:integer ;
			sh:nodeKind sh:Literal ;
			sh:path core:name ;
		]
		;
	sh:targetClass observable:AlternateDataStreamFacet ;
	.

observable:AndroidDevice
	a
		owl:Class ,
		sh:NodeShape
		;
	rdfs:subClassOf observable:Device ;
	rdfs:label "AndroidDevice"@en ;
	rdfs:comment "An Android device is a device running the Android operating system. [based on https://en.wikipedia.org/wiki/Android_(operating_system)]"@en ;
	sh:targetClass observable:AndroidDevice ;
	.

observable:AndroidDeviceFacet
	a
		owl:Class ,
		sh:NodeShape
		;
	rdfs:subClassOf core:Facet ;
	rdfs:label "AndroidDeviceFacet"@en ;
	rdfs:comment "An Android device facet is a grouping of characteristics unique to an Android device. [based on https://en.wikipedia.org/wiki/Android_(operating_system)]"@en ;
	sh:property
		[
			sh:datatype xsd:boolean ;
			sh:maxCount "1"^^xsd:integer ;
			sh:nodeKind sh:Literal ;
			sh:path observable:isADBRootEnabled ;
		] ,
		[
			sh:datatype xsd:boolean ;
			sh:maxCount "1"^^xsd:integer ;
			sh:nodeKind sh:Literal ;
			sh:path observable:isSURootEnabled ;
		] ,
		[
			sh:datatype xsd:hexBinary ;
			sh:maxCount "1"^^xsd:integer ;
			sh:nodeKind sh:Literal ;
			sh:path observable:androidID ;
		] ,
		[
			sh:datatype xsd:string ;
			sh:maxCount "1"^^xsd:integer ;
			sh:nodeKind sh:Literal ;
			sh:path observable:androidFingerprint ;
		] ,
		[
			sh:datatype xsd:string ;
			sh:maxCount "1"^^xsd:integer ;
			sh:nodeKind sh:Literal ;
			sh:path observable:androidVersion ;
		]
		;
	sh:targetClass observable:AndroidDeviceFacet ;
	.

observable:AntennaFacet
	a
		owl:Class ,
		sh:NodeShape
		;
	rdfs:subClassOf core:Facet ;
	rdfs:label "AntennaFacet"@en ;
	rdfs:comment "An antenna alignment facet contains the metadata surrounding the cell tower's antenna position."@en ;
	sh:property
		[
			sh:datatype xsd:decimal ;
			sh:maxCount "1"^^xsd:integer ;
			sh:nodeKind sh:Literal ;
			sh:path observable:antennaHeight ;
		] ,
		[
			sh:datatype xsd:decimal ;
			sh:maxCount "1"^^xsd:integer ;
			sh:nodeKind sh:Literal ;
			sh:path observable:azimuth ;
		] ,
		[
			sh:datatype xsd:decimal ;
			sh:maxCount "1"^^xsd:integer ;
			sh:nodeKind sh:Literal ;
			sh:path observable:elevation ;
		] ,
		[
			sh:datatype xsd:decimal ;
			sh:maxCount "1"^^xsd:integer ;
			sh:nodeKind sh:Literal ;
			sh:path observable:horizontalBeamWidth ;
		] ,
		[
			sh:datatype xsd:decimal ;
			sh:maxCount "1"^^xsd:integer ;
			sh:nodeKind sh:Literal ;
			sh:path observable:signalStrength ;
		] ,
		[
			sh:datatype xsd:decimal ;
			sh:maxCount "1"^^xsd:integer ;
			sh:nodeKind sh:Literal ;
			sh:path observable:skew ;
		]
		;
	sh:targetClass observable:AntennaFacet ;
	.

observable:Appliance
	a
		owl:Class ,
		sh:NodeShape
		;
	rdfs:subClassOf observable:Device ;
	rdfs:label "Appliance"@en ;
	rdfs:comment "An appliance is a purpose-built computer with software or firmware that is designed to provide a specific computing capability or resource. [based on https://en.wikipedia.org/wiki/Computer_appliance]"@en ;
	sh:targetClass observable:Appliance ;
	.

observable:Application
	a
		owl:Class ,
		sh:NodeShape
		;
	rdfs:subClassOf observable:ObservableObject ;
	rdfs:label "Application"@en ;
	rdfs:comment "An application is a particular software program designed for end users."@en ;
	sh:targetClass observable:Application ;
	.

observable:ApplicationAccount
	a
		owl:Class ,
		sh:NodeShape
		;
	rdfs:subClassOf observable:DigitalAccount ;
	rdfs:label "ApplicationAccount"@en ;
	rdfs:comment "An application account is an account within a particular software program designed for end users."@en ;
	sh:targetClass observable:ApplicationAccount ;
	.

observable:ApplicationAccountFacet
	a
		owl:Class ,
		sh:NodeShape
		;
	rdfs:subClassOf core:Facet ;
	rdfs:label "ApplicationAccountFacet"@en ;
	rdfs:comment "An application account facet is a grouping of characteristics unique to an account within a particular software program designed for end users."@en ;
	sh:property [
		sh:class observable:ObservableObject ;
		sh:maxCount "1"^^xsd:integer ;
		sh:nodeKind sh:BlankNodeOrIRI ;
		sh:path observable:application ;
	] ;
	sh:targetClass observable:ApplicationAccountFacet ;
	.

observable:ApplicationFacet
	a
		owl:Class ,
		sh:NodeShape
		;
	rdfs:subClassOf core:Facet ;
	rdfs:label "ApplicationFacet"@en ;
	rdfs:comment "An application facet is a grouping of characteristics unique to a particular software program designed for end users."@en ;
	sh:property
		[
			sh:class observable:ApplicationVersion ;
			sh:nodeKind sh:BlankNodeOrIRI ;
			sh:path observable:installedVersionHistory ;
		] ,
		[
			sh:class observable:ObservableObject ;
			sh:maxCount "1"^^xsd:integer ;
			sh:nodeKind sh:BlankNodeOrIRI ;
			sh:path observable:operatingSystem ;
		] ,
		[
			sh:datatype xsd:integer ;
			sh:maxCount "1"^^xsd:integer ;
			sh:nodeKind sh:Literal ;
			sh:path observable:numberOfLaunches ;
		] ,
		[
			sh:datatype xsd:string ;
			sh:maxCount "1"^^xsd:integer ;
			sh:nodeKind sh:Literal ;
			sh:path observable:applicationIdentifier ;
		] ,
		[
			sh:datatype xsd:string ;
			sh:maxCount "1"^^xsd:integer ;
			sh:nodeKind sh:Literal ;
			sh:path observable:version ;
		]
		;
	sh:targetClass observable:ApplicationFacet ;
	.

observable:ApplicationVersion
	a
		owl:Class ,
		sh:NodeShape
		;
	rdfs:label "ApplicationVersion"@en ;
	rdfs:comment "An application version is a grouping of characteristics unique to a particular software program version."@en ;
	sh:property
		[
			sh:datatype xsd:dateTime ;
			sh:maxCount "1"^^xsd:integer ;
			sh:nodeKind sh:Literal ;
			sh:path observable:installDate ;
		] ,
		[
			sh:datatype xsd:dateTime ;
			sh:maxCount "1"^^xsd:integer ;
			sh:nodeKind sh:Literal ;
			sh:path observable:uninstallDate ;
		] ,
		[
			sh:datatype xsd:string ;
			sh:maxCount "1"^^xsd:integer ;
			sh:nodeKind sh:Literal ;
			sh:path observable:version ;
		]
		;
	sh:targetClass observable:ApplicationVersion ;
	.

observable:ArchiveFile
	a
		owl:Class ,
		sh:NodeShape
		;
	rdfs:subClassOf observable:File ;
	rdfs:label "ArchiveFile"@en ;
	rdfs:comment "An archive file is a file that is composed of one or more computer files along with metadata."@en ;
	sh:targetClass observable:ArchiveFile ;
	.

observable:ArchiveFileFacet
	a
		owl:Class ,
		sh:NodeShape
		;
	rdfs:subClassOf core:Facet ;
	rdfs:label "ArchiveFileFacet"@en ;
	rdfs:comment "An archive file facet is a grouping of characteristics unique to a file that is composed of one or more computer files along with metadata."@en ;
	sh:property
		[
			sh:datatype xsd:string ;
			sh:maxCount "1"^^xsd:integer ;
			sh:nodeKind sh:Literal ;
			sh:path observable:archiveType ;
		] ,
		[
			sh:datatype xsd:string ;
			sh:maxCount "1"^^xsd:integer ;
			sh:nodeKind sh:Literal ;
			sh:path observable:comment ;
		] ,
		[
			sh:datatype xsd:string ;
			sh:maxCount "1"^^xsd:integer ;
			sh:nodeKind sh:Literal ;
			sh:path observable:version ;
		]
		;
	sh:targetClass observable:ArchiveFileFacet ;
	.

observable:Audio
	a
		owl:Class ,
		sh:NodeShape
		;
	rdfs:subClassOf observable:ObservableObject ;
	rdfs:label "Audio"@en ;
	rdfs:comment "Audio is a digital representation of sound."@en ;
	sh:targetClass observable:Audio ;
	.

observable:AudioFacet
	a
		owl:Class ,
		sh:NodeShape
		;
	rdfs:subClassOf core:Facet ;
	rdfs:label "AudioFacet"@en ;
	rdfs:comment "An audio facet is a grouping of characteristics unique to a digital representation of sound."@en ;
	sh:property
		[
			sh:datatype xsd:integer ;
			sh:maxCount "1"^^xsd:integer ;
			sh:nodeKind sh:Literal ;
			sh:path observable:bitRate ;
		] ,
		[
			sh:datatype xsd:integer ;
			sh:maxCount "1"^^xsd:integer ;
			sh:nodeKind sh:Literal ;
			sh:path observable:duration ;
		] ,
		[
			sh:datatype xsd:string ;
			sh:maxCount "1"^^xsd:integer ;
			sh:nodeKind sh:Literal ;
			sh:path observable:audioType ;
		] ,
		[
			sh:datatype xsd:string ;
			sh:maxCount "1"^^xsd:integer ;
			sh:nodeKind sh:Literal ;
			sh:path observable:format ;
		]
		;
	sh:targetClass observable:AudioFacet ;
	.

observable:AutonomousSystem
	a
		owl:Class ,
		sh:NodeShape
		;
	rdfs:subClassOf observable:ObservableObject ;
	rdfs:label "AutonomousSystem"@en ;
	rdfs:comment "An autonomous system is a collection of connected Internet Protocol (IP) routing prefixes under the control of one or more network operators on behalf of a single administrative entity or domain that presents a common, clearly defined routing policy to the Internet. [based on https://en.wikipedia.org/wiki/Autonomous_system_(Internet)]"@en ;
	sh:targetClass observable:AutonomousSystem ;
	.

observable:AutonomousSystemFacet
	a
		owl:Class ,
		sh:NodeShape
		;
	rdfs:subClassOf core:Facet ;
	rdfs:label "AutonomousSystemFacet"@en ;
	rdfs:comment "An autonomous system facet is a grouping of characteristics unique to a collection of connected Internet Protocol (IP) routing prefixes under the control of one or more network operators on behalf of a single administrative entity or domain that presents a common, clearly defined routing policy to the Internet. [based on https://en.wikipedia.org/wiki/Autonomous_system_(Internet)]"@en ;
	sh:property
		observable:regionalInternetRegistry-shape-value-not-vocabulary-member ,
		observable:regionalInternetRegistry-shape-value-outside-default-vocabulary ,
		[
			sh:datatype xsd:integer ;
			sh:maxCount "1"^^xsd:integer ;
			sh:nodeKind sh:Literal ;
			sh:path observable:number ;
		] ,
		[
			sh:datatype xsd:string ;
			sh:maxCount "1"^^xsd:integer ;
			sh:nodeKind sh:Literal ;
			sh:path observable:asHandle ;
		] ,
		[
			sh:maxCount "1"^^xsd:integer ;
			sh:nodeKind sh:Literal ;
			sh:or (
				[
					sh:datatype vocabulary:RegionalRegistryTypeVocab ;
				]
				[
					sh:datatype xsd:string ;
				]
			) ;
			sh:path observable:regionalInternetRegistry ;
		]
		;
	sh:targetClass observable:AutonomousSystemFacet ;
	.

observable:BlockDeviceNode
	a
		owl:Class ,
		sh:NodeShape
		;
	rdfs:subClassOf observable:FileSystemObject ;
	rdfs:label "BlockDeviceNode"@en ;
	rdfs:comment "A block device node is a UNIX filesystem special file that serves as a conduit to communicate with devices, providing buffered randomly accesible input and output. Block device nodes are used to apply access rights to the devices and to direct operations on the files to the appropriate device drivers. [based on https://en.wikipedia.org/wiki/Unix_file_types]"@en ;
	sh:targetClass observable:BlockDeviceNode ;
	.

observable:BluetoothAddress
	a
		owl:Class ,
		sh:NodeShape
		;
	rdfs:subClassOf observable:MACAddress ;
	rdfs:label "BluetoothAddress"@en ;
	rdfs:comment "A Bluetooth address is a Bluetooth standard conformant identifier assigned to a Bluetooth device to enable routing and management of Bluetooth standards conformant communication to or from that device."@en ;
	sh:targetClass observable:BluetoothAddress ;
	.

observable:BluetoothAddressFacet
	a
		owl:Class ,
		sh:NodeShape
		;
	rdfs:subClassOf observable:MACAddressFacet ;
	rdfs:label "BluetoothAddressFacet"@en ;
	rdfs:comment "A Bluetooth address facet is a grouping of characteristics unique to a Bluetooth standard conformant identifier assigned to a Bluetooth device to enable routing and management of Bluetooth standards conformant communication to or from that device."@en ;
<<<<<<< HEAD
=======
	sh:property [
		sh:datatype xsd:string ;
		sh:maxCount "1"^^xsd:integer ;
		sh:nodeKind sh:Literal ;
		sh:path observable:addressValue ;
	] ;
>>>>>>> 459e6da1
	sh:targetClass observable:BluetoothAddressFacet ;
	.

observable:BotConfiguration
	a
		owl:Class ,
		sh:NodeShape
		;
	rdfs:subClassOf observable:ObservableObject ;
	rdfs:label "BotConfiguration"@en ;
	rdfs:comment "A bot configuration is a set of contextual settings for a software application that runs automated tasks (scripts) over the Internet at a much higher rate than would be possible for a human alone."@en ;
	sh:targetClass observable:BotConfiguration ;
	.

observable:BrowserBookmark
	a
		owl:Class ,
		sh:NodeShape
		;
	rdfs:subClassOf observable:ObservableObject ;
	rdfs:label "BrowserBookmark"@en ;
	rdfs:comment "A browser bookmark is a saved shortcut that directs a WWW (World Wide Web) browser software program to a particular WWW accessible resource. [based on https://techterms.com/definition/bookmark]"@en ;
	sh:targetClass observable:BrowserBookmark ;
	.

observable:BrowserBookmarkFacet
	a
		owl:Class ,
		sh:NodeShape
		;
	rdfs:subClassOf core:Facet ;
	rdfs:label "BrowserBookmarkFacet"@en ;
	rdfs:comment "A browser bookmark facet is a grouping of characteristics unique to a saved shortcut that directs a WWW (World Wide Web) browser software program to a particular WWW accessible resource. [based on https://techterms.com/definition/bookmark]"@en ;
	sh:property
		[
			sh:class observable:ObservableObject ;
			sh:maxCount "1"^^xsd:integer ;
			sh:nodeKind sh:BlankNodeOrIRI ;
			sh:path observable:application ;
		] ,
		[
			sh:datatype xsd:anyURI ;
			sh:nodeKind sh:Literal ;
			sh:path observable:urlTargeted ;
		] ,
		[
			sh:datatype xsd:dateTime ;
			sh:maxCount "1"^^xsd:integer ;
			sh:nodeKind sh:Literal ;
			sh:path observable:accessedTime ;
		] ,
		[
			sh:datatype xsd:dateTime ;
			sh:maxCount "1"^^xsd:integer ;
			sh:nodeKind sh:Literal ;
			sh:path observable:modifiedTime ;
		] ,
		[
			sh:datatype xsd:dateTime ;
			sh:maxCount "1"^^xsd:integer ;
			sh:nodeKind sh:Literal ;
			sh:path observable:observableCreatedTime ;
		] ,
		[
			sh:datatype xsd:integer ;
			sh:maxCount "1"^^xsd:integer ;
			sh:nodeKind sh:Literal ;
			sh:path observable:visitCount ;
		] ,
		[
			sh:datatype xsd:string ;
			sh:maxCount "1"^^xsd:integer ;
			sh:nodeKind sh:Literal ;
			sh:path observable:bookmarkPath ;
		]
		;
	sh:targetClass observable:BrowserBookmarkFacet ;
	.

observable:BrowserCookie
	a
		owl:Class ,
		sh:NodeShape
		;
	rdfs:subClassOf observable:ObservableObject ;
	rdfs:label "BrowserCookie"@en ;
	rdfs:comment "A browser cookie is a piece of of data sent from a website and stored on the user's computer by the user's web browser while the user is browsing. [based on https://en.wikipedia.org/wiki/HTTP_cookie]"@en ;
	sh:targetClass observable:BrowserCookie ;
	.

observable:BrowserCookieFacet
	a
		owl:Class ,
		sh:NodeShape
		;
	rdfs:subClassOf core:Facet ;
	rdfs:label "BrowserCookieFacet"@en ;
	rdfs:comment "A browser cookie facet is a grouping of characteristics unique to a piece of data sent from a website and stored on the user's computer by the user's web browser while the user is browsing. [based on https://en.wikipedia.org/wiki/HTTP_cookie]"@en ;
	sh:property
		[
			sh:class observable:ObservableObject ;
			sh:maxCount "1"^^xsd:integer ;
			sh:nodeKind sh:BlankNodeOrIRI ;
			sh:path observable:application ;
		] ,
		[
			sh:class observable:ObservableObject ;
			sh:maxCount "1"^^xsd:integer ;
			sh:nodeKind sh:BlankNodeOrIRI ;
			sh:path observable:cookieDomain ;
		] ,
		[
			sh:datatype xsd:boolean ;
			sh:maxCount "1"^^xsd:integer ;
			sh:nodeKind sh:Literal ;
			sh:path observable:isSecure ;
		] ,
		[
			sh:datatype xsd:dateTime ;
			sh:maxCount "1"^^xsd:integer ;
			sh:nodeKind sh:Literal ;
			sh:path observable:accessedTime ;
		] ,
		[
			sh:datatype xsd:dateTime ;
			sh:maxCount "1"^^xsd:integer ;
			sh:nodeKind sh:Literal ;
			sh:path observable:expirationTime ;
		] ,
		[
			sh:datatype xsd:dateTime ;
			sh:maxCount "1"^^xsd:integer ;
			sh:nodeKind sh:Literal ;
			sh:path observable:observableCreatedTime ;
		] ,
		[
			sh:datatype xsd:string ;
			sh:maxCount "1"^^xsd:integer ;
			sh:nodeKind sh:Literal ;
			sh:path observable:cookieName ;
		] ,
		[
			sh:datatype xsd:string ;
			sh:maxCount "1"^^xsd:integer ;
			sh:nodeKind sh:Literal ;
			sh:path observable:cookiePath ;
		]
		;
	sh:targetClass observable:BrowserCookieFacet ;
	.

observable:Calendar
	a
		owl:Class ,
		sh:NodeShape
		;
	rdfs:subClassOf observable:ObservableObject ;
	rdfs:label "Calendar"@en ;
	rdfs:comment "A calendar is a collection of appointments, meetings, and events."@en ;
	sh:targetClass observable:Calendar ;
	.

observable:CalendarEntry
	a
		owl:Class ,
		sh:NodeShape
		;
	rdfs:subClassOf observable:ObservableObject ;
	rdfs:label "CalendarEntry"@en ;
	rdfs:comment "A calendar entry is an appointment, meeting or event within a collection of appointments, meetings and events."@en ;
	sh:targetClass observable:CalendarEntry ;
	.

observable:CalendarEntryFacet
	a
		owl:Class ,
		sh:NodeShape
		;
	rdfs:subClassOf core:Facet ;
	rdfs:label "CalendarEntryFacet"@en ;
	rdfs:comment "A calendar entry facet is a grouping of characteristics unique to an appointment, meeting, or event within a collection of appointments, meetings, and events."@en ;
	sh:property
		[
			sh:class core:UcoObject ;
			sh:maxCount "1"^^xsd:integer ;
			sh:nodeKind sh:BlankNodeOrIRI ;
			sh:path observable:owner ;
		] ,
		[
			sh:class identity:Identity ;
			sh:nodeKind sh:BlankNodeOrIRI ;
			sh:path observable:attendant ;
		] ,
		[
			sh:class location:Location ;
			sh:maxCount "1"^^xsd:integer ;
			sh:nodeKind sh:BlankNodeOrIRI ;
			sh:path observable:location ;
		] ,
		[
			sh:class observable:ObservableObject ;
			sh:maxCount "1"^^xsd:integer ;
			sh:nodeKind sh:BlankNodeOrIRI ;
			sh:path observable:application ;
		] ,
		[
			sh:datatype xsd:boolean ;
			sh:maxCount "1"^^xsd:integer ;
			sh:nodeKind sh:Literal ;
			sh:path observable:isPrivate ;
		] ,
		[
			sh:datatype xsd:dateTime ;
			sh:maxCount "1"^^xsd:integer ;
			sh:nodeKind sh:Literal ;
			sh:path observable:endTime ;
		] ,
		[
			sh:datatype xsd:dateTime ;
			sh:maxCount "1"^^xsd:integer ;
			sh:nodeKind sh:Literal ;
			sh:path observable:modifiedTime ;
		] ,
		[
			sh:datatype xsd:dateTime ;
			sh:maxCount "1"^^xsd:integer ;
			sh:nodeKind sh:Literal ;
			sh:path observable:observableCreatedTime ;
		] ,
		[
			sh:datatype xsd:dateTime ;
			sh:maxCount "1"^^xsd:integer ;
			sh:nodeKind sh:Literal ;
			sh:path observable:remindTime ;
		] ,
		[
			sh:datatype xsd:dateTime ;
			sh:maxCount "1"^^xsd:integer ;
			sh:nodeKind sh:Literal ;
			sh:path observable:startTime ;
		] ,
		[
			sh:datatype xsd:integer ;
			sh:maxCount "1"^^xsd:integer ;
			sh:nodeKind sh:Literal ;
			sh:path observable:duration ;
		] ,
		[
			sh:datatype xsd:string ;
			sh:maxCount "1"^^xsd:integer ;
			sh:nodeKind sh:Literal ;
			sh:path observable:eventStatus ;
		] ,
		[
			sh:datatype xsd:string ;
			sh:maxCount "1"^^xsd:integer ;
			sh:nodeKind sh:Literal ;
			sh:path observable:eventType ;
		] ,
		[
			sh:datatype xsd:string ;
			sh:maxCount "1"^^xsd:integer ;
			sh:nodeKind sh:Literal ;
			sh:path observable:recurrence ;
		] ,
		[
			sh:datatype xsd:string ;
			sh:maxCount "1"^^xsd:integer ;
			sh:nodeKind sh:Literal ;
			sh:path observable:subject ;
		]
		;
	sh:targetClass observable:CalendarEntryFacet ;
	.

observable:CalendarFacet
	a
		owl:Class ,
		sh:NodeShape
		;
	rdfs:subClassOf core:Facet ;
	rdfs:label "CalendarFacet"@en ;
	rdfs:comment "A calendar facet is a grouping of characteristics unique to a collection of appointments, meetings, and events."@en ;
	sh:property
		[
			sh:class core:UcoObject ;
			sh:maxCount "1"^^xsd:integer ;
			sh:nodeKind sh:BlankNodeOrIRI ;
			sh:path observable:owner ;
		] ,
		[
			sh:class observable:ObservableObject ;
			sh:maxCount "1"^^xsd:integer ;
			sh:nodeKind sh:BlankNodeOrIRI ;
			sh:path observable:application ;
		]
		;
	sh:targetClass observable:CalendarFacet ;
	.

observable:Call
	a
		owl:Class ,
		sh:NodeShape
		;
	rdfs:subClassOf observable:ObservableObject ;
	rdfs:label "Call"@en ;
	rdfs:comment "A call is a connection as part of a realtime cyber communication between one or more parties."@en ;
	sh:targetClass observable:Call ;
	.

observable:CallFacet
	a
		owl:Class ,
		sh:NodeShape
		;
	rdfs:subClassOf core:Facet ;
	rdfs:label "CallFacet"@en ;
	rdfs:comment "A call facet is a grouping of characteristics unique to a connection as part of a realtime cyber communication between one or more parties."@en ;
	sh:property
		[
			sh:class observable:ObservableObject ;
			sh:maxCount "1"^^xsd:integer ;
			sh:nodeKind sh:BlankNodeOrIRI ;
			sh:path observable:application ;
		] ,
		[
			sh:class observable:ObservableObject ;
			sh:maxCount "1"^^xsd:integer ;
			sh:nodeKind sh:BlankNodeOrIRI ;
			sh:path observable:from ;
		] ,
		[
			sh:class observable:ObservableObject ;
			sh:nodeKind sh:BlankNodeOrIRI ;
			sh:path observable:participant ;
		] ,
		[
			sh:class observable:ObservableObject ;
			sh:nodeKind sh:BlankNodeOrIRI ;
			sh:path observable:to ;
		] ,
		[
			sh:datatype xsd:dateTime ;
			sh:maxCount "1"^^xsd:integer ;
			sh:nodeKind sh:Literal ;
			sh:path observable:endTime ;
		] ,
		[
			sh:datatype xsd:dateTime ;
			sh:maxCount "1"^^xsd:integer ;
			sh:nodeKind sh:Literal ;
			sh:path observable:startTime ;
		] ,
		[
			sh:datatype xsd:integer ;
			sh:maxCount "1"^^xsd:integer ;
			sh:nodeKind sh:Literal ;
			sh:path observable:duration ;
		] ,
		[
			sh:datatype xsd:string ;
			sh:maxCount "1"^^xsd:integer ;
			sh:nodeKind sh:Literal ;
			sh:path observable:callType ;
		]
		;
	sh:targetClass observable:CallFacet ;
	.

observable:CapturedTelecommunicationsInformation
	a
		owl:Class ,
		sh:NodeShape
		;
	rdfs:subClassOf observable:ObservableObject ;
	rdfs:label "CapturedTelecommunicationsInformation"@en ;
	sh:targetClass observable:CapturedTelecommunicationsInformation ;
	.

observable:CapturedTelecommunicationsInformationFacet
	a
		owl:Class ,
		sh:NodeShape
		;
	rdfs:subClassOf core:Facet ;
	rdfs:label "CapturedTelecommunicationsInformationFacet"@en ;
	rdfs:comment "A captured telecommunications information facet represents certain information within captured or intercepted telecommunications data."@en ;
	sh:property
		[
			sh:class observable:CellSite ;
			sh:maxCount "1"^^xsd:integer ;
			sh:minCount "1"^^xsd:integer ;
			sh:nodeKind sh:BlankNodeOrIRI ;
			sh:path observable:captureCellSite ;
		] ,
		[
			sh:datatype xsd:dateTime ;
			sh:maxCount "1"^^xsd:integer ;
			sh:nodeKind sh:Literal ;
			sh:path observable:endTime ;
		] ,
		[
			sh:datatype xsd:dateTime ;
			sh:maxCount "1"^^xsd:integer ;
			sh:nodeKind sh:Literal ;
			sh:path observable:startTime ;
		] ,
		[
			sh:datatype xsd:string ;
			sh:maxCount "1"^^xsd:integer ;
			sh:nodeKind sh:Literal ;
			sh:path observable:interceptedCallState ;
		]
		;
	sh:targetClass observable:CapturedTelecommunicationsInformationFacet ;
	.

observable:CellSite
	a
		owl:Class ,
		sh:NodeShape
		;
	rdfs:subClassOf observable:ObservableObject ;
	rdfs:label "CellSite"@en ;
	sh:targetClass observable:CellSite ;
	.

observable:CellSiteFacet
	a
		owl:Class ,
		sh:NodeShape
		;
	rdfs:subClassOf core:Facet ;
	rdfs:label "CellSiteFacet"@en ;
	rdfs:comment "A cell site facet contains the metadata surrounding the cell site."@en ;
	sh:property
		[
			sh:datatype xsd:string ;
			sh:maxCount "1"^^xsd:integer ;
			sh:nodeKind sh:Literal ;
			sh:path observable:cellSiteCountryCode ;
		] ,
		[
			sh:datatype xsd:string ;
			sh:maxCount "1"^^xsd:integer ;
			sh:nodeKind sh:Literal ;
			sh:path observable:cellSiteIdentifier ;
		] ,
		[
			sh:datatype xsd:string ;
			sh:maxCount "1"^^xsd:integer ;
			sh:nodeKind sh:Literal ;
			sh:path observable:cellSiteLocationAreaCode ;
		] ,
		[
			sh:datatype xsd:string ;
			sh:maxCount "1"^^xsd:integer ;
			sh:nodeKind sh:Literal ;
			sh:path observable:cellSiteNetworkCode ;
		] ,
		[
			sh:datatype xsd:string ;
			sh:maxCount "1"^^xsd:integer ;
			sh:nodeKind sh:Literal ;
			sh:path observable:cellSiteType ;
		]
		;
	sh:targetClass observable:CellSiteFacet ;
	.

observable:CharacterDeviceNode
	a
		owl:Class ,
		sh:NodeShape
		;
	rdfs:subClassOf observable:FileSystemObject ;
	rdfs:label "CharacterDeviceNode"@en ;
	rdfs:comment "A character device node is a UNIX filesystem special file that serves as a conduit to communicate with devices, providing only a serial stream of input or accepting a serial stream of output. Character device nodes are used to apply access rights to the devices and to direct operations on the files to the appropriate device drivers. [based on https://en.wikipedia.org/wiki/Unix_file_types]"@en ;
	sh:targetClass observable:CharacterDeviceNode ;
	.

observable:Code
	a
		owl:Class ,
		sh:NodeShape
		;
	rdfs:subClassOf observable:ObservableObject ;
	rdfs:label "Code"@en ;
	rdfs:comment "Code is a direct representation (source, byte or binary) of a collection of computer instructions that form software which tell a computer how to work. [based on https://en.wikipedia.org/wiki/Software]"@en ;
	sh:targetClass observable:Code ;
	.

observable:CompressedStreamFacet
	a
		owl:Class ,
		sh:NodeShape
		;
	rdfs:subClassOf core:Facet ;
	rdfs:label "CompressedStreamFacet"@en ;
	rdfs:comment "A compressed stream facet is a grouping of characteristics unique to the application of a size-reduction process to a body of data content."@en ;
	sh:property
		[
			sh:datatype xsd:decimal ;
			sh:maxCount "1"^^xsd:integer ;
			sh:nodeKind sh:Literal ;
			sh:path observable:compressionRatio ;
		] ,
		[
			sh:datatype xsd:string ;
			sh:maxCount "1"^^xsd:integer ;
			sh:nodeKind sh:Literal ;
			sh:path observable:compressionMethod ;
		]
		;
	sh:targetClass observable:CompressedStreamFacet ;
	.

observable:ComputerSpecification
	a
		owl:Class ,
		sh:NodeShape
		;
	rdfs:subClassOf observable:ObservableObject ;
	rdfs:label "ComputerSpecification"@en ;
	rdfs:comment "A computer specification is the hardware and software of a programmable electronic device that can store, retrieve, and process data. {based on merriam-webster.com/dictionary/computer]"@en ;
	sh:targetClass observable:ComputerSpecification ;
	.

observable:ComputerSpecificationFacet
	a
		owl:Class ,
		sh:NodeShape
		;
	rdfs:subClassOf core:Facet ;
	rdfs:label "ComputerSpecificationFacet"@en ;
	rdfs:comment "A computer specificaiton facet is a grouping of characteristics unique to the hardware and software of a programmable electronic device that can store, retrieve, and process data. [based on merriam-webster.com/dictionary/computer]"@en ;
	sh:property
		[
			sh:class observable:ObservableObject ;
			sh:nodeKind sh:BlankNodeOrIRI ;
			sh:path observable:networkInterface ;
		] ,
		[
			sh:datatype xsd:dateTime ;
			sh:maxCount "1"^^xsd:integer ;
			sh:nodeKind sh:Literal ;
			sh:path observable:biosDate ;
		] ,
		[
			sh:datatype xsd:dateTime ;
			sh:maxCount "1"^^xsd:integer ;
			sh:nodeKind sh:Literal ;
			sh:path observable:biosReleaseDate ;
		] ,
		[
			sh:datatype xsd:dateTime ;
			sh:maxCount "1"^^xsd:integer ;
			sh:nodeKind sh:Literal ;
			sh:path observable:currentSystemDate ;
		] ,
		[
			sh:datatype xsd:dateTime ;
			sh:maxCount "1"^^xsd:integer ;
			sh:nodeKind sh:Literal ;
			sh:path observable:localTime ;
		] ,
		[
			sh:datatype xsd:dateTime ;
			sh:maxCount "1"^^xsd:integer ;
			sh:nodeKind sh:Literal ;
			sh:path observable:systemTime ;
		] ,
		[
			sh:datatype xsd:integer ;
			sh:maxCount "1"^^xsd:integer ;
			sh:nodeKind sh:Literal ;
			sh:path observable:availableRam ;
		] ,
		[
			sh:datatype xsd:integer ;
			sh:maxCount "1"^^xsd:integer ;
			sh:nodeKind sh:Literal ;
			sh:path observable:totalRam ;
		] ,
		[
			sh:datatype xsd:string ;
			sh:maxCount "1"^^xsd:integer ;
			sh:nodeKind sh:Literal ;
			sh:path observable:biosManufacturer ;
		] ,
		[
			sh:datatype xsd:string ;
			sh:maxCount "1"^^xsd:integer ;
			sh:nodeKind sh:Literal ;
			sh:path observable:biosSerialNumber ;
		] ,
		[
			sh:datatype xsd:string ;
			sh:maxCount "1"^^xsd:integer ;
			sh:nodeKind sh:Literal ;
			sh:path observable:biosVersion ;
		] ,
		[
			sh:datatype xsd:string ;
			sh:maxCount "1"^^xsd:integer ;
			sh:nodeKind sh:Literal ;
			sh:path observable:cpu ;
		] ,
		[
			sh:datatype xsd:string ;
			sh:maxCount "1"^^xsd:integer ;
			sh:nodeKind sh:Literal ;
			sh:path observable:cpuFamily ;
		] ,
		[
			sh:datatype xsd:string ;
			sh:maxCount "1"^^xsd:integer ;
			sh:nodeKind sh:Literal ;
			sh:path observable:gpu ;
		] ,
		[
			sh:datatype xsd:string ;
			sh:maxCount "1"^^xsd:integer ;
			sh:nodeKind sh:Literal ;
			sh:path observable:gpuFamily ;
		] ,
		[
			sh:datatype xsd:string ;
			sh:maxCount "1"^^xsd:integer ;
			sh:nodeKind sh:Literal ;
			sh:path observable:hostname ;
		] ,
		[
			sh:datatype xsd:string ;
			sh:maxCount "1"^^xsd:integer ;
			sh:nodeKind sh:Literal ;
			sh:path observable:processorArchitecture ;
		] ,
		[
			sh:datatype xsd:string ;
			sh:maxCount "1"^^xsd:integer ;
			sh:nodeKind sh:Literal ;
			sh:path observable:timezoneDST ;
		] ,
		[
			sh:datatype xsd:string ;
			sh:maxCount "1"^^xsd:integer ;
			sh:nodeKind sh:Literal ;
			sh:path observable:timezoneStandard ;
		] ,
		[
			sh:datatype xsd:string ;
			sh:maxCount "1"^^xsd:integer ;
			sh:nodeKind sh:Literal ;
			sh:path observable:uptime ;
		]
		;
	sh:targetClass observable:ComputerSpecificationFacet ;
	.

observable:ConfiguredSoftware
	a
		owl:Class ,
		sh:NodeShape
		;
	rdfs:subClassOf observable:Software ;
	rdfs:label "ConfiguredSoftware"@en ;
	rdfs:comment "A ConfiguredSoftware is a Software that is known to be configured to run in a more specified manner than some unconfigured or less-configured Software."@en ;
	sh:property
		[
			sh:class configuration:Configuration ;
			sh:maxCount "1"^^xsd:integer ;
			sh:nodeKind sh:BlankNodeOrIRI ;
			sh:path configuration:usesConfiguration ;
		] ,
		[
			sh:class observable:Software ;
			sh:maxCount "1"^^xsd:integer ;
			sh:nodeKind sh:BlankNodeOrIRI ;
			sh:path configuration:isConfigurationOf ;
		]
		;
	sh:targetClass observable:ConfiguredSoftware ;
	.

observable:Contact
	a
		owl:Class ,
		sh:NodeShape
		;
	rdfs:subClassOf observable:ObservableObject ;
	rdfs:label "Contact"@en ;
	rdfs:comment "A contact is a set of identification and communication related details for a single entity."@en ;
	sh:targetClass observable:Contact ;
	.

observable:ContactAddress
	a
		owl:Class ,
		sh:NodeShape
		;
	rdfs:label "ContactAddress"@en ;
	rdfs:comment "A contact address is a grouping of characteristics unique to a geolocation address of a contact entity."@en ;
	sh:property
		[
			sh:class location:Location ;
			sh:maxCount "1"^^xsd:integer ;
			sh:nodeKind sh:BlankNodeOrIRI ;
			sh:path observable:geolocationAddress ;
		] ,
		[
			sh:datatype vocabulary:ContactAddressScopeVocab ;
			sh:message "Value is outside the default vocabulary ContactAddressScopeVocab." ;
			sh:path observable:contactAddressScope ;
			sh:severity sh:Info ;
		] ,
		[
			sh:maxCount "1"^^xsd:integer ;
			sh:nodeKind sh:Literal ;
			sh:or (
				[
					sh:datatype vocabulary:ContactAddressScopeVocab ;
				]
				[
					sh:datatype xsd:string ;
				]
			) ;
			sh:path observable:contactAddressScope ;
		] ,
		[
			sh:message "Value is not member of the vocabulary ContactAddressScopeVocab." ;
			sh:or (
				[
					sh:datatype vocabulary:ContactAddressScopeVocab ;
					sh:in (
						"home"^^vocabulary:ContactAddressScopeVocab
						"work"^^vocabulary:ContactAddressScopeVocab
						"school"^^vocabulary:ContactAddressScopeVocab
					) ;
				]
				[
					sh:datatype xsd:string ;
				]
			) ;
			sh:path observable:contactAddressScope ;
		]
		;
	sh:targetClass observable:ContactAddress ;
	.

observable:ContactAffiliation
	a
		owl:Class ,
		sh:NodeShape
		;
	rdfs:label "ContactListAffiliation"@en ;
	rdfs:comment "A contact affiliation is a grouping of characteristics unique to details of an organizational affiliation for a single contact entity."@en ;
	sh:property
		[
			sh:class identity:Organization ;
			sh:maxCount "1"^^xsd:integer ;
			sh:nodeKind sh:BlankNodeOrIRI ;
			sh:path observable:contactOrganization ;
		] ,
		[
			sh:class observable:ContactAddress ;
			sh:minCount "0"^^xsd:integer ;
			sh:nodeKind sh:BlankNodeOrIRI ;
			sh:path observable:organizationLocation ;
		] ,
		[
			sh:class observable:ContactEmail ;
			sh:minCount "0"^^xsd:integer ;
			sh:nodeKind sh:BlankNodeOrIRI ;
			sh:path observable:contactEmail ;
		] ,
		[
			sh:class observable:ContactMessaging ;
			sh:minCount "0"^^xsd:integer ;
			sh:nodeKind sh:BlankNodeOrIRI ;
			sh:path observable:contactMessaging ;
		] ,
		[
			sh:class observable:ContactPhone ;
			sh:minCount "0"^^xsd:integer ;
			sh:nodeKind sh:BlankNodeOrIRI ;
			sh:path observable:contactPhone ;
		] ,
		[
			sh:class observable:ContactProfile ;
			sh:minCount "0"^^xsd:integer ;
			sh:nodeKind sh:BlankNodeOrIRI ;
			sh:path observable:contactProfile ;
		] ,
		[
			sh:class observable:ContactURL ;
			sh:minCount "0"^^xsd:integer ;
			sh:nodeKind sh:BlankNodeOrIRI ;
			sh:path observable:contactURL ;
		] ,
		[
			sh:datatype xsd:string ;
			sh:maxCount "1"^^xsd:integer ;
			sh:nodeKind sh:Literal ;
			sh:path observable:organizationDepartment ;
		] ,
		[
			sh:datatype xsd:string ;
			sh:maxCount "1"^^xsd:integer ;
			sh:nodeKind sh:Literal ;
			sh:path observable:organizationPosition ;
		]
		;
	sh:targetClass observable:ContactAffiliation ;
	.

observable:ContactEmail
	a
		owl:Class ,
		sh:NodeShape
		;
	rdfs:label "ContactEmail"@en ;
	rdfs:comment "A contact email is a grouping of characteristics unique to details for contacting a contact entity by email."@en ;
	sh:property
		[
			sh:class observable:ObservableObject ;
			sh:maxCount "1"^^xsd:integer ;
			sh:nodeKind sh:BlankNodeOrIRI ;
			sh:path observable:emailAddress ;
		] ,
		[
			sh:datatype vocabulary:ContactEmailScopeVocab ;
			sh:message "Value is outside the default vocabulary ContactEmailScopeVocab." ;
			sh:path observable:contactEmailScope ;
			sh:severity sh:Info ;
		] ,
		[
			sh:maxCount "1"^^xsd:integer ;
			sh:nodeKind sh:Literal ;
			sh:or (
				[
					sh:datatype vocabulary:ContactEmailScopeVocab ;
				]
				[
					sh:datatype xsd:string ;
				]
			) ;
			sh:path observable:contactEmailScope ;
		] ,
		[
			sh:message "Value is not member of the vocabulary ContactEmailScopeVocab." ;
			sh:or (
				[
					sh:datatype vocabulary:ContactEmailScopeVocab ;
					sh:in (
						"home"^^vocabulary:ContactEmailScopeVocab
						"work"^^vocabulary:ContactEmailScopeVocab
						"school"^^vocabulary:ContactEmailScopeVocab
						"cloud"^^vocabulary:ContactEmailScopeVocab
					) ;
				]
				[
					sh:datatype xsd:string ;
				]
			) ;
			sh:path observable:contactEmailScope ;
		]
		;
	sh:targetClass observable:ContactEmail ;
	.

observable:ContactFacet
	a
		owl:Class ,
		sh:NodeShape
		;
	rdfs:subClassOf core:Facet ;
	rdfs:label "ContactFacet"@en ;
	rdfs:comment "A contact facet is a grouping of characteristics unique to a set of identification and communication related details for a single entity."@en ;
	sh:property
		[
			sh:class observable:ContactAddress ;
			sh:minCount "0"^^xsd:integer ;
			sh:nodeKind sh:BlankNodeOrIRI ;
			sh:path observable:contactAddress ;
		] ,
		[
			sh:class observable:ContactAffiliation ;
			sh:minCount "0"^^xsd:integer ;
			sh:nodeKind sh:BlankNodeOrIRI ;
			sh:path observable:contactAffiliation ;
		] ,
		[
			sh:class observable:ContactEmail ;
			sh:minCount "0"^^xsd:integer ;
			sh:nodeKind sh:BlankNodeOrIRI ;
			sh:path observable:contactEmail ;
		] ,
		[
			sh:class observable:ContactMessaging ;
			sh:minCount "0"^^xsd:integer ;
			sh:nodeKind sh:BlankNodeOrIRI ;
			sh:path observable:contactMessaging ;
		] ,
		[
			sh:class observable:ContactPhone ;
			sh:minCount "0"^^xsd:integer ;
			sh:nodeKind sh:BlankNodeOrIRI ;
			sh:path observable:contactPhone ;
		] ,
		[
			sh:class observable:ContactProfile ;
			sh:minCount "0"^^xsd:integer ;
			sh:nodeKind sh:BlankNodeOrIRI ;
			sh:path observable:contactProfile ;
		] ,
		[
			sh:class observable:ContactSIP ;
			sh:minCount "0"^^xsd:integer ;
			sh:nodeKind sh:BlankNodeOrIRI ;
			sh:path observable:contactSIP ;
		] ,
		[
			sh:class observable:ContactURL ;
			sh:minCount "0"^^xsd:integer ;
			sh:nodeKind sh:BlankNodeOrIRI ;
			sh:path observable:contactURL ;
		] ,
		[
			sh:class observable:ObservableObject ;
			sh:maxCount "1"^^xsd:integer ;
			sh:nodeKind sh:BlankNodeOrIRI ;
			sh:path observable:sourceApplication ;
		] ,
		[
			sh:datatype xsd:dateTime ;
			sh:maxCount "1"^^xsd:integer ;
			sh:nodeKind sh:Literal ;
			sh:path identity:birthdate ;
		] ,
		[
			sh:datatype xsd:dateTime ;
			sh:maxCount "1"^^xsd:integer ;
			sh:nodeKind sh:Literal ;
			sh:path observable:lastTimeContacted ;
		] ,
		[
			sh:datatype xsd:integer ;
			sh:maxCount "1"^^xsd:integer ;
			sh:nodeKind sh:Literal ;
			sh:path observable:numberTimesContacted ;
		] ,
		[
			sh:datatype xsd:string ;
			sh:maxCount "1"^^xsd:integer ;
			sh:nodeKind sh:Literal ;
			sh:path observable:contactID ;
		] ,
		[
			sh:datatype xsd:string ;
			sh:maxCount "1"^^xsd:integer ;
			sh:nodeKind sh:Literal ;
			sh:path observable:displayName ;
		] ,
		[
			sh:datatype xsd:string ;
			sh:maxCount "1"^^xsd:integer ;
			sh:nodeKind sh:Literal ;
			sh:path observable:firstName ;
		] ,
		[
			sh:datatype xsd:string ;
			sh:maxCount "1"^^xsd:integer ;
			sh:nodeKind sh:Literal ;
			sh:path observable:lastName ;
		] ,
		[
			sh:datatype xsd:string ;
			sh:maxCount "1"^^xsd:integer ;
			sh:nodeKind sh:Literal ;
			sh:path observable:middleName ;
		] ,
		[
			sh:datatype xsd:string ;
			sh:maxCount "1"^^xsd:integer ;
			sh:nodeKind sh:Literal ;
			sh:path observable:namePhonetic ;
		] ,
		[
			sh:datatype xsd:string ;
			sh:maxCount "1"^^xsd:integer ;
			sh:nodeKind sh:Literal ;
			sh:path observable:namePrefix ;
		] ,
		[
			sh:datatype xsd:string ;
			sh:maxCount "1"^^xsd:integer ;
			sh:nodeKind sh:Literal ;
			sh:path observable:nameSuffix ;
		] ,
		[
			sh:datatype xsd:string ;
			sh:minCount "0"^^xsd:integer ;
			sh:nodeKind sh:Literal ;
			sh:path observable:contactGroup ;
		] ,
		[
			sh:datatype xsd:string ;
			sh:minCount "0"^^xsd:integer ;
			sh:nodeKind sh:Literal ;
			sh:path observable:contactNote ;
		] ,
		[
			sh:datatype xsd:string ;
			sh:minCount "0"^^xsd:integer ;
			sh:nodeKind sh:Literal ;
			sh:path observable:nickname ;
		]
		;
	sh:targetClass observable:ContactFacet ;
	.

observable:ContactList
	a
		owl:Class ,
		sh:NodeShape
		;
	rdfs:subClassOf observable:ObservableObject ;
	rdfs:label "ContactList"@en ;
	rdfs:comment "A contact list is a set of multiple individual contacts such as that found in a digital address book."@en ;
	sh:targetClass observable:ContactList ;
	.

observable:ContactListFacet
	a
		owl:Class ,
		sh:NodeShape
		;
	rdfs:subClassOf core:Facet ;
	rdfs:label "ContactListFacet"@en ;
	rdfs:comment "A contact list facet is a grouping of characteristics unique to a set of multiple individual contacts such as that found in a digital address book."@en ;
	sh:property
		[
			sh:class observable:ObservableObject ;
			sh:maxCount "1"^^xsd:integer ;
			sh:nodeKind sh:BlankNodeOrIRI ;
			sh:path observable:sourceApplication ;
		] ,
		[
			sh:class observable:ObservableObject ;
			sh:nodeKind sh:BlankNodeOrIRI ;
			sh:path observable:contact ;
		]
		;
	sh:targetClass observable:ContactListFacet ;
	.

observable:ContactMessaging
	a
		owl:Class ,
		sh:NodeShape
		;
	rdfs:label "ContactMessaging"@en ;
	rdfs:comment "A contact messaging is a grouping of characteristics unique to details for contacting a contact entity by digital messaging."@en ;
	sh:property
		[
			sh:class observable:ObservableObject ;
			sh:maxCount "1"^^xsd:integer ;
			sh:nodeKind sh:BlankNodeOrIRI ;
			sh:path observable:contactMessagingPlatform ;
		] ,
		[
			sh:class observable:ObservableObject ;
			sh:maxCount "1"^^xsd:integer ;
			sh:nodeKind sh:BlankNodeOrIRI ;
			sh:path observable:messagingAddress ;
		]
		;
	sh:targetClass observable:ContactMessaging ;
	.

observable:ContactPhone
	a
		owl:Class ,
		sh:NodeShape
		;
	rdfs:label "ContactPhone"@en ;
	rdfs:comment "A contact phone is a grouping of characteristics unique to details for contacting a contact entity by telephone."@en ;
	sh:property
		[
			sh:class observable:ObservableObject ;
			sh:maxCount "1"^^xsd:integer ;
			sh:nodeKind sh:BlankNodeOrIRI ;
			sh:path observable:contactPhoneNumber ;
		] ,
		[
			sh:datatype vocabulary:ContactPhoneScopeVocab ;
			sh:message "Value is outside the default vocabulary ContactPhoneScopeVocab." ;
			sh:path observable:contactPhoneScope ;
			sh:severity sh:Info ;
		] ,
		[
			sh:maxCount "1"^^xsd:integer ;
			sh:nodeKind sh:Literal ;
			sh:or (
				[
					sh:datatype vocabulary:ContactPhoneScopeVocab ;
				]
				[
					sh:datatype xsd:string ;
				]
			) ;
			sh:path observable:contactPhoneScope ;
		] ,
		[
			sh:message "Value is not member of the vocabulary ContactPhoneScopeVocab." ;
			sh:or (
				[
					sh:datatype vocabulary:ContactPhoneScopeVocab ;
					sh:in (
						"home"^^vocabulary:ContactPhoneScopeVocab
						"work"^^vocabulary:ContactPhoneScopeVocab
						"school"^^vocabulary:ContactPhoneScopeVocab
						"mobile"^^vocabulary:ContactPhoneScopeVocab
						"main"^^vocabulary:ContactPhoneScopeVocab
						"home fax"^^vocabulary:ContactPhoneScopeVocab
						"work fax"^^vocabulary:ContactPhoneScopeVocab
						"pager"^^vocabulary:ContactPhoneScopeVocab
					) ;
				]
				[
					sh:datatype xsd:string ;
				]
			) ;
			sh:path observable:contactPhoneScope ;
		]
		;
	sh:targetClass observable:ContactPhone ;
	.

observable:ContactProfile
	a
		owl:Class ,
		sh:NodeShape
		;
	rdfs:label "ContactProfile"@en ;
	rdfs:comment "A contact profile is a grouping of characteristics unique to details for contacting a contact entity by online service."@en ;
	sh:property
		[
			sh:class observable:ObservableObject ;
			sh:maxCount "1"^^xsd:integer ;
			sh:nodeKind sh:BlankNodeOrIRI ;
			sh:path observable:contactProfilePlatform ;
		] ,
		[
			sh:class observable:ObservableObject ;
			sh:maxCount "1"^^xsd:integer ;
			sh:nodeKind sh:BlankNodeOrIRI ;
			sh:path observable:profile ;
		]
		;
	sh:targetClass observable:ContactProfile ;
	.

observable:ContactSIP
	a
		owl:Class ,
		sh:NodeShape
		;
	rdfs:label "ContactSIP"@en ;
	rdfs:comment "A contact SIP is a grouping of characteristics unique to details for contacting a contact entity by Session Initiation Protocol (SIP)."@en ;
	sh:property
		[
			sh:class observable:ObservableObject ;
			sh:maxCount "1"^^xsd:integer ;
			sh:nodeKind sh:BlankNodeOrIRI ;
			sh:path observable:sipAddress ;
		] ,
		[
			sh:datatype vocabulary:ContactSIPScopeVocab ;
			sh:message "Value is outside the default vocabulary ContactSIPScopeVocab." ;
			sh:path observable:contactSIPScope ;
			sh:severity sh:Info ;
		] ,
		[
			sh:maxCount "1"^^xsd:integer ;
			sh:nodeKind sh:Literal ;
			sh:or (
				[
					sh:datatype vocabulary:ContactSIPScopeVocab ;
				]
				[
					sh:datatype xsd:string ;
				]
			) ;
			sh:path observable:contactSIPScope ;
		] ,
		[
			sh:message "Value is not member of the vocabulary ContactSIPScopeVocab." ;
			sh:or (
				[
					sh:datatype vocabulary:ContactSIPScopeVocab ;
					sh:in (
						"home"^^vocabulary:ContactSIPScopeVocab
						"work"^^vocabulary:ContactSIPScopeVocab
						"school"^^vocabulary:ContactSIPScopeVocab
					) ;
				]
				[
					sh:datatype xsd:string ;
				]
			) ;
			sh:path observable:contactSIPScope ;
		]
		;
	sh:targetClass observable:ContactSIP ;
	.

observable:ContactURL
	a
		owl:Class ,
		sh:NodeShape
		;
	rdfs:label "ContactURL"@en ;
	rdfs:comment "A contact URL is a grouping of characteristics unique to details for contacting a contact entity by Uniform Resource Locator (URL)."@en ;
	sh:property
		[
			sh:class observable:ObservableObject ;
			sh:maxCount "1"^^xsd:integer ;
			sh:nodeKind sh:BlankNodeOrIRI ;
			sh:path observable:url ;
		] ,
		[
			sh:datatype vocabulary:ContactURLScopeVocab ;
			sh:message "Value is outside the default vocabulary ContactURLScopeVocab." ;
			sh:path observable:contactURLScope ;
			sh:severity sh:Info ;
		] ,
		[
			sh:maxCount "1"^^xsd:integer ;
			sh:nodeKind sh:Literal ;
			sh:or (
				[
					sh:datatype vocabulary:ContactURLScopeVocab ;
				]
				[
					sh:datatype xsd:string ;
				]
			) ;
			sh:path observable:contactURLScope ;
		] ,
		[
			sh:message "Value is not member of the vocabulary ContactURLScopeVocab." ;
			sh:or (
				[
					sh:datatype vocabulary:ContactURLScopeVocab ;
					sh:in (
						"home"^^vocabulary:ContactURLScopeVocab
						"work"^^vocabulary:ContactURLScopeVocab
						"school"^^vocabulary:ContactURLScopeVocab
						"homepage"^^vocabulary:ContactURLScopeVocab
					) ;
				]
				[
					sh:datatype xsd:string ;
				]
			) ;
			sh:path observable:contactURLScope ;
		]
		;
	sh:targetClass observable:ContactURL ;
	.

observable:ContentData
	a
		owl:Class ,
		sh:NodeShape
		;
	rdfs:subClassOf observable:ObservableObject ;
	rdfs:label "ContentData"@en ;
	rdfs:comment "Content data is a block of digital data."@en ;
	sh:targetClass observable:ContentData ;
	.

observable:ContentDataFacet
	a
		owl:Class ,
		sh:NodeShape
		;
	rdfs:subClassOf core:Facet ;
	rdfs:label "ContentDataFacet"@en ;
	rdfs:comment "A content data facet is a grouping of characteristics unique to a block of digital data."@en ;
	sh:property
		[
			sh:class observable:ObservableObject ;
			sh:maxCount "1"^^xsd:integer ;
			sh:nodeKind sh:BlankNodeOrIRI ;
			sh:path observable:dataPayloadReferenceURL ;
		] ,
		[
			sh:class types:Hash ;
			sh:nodeKind sh:BlankNodeOrIRI ;
			sh:path observable:hash ;
		] ,
		[
			sh:datatype xsd:boolean ;
			sh:maxCount "1"^^xsd:integer ;
			sh:nodeKind sh:Literal ;
			sh:path observable:isEncrypted ;
		] ,
		[
			sh:datatype xsd:decimal ;
			sh:maxCount "1"^^xsd:integer ;
			sh:nodeKind sh:Literal ;
			sh:path observable:entropy ;
		] ,
		[
			sh:datatype xsd:integer ;
			sh:maxCount "1"^^xsd:integer ;
			sh:nodeKind sh:Literal ;
			sh:path observable:sizeInBytes ;
		] ,
		[
			sh:datatype xsd:string ;
			sh:maxCount "1"^^xsd:integer ;
			sh:nodeKind sh:Literal ;
			sh:path observable:dataPayload ;
		] ,
		[
			sh:datatype xsd:string ;
			sh:maxCount "1"^^xsd:integer ;
			sh:nodeKind sh:Literal ;
			sh:path observable:magicNumber ;
		] ,
		[
			sh:datatype xsd:string ;
			sh:maxCount "1"^^xsd:integer ;
			sh:nodeKind sh:Literal ;
			sh:path observable:mimeClass ;
		] ,
		[
			sh:datatype xsd:string ;
			sh:nodeKind sh:Literal ;
			sh:path observable:mimeType ;
		] ,
		[
			sh:datatype vocabulary:EndiannessTypeVocab ;
			sh:message "Value is outside the default vocabulary EndiannessTypeVocab." ;
			sh:path observable:byteOrder ;
			sh:severity sh:Info ;
		] ,
		[
			sh:maxCount "1"^^xsd:integer ;
			sh:nodeKind sh:Literal ;
			sh:or (
				[
					sh:datatype vocabulary:EndiannessTypeVocab ;
				]
				[
					sh:datatype xsd:string ;
				]
			) ;
			sh:path observable:byteOrder ;
		] ,
		[
			sh:message "Value is not member of the vocabulary EndiannessTypeVocab." ;
			sh:or (
				[
					sh:datatype vocabulary:EndiannessTypeVocab ;
					sh:in (
						"Big-endian"^^vocabulary:EndiannessTypeVocab
						"Little-endian"^^vocabulary:EndiannessTypeVocab
						"Middle-endian"^^vocabulary:EndiannessTypeVocab
					) ;
				]
				[
					sh:datatype xsd:string ;
				]
			) ;
			sh:path observable:byteOrder ;
		]
		;
	sh:targetClass observable:ContentDataFacet ;
	.

observable:CookieHistory
	a
		owl:Class ,
		sh:NodeShape
		;
	rdfs:subClassOf observable:ObservableObject ;
	rdfs:label "CookieHistory"@en ;
	rdfs:comment "A cookie history is the stored web cookie history for a particular web browser."@en ;
	sh:targetClass observable:CookieHistory ;
	.

observable:Credential
	a
		owl:Class ,
		sh:NodeShape
		;
	rdfs:subClassOf observable:ObservableObject ;
	rdfs:label "Credential"@en ;
	rdfs:comment "A credential is a single specific login and password combination for authorization of access to a digital account or system."@en ;
	sh:targetClass observable:Credential ;
	.

observable:CredentialDump
	a
		owl:Class ,
		sh:NodeShape
		;
	rdfs:subClassOf observable:ObservableObject ;
	rdfs:label "CredentialDump"@en ;
	rdfs:comment "A credential dump is a collection (typically forcibly extracted from a system) of specific login and password combinations for authorization of access to a digital account or system."@en ;
	sh:targetClass observable:CredentialDump ;
	.

observable:DNSCache
	a
		owl:Class ,
		sh:NodeShape
		;
	rdfs:subClassOf observable:ObservableObject ;
	rdfs:label "DNSCache"@en ;
	rdfs:comment "An DNS cache is a temporary locally stored collection of previous Domain Name System (DNS) query results (created when an domain name is resolved to a IP address) for a particular computer."@en ;
	sh:targetClass observable:DNSCache ;
	.

observable:DNSRecord
	a
		owl:Class ,
		sh:NodeShape
		;
	rdfs:subClassOf observable:ObservableObject ;
	rdfs:label "DNSRecord"@en ;
	rdfs:comment "A DNS record is a single Domain Name System (DNS) artifact specifying information of a particular type (routing, authority, responsibility, security, etc.) for a specific Internet domain name."@en ;
	sh:targetClass observable:DNSRecord ;
	.

observable:DataRangeFacet
	a
		owl:Class ,
		sh:NodeShape
		;
	rdfs:subClassOf core:Facet ;
	rdfs:label "DataRangeFacet"@en ;
	rdfs:comment "A data range facet is a grouping of characteristics unique to a particular contiguous scope within a block of digital data."@en ;
	sh:property
		[
			sh:datatype xsd:integer ;
			sh:maxCount "1"^^xsd:integer ;
			sh:nodeKind sh:Literal ;
			sh:path observable:rangeOffset ;
		] ,
		[
			sh:datatype xsd:integer ;
			sh:maxCount "1"^^xsd:integer ;
			sh:nodeKind sh:Literal ;
			sh:path observable:rangeSize ;
		] ,
		[
			sh:datatype xsd:string ;
			sh:maxCount "1"^^xsd:integer ;
			sh:nodeKind sh:Literal ;
			sh:path observable:rangeOffsetType ;
		]
		;
	sh:targetClass observable:DataRangeFacet ;
	.

observable:DefinedEffectFacet
	a
		owl:Class ,
		sh:NodeShape
		;
	rdfs:subClassOf core:Facet ;
	rdfs:label "DefinedEffectFacet"@en ;
	rdfs:comment "A defined effect facet is a grouping of characteristics unique to the effect of an observable action in relation to one or more observable objects."@en ;
	sh:targetClass observable:DefinedEffectFacet ;
	.

observable:Device
	a
		owl:Class ,
		sh:NodeShape
		;
	rdfs:subClassOf observable:ObservableObject ;
	rdfs:label "Device"@en ;
	rdfs:comment "A device is a piece of equipment or a mechanism designed to serve a special purpose or perform a special function. [based on https://www.merriam-webster.com/dictionary/device]"@en ;
	sh:targetClass observable:Device ;
	.

observable:DeviceFacet
	a
		owl:Class ,
		sh:NodeShape
		;
	rdfs:subClassOf core:Facet ;
	rdfs:label "DeviceFacet"@en ;
	rdfs:comment "A device facet is a grouping of characteristics unique to a piece of equipment or a mechanism designed to serve a special purpose or perform a special function. [based on https://www.merriam-webster.com/dictionary/device]"@en ;
	sh:property
		[
			sh:class identity:Identity ;
			sh:maxCount "1"^^xsd:integer ;
			sh:nodeKind sh:BlankNodeOrIRI ;
			sh:path observable:manufacturer ;
		] ,
		[
			sh:datatype xsd:string ;
			sh:maxCount "1"^^xsd:integer ;
			sh:nodeKind sh:Literal ;
			sh:path observable:deviceType ;
		] ,
		[
			sh:datatype xsd:string ;
			sh:maxCount "1"^^xsd:integer ;
			sh:nodeKind sh:Literal ;
			sh:path observable:model ;
		] ,
		[
			sh:datatype xsd:string ;
			sh:maxCount "1"^^xsd:integer ;
			sh:nodeKind sh:Literal ;
			sh:path observable:serialNumber ;
		]
		;
	sh:targetClass observable:DeviceFacet ;
	.

observable:DigitalAccount
	a
		owl:Class ,
		sh:NodeShape
		;
	rdfs:subClassOf observable:Account ;
	rdfs:label "DigitalAccount"@en ;
	rdfs:comment "A digital account is an arrangement with an entity to enable and control the provision of some capability or service within the digital domain."@en ;
	sh:targetClass observable:DigitalAccount ;
	.

observable:DigitalAccountFacet
	a
		owl:Class ,
		sh:NodeShape
		;
	rdfs:subClassOf core:Facet ;
	rdfs:label "DigitalAccountFacet"@en ;
	rdfs:comment "A digital account facet is a grouping of characteristics unique to an arrangement with an entity to enable and control the provision of some capability or service within the digital domain."@en ;
	sh:property
		[
			sh:datatype xsd:boolean ;
			sh:maxCount "1"^^xsd:integer ;
			sh:nodeKind sh:Literal ;
			sh:path observable:isDisabled ;
		] ,
		[
			sh:datatype xsd:dateTime ;
			sh:maxCount "1"^^xsd:integer ;
			sh:nodeKind sh:Literal ;
			sh:path observable:firstLoginTime ;
		] ,
		[
			sh:datatype xsd:dateTime ;
			sh:maxCount "1"^^xsd:integer ;
			sh:nodeKind sh:Literal ;
			sh:path observable:lastLoginTime ;
		] ,
		[
			sh:datatype xsd:string ;
			sh:maxCount "1"^^xsd:integer ;
			sh:nodeKind sh:Literal ;
			sh:path observable:displayName ;
		] ,
		[
			sh:datatype xsd:string ;
			sh:nodeKind sh:Literal ;
			sh:path observable:accountLogin ;
		]
		;
	sh:targetClass observable:DigitalAccountFacet ;
	.

observable:DigitalAddress
	a
		owl:Class ,
		sh:NodeShape
		;
	rdfs:subClassOf observable:Address ;
	rdfs:label "DigitalAddress"@en ;
	rdfs:comment "A digital address is an identifier assigned to enable routing and management of digital communication."@en ;
	sh:targetClass observable:DigitalAddress ;
	.

observable:DigitalAddressFacet
	a
		owl:Class ,
		sh:NodeShape
		;
	rdfs:subClassOf core:Facet ;
	rdfs:label "DigitalAddressFacet"@en ;
	rdfs:comment "A digital address facet is a grouping of characteristics unique to an identifier assigned to enable routing and management of digital communication."@en ;
	sh:property
		[
			sh:datatype xsd:string ;
			sh:maxCount "1"^^xsd:integer ;
			sh:nodeKind sh:Literal ;
			sh:path observable:addressValue ;
		] ,
		[
			sh:datatype xsd:string ;
			sh:maxCount "1"^^xsd:integer ;
			sh:nodeKind sh:Literal ;
			sh:path observable:displayName ;
		]
		;
	sh:targetClass observable:DigitalAddressFacet ;
	.

observable:DigitalSignatureInfo
	a
		owl:Class ,
		sh:NodeShape
		;
	rdfs:subClassOf observable:ObservableObject ;
	rdfs:label "DigitalSignatureInfo"@en ;
	rdfs:comment "A digital signature info is a value calculated via a mathematical scheme for demonstrating the authenticity of an electronic message or document."@en ;
	sh:targetClass observable:DigitalSignatureInfo ;
	.

observable:DigitalSignatureInfoFacet
	a
		owl:Class ,
		sh:NodeShape
		;
	rdfs:subClassOf core:Facet ;
	rdfs:label "DigitalSignatureInfoFacet"@en ;
	rdfs:comment "A digital signature info facet is a grouping of characteristics unique to a value calculated via a mathematical scheme for demonstrating the authenticity of an electronic message or document."@en ;
	sh:property
		[
			sh:class core:UcoObject ;
			sh:maxCount "1"^^xsd:integer ;
			sh:nodeKind sh:BlankNodeOrIRI ;
			sh:path observable:certificateSubject ;
		] ,
		[
			sh:class identity:Identity ;
			sh:maxCount "1"^^xsd:integer ;
			sh:nodeKind sh:BlankNodeOrIRI ;
			sh:path observable:certificateIssuer ;
		] ,
		[
			sh:datatype xsd:boolean ;
			sh:maxCount "1"^^xsd:integer ;
			sh:nodeKind sh:Literal ;
			sh:path observable:signatureExists ;
		] ,
		[
			sh:datatype xsd:boolean ;
			sh:maxCount "1"^^xsd:integer ;
			sh:nodeKind sh:Literal ;
			sh:path observable:signatureVerified ;
		] ,
		[
			sh:datatype xsd:string ;
			sh:maxCount "1"^^xsd:integer ;
			sh:nodeKind sh:Literal ;
			sh:path observable:signatureDescription ;
		]
		;
	sh:targetClass observable:DigitalSignatureInfoFacet ;
	.

observable:Directory
	a
		owl:Class ,
		sh:NodeShape
		;
	rdfs:subClassOf observable:FileSystemObject ;
	rdfs:label "Directory"@en ;
	rdfs:comment "A directory is a file system cataloging structure which contains references to other computer files, and possibly other directories. On many computers, directories are known as folders, or drawers, analogous to a workbench or the traditional office filing cabinet. In UNIX a directory is implemented as a special file. [based on https://en.wikipedia.org/wiki/Directory_(computing)]"@en ;
	sh:targetClass observable:Directory ;
	.

observable:Disk
	a
		owl:Class ,
		sh:NodeShape
		;
	rdfs:subClassOf observable:ObservableObject ;
	rdfs:label "Disk"@en ;
	rdfs:comment "A disk is a storage mechanism where data is recorded by various electronic, magnetic, optical, or mechanical changes to a surface layer of one or more rotating disks."@en ;
	sh:targetClass observable:Disk ;
	.

observable:DiskFacet
	a
		owl:Class ,
		sh:NodeShape
		;
	rdfs:subClassOf core:Facet ;
	rdfs:label "DiskFacet"@en ;
	rdfs:comment "A disk facet is a grouping of characteristics unique to a storage mechanism where data is recorded by various electronic, magnetic, optical, or mechanical changes to a surface layer of one or more rotating disks."@en ;
	sh:property
		[
			sh:class observable:ObservableObject ;
			sh:nodeKind sh:BlankNodeOrIRI ;
			sh:path observable:partition ;
		] ,
		[
			sh:datatype xsd:integer ;
			sh:maxCount "1"^^xsd:integer ;
			sh:nodeKind sh:Literal ;
			sh:path observable:diskSize ;
		] ,
		[
			sh:datatype xsd:integer ;
			sh:maxCount "1"^^xsd:integer ;
			sh:nodeKind sh:Literal ;
			sh:path observable:freeSpace ;
		] ,
		[
			sh:datatype xsd:string ;
			sh:maxCount "1"^^xsd:integer ;
			sh:nodeKind sh:Literal ;
			sh:path observable:diskType ;
		]
		;
	sh:targetClass observable:DiskFacet ;
	.

observable:DiskPartition
	a
		owl:Class ,
		sh:NodeShape
		;
	rdfs:subClassOf observable:ObservableObject ;
	rdfs:label "DiskPartition"@en ;
	rdfs:comment "A disk partition is a particular managed region on a storage mechanism where data is recorded by various electronic, magnetic, optical, or mechanical changes to a surface layer of one or more rotating disks. [based on https://en.wikipedia.org/wiki/Disk_storage]"@en ;
	sh:targetClass observable:DiskPartition ;
	.

observable:DiskPartitionFacet
	a
		owl:Class ,
		sh:NodeShape
		;
	rdfs:subClassOf core:Facet ;
	rdfs:label "DiskPartitionFacet"@en ;
	rdfs:comment "A disk partition facet is a grouping of characteristics unique to a particular managed region on a storage mechanism."@en ;
	sh:property
		[
			sh:datatype xsd:dateTime ;
			sh:maxCount "1"^^xsd:integer ;
			sh:nodeKind sh:Literal ;
			sh:path observable:observableCreatedTime ;
		] ,
		[
			sh:datatype xsd:integer ;
			sh:maxCount "1"^^xsd:integer ;
			sh:nodeKind sh:Literal ;
			sh:path observable:partitionLength ;
		] ,
		[
			sh:datatype xsd:integer ;
			sh:maxCount "1"^^xsd:integer ;
			sh:nodeKind sh:Literal ;
			sh:path observable:partitionOffset ;
		] ,
		[
			sh:datatype xsd:integer ;
			sh:maxCount "1"^^xsd:integer ;
			sh:nodeKind sh:Literal ;
			sh:path observable:spaceLeft ;
		] ,
		[
			sh:datatype xsd:integer ;
			sh:maxCount "1"^^xsd:integer ;
			sh:nodeKind sh:Literal ;
			sh:path observable:spaceUsed ;
		] ,
		[
			sh:datatype xsd:integer ;
			sh:maxCount "1"^^xsd:integer ;
			sh:nodeKind sh:Literal ;
			sh:path observable:totalSpace ;
		] ,
		[
			sh:datatype xsd:string ;
			sh:maxCount "1"^^xsd:integer ;
			sh:nodeKind sh:Literal ;
			sh:path observable:diskPartitionType ;
		] ,
		[
			sh:datatype xsd:string ;
			sh:maxCount "1"^^xsd:integer ;
			sh:nodeKind sh:Literal ;
			sh:path observable:mountPoint ;
		] ,
		[
			sh:datatype xsd:string ;
			sh:maxCount "1"^^xsd:integer ;
			sh:nodeKind sh:Literal ;
			sh:path observable:partitionID ;
		]
		;
	sh:targetClass observable:DiskPartitionFacet ;
	.

observable:DomainName
	a
		owl:Class ,
		sh:NodeShape
		;
	rdfs:subClassOf observable:ObservableObject ;
	rdfs:label "DomainName"@en ;
	rdfs:comment "A domain name is an identification string that defines a realm of administrative autonomy, authority or control within the Internet. [based on https://en.wikipedia.org/wiki/Domain_name]"@en ;
	sh:targetClass observable:DomainName ;
	.

observable:DomainNameFacet
	a
		owl:Class ,
		sh:NodeShape
		;
	rdfs:subClassOf core:Facet ;
	rdfs:label "DomainNameFacet"@en ;
	rdfs:comment "A domain name facet is a grouping of characteristics unique to an identification string that defines a realm of administrative autonomy, authority or control within the Internet. [based on https://en.wikipedia.org/wiki/Domain_name]"@en ;
	sh:property
		[
			sh:datatype xsd:boolean ;
			sh:maxCount "1"^^xsd:integer ;
			sh:nodeKind sh:Literal ;
			sh:path observable:isTLD ;
		] ,
		[
			sh:datatype xsd:string ;
			sh:maxCount "1"^^xsd:integer ;
			sh:nodeKind sh:Literal ;
			sh:path observable:value ;
		]
		;
	sh:targetClass observable:DomainNameFacet ;
	.

observable:ESN
	a owl:DatatypeProperty ;
	rdfs:label "ESN"@en ;
	rdfs:comment "Electronic Serial Number ."@en ;
	rdfs:range xsd:string ;
	.

observable:EXIFFacet
	a
		owl:Class ,
		sh:NodeShape
		;
	rdfs:subClassOf core:Facet ;
	rdfs:label "EXIFFacet"@en ;
	rdfs:comment "An EXIF (exchangeable image file format) facet is a grouping of characteristics unique to the formats for images, sound, and ancillary tags used by digital cameras (including smartphones), scanners and other systems handling image and sound files recorded by digital cameras conformant to JEIDA/JEITA/CIPA specifications. [based on https://en.wikipedia.org/wiki/Exif]"@en ;
	sh:property [
		sh:class types:ControlledDictionary ;
		sh:nodeKind sh:BlankNodeOrIRI ;
		sh:path observable:exifData ;
	] ;
	sh:targetClass observable:EXIFFacet ;
	.

observable:EmailAccount
	a
		owl:Class ,
		sh:NodeShape
		;
	rdfs:subClassOf observable:DigitalAccount ;
	rdfs:label "EmailAccount"@en ;
	rdfs:comment "An email account is an arrangement with an entity to enable and control the provision of electronic mail (email) capabilities or services."@en ;
	sh:targetClass observable:EmailAccount ;
	.

observable:EmailAccountFacet
	a
		owl:Class ,
		sh:NodeShape
		;
	rdfs:subClassOf core:Facet ;
	rdfs:label "EmailAccountFacet"@en ;
	rdfs:comment "An email account facet is a grouping of characteristics unique to an arrangement with an entity to enable and control the provision of electronic mail (email) capabilities or services."@en ;
	sh:property [
		sh:class observable:ObservableObject ;
		sh:maxCount "1"^^xsd:integer ;
		sh:nodeKind sh:BlankNodeOrIRI ;
		sh:path observable:emailAddress ;
	] ;
	sh:targetClass observable:EmailAccountFacet ;
	.

observable:EmailAddress
	a
		owl:Class ,
		sh:NodeShape
		;
	rdfs:subClassOf observable:DigitalAddress ;
	rdfs:label "EmailAddress"@en ;
	rdfs:comment "An email address is an identifier for an electronic mailbox to which electronic mail messages (conformant to the Simple Mail Transfer Protocol (SMTP)) are sent from and delivered to."@en ;
	sh:targetClass observable:EmailAddress ;
	.

observable:EmailAddressFacet
	a
		owl:Class ,
		sh:NodeShape
		;
	rdfs:subClassOf observable:DigitalAddressFacet ;
	rdfs:label "EmailAddressFacet"@en ;
	rdfs:comment "An email address facet is a grouping of characteristics unique to an identifier for an electronic mailbox to which electronic mail messages (conformant to the Simple Mail Transfer Protocol (SMTP)) are sent from and delivered to."@en ;
<<<<<<< HEAD
=======
	sh:property
		[
			sh:datatype xsd:string ;
			sh:maxCount "1"^^xsd:integer ;
			sh:nodeKind sh:Literal ;
			sh:path observable:addressValue ;
		] ,
		[
			sh:datatype xsd:string ;
			sh:maxCount "1"^^xsd:integer ;
			sh:nodeKind sh:Literal ;
			sh:path observable:displayName ;
		]
		;
>>>>>>> 459e6da1
	sh:targetClass observable:EmailAddressFacet ;
	.

observable:EmailMessage
	a
		owl:Class ,
		sh:NodeShape
		;
	rdfs:subClassOf observable:Message ;
	rdfs:label "EmailMessage"@en ;
	rdfs:comment "An email message is a message that is an instance of an electronic mail correspondence conformant to the internet message format described in RFC 5322 and related RFCs."@en ;
	sh:targetClass observable:EmailMessage ;
	.

observable:EmailMessageFacet
	a
		owl:Class ,
		sh:NodeShape
		;
	rdfs:subClassOf core:Facet ;
	rdfs:label "EmailMessageFacet"@en ;
	rdfs:comment "An email message facet is a grouping of characteristics unique to a message that is an instance of an electronic mail correspondence conformant to the internet message format described in RFC 5322 and related RFCs."@en ;
	sh:property
		[
			sh:class observable:MimePartType ;
			sh:nodeKind sh:BlankNodeOrIRI ;
			sh:path observable:bodyMultipart ;
		] ,
		[
			sh:class observable:ObservableObject ;
			sh:maxCount "1"^^xsd:integer ;
			sh:nodeKind sh:BlankNodeOrIRI ;
			sh:path observable:application ;
		] ,
		[
			sh:class observable:ObservableObject ;
			sh:maxCount "1"^^xsd:integer ;
			sh:nodeKind sh:BlankNodeOrIRI ;
			sh:path observable:bodyRaw ;
		] ,
		[
			sh:class observable:ObservableObject ;
			sh:maxCount "1"^^xsd:integer ;
			sh:nodeKind sh:BlankNodeOrIRI ;
			sh:path observable:from ;
		] ,
		[
			sh:class observable:ObservableObject ;
			sh:maxCount "1"^^xsd:integer ;
			sh:nodeKind sh:BlankNodeOrIRI ;
			sh:path observable:headerRaw ;
		] ,
		[
			sh:class observable:ObservableObject ;
			sh:maxCount "1"^^xsd:integer ;
			sh:nodeKind sh:BlankNodeOrIRI ;
			sh:path observable:sender ;
		] ,
		[
			sh:class observable:ObservableObject ;
			sh:maxCount "1"^^xsd:integer ;
			sh:nodeKind sh:BlankNodeOrIRI ;
			sh:path observable:xOriginatingIP ;
		] ,
		[
			sh:class observable:ObservableObject ;
			sh:nodeKind sh:BlankNodeOrIRI ;
			sh:path observable:bcc ;
		] ,
		[
			sh:class observable:ObservableObject ;
			sh:nodeKind sh:BlankNodeOrIRI ;
			sh:path observable:cc ;
		] ,
		[
			sh:class observable:ObservableObject ;
			sh:nodeKind sh:BlankNodeOrIRI ;
			sh:path observable:references ;
		] ,
		[
			sh:class observable:ObservableObject ;
			sh:nodeKind sh:BlankNodeOrIRI ;
			sh:path observable:to ;
		] ,
		[
			sh:class types:Dictionary ;
			sh:maxCount "1"^^xsd:integer ;
			sh:nodeKind sh:BlankNodeOrIRI ;
			sh:path observable:otherHeaders ;
		] ,
		[
			sh:datatype xsd:boolean ;
			sh:maxCount "1"^^xsd:integer ;
			sh:nodeKind sh:Literal ;
			sh:path observable:isMimeEncoded ;
		] ,
		[
			sh:datatype xsd:boolean ;
			sh:maxCount "1"^^xsd:integer ;
			sh:nodeKind sh:Literal ;
			sh:path observable:isMultipart ;
		] ,
		[
			sh:datatype xsd:boolean ;
			sh:maxCount "1"^^xsd:integer ;
			sh:nodeKind sh:Literal ;
			sh:path observable:isRead ;
		] ,
		[
			sh:datatype xsd:dateTime ;
			sh:maxCount "1"^^xsd:integer ;
			sh:nodeKind sh:Literal ;
			sh:path observable:modifiedTime ;
		] ,
		[
			sh:datatype xsd:dateTime ;
			sh:maxCount "1"^^xsd:integer ;
			sh:nodeKind sh:Literal ;
			sh:path observable:receivedTime ;
		] ,
		[
			sh:datatype xsd:dateTime ;
			sh:maxCount "1"^^xsd:integer ;
			sh:nodeKind sh:Literal ;
			sh:path observable:sentTime ;
		] ,
		[
			sh:datatype xsd:string ;
			sh:maxCount "1"^^xsd:integer ;
			sh:nodeKind sh:Literal ;
			sh:path observable:body ;
		] ,
		[
			sh:datatype xsd:string ;
			sh:maxCount "1"^^xsd:integer ;
			sh:nodeKind sh:Literal ;
			sh:path observable:contentDisposition ;
		] ,
		[
			sh:datatype xsd:string ;
			sh:maxCount "1"^^xsd:integer ;
			sh:nodeKind sh:Literal ;
			sh:path observable:contentType ;
		] ,
		[
			sh:datatype xsd:string ;
			sh:maxCount "1"^^xsd:integer ;
			sh:nodeKind sh:Literal ;
			sh:path observable:inReplyTo ;
		] ,
		[
			sh:datatype xsd:string ;
			sh:maxCount "1"^^xsd:integer ;
			sh:nodeKind sh:Literal ;
			sh:path observable:messageID ;
		] ,
		[
			sh:datatype xsd:string ;
			sh:maxCount "1"^^xsd:integer ;
			sh:nodeKind sh:Literal ;
			sh:path observable:priority ;
		] ,
		[
			sh:datatype xsd:string ;
			sh:maxCount "1"^^xsd:integer ;
			sh:nodeKind sh:Literal ;
			sh:path observable:subject ;
		] ,
		[
			sh:datatype xsd:string ;
			sh:maxCount "1"^^xsd:integer ;
			sh:nodeKind sh:Literal ;
			sh:path observable:xMailer ;
		] ,
		[
			sh:datatype xsd:string ;
			sh:nodeKind sh:Literal ;
			sh:path observable:categories ;
		] ,
		[
			sh:datatype xsd:string ;
			sh:nodeKind sh:Literal ;
			sh:path observable:labels ;
		] ,
		[
			sh:datatype xsd:string ;
			sh:nodeKind sh:Literal ;
			sh:path observable:receivedLines ;
		]
		;
	sh:targetClass observable:EmailMessageFacet ;
	.

observable:EncodedStreamFacet
	a
		owl:Class ,
		sh:NodeShape
		;
	rdfs:subClassOf core:Facet ;
	rdfs:label "EncodedStreamFacet"@en ;
	rdfs:comment "An encoded stream facet is a grouping of characteristics unique to the conversion of a body of data content from one form to another form."@en ;
	sh:property [
		sh:datatype xsd:string ;
		sh:maxCount "1"^^xsd:integer ;
		sh:nodeKind sh:Literal ;
		sh:path observable:encodingMethod ;
	] ;
	sh:targetClass observable:EncodedStreamFacet ;
	.

observable:EncryptedStreamFacet
	a
		owl:Class ,
		sh:NodeShape
		;
	rdfs:subClassOf core:Facet ;
	rdfs:label "EncryptedStreamFacet"@en ;
	rdfs:comment "An encrypted stream facet is a grouping of characteristics unique to the conversion of a body of data content from one form to another obfuscated form in such a way that reversing the conversion to obtain the original data form can only be accomplished through possession and use of a specific key."@en ;
	sh:property
		[
			sh:datatype xsd:string ;
			sh:maxCount "1"^^xsd:integer ;
			sh:nodeKind sh:Literal ;
			sh:path observable:encryptionMethod ;
		] ,
		[
			sh:datatype xsd:string ;
			sh:maxCount "1"^^xsd:integer ;
			sh:nodeKind sh:Literal ;
			sh:path observable:encryptionMode ;
		] ,
		[
			sh:datatype xsd:string ;
			sh:nodeKind sh:Literal ;
			sh:path observable:encryptionIV ;
		] ,
		[
			sh:datatype xsd:string ;
			sh:nodeKind sh:Literal ;
			sh:path observable:encryptionKey ;
		]
		;
	sh:targetClass observable:EncryptedStreamFacet ;
	.

observable:EnvironmentVariable
	a
		owl:Class ,
		sh:NodeShape
		;
	rdfs:label "EnvironmentVariable"@en ;
	rdfs:comment "An environment variable is a grouping of characteristics unique to a dynamic-named value that can affect the way running processes will behave on a computer. [based on https://en.wikipedia.org/wiki/Environment_variable]"@en ;
	sh:property
		[
			sh:datatype xsd:string ;
			sh:maxCount "1"^^xsd:integer ;
			sh:nodeKind sh:Literal ;
			sh:path core:name ;
		] ,
		[
			sh:datatype xsd:string ;
			sh:maxCount "1"^^xsd:integer ;
			sh:nodeKind sh:Literal ;
			sh:path observable:value ;
		]
		;
	sh:targetClass observable:EnvironmentVariable ;
	.

observable:Event
	a
		owl:Class ,
		sh:NodeShape
		;
	rdfs:subClassOf observable:ObservableObject ;
	rdfs:label "Event"@en ;
	rdfs:comment "An event is something that happens in a digital context (e.g., operating system events)."@en ;
	sh:targetClass observable:Event ;
	.

observable:EventFacet
	a
		owl:Class ,
		sh:NodeShape
		;
	rdfs:subClassOf core:Facet ;
	rdfs:label "EventFacet"@en ;
	rdfs:comment "An event facet is a grouping of characteristics unique to something that happens in a digital context (e.g., operating system events)."@en ;
	sh:property
		[
			sh:class observable:ObservableAction ;
			sh:maxCount "1"^^xsd:integer ;
			sh:nodeKind sh:BlankNodeOrIRI ;
			sh:path observable:cyberAction ;
		] ,
		[
			sh:class observable:ObservableObject ;
			sh:maxCount "1"^^xsd:integer ;
			sh:nodeKind sh:BlankNodeOrIRI ;
			sh:path observable:account ;
		] ,
		[
			sh:class observable:ObservableObject ;
			sh:maxCount "1"^^xsd:integer ;
			sh:nodeKind sh:BlankNodeOrIRI ;
			sh:path observable:application ;
		] ,
		[
			sh:class observable:ObservableObject ;
			sh:maxCount "1"^^xsd:integer ;
			sh:nodeKind sh:BlankNodeOrIRI ;
			sh:path observable:eventRecordDevice ;
		] ,
		[
			sh:datatype xsd:dateTime ;
			sh:maxCount "1"^^xsd:integer ;
			sh:nodeKind sh:Literal ;
			sh:path observable:endTime ;
		] ,
		[
			sh:datatype xsd:dateTime ;
			sh:maxCount "1"^^xsd:integer ;
			sh:nodeKind sh:Literal ;
			sh:path observable:observableCreatedTime ;
		] ,
		[
			sh:datatype xsd:dateTime ;
			sh:maxCount "1"^^xsd:integer ;
			sh:nodeKind sh:Literal ;
			sh:path observable:startTime ;
		] ,
		[
			sh:datatype xsd:string ;
			sh:maxCount "1"^^xsd:integer ;
			sh:nodeKind sh:Literal ;
			sh:path observable:eventID ;
		] ,
		[
			sh:datatype xsd:string ;
			sh:maxCount "1"^^xsd:integer ;
			sh:nodeKind sh:Literal ;
			sh:path observable:eventRecordID ;
		] ,
		[
			sh:datatype xsd:string ;
			sh:maxCount "1"^^xsd:integer ;
			sh:nodeKind sh:Literal ;
			sh:path observable:eventRecordRaw ;
		] ,
		[
			sh:datatype xsd:string ;
			sh:maxCount "1"^^xsd:integer ;
			sh:nodeKind sh:Literal ;
			sh:path observable:eventRecordServiceName ;
		] ,
		[
			sh:datatype xsd:string ;
			sh:maxCount "1"^^xsd:integer ;
			sh:nodeKind sh:Literal ;
			sh:path observable:eventRecordText ;
		] ,
		[
			sh:datatype xsd:string ;
			sh:maxCount "1"^^xsd:integer ;
			sh:nodeKind sh:Literal ;
			sh:path observable:eventType ;
		]
		;
	sh:targetClass observable:EventFacet ;
	.

observable:EventLog
	a
		owl:Class ,
		sh:NodeShape
		;
	rdfs:subClassOf observable:ObservableObject ;
	rdfs:label "EventLog"@en ;
	rdfs:comment "An event log is a recorded collection of events."@en ;
	sh:targetClass observable:EventLog ;
	.

observable:ExtInodeFacet
	a
		owl:Class ,
		sh:NodeShape
		;
	rdfs:subClassOf core:Facet ;
	rdfs:label "ExtInodeFacet"@en ;
	rdfs:comment "An extInode facet is a grouping of characteristics unique to a file system object (file, directory, etc.) conformant to the extended file system (EXT or related derivations) specification."@en ;
	sh:property
		[
			sh:datatype xsd:dateTime ;
			sh:maxCount "1"^^xsd:integer ;
			sh:nodeKind sh:Literal ;
			sh:path observable:extDeletionTime ;
		] ,
		[
			sh:datatype xsd:dateTime ;
			sh:maxCount "1"^^xsd:integer ;
			sh:nodeKind sh:Literal ;
			sh:path observable:extInodeChangeTime ;
		] ,
		[
			sh:datatype xsd:integer ;
			sh:maxCount "1"^^xsd:integer ;
			sh:nodeKind sh:Literal ;
			sh:path observable:extFileType ;
		] ,
		[
			sh:datatype xsd:integer ;
			sh:maxCount "1"^^xsd:integer ;
			sh:nodeKind sh:Literal ;
			sh:path observable:extFlags ;
		] ,
		[
			sh:datatype xsd:integer ;
			sh:maxCount "1"^^xsd:integer ;
			sh:nodeKind sh:Literal ;
			sh:path observable:extHardLinkCount ;
		] ,
		[
			sh:datatype xsd:integer ;
			sh:maxCount "1"^^xsd:integer ;
			sh:nodeKind sh:Literal ;
			sh:path observable:extInodeID ;
		] ,
		[
			sh:datatype xsd:integer ;
			sh:maxCount "1"^^xsd:integer ;
			sh:nodeKind sh:Literal ;
			sh:path observable:extPermissions ;
		] ,
		[
			sh:datatype xsd:integer ;
			sh:maxCount "1"^^xsd:integer ;
			sh:nodeKind sh:Literal ;
			sh:path observable:extSGID ;
		] ,
		[
			sh:datatype xsd:integer ;
			sh:maxCount "1"^^xsd:integer ;
			sh:nodeKind sh:Literal ;
			sh:path observable:extSUID ;
		]
		;
	sh:targetClass observable:ExtInodeFacet ;
	.

observable:ExtractedString
	a
		owl:Class ,
		sh:NodeShape
		;
	rdfs:label "ExtractedString"@en ;
	rdfs:comment "An extracted string is a grouping of characteristics unique to a series of characters pulled from an observable object."@en ;
	sh:property
		[
			sh:datatype xsd:integer ;
			sh:maxCount "1"^^xsd:integer ;
			sh:nodeKind sh:Literal ;
			sh:path observable:length ;
		] ,
		[
			sh:datatype xsd:string ;
			sh:maxCount "1"^^xsd:integer ;
			sh:nodeKind sh:Literal ;
			sh:path observable:encoding ;
		] ,
		[
			sh:datatype xsd:string ;
			sh:maxCount "1"^^xsd:integer ;
			sh:nodeKind sh:Literal ;
			sh:path observable:englishTranslation ;
		] ,
		[
			sh:datatype xsd:string ;
			sh:maxCount "1"^^xsd:integer ;
			sh:nodeKind sh:Literal ;
			sh:path observable:language ;
		] ,
		[
			sh:datatype xsd:string ;
			sh:maxCount "1"^^xsd:integer ;
			sh:nodeKind sh:Literal ;
			sh:path observable:stringValue ;
		] ,
		[
			sh:maxCount "1"^^xsd:integer ;
			sh:nodeKind sh:Literal ;
			sh:path observable:byteStringValue ;
		]
		;
	sh:targetClass observable:ExtractedString ;
	.

observable:ExtractedStringsFacet
	a
		owl:Class ,
		sh:NodeShape
		;
	rdfs:subClassOf core:Facet ;
	rdfs:label "ExtractedStringsFacet"@en ;
	rdfs:comment "An extracted strings facet is a grouping of characteristics unique to one or more sequences of characters pulled from an observable object."@en ;
	sh:property [
		sh:class observable:ExtractedString ;
		sh:nodeKind sh:BlankNodeOrIRI ;
		sh:path observable:strings ;
	] ;
	sh:targetClass observable:ExtractedStringsFacet ;
	.

observable:File
	a
		owl:Class ,
		sh:NodeShape
		;
	rdfs:subClassOf observable:FileSystemObject ;
	rdfs:label "File"@en ;
	rdfs:comment "A file is a computer resource for recording data discretely on a computer storage device."@en ;
	sh:targetClass observable:File ;
	.

observable:FileFacet
	a
		owl:Class ,
		sh:NodeShape
		;
	rdfs:subClassOf core:Facet ;
	rdfs:label "FileFacet"@en ;
	rdfs:comment "A file facet is a grouping of characteristics unique to the storage of a file (computer resource for recording data discretely in a computer storage device) on a file system (process that manages how and where data on a storage device is stored, accessed and managed). [based on https://en.wikipedia.org/Computer_file and https://www.techopedia.com/definition/5510/file-system]"@en ;
	sh:property
		[
			sh:datatype xsd:boolean ;
			sh:nodeKind sh:Literal ;
			sh:path observable:isDirectory ;
		] ,
		[
			sh:datatype xsd:dateTime ;
			sh:maxCount "1"^^xsd:integer ;
			sh:nodeKind sh:Literal ;
			sh:path observable:accessedTime ;
		] ,
		[
			sh:datatype xsd:dateTime ;
			sh:maxCount "1"^^xsd:integer ;
			sh:nodeKind sh:Literal ;
			sh:path observable:metadataChangeTime ;
		] ,
		[
			sh:datatype xsd:dateTime ;
			sh:maxCount "1"^^xsd:integer ;
			sh:nodeKind sh:Literal ;
			sh:path observable:modifiedTime ;
		] ,
		[
			sh:datatype xsd:dateTime ;
			sh:maxCount "1"^^xsd:integer ;
			sh:nodeKind sh:Literal ;
			sh:path observable:observableCreatedTime ;
		] ,
		[
			sh:datatype xsd:integer ;
			sh:description "When used to characterize a file the sizeInBytes property conveys the recorded size of a file in a file system."@en ;
			sh:maxCount "1"^^xsd:integer ;
			sh:nodeKind sh:Literal ;
			sh:path observable:sizeInBytes ;
		] ,
		[
			sh:datatype xsd:string ;
			sh:maxCount "1"^^xsd:integer ;
			sh:nodeKind sh:Literal ;
			sh:path observable:allocationStatus ;
		] ,
		[
			sh:datatype xsd:string ;
			sh:maxCount "1"^^xsd:integer ;
			sh:nodeKind sh:Literal ;
			sh:path observable:extension ;
		] ,
		[
			sh:datatype xsd:string ;
			sh:nodeKind sh:Literal ;
			sh:path observable:fileName ;
		] ,
		[
			sh:datatype xsd:string ;
			sh:nodeKind sh:Literal ;
			sh:path observable:filePath ;
		]
		;
	sh:targetClass observable:FileFacet ;
	.

observable:FilePermissionsFacet
	a
		owl:Class ,
		sh:NodeShape
		;
	rdfs:subClassOf core:Facet ;
	rdfs:label "FilePermissionsFacet"@en ;
	rdfs:comment "A file permissions facet is a grouping of characteristics unique to the access rights (e.g., view, change, navigate, execute) of a file on a file system."@en ;
	sh:property [
		sh:class core:UcoObject ;
		sh:maxCount "1"^^xsd:integer ;
		sh:nodeKind sh:BlankNodeOrIRI ;
		sh:path observable:owner ;
	] ;
	sh:targetClass observable:FilePermissionsFacet ;
	.

observable:FileSystem
	a
		owl:Class ,
		sh:NodeShape
		;
	rdfs:subClassOf observable:ObservableObject ;
	rdfs:label "FileSystem"@en ;
	rdfs:comment "A file system is the process that manages how and where data on a storage medium is stored, accessed and managed. [based on https://www.techopedia.com/definition/5510/file-system]"@en ;
	sh:targetClass observable:FileSystem ;
	.

observable:FileSystemFacet
	a
		owl:Class ,
		sh:NodeShape
		;
	rdfs:subClassOf core:Facet ;
	rdfs:label "FileSystemFacet"@en ;
	rdfs:comment "A file system facet is a grouping of characteristics unique to the process that manages how and where data on a storage medium is stored, accessed and managed. [based on https://www.techopedia.com/definition/5510/file-system]"@en ;
	sh:property
		[
			sh:datatype xsd:integer ;
			sh:maxCount "1"^^xsd:integer ;
			sh:nodeKind sh:Literal ;
			sh:path observable:clusterSize ;
		] ,
		[
			sh:datatype xsd:string ;
			sh:maxCount "1"^^xsd:integer ;
			sh:nodeKind sh:Literal ;
			sh:path observable:fileSystemType ;
		]
		;
	sh:targetClass observable:FileSystemFacet ;
	.

observable:FileSystemObject
	a
		owl:Class ,
		sh:NodeShape
		;
	rdfs:subClassOf observable:ObservableObject ;
	rdfs:label "FileSystemObject"@en ;
	rdfs:comment "A file system object is an informational object represented and managed within a file system."@en ;
	sh:targetClass observable:FileSystemObject ;
	.

observable:ForumPost
	a
		owl:Class ,
		sh:NodeShape
		;
	rdfs:subClassOf observable:Message ;
	rdfs:label "ForumPost"@en ;
	rdfs:comment "A forum post is message submitted by a user account to an online forum where the message content (and typically metadata including who posted it and when) is viewable by any party with viewing permissions on the forum."@en ;
	sh:targetClass observable:ForumPost ;
	.

observable:ForumPrivateMessage
	a
		owl:Class ,
		sh:NodeShape
		;
	rdfs:subClassOf observable:Message ;
	rdfs:label "ForumPrivateMessage"@en ;
	rdfs:comment "A forum private message (aka PM or DM (direct message)) is a one-to-one message from one specific user account to another specific user account on an online form where transmission is managed by the online forum platform and the message is only viewable by the parties directly involved."@en ;
	sh:targetClass observable:ForumPrivateMessage ;
	.

observable:FragmentFacet
	a
		owl:Class ,
		sh:NodeShape
		;
	rdfs:subClassOf core:Facet ;
	rdfs:label "FragmentFacet"@en ;
	rdfs:comment "A fragment facet is a grouping of characteristics unique to an individual piece of the content of a file."@en ;
	sh:property
		[
			sh:datatype xsd:integer ;
			sh:nodeKind sh:Literal ;
			sh:path observable:fragmentIndex ;
		] ,
		[
			sh:datatype xsd:integer ;
			sh:nodeKind sh:Literal ;
			sh:path observable:totalFragments ;
		]
		;
	sh:targetClass observable:FragmentFacet ;
	.

observable:GUI
	a
		owl:Class ,
		sh:NodeShape
		;
	rdfs:subClassOf observable:ObservableObject ;
	rdfs:label "GUI"@en ;
	rdfs:comment "A GUI is a graphical user interface that allows users to interact with electronic devices through graphical icons and audio indicators such as primary notation, instead of text-based user interfaces, typed command labels or text navigation. [based on https://en.wikipedia.org/wiki/Graphical_user_interface]"@en ;
	sh:targetClass observable:GUI ;
	.

observable:GenericObservableObject
	a
		owl:Class ,
		sh:NodeShape
		;
	rdfs:subClassOf observable:ObservableObject ;
	rdfs:label "GenericObservableObject"@en ;
	rdfs:comment "A generic observable object is an article or unit within the digital domain."@en ;
	sh:targetClass observable:GenericObservableObject ;
	.

observable:GeoLocationEntry
	a
		owl:Class ,
		sh:NodeShape
		;
	rdfs:subClassOf observable:ObservableObject ;
	rdfs:label "GeoLocationEntry"@en ;
	rdfs:comment "A geolocation entry is a single application-specific geolocation entry."@en ;
	sh:targetClass observable:GeoLocationEntry ;
	.

observable:GeoLocationEntryFacet
	a
		owl:Class ,
		sh:NodeShape
		;
	rdfs:subClassOf core:Facet ;
	rdfs:label "GeoLocationEntryFacet"@en ;
	rdfs:comment "A geolocation entry facet is a grouping of characteristics unique to a single application-specific geolocation entry."@en ;
	sh:property
		[
			sh:class location:Location ;
			sh:maxCount "1"^^xsd:integer ;
			sh:nodeKind sh:BlankNodeOrIRI ;
			sh:path observable:location ;
		] ,
		[
			sh:class observable:ObservableObject ;
			sh:maxCount "1"^^xsd:integer ;
			sh:nodeKind sh:BlankNodeOrIRI ;
			sh:path observable:application ;
		] ,
		[
			sh:datatype xsd:dateTime ;
			sh:maxCount "1"^^xsd:integer ;
			sh:nodeKind sh:Literal ;
			sh:path observable:observableCreatedTime ;
		]
		;
	sh:targetClass observable:GeoLocationEntryFacet ;
	.

observable:GeoLocationLog
	a
		owl:Class ,
		sh:NodeShape
		;
	rdfs:subClassOf observable:ObservableObject ;
	rdfs:label "GeoLocationLog"@en ;
	rdfs:comment "A geolocation log is a record containing geolocation tracks and/or geolocation entries."@en ;
	sh:targetClass observable:GeoLocationLog ;
	.

observable:GeoLocationLogFacet
	a
		owl:Class ,
		sh:NodeShape
		;
	rdfs:subClassOf core:Facet ;
	rdfs:label "GeoLocationLogFacet"@en ;
	rdfs:comment "A geolocation log facet is a grouping of characteristics unique to a record containing geolocation tracks and/or geolocation entries."@en ;
	sh:property
		[
			sh:class observable:ObservableObject ;
			sh:maxCount "1"^^xsd:integer ;
			sh:nodeKind sh:BlankNodeOrIRI ;
			sh:path observable:application ;
		] ,
		[
			sh:datatype xsd:dateTime ;
			sh:maxCount "1"^^xsd:integer ;
			sh:nodeKind sh:Literal ;
			sh:path observable:observableCreatedTime ;
		]
		;
	sh:targetClass observable:GeoLocationLogFacet ;
	.

observable:GeoLocationTrack
	a
		owl:Class ,
		sh:NodeShape
		;
	rdfs:subClassOf observable:ObservableObject ;
	rdfs:label "GeoLocationTrack"@en ;
	rdfs:comment "A geolocation track is a set of contiguous geolocation entries representing a path/track taken."@en ;
	sh:targetClass observable:GeoLocationTrack ;
	.

observable:GeoLocationTrackFacet
	a
		owl:Class ,
		sh:NodeShape
		;
	rdfs:subClassOf core:Facet ;
	rdfs:label "GeoLocationTrackFacet"@en ;
	rdfs:comment "A geolocation track facet is a grouping of characteristics unique to a set of contiguous geolocation entries representing a path/track taken."@en ;
	sh:property
		[
			sh:class observable:ObservableObject ;
			sh:maxCount "1"^^xsd:integer ;
			sh:nodeKind sh:BlankNodeOrIRI ;
			sh:path observable:application ;
		] ,
		[
			sh:class observable:ObservableObject ;
			sh:nodeKind sh:BlankNodeOrIRI ;
			sh:path observable:geoLocationEntry ;
		] ,
		[
			sh:datatype xsd:dateTime ;
			sh:maxCount "1"^^xsd:integer ;
			sh:nodeKind sh:Literal ;
			sh:path observable:endTime ;
		] ,
		[
			sh:datatype xsd:dateTime ;
			sh:maxCount "1"^^xsd:integer ;
			sh:nodeKind sh:Literal ;
			sh:path observable:startTime ;
		]
		;
	sh:targetClass observable:GeoLocationTrackFacet ;
	.

observable:GlobalFlagType
	a
		owl:Class ,
		sh:NodeShape
		;
	rdfs:label "GlobalFlagType"@en ;
	rdfs:comment 'A global flag type is a grouping of characteristics unique to the Windows systemwide global variable named NtGlobalFlag that enables various internal debugging, tracing, and validation support in the operating system. [based on "Windows Global Flags, Chapter 3: System Mechanisms of Windows Internals by Solomon, Russinovich, and Ionescu]'@en ;
	sh:property
		[
			sh:datatype xsd:hexBinary ;
			sh:nodeKind sh:Literal ;
			sh:path observable:hexadecimalValue ;
		] ,
		[
			sh:datatype xsd:string ;
			sh:maxCount "1"^^xsd:integer ;
			sh:nodeKind sh:Literal ;
			sh:path observable:abbreviation ;
		] ,
		[
			sh:datatype xsd:string ;
			sh:maxCount "1"^^xsd:integer ;
			sh:nodeKind sh:Literal ;
			sh:path observable:destination ;
		] ,
		[
			sh:datatype xsd:string ;
			sh:maxCount "1"^^xsd:integer ;
			sh:nodeKind sh:Literal ;
			sh:path observable:symbolicName ;
		]
		;
	sh:targetClass observable:GlobalFlagType ;
	.

observable:HTTPConnection
	a
		owl:Class ,
		sh:NodeShape
		;
	rdfs:subClassOf observable:NetworkConnection ;
	rdfs:label "HTTPConnection"@en ;
	rdfs:comment "An HTTP connection is network connection that is conformant to the Hypertext Transfer Protocol (HTTP) standard."@en ;
	sh:targetClass observable:HTTPConnection ;
	.

observable:HTTPConnectionFacet
	a
		owl:Class ,
		sh:NodeShape
		;
	rdfs:subClassOf core:Facet ;
	rdfs:label "HTTPConnectionFacet"@en ;
	rdfs:comment "An HTTP connection facet is a grouping of characteristics unique to portions of a network connection that are conformant to the Hypertext Transfer Protocol (HTTP) standard."@en ;
	sh:property
		[
			sh:class observable:ObservableObject ;
			sh:maxCount "1"^^xsd:integer ;
			sh:nodeKind sh:BlankNodeOrIRI ;
			sh:path observable:httpMessageBodyData ;
		] ,
		[
			sh:class types:Dictionary ;
			sh:maxCount "1"^^xsd:integer ;
			sh:nodeKind sh:BlankNodeOrIRI ;
			sh:path observable:httpRequestHeader ;
		] ,
		[
			sh:datatype xsd:integer ;
			sh:maxCount "1"^^xsd:integer ;
			sh:nodeKind sh:Literal ;
			sh:path observable:httpMesageBodyLength ;
		] ,
		[
			sh:datatype xsd:string ;
			sh:maxCount "1"^^xsd:integer ;
			sh:nodeKind sh:Literal ;
			sh:path observable:requestMethod ;
		] ,
		[
			sh:datatype xsd:string ;
			sh:maxCount "1"^^xsd:integer ;
			sh:nodeKind sh:Literal ;
			sh:path observable:requestValue ;
		] ,
		[
			sh:datatype xsd:string ;
			sh:maxCount "1"^^xsd:integer ;
			sh:nodeKind sh:Literal ;
			sh:path observable:requestVersion ;
		]
		;
	sh:targetClass observable:HTTPConnectionFacet ;
	.

observable:Hostname
	a
		owl:Class ,
		sh:NodeShape
		;
	rdfs:subClassOf observable:ObservableObject ;
	rdfs:label "Hostname"@en ;
	rdfs:comment "A hostname is a label that is assigned to a device connected to a computer network and that is used to identify the device in various forms of electronic communication, such as the World Wide Web. A hostname may be a domain name, if it is properly organized into the domain name system. A domain name may be a hostname if it has been assigned to an Internet host and associated with the host's IP address. [based on https://en.wikipedia.org/wiki/Hostname]"@en ;
	sh:targetClass observable:Hostname ;
	.

observable:ICCID
	a owl:DatatypeProperty ;
	rdfs:label "ICCID"@en ;
	rdfs:comment "Integrated circuit card identifier (http://www.itu.int/)."@en ;
	rdfs:range xsd:string ;
	.

observable:ICMPConnection
	a
		owl:Class ,
		sh:NodeShape
		;
	rdfs:subClassOf observable:NetworkConnection ;
	rdfs:label "ICMPConnection"@en ;
	rdfs:comment "An ICMP connection is a network connection that is conformant to the Internet Control Message Protocol (ICMP) standard."@en ;
	sh:targetClass observable:ICMPConnection ;
	.

observable:ICMPConnectionFacet
	a
		owl:Class ,
		sh:NodeShape
		;
	rdfs:subClassOf core:Facet ;
	rdfs:label "ICMPConnectionFacet"@en ;
	rdfs:comment "An ICMP connection facet is a grouping of characteristics unique to portions of a network connection that are conformant to the Internet Control Message Protocol (ICMP) standard."@en ;
	sh:property
		[
			sh:datatype xsd:hexBinary ;
			sh:nodeKind sh:Literal ;
			sh:path observable:icmpCode ;
		] ,
		[
			sh:datatype xsd:hexBinary ;
			sh:nodeKind sh:Literal ;
			sh:path observable:icmpType ;
		]
		;
	sh:targetClass observable:ICMPConnectionFacet ;
	.

observable:IComHandlerActionType
	a
		owl:Class ,
		sh:NodeShape
		;
	rdfs:label "IComHandlerActionType"@en ;
	rdfs:comment "An IComHandler action type is a grouping of characteristics unique to a Windows Task-related action that fires a Windows COM handler (smart code in the client address space that can optimize calls between a client and server). [based on https://docs.microsoft.com/en-us/windows/win32/taskschd/comhandleraction]"@en ;
	sh:property
		[
			sh:datatype xsd:string ;
			sh:maxCount "1"^^xsd:integer ;
			sh:nodeKind sh:Literal ;
			sh:path observable:comClassID ;
		] ,
		[
			sh:datatype xsd:string ;
			sh:maxCount "1"^^xsd:integer ;
			sh:nodeKind sh:Literal ;
			sh:path observable:comData ;
		]
		;
	sh:targetClass observable:IComHandlerActionType ;
	.

observable:IExecActionType
	a
		owl:Class ,
		sh:NodeShape
		;
	rdfs:label "IExecActionType"@en ;
	rdfs:comment "An IExec action type is a grouping of characteristics unique to an action that executes a command-line operation on a Windows operating system. [based on https://docs.microsoft.com/en-us/windows/win32/api/taskschd/nn-taskschd-iexecaction?redirectedfrom=MSDN]"@en ;
	sh:property
		[
			sh:class types:Hash ;
			sh:nodeKind sh:BlankNodeOrIRI ;
			sh:path observable:execProgramHashes ;
		] ,
		[
			sh:datatype xsd:string ;
			sh:maxCount "1"^^xsd:integer ;
			sh:nodeKind sh:Literal ;
			sh:path observable:execArguments ;
		] ,
		[
			sh:datatype xsd:string ;
			sh:maxCount "1"^^xsd:integer ;
			sh:nodeKind sh:Literal ;
			sh:path observable:execProgramPath ;
		] ,
		[
			sh:datatype xsd:string ;
			sh:maxCount "1"^^xsd:integer ;
			sh:nodeKind sh:Literal ;
			sh:path observable:execWorkingDirectory ;
		]
		;
	sh:targetClass observable:IExecActionType ;
	.

observable:IMEI
	a owl:DatatypeProperty ;
	rdfs:label "IMEI"@en ;
	rdfs:comment "International Mobile Equipment Identity (IMEI)."@en ;
	rdfs:range xsd:string ;
	.

observable:IMSI
	a owl:DatatypeProperty ;
	rdfs:label "IMSI"@en ;
	rdfs:comment "An International Mobile Subscriber Identity (IMSI) is a unique identification associated with all GSM and UMTS network mobile phone users. It is stored as a 64-bit field in the SIM inside the phone and is sent by the phone to the network."@en ;
	rdfs:range xsd:string ;
	.

observable:IPAddress
	a
		owl:Class ,
		sh:NodeShape
		;
	rdfs:subClassOf observable:DigitalAddress ;
	rdfs:label "IPAddress"@en ;
	rdfs:comment "An IP address is an Internet Protocol (IP) standards conformant identifier assigned to a device to enable routing and management of IP standards conformant communication to or from that device."@en ;
	sh:targetClass observable:IPAddress ;
	.

observable:IPAddressFacet
	a
		owl:Class ,
		sh:NodeShape
		;
	rdfs:subClassOf observable:DigitalAddressFacet ;
	rdfs:label "IPAddressFacet"@en ;
	rdfs:comment "An IP address facet is a grouping of characteristics unique to an Internet Protocol (IP) standards conformant identifier assigned to a device to enable routing and management of IP standards conformant communication to or from that device."@en ;
<<<<<<< HEAD
=======
	sh:property
		[
			sh:datatype xsd:string ;
			sh:maxCount "1"^^xsd:integer ;
			sh:nodeKind sh:Literal ;
			sh:path observable:addressValue ;
		] ,
		[
			sh:datatype xsd:string ;
			sh:maxCount "1"^^xsd:integer ;
			sh:nodeKind sh:Literal ;
			sh:path observable:displayName ;
		]
		;
>>>>>>> 459e6da1
	sh:targetClass observable:IPAddressFacet ;
	.

observable:IPNetmask
	a
		owl:Class ,
		sh:NodeShape
		;
	rdfs:subClassOf observable:ObservableObject ;
	rdfs:label "IPNetmask"@en ;
	rdfs:comment "An IP netmask is a 32-bit \"mask\" used to divide an IP address into subnets and specify the network's available hosts."@en ;
	sh:targetClass observable:IPNetmask ;
	.

observable:IPv4Address
	a
		owl:Class ,
		sh:NodeShape
		;
	rdfs:subClassOf observable:IPAddress ;
	rdfs:label "IPv4Address"@en ;
	rdfs:comment "An IPv4 (Internet Protocol version 4) address is an IPv4 standards conformant identifier assigned to a device to enable routing and management of IPv4 standards conformant communication to or from that device."@en ;
	sh:targetClass observable:IPv4Address ;
	.

observable:IPv4AddressFacet
	a
		owl:Class ,
		sh:NodeShape
		;
	rdfs:subClassOf observable:IPAddressFacet ;
	rdfs:label "IPv4AddressFacet"@en ;
	rdfs:comment "An IPv4 (Internet Protocol version 4) address facet is a grouping of characteristics unique to an IPv4 standards conformant identifier assigned to a device to enable routing and management of IPv4 standards conformant communication to or from that device."@en ;
<<<<<<< HEAD
=======
	sh:property [
		sh:datatype xsd:string ;
		sh:maxCount "1"^^xsd:integer ;
		sh:nodeKind sh:Literal ;
		sh:path observable:addressValue ;
	] ;
>>>>>>> 459e6da1
	sh:targetClass observable:IPv4AddressFacet ;
	.

observable:IPv6Address
	a
		owl:Class ,
		sh:NodeShape
		;
	rdfs:subClassOf observable:IPAddress ;
	rdfs:label "IPv6Address"@en ;
	rdfs:comment "An IPv6 (Internet Protocol version 6) address is an IPv6 standards conformant identifier assigned to a device to enable routing and management of IPv6 standards conformant communication to or from that device."@en ;
	sh:targetClass observable:IPv6Address ;
	.

observable:IPv6AddressFacet
	a
		owl:Class ,
		sh:NodeShape
		;
	rdfs:subClassOf observable:IPAddressFacet ;
	rdfs:label "IPv6AddressFacet"@en ;
	rdfs:comment "An IPv6 (Internet Protocol version 6) address facet is a grouping of characteristics unique to an IPv6 standards conformant identifier assigned to a device to enable routing and management of IPv6 standards conformant communication to or from that device."@en ;
<<<<<<< HEAD
=======
	sh:property [
		sh:datatype xsd:string ;
		sh:maxCount "1"^^xsd:integer ;
		sh:nodeKind sh:Literal ;
		sh:path observable:addressValue ;
	] ;
>>>>>>> 459e6da1
	sh:targetClass observable:IPv6AddressFacet ;
	.

observable:IShowMessageActionType
	a
		owl:Class ,
		sh:NodeShape
		;
	rdfs:label "IShowMessageActionType"@en ;
	rdfs:comment "An IShow message action type is a grouping of characteristics unique to an action that shows a message box when a task is activate. [based on https://docs.microsoft.com/en-us/windows/win32/api/taskschd/nn-taskschd-ishowmessageaction?redirectedfrom=MSDN]"@en ;
	sh:property
		[
			sh:datatype xsd:string ;
			sh:maxCount "1"^^xsd:integer ;
			sh:nodeKind sh:Literal ;
			sh:path observable:showMessageBody ;
		] ,
		[
			sh:datatype xsd:string ;
			sh:maxCount "1"^^xsd:integer ;
			sh:nodeKind sh:Literal ;
			sh:path observable:showMessageTitle ;
		]
		;
	sh:targetClass observable:IShowMessageActionType ;
	.

observable:Image
	a
		owl:Class ,
		sh:NodeShape
		;
	rdfs:subClassOf observable:ObservableObject ;
	rdfs:label "Image"@en ;
	rdfs:comment "An image is a complete copy of a hard disk, memory, or other digital media."@en ;
	sh:targetClass observable:Image ;
	.

observable:ImageFacet
	a
		owl:Class ,
		sh:NodeShape
		;
	rdfs:subClassOf core:Facet ;
	rdfs:label "ImageFacet"@en ;
	rdfs:comment "An image facet is a grouping of characteristics unique to a complete copy of a hard disk, memory, or other digital media."@en ;
	sh:property [
		sh:datatype xsd:string ;
		sh:maxCount "1"^^xsd:integer ;
		sh:nodeKind sh:Literal ;
		sh:path observable:imageType ;
	] ;
	sh:targetClass observable:ImageFacet ;
	.

observable:InstantMessagingAddress
	a
		owl:Class ,
		sh:NodeShape
		;
	rdfs:subClassOf observable:DigitalAddress ;
	rdfs:label "InstantMessagingAddress"@en ;
	rdfs:comment ""@en ;
	sh:targetClass observable:InstantMessagingAddress ;
	.

observable:InstantMessagingAddressFacet
	a
		owl:Class ,
		sh:NodeShape
		;
	rdfs:subClassOf observable:DigitalAddressFacet ;
	rdfs:label "InstantMessagingAddressFacet"@en ;
	rdfs:comment "An instant messaging address facet is a grouping of characteristics unique to an identifier assigned to enable routing and management of instant messaging digital communication."@en ;
<<<<<<< HEAD
=======
	sh:property
		[
			sh:datatype xsd:string ;
			sh:maxCount "1"^^xsd:integer ;
			sh:nodeKind sh:Literal ;
			sh:path observable:addressValue ;
		] ,
		[
			sh:datatype xsd:string ;
			sh:maxCount "1"^^xsd:integer ;
			sh:nodeKind sh:Literal ;
			sh:path observable:displayName ;
		]
		;
>>>>>>> 459e6da1
	sh:targetClass observable:InstantMessagingAddressFacet ;
	.

observable:Junction
	a
		owl:Class ,
		sh:NodeShape
		;
	rdfs:subClassOf observable:FileSystemObject ;
	rdfs:label "Junction"@en ;
	rdfs:comment "A junction is a specific NTFS (New Technology File System) reparse point to redirect a directory access to another directory which can be on the same volume or another volume. A junction is similar to a directory symbolic link but may differ on whether they are processed on the local system or on the remote file server. [based on https://jp-andre.pagesperso-orange.fr/junctions.html]"@en ;
	sh:targetClass observable:Junction ;
	.

observable:Library
	a
		owl:Class ,
		sh:NodeShape
		;
	rdfs:subClassOf observable:ObservableObject ;
	rdfs:label "Library"@en ;
	rdfs:comment "A library is a suite of data and programming code that is used to develop software programs and applications. [based on https://www.techopedia.com/definition/3828/software-library]"@en ;
	sh:targetClass observable:Library ;
	.

observable:LibraryFacet
	a
		owl:Class ,
		sh:NodeShape
		;
	rdfs:subClassOf core:Facet ;
	rdfs:label "LibraryFacet"@en ;
	rdfs:comment "A library facet is a grouping of characteristics unique to a suite of data and programming code that is used to develop software programs and applications. [based on https://www.techopedia.com/definition/3828/software-library]"@en ;
	sh:property [
		sh:datatype xsd:string ;
		sh:maxCount "1"^^xsd:integer ;
		sh:nodeKind sh:Literal ;
		sh:path observable:libraryType ;
	] ;
	sh:targetClass observable:LibraryFacet ;
	.

observable:MACAddress
	a
		owl:Class ,
		sh:NodeShape
		;
	rdfs:subClassOf observable:DigitalAddress ;
	rdfs:label "MACAddress"@en ;
	rdfs:comment "A MAC address is a media access control standards conformant identifier assigned to a network interface to enable routing and management of communications at the data link layer of a network segment."@en ;
	sh:targetClass observable:MACAddress ;
	.

observable:MACAddressFacet
	a
		owl:Class ,
		sh:NodeShape
		;
	rdfs:subClassOf observable:DigitalAddressFacet ;
	rdfs:label "MACAddressFacet"@en ;
	rdfs:comment "A MAC address facet is a grouping of characteristics unique to a media access control standards conformant identifier assigned to a network interface to enable routing and management of communications at the data link layer of a network segment."@en ;
<<<<<<< HEAD
=======
	sh:property [
		sh:datatype xsd:string ;
		sh:maxCount "1"^^xsd:integer ;
		sh:nodeKind sh:Literal ;
		sh:path observable:addressValue ;
	] ;
>>>>>>> 459e6da1
	sh:targetClass observable:MACAddressFacet ;
	.

observable:MSISDN
	a owl:DatatypeProperty ;
	rdfs:label "MSISDN"@en ;
	rdfs:comment "Mobile Station International Subscriber Directory Number (MSISDN) is a number used to identify a mobile phone number internationally. MSISDN is defined by the E.164 numbering plan. This number includes a country code and a National Destination Code which identifies the subscriber's operator."@en ;
	rdfs:range xsd:string ;
	.

observable:MSISDNType
	a owl:DatatypeProperty ;
	rdfs:label "MSISDNType"@en ;
	rdfs:comment "???."@en ;
	rdfs:range xsd:string ;
	.

observable:Memory
	a
		owl:Class ,
		sh:NodeShape
		;
	rdfs:subClassOf observable:ObservableObject ;
	rdfs:label "Memory"@en ;
	rdfs:comment "Memory is a particular region of temporary information storage (e.g., RAM (random access memory), ROM (read only memory)) on a digital device."@en ;
	sh:targetClass observable:Memory ;
	.

observable:MemoryFacet
	a
		owl:Class ,
		sh:NodeShape
		;
	rdfs:subClassOf core:Facet ;
	rdfs:label "MemoryFacet"@en ;
	rdfs:comment "A memory facet is a grouping of characteristics unique to a particular region of temporary information storage (e.g., RAM (random access memory), ROM (read only memory)) on a digital device."@en ;
	sh:property
		[
			sh:datatype xsd:boolean ;
			sh:maxCount "1"^^xsd:integer ;
			sh:nodeKind sh:Literal ;
			sh:path observable:isInjected ;
		] ,
		[
			sh:datatype xsd:boolean ;
			sh:maxCount "1"^^xsd:integer ;
			sh:nodeKind sh:Literal ;
			sh:path observable:isMapped ;
		] ,
		[
			sh:datatype xsd:boolean ;
			sh:maxCount "1"^^xsd:integer ;
			sh:nodeKind sh:Literal ;
			sh:path observable:isProtected ;
		] ,
		[
			sh:datatype xsd:boolean ;
			sh:maxCount "1"^^xsd:integer ;
			sh:nodeKind sh:Literal ;
			sh:path observable:isVolatile ;
		] ,
		[
			sh:datatype xsd:hexBinary ;
			sh:nodeKind sh:Literal ;
			sh:path observable:regionEndAddress ;
		] ,
		[
			sh:datatype xsd:hexBinary ;
			sh:nodeKind sh:Literal ;
			sh:path observable:regionStartAddress ;
		] ,
		[
			sh:datatype xsd:integer ;
			sh:maxCount "1"^^xsd:integer ;
			sh:nodeKind sh:Literal ;
			sh:path observable:regionSize ;
		] ,
		[
			sh:datatype vocabulary:MemoryBlockTypeVocab ;
			sh:message "Value is outside the default vocabulary MemoryBlockTypeVocab." ;
			sh:path observable:blockType ;
			sh:severity sh:Info ;
		] ,
		[
			sh:maxCount "1"^^xsd:integer ;
			sh:nodeKind sh:Literal ;
			sh:or (
				[
					sh:datatype vocabulary:MemoryBlockTypeVocab ;
				]
				[
					sh:datatype xsd:string ;
				]
			) ;
			sh:path observable:blockType ;
		] ,
		[
			sh:message "Value is not member of the vocabulary MemoryBlockTypeVocab." ;
			sh:or (
				[
					sh:datatype vocabulary:MemoryBlockTypeVocab ;
					sh:in (
						"Bit-mapped"^^vocabulary:MemoryBlockTypeVocab
						"Byte-mapped"^^vocabulary:MemoryBlockTypeVocab
						"Initialized"^^vocabulary:MemoryBlockTypeVocab
						"Overlay"^^vocabulary:MemoryBlockTypeVocab
						"Uninitialized"^^vocabulary:MemoryBlockTypeVocab
					) ;
				]
				[
					sh:datatype xsd:string ;
				]
			) ;
			sh:path observable:blockType ;
		]
		;
	sh:targetClass observable:MemoryFacet ;
	.

observable:Message
	a
		owl:Class ,
		sh:NodeShape
		;
	rdfs:subClassOf observable:ObservableObject ;
	rdfs:label "Message"@en ;
	rdfs:comment "A message is a discrete unit of electronic communication intended by the source for consumption by some recipient or group of recipients. [based on https://en.wikipedia.org/wiki/Message]"@en ;
	sh:targetClass observable:Message ;
	.

observable:MessageFacet
	a
		owl:Class ,
		sh:NodeShape
		;
	rdfs:subClassOf core:Facet ;
	rdfs:label "MessageFacet"@en ;
	rdfs:comment "A message facet is a grouping of characteristics unique to a discrete unit of electronic communication intended by the source for consumption by some recipient or group of recipients. [based on https://en.wikipedia.org/wiki/Message]"@en ;
	sh:property
		[
			sh:class observable:ObservableObject ;
			sh:maxCount "1"^^xsd:integer ;
			sh:nodeKind sh:BlankNodeOrIRI ;
			sh:path observable:application ;
		] ,
		[
			sh:class observable:ObservableObject ;
			sh:maxCount "1"^^xsd:integer ;
			sh:nodeKind sh:BlankNodeOrIRI ;
			sh:path observable:from ;
		] ,
		[
			sh:class observable:ObservableObject ;
			sh:nodeKind sh:BlankNodeOrIRI ;
			sh:path observable:to ;
		] ,
		[
			sh:datatype xsd:dateTime ;
			sh:maxCount "1"^^xsd:integer ;
			sh:nodeKind sh:Literal ;
			sh:path observable:sentTime ;
		] ,
		[
			sh:datatype xsd:string ;
			sh:maxCount "1"^^xsd:integer ;
			sh:nodeKind sh:Literal ;
			sh:path observable:messageID ;
		] ,
		[
			sh:datatype xsd:string ;
			sh:maxCount "1"^^xsd:integer ;
			sh:nodeKind sh:Literal ;
			sh:path observable:messageText ;
		] ,
		[
			sh:datatype xsd:string ;
			sh:maxCount "1"^^xsd:integer ;
			sh:nodeKind sh:Literal ;
			sh:path observable:messageType ;
		] ,
		[
			sh:datatype xsd:string ;
			sh:maxCount "1"^^xsd:integer ;
			sh:nodeKind sh:Literal ;
			sh:path observable:sessionID ;
		]
		;
	sh:targetClass observable:MessageFacet ;
	.

observable:MessageThread
	a
		owl:Class ,
		sh:NodeShape
		;
	rdfs:subClassOf observable:ObservableObject ;
	rdfs:label "MessageTread"@en ;
	rdfs:comment "A message thread is a running commentary of electronic messages pertaining to one topic or question."@en ;
	sh:targetClass observable:MessageThread ;
	.

observable:MessageThreadFacet
	a
		owl:Class ,
		sh:NodeShape
		;
	rdfs:subClassOf core:Facet ;
	rdfs:label "MessageThreadFacet"@en ;
	rdfs:comment "A message thread facet is a grouping of characteristics unique to a running commentary of electronic messages pertaining to one topic or question."@en ;
	sh:property
		[
			sh:class observable:Message ;
			sh:description "The contents of ordered items in the Thread linked by messageThread must be Message objects."@en ;
			sh:path (
				observable:messageThread
				co:item
				co:itemContent
			) ;
		] ,
		[
			sh:class observable:Message ;
			sh:description "The contents of origin items in the Thread linked by messageThread must be Message objects."@en ;
			sh:path (
				observable:messageThread
				types:threadOriginItem
				co:itemContent
			) ;
		] ,
		[
			sh:class observable:Message ;
			sh:description "The contents of terminal items in the Thread linked by messageThread must be Message objects."@en ;
			sh:path (
				observable:messageThread
				types:threadTerminalItem
				co:itemContent
			) ;
		] ,
		[
			sh:class observable:Message ;
			sh:description "The contents of unordered items in the Thread linked by messageThread must be Message objects."@en ;
			sh:path (
				observable:messageThread
				co:element
			) ;
		] ,
		[
			sh:class observable:ObservableObject ;
			sh:nodeKind sh:BlankNodeOrIRI ;
			sh:path observable:participant ;
		] ,
		[
			sh:class types:Thread ;
			sh:maxCount "1"^^xsd:integer ;
			sh:nodeKind sh:BlankNodeOrIRI ;
			sh:path observable:messageThread ;
		] ,
		[
			sh:datatype xsd:boolean ;
			sh:maxCount "1"^^xsd:integer ;
			sh:nodeKind sh:Literal ;
			sh:path observable:visibility ;
		]
		;
	sh:targetClass observable:MessageThreadFacet ;
	.

observable:MftRecordFacet
	a
		owl:Class ,
		sh:NodeShape
		;
	rdfs:subClassOf core:Facet ;
	rdfs:label "MftRecordFacet"@en ;
	rdfs:comment "An MFT record facet is a grouping of characteristics unique to the details of a single file as managed in an NTFS (new technology filesystem) master file table (which is a collection of information about all files on an NTFS filesystem). [based on https://docs.microsoft.com/en-us/windows/win32/devnotes/master-file-table]"@en ;
	sh:property
		[
			sh:datatype xsd:dateTime ;
			sh:maxCount "1"^^xsd:integer ;
			sh:nodeKind sh:Literal ;
			sh:path observable:mftFileNameAccessedTime ;
		] ,
		[
			sh:datatype xsd:dateTime ;
			sh:maxCount "1"^^xsd:integer ;
			sh:nodeKind sh:Literal ;
			sh:path observable:mftFileNameCreatedTime ;
		] ,
		[
			sh:datatype xsd:dateTime ;
			sh:maxCount "1"^^xsd:integer ;
			sh:nodeKind sh:Literal ;
			sh:path observable:mftFileNameModifiedTime ;
		] ,
		[
			sh:datatype xsd:dateTime ;
			sh:maxCount "1"^^xsd:integer ;
			sh:nodeKind sh:Literal ;
			sh:path observable:mftFileNameRecordChangeTime ;
		] ,
		[
			sh:datatype xsd:dateTime ;
			sh:maxCount "1"^^xsd:integer ;
			sh:nodeKind sh:Literal ;
			sh:path observable:mftRecordChangeTime ;
		] ,
		[
			sh:datatype xsd:integer ;
			sh:maxCount "1"^^xsd:integer ;
			sh:nodeKind sh:Literal ;
			sh:path observable:mftFileID ;
		] ,
		[
			sh:datatype xsd:integer ;
			sh:maxCount "1"^^xsd:integer ;
			sh:nodeKind sh:Literal ;
			sh:path observable:mftFileNameLength ;
		] ,
		[
			sh:datatype xsd:integer ;
			sh:maxCount "1"^^xsd:integer ;
			sh:nodeKind sh:Literal ;
			sh:path observable:mftFlags ;
		] ,
		[
			sh:datatype xsd:integer ;
			sh:maxCount "1"^^xsd:integer ;
			sh:nodeKind sh:Literal ;
			sh:path observable:mftParentID ;
		] ,
		[
			sh:datatype xsd:integer ;
			sh:maxCount "1"^^xsd:integer ;
			sh:nodeKind sh:Literal ;
			sh:path observable:ntfsHardLinkCount ;
		] ,
		[
			sh:datatype xsd:string ;
			sh:maxCount "1"^^xsd:integer ;
			sh:nodeKind sh:Literal ;
			sh:path observable:ntfsOwnerID ;
		] ,
		[
			sh:datatype xsd:string ;
			sh:maxCount "1"^^xsd:integer ;
			sh:nodeKind sh:Literal ;
			sh:path observable:ntfsOwnerSID ;
		]
		;
	sh:targetClass observable:MftRecordFacet ;
	.

observable:MimePartType
	a
		owl:Class ,
		sh:NodeShape
		;
	rdfs:label "MimePartType"@en ;
	rdfs:comment "A mime part type is a grouping of characteristics unique to a component of a multi-part email body."@en ;
	sh:property
		[
			sh:class observable:ObservableObject ;
			sh:maxCount "1"^^xsd:integer ;
			sh:nodeKind sh:BlankNodeOrIRI ;
			sh:path observable:bodyRaw ;
		] ,
		[
			sh:datatype xsd:string ;
			sh:maxCount "1"^^xsd:integer ;
			sh:nodeKind sh:Literal ;
			sh:path observable:body ;
		] ,
		[
			sh:datatype xsd:string ;
			sh:maxCount "1"^^xsd:integer ;
			sh:nodeKind sh:Literal ;
			sh:path observable:contentDisposition ;
		] ,
		[
			sh:datatype xsd:string ;
			sh:maxCount "1"^^xsd:integer ;
			sh:nodeKind sh:Literal ;
			sh:path observable:contentType ;
		]
		;
	sh:targetClass observable:MimePartType ;
	.

observable:MobileAccount
	a
		owl:Class ,
		sh:NodeShape
		;
	rdfs:subClassOf observable:DigitalAccount ;
	rdfs:label "MobileAccount"@en ;
	rdfs:comment "A mobile account is an arrangement with an entity to enable and control the provision of some capability or service on a portable computing device. [based on https://www.lexico.com/definition/mobile_device]"@en ;
	sh:targetClass observable:MobileAccount ;
	.

observable:MobileAccountFacet
	a
		owl:Class ,
		sh:NodeShape
		;
	rdfs:subClassOf core:Facet ;
	rdfs:label "MobileAccountFacet"@en ;
	rdfs:comment "A mobile account facet is a grouping of characteristics unique to an arrangement with an entity to enable and control the provision of some capability or service on a portable computing device. [based on https://www.lexico.com/definition/mobile_device]"@en ;
	sh:property
		[
			sh:datatype xsd:string ;
			sh:maxCount "1"^^xsd:integer ;
			sh:nodeKind sh:Literal ;
			sh:path observable:IMSI ;
		] ,
		[
			sh:datatype xsd:string ;
			sh:maxCount "1"^^xsd:integer ;
			sh:nodeKind sh:Literal ;
			sh:path observable:MSISDN ;
		] ,
		[
			sh:datatype xsd:string ;
			sh:maxCount "1"^^xsd:integer ;
			sh:nodeKind sh:Literal ;
			sh:path observable:MSISDNType ;
		]
		;
	sh:targetClass observable:MobileAccountFacet ;
	.

observable:MobileDevice
	a
		owl:Class ,
		sh:NodeShape
		;
	rdfs:subClassOf observable:Device ;
	rdfs:label "MobileDevice"@en ;
	rdfs:comment "A mobile device is a portable computing device. [based on https://www.lexico.com.definition/mobile_device]"@en ;
	sh:targetClass observable:MobileDevice ;
	.

observable:MobileDeviceFacet
	a
		owl:Class ,
		sh:NodeShape
		;
	rdfs:subClassOf core:Facet ;
	rdfs:label "MobileDeviceFacet"@en ;
	rdfs:comment "A mobile device facet is a grouping of characteristics unique to a portable computing device. [based on https://www.lexico.com/definition/mobile_device]"@en ;
	sh:property
		[
			sh:datatype xsd:boolean ;
			sh:maxCount "1"^^xsd:integer ;
			sh:nodeKind sh:Literal ;
			sh:path observable:mockLocationsAllowed ;
		] ,
		[
			sh:datatype xsd:dateTime ;
			sh:maxCount "1"^^xsd:integer ;
			sh:nodeKind sh:Literal ;
			sh:path observable:clockSetting ;
		] ,
		[
			sh:datatype xsd:dateTime ;
			sh:maxCount "1"^^xsd:integer ;
			sh:nodeKind sh:Literal ;
			sh:path observable:phoneActivationTime ;
		] ,
		[
			sh:datatype xsd:integer ;
			sh:maxCount "1"^^xsd:integer ;
			sh:nodeKind sh:Literal ;
			sh:path observable:storageCapacityInBytes ;
		] ,
		[
			sh:datatype xsd:string ;
			sh:maxCount "1"^^xsd:integer ;
			sh:nodeKind sh:Literal ;
			sh:path observable:ESN ;
		] ,
		[
			sh:datatype xsd:string ;
			sh:maxCount "1"^^xsd:integer ;
			sh:nodeKind sh:Literal ;
			sh:path observable:IMEI ;
		] ,
		[
			sh:datatype xsd:string ;
			sh:maxCount "1"^^xsd:integer ;
			sh:nodeKind sh:Literal ;
			sh:path observable:bluetoothDeviceName ;
		] ,
		[
			sh:datatype xsd:string ;
			sh:maxCount "1"^^xsd:integer ;
			sh:nodeKind sh:Literal ;
			sh:path observable:keypadUnlockCode ;
		] ,
		[
			sh:datatype xsd:string ;
			sh:maxCount "1"^^xsd:integer ;
			sh:nodeKind sh:Literal ;
			sh:path observable:network ;
		]
		;
	sh:targetClass observable:MobileDeviceFacet ;
	.

observable:Mutex
	a
		owl:Class ,
		sh:NodeShape
		;
	rdfs:subClassOf observable:ObservableObject ;
	rdfs:label "Mutex"@en ;
	rdfs:comment "A mutex is a mechanism that enforces limits on access to a resource when there are many threads of execution. A mutex is designed to enforce a mutual exclusion concurrency control policy, and with a variety of possible methods there exists multiple unique implementations for different applications. [based on https://en.wikipedia.org/wiki/Lock_(computer_science)]"@en ;
	sh:targetClass observable:Mutex ;
	.

observable:MutexFacet
	a
		owl:Class ,
		sh:NodeShape
		;
	rdfs:subClassOf core:Facet ;
	rdfs:label "MutexFacet"@en ;
	rdfs:comment "A mutex facet is a grouping of characteristics unique to a mechanism that enforces limits on access to a resource when there are many threads of execution. A mutex is designed to enforce a mutual exclusion concurrency control policy, and with a variety of possible methods there exists multiple unique implementations for different applications. [based on https://en.wikipedia.org/wiki/Lock_(computer_science)]"@en ;
	sh:property
		[
			sh:datatype xsd:boolean ;
			sh:maxCount "1"^^xsd:integer ;
			sh:nodeKind sh:Literal ;
			sh:path observable:isNamed ;
		] ,
		[
			sh:datatype xsd:string ;
			sh:maxCount "1"^^xsd:integer ;
			sh:nodeKind sh:Literal ;
			sh:path observable:mutexName ;
		]
		;
	sh:targetClass observable:MutexFacet ;
	.

observable:NTFSFile
	a
		owl:Class ,
		sh:NodeShape
		;
	rdfs:subClassOf observable:File ;
	rdfs:label "NTFSFile"@en ;
	rdfs:comment "An NTFS file is a New Technology File System (NTFS) file."@en ;
	sh:targetClass observable:NTFSFile ;
	.

observable:NTFSFileFacet
	a
		owl:Class ,
		sh:NodeShape
		;
	rdfs:subClassOf core:Facet ;
	rdfs:label "NTFSFileFacet"@en ;
	rdfs:comment "An NTFS file facet is a grouping of characteristics unique to a file on an NTFS (new technology filesystem) file system."@en ;
	sh:property
		[
			sh:class observable:AlternateDataStream ;
			sh:nodeKind sh:BlankNodeOrIRI ;
			sh:path observable:alternateDataStreams ;
		] ,
		[
			sh:datatype xsd:integer ;
			sh:maxCount "1"^^xsd:integer ;
			sh:nodeKind sh:Literal ;
			sh:path observable:entryID ;
		] ,
		[
			sh:datatype xsd:string ;
			sh:maxCount "1"^^xsd:integer ;
			sh:nodeKind sh:Literal ;
			sh:path observable:sid ;
		]
		;
	sh:targetClass observable:NTFSFileFacet ;
	.

observable:NTFSFilePermissionsFacet
	a
		owl:Class ,
		sh:NodeShape
		;
	rdfs:subClassOf core:Facet ;
	rdfs:label "NTFSFilePermissionsFacet"@en ;
	rdfs:comment "An NTFS file permissions facet is a grouping of characteristics unique to the access rights (e.g., view, change, navigate, execute) of a file on an NTFS (new technology filesystem) file system."@en ;
	sh:targetClass observable:NTFSFilePermissionsFacet ;
	.

observable:NamedPipe
	a
		owl:Class ,
		sh:NodeShape
		;
	rdfs:subClassOf observable:FileSystemObject ;
	rdfs:label "NamedPipe"@en ;
	rdfs:comment "A named pipe is a mechanism for FIFO (first-in-first-out) inter-process communication. It is persisted as a filesystem object (that can be deleted like any other file), can be written to or read from by any process and exists beyond the lifespan of any process interacting with it (unlike simple anonymous pipes). [based on https://en.wikipedia.org/wiki/Named_pipe]"@en ;
	sh:targetClass observable:NamedPipe ;
	.

observable:NetworkAppliance
	a
		owl:Class ,
		sh:NodeShape
		;
	rdfs:subClassOf observable:Appliance ;
	rdfs:label "NetworkAppliance"@en ;
	rdfs:comment "A network appliance is a purpose-built computer with software or firmware that is designed to provide a specific network management function."@en ;
	sh:targetClass observable:NetworkAppliance ;
	.

observable:NetworkConnection
	a
		owl:Class ,
		sh:NodeShape
		;
	rdfs:subClassOf observable:ObservableObject ;
	rdfs:label "NetworkConnection"@en ;
	rdfs:comment "A network connection is a connection (completed or attempted) across a digital network (a group of two or more computer systems linked together). [based on https://www.webopedia.com/TERM/N/network.html]"@en ;
	sh:targetClass observable:NetworkConnection ;
	.

observable:NetworkConnectionFacet
	a
		owl:Class ,
		sh:NodeShape
		;
	rdfs:subClassOf core:Facet ;
	rdfs:label "NetworkConnectionFacet"@en ;
	rdfs:comment "A network connection facet is a grouping of characteristics unique to a connection (complete or attempted) accross a digital network (a group of two or more computer systems linked together). [based on https://www.webopedia.com/TERM/N/network.html]"@en ;
	sh:property
		[
			sh:class core:UcoObject ;
			sh:nodeKind sh:BlankNodeOrIRI ;
			sh:path observable:src ;
		] ,
		[
			sh:class observable:ObservableObject ;
			sh:nodeKind sh:BlankNodeOrIRI ;
			sh:path observable:dst ;
		] ,
		[
			sh:class types:ControlledDictionary ;
			sh:maxCount "1"^^xsd:integer ;
			sh:nodeKind sh:BlankNodeOrIRI ;
			sh:path observable:protocols ;
		] ,
		[
			sh:datatype xsd:boolean ;
			sh:maxCount "1"^^xsd:integer ;
			sh:nodeKind sh:Literal ;
			sh:path observable:isActive ;
		] ,
		[
			sh:datatype xsd:dateTime ;
			sh:maxCount "1"^^xsd:integer ;
			sh:nodeKind sh:Literal ;
			sh:path observable:endTime ;
		] ,
		[
			sh:datatype xsd:dateTime ;
			sh:maxCount "1"^^xsd:integer ;
			sh:nodeKind sh:Literal ;
			sh:path observable:startTime ;
		] ,
		[
			sh:datatype xsd:integer ;
			sh:maxCount "1"^^xsd:integer ;
			sh:nodeKind sh:Literal ;
			sh:path observable:destinationPort ;
		] ,
		[
			sh:datatype xsd:integer ;
			sh:maxCount "1"^^xsd:integer ;
			sh:nodeKind sh:Literal ;
			sh:path observable:sourcePort ;
		]
		;
	sh:targetClass observable:NetworkConnectionFacet ;
	.

observable:NetworkFlow
	a
		owl:Class ,
		sh:NodeShape
		;
	rdfs:subClassOf observable:ObservableObject ;
	rdfs:label "NetworkFlow"@en ;
	rdfs:comment "A network flow is a sequence of data transiting one or more digital network (a group or two or more computer systems linked together) connections. [based on https://www.webopedia.com/TERM/N/network.html]"@en ;
	sh:targetClass observable:NetworkFlow ;
	.

observable:NetworkFlowFacet
	a
		owl:Class ,
		sh:NodeShape
		;
	rdfs:subClassOf core:Facet ;
	rdfs:label "NetworkFlowFacet"@en ;
	rdfs:comment "A network flow facet is a grouping of characteristics unique to a sequence of data transiting one or more digital network (a group of two or more computer systems linked together) connections. [based on https://www.webopedia.com/TERM/N/network.html]"@en ;
	sh:property
		[
			sh:class observable:ObservableObject ;
			sh:maxCount "1"^^xsd:integer ;
			sh:nodeKind sh:BlankNodeOrIRI ;
			sh:path observable:dstPayload ;
		] ,
		[
			sh:class observable:ObservableObject ;
			sh:maxCount "1"^^xsd:integer ;
			sh:nodeKind sh:BlankNodeOrIRI ;
			sh:path observable:srcPayload ;
		] ,
		[
			sh:class types:Dictionary ;
			sh:maxCount "1"^^xsd:integer ;
			sh:nodeKind sh:BlankNodeOrIRI ;
			sh:path observable:ipfix ;
		] ,
		[
			sh:datatype xsd:integer ;
			sh:maxCount "1"^^xsd:integer ;
			sh:nodeKind sh:Literal ;
			sh:path observable:dstBytes ;
		] ,
		[
			sh:datatype xsd:integer ;
			sh:maxCount "1"^^xsd:integer ;
			sh:nodeKind sh:Literal ;
			sh:path observable:dstPackets ;
		] ,
		[
			sh:datatype xsd:integer ;
			sh:maxCount "1"^^xsd:integer ;
			sh:nodeKind sh:Literal ;
			sh:path observable:srcBytes ;
		] ,
		[
			sh:datatype xsd:integer ;
			sh:maxCount "1"^^xsd:integer ;
			sh:nodeKind sh:Literal ;
			sh:path observable:srcPackets ;
		]
		;
	sh:targetClass observable:NetworkFlowFacet ;
	.

observable:NetworkInterface
	a
		owl:Class ,
		sh:NodeShape
		;
	rdfs:subClassOf observable:ObservableObject ;
	rdfs:label "NetworkInterface"@en ;
	rdfs:comment "A network interface is a software or hardware interface between two pieces of equipment or protocol layers in a computer network."@en ;
	sh:targetClass observable:NetworkInterface ;
	.

observable:NetworkInterfaceFacet
	a
		owl:Class ,
		sh:NodeShape
		;
	rdfs:subClassOf core:Facet ;
	rdfs:label "NetworkInterfaceFacet"@en ;
	rdfs:comment "A network interface facet is a grouping of characteristics unique to a software or hardware interface between two pieces of equipment or protocol layers in a computer network."@en ;
	sh:property
		[
			sh:class observable:ObservableObject ;
			sh:maxCount "1"^^xsd:integer ;
			sh:nodeKind sh:BlankNodeOrIRI ;
			sh:path observable:macAddress ;
		] ,
		[
			sh:class observable:ObservableObject ;
			sh:nodeKind sh:BlankNodeOrIRI ;
			sh:path observable:dhcpServer ;
		] ,
		[
			sh:class observable:ObservableObject ;
			sh:nodeKind sh:BlankNodeOrIRI ;
			sh:path observable:ip ;
		] ,
		[
			sh:class observable:ObservableObject ;
			sh:nodeKind sh:BlankNodeOrIRI ;
			sh:path observable:ipGateway ;
		] ,
		[
			sh:datatype xsd:dateTime ;
			sh:maxCount "1"^^xsd:integer ;
			sh:nodeKind sh:Literal ;
			sh:path observable:dhcpLeaseExpires ;
		] ,
		[
			sh:datatype xsd:dateTime ;
			sh:maxCount "1"^^xsd:integer ;
			sh:nodeKind sh:Literal ;
			sh:path observable:dhcpLeaseObtained ;
		] ,
		[
			sh:datatype xsd:string ;
			sh:maxCount "1"^^xsd:integer ;
			sh:nodeKind sh:Literal ;
			sh:path observable:adapterName ;
		]
		;
	sh:targetClass observable:NetworkInterfaceFacet ;
	.

observable:NetworkProtocol
	a
		owl:Class ,
		sh:NodeShape
		;
	rdfs:subClassOf observable:ObservableObject ;
	rdfs:label "NetworkProtocol"@en ;
	rdfs:comment "A network protocol is an established set of structured rules that determine how data is transmitted between different devices in the same network. Essentially, it allows connected devices to communicate with each other, regardless of any differences in their internal processes, structure or design. [based on https://www.comptia.org/content/guides/what-is-a-network-protocol]"@en ;
	sh:targetClass observable:NetworkProtocol ;
	.

observable:NetworkRoute
	a
		owl:Class ,
		sh:NodeShape
		;
	rdfs:subClassOf observable:ObservableObject ;
	rdfs:label "NetworkRoute"@en ;
	rdfs:comment "A network route is a specific path (of specific network nodes, connections and protocols) for traffic in a network or between or across multiple networks."@en ;
	sh:targetClass observable:NetworkRoute ;
	.

observable:NetworkSocketAddressFamily
	a rdfs:Datatype ;
	owl:equivalentClass [
		a rdfs:Datatype ;
		owl:oneOf (
			"af_appletalk"
			"af_bth"
			"af_inet"
			"af_inet6"
			"af_ipx"
			"af_irda"
			"af_netbios"
			"af_unspec"
		) ;
	] ;
	.

observable:NetworkSocketProtocolFamily
	a rdfs:Datatype ;
	owl:equivalentClass [
		a rdfs:Datatype ;
		owl:oneOf (
			"pf_appletalk"
			"pf_ash"
			"pf_atmpvc"
			"pf_atmsvc"
			"pf_ax25"
			"pf_bluetooth"
			"pf_bridge"
			"pf_decnet"
			"pf_econet"
			"pf_inet"
			"pf_inet6"
			"pf_ipx"
			"pf_irda"
			"pf_key"
			"pf_netbeui"
			"pf_netlink"
			"pf_netrom"
			"pf_packet"
			"pf_pppox"
			"pf_rose"
			"pf_route"
			"pf_security"
			"pf_sna"
			"pf_wanpipe"
			"pf_x25"
		) ;
	] ;
	.

observable:NetworkSocketType
	a rdfs:Datatype ;
	owl:equivalentClass [
		a rdfs:Datatype ;
		owl:oneOf (
			"sock_dgram"
			"sock_raw"
			"sock_rdm"
			"sock_seqpacket"
			"sock_stream"
		) ;
	] ;
	.

observable:NetworkSubnet
	a
		owl:Class ,
		sh:NodeShape
		;
	rdfs:subClassOf observable:ObservableObject ;
	rdfs:label "NetworkSubnet"@en ;
	rdfs:comment "A network subnet is a logical subdivision of an IP network. [based on https://en.wikipedia.org/wiki/Subnetwork]"@en ;
	sh:targetClass observable:NetworkSubnet ;
	.

observable:Note
	a
		owl:Class ,
		sh:NodeShape
		;
	rdfs:subClassOf observable:ObservableObject ;
	rdfs:label "Note"@en ;
	rdfs:comment "A note is a brief textual record."@en ;
	sh:targetClass observable:Note ;
	.

observable:NoteFacet
	a
		owl:Class ,
		sh:NodeShape
		;
	rdfs:subClassOf core:Facet ;
	rdfs:label "NoteFacet"@en ;
	rdfs:comment "A note facet is a grouping of characteristics unique to a brief textual record."@en ;
	sh:property
		[
			sh:class observable:ObservableObject ;
			sh:maxCount "1"^^xsd:integer ;
			sh:nodeKind sh:BlankNodeOrIRI ;
			sh:path observable:application ;
		] ,
		[
			sh:datatype xsd:dateTime ;
			sh:maxCount "1"^^xsd:integer ;
			sh:nodeKind sh:Literal ;
			sh:path observable:modifiedTime ;
		] ,
		[
			sh:datatype xsd:dateTime ;
			sh:maxCount "1"^^xsd:integer ;
			sh:nodeKind sh:Literal ;
			sh:path observable:observableCreatedTime ;
		] ,
		[
			sh:datatype xsd:string ;
			sh:maxCount "1"^^xsd:integer ;
			sh:nodeKind sh:Literal ;
			sh:path observable:text ;
		]
		;
	sh:targetClass observable:NoteFacet ;
	.

observable:Observable
	a
		owl:Class ,
		sh:NodeShape
		;
	rdfs:subClassOf core:UcoObject ;
	rdfs:label "Observable"@en ;
	rdfs:comment "An observable is a characterizable item or action within the digital domain."@en ;
	sh:targetClass observable:Observable ;
	.

observable:ObservableAction
	a
		owl:Class ,
		sh:NodeShape
		;
	rdfs:subClassOf
		action:Action ,
		observable:Observable
		;
	rdfs:label "ObservableAction"@en ;
	rdfs:comment "An observable action is a grouping of characteristics unique to something that may be done or performed within the digital domain."@en ;
	sh:targetClass observable:ObservableAction ;
	.

observable:ObservableObject
	a
		owl:Class ,
		sh:NodeShape
		;
	rdfs:subClassOf
		core:Item ,
		observable:Observable
		;
	rdfs:label "ObservableObject"@en ;
	rdfs:comment "An observable object is a grouping of characteristics unique to a distinct article or unit within the digital domain."@en ;
	sh:property
		[
			sh:datatype xsd:boolean ;
			sh:maxCount "1"^^xsd:integer ;
			sh:nodeKind sh:Literal ;
			sh:path observable:hasChanged ;
		] ,
		[
			sh:datatype xsd:string ;
			sh:maxCount "1"^^xsd:integer ;
			sh:nodeKind sh:Literal ;
			sh:path observable:state ;
		]
		;
	sh:targetClass observable:ObservableObject ;
	.

observable:ObservablePattern
	a
		owl:Class ,
		sh:NodeShape
		;
	rdfs:subClassOf observable:Observable ;
	rdfs:label "ObservablePattern"@en ;
	rdfs:comment "An observable pattern is a grouping of characteristics unique to a logical pattern composed of observable object and observable action properties."@en ;
	sh:targetClass observable:ObservablePattern ;
	.

observable:ObservableRelationship
	a
		owl:Class ,
		sh:NodeShape
		;
	rdfs:subClassOf
		core:Relationship ,
		observable:Observable
		;
	rdfs:label "ObservableRelationship"@en ;
	rdfs:comment "An observable relationship is a grouping of characteristics unique to an assertion of an association between two observable objects."@en ;
	sh:targetClass observable:ObservableRelationship ;
	.

observable:Observation
	a
		owl:Class ,
		sh:NodeShape
		;
	rdfs:subClassOf action:Action ;
	rdfs:label "Observation"@en ;
	rdfs:comment "An observation is a temporal perception of an observable."@en ;
	sh:property [
		sh:datatype xsd:string ;
		sh:hasValue "observe" ;
		sh:maxCount "1"^^xsd:integer ;
		sh:minCount "1"^^xsd:integer ;
		sh:nodeKind sh:Literal ;
		sh:path core:name ;
	] ;
	sh:targetClass observable:Observation ;
	.

observable:OnlineService
	a
		owl:Class ,
		sh:NodeShape
		;
	rdfs:subClassOf observable:ObservableObject ;
	rdfs:label "OnlineService"@en ;
	rdfs:comment "An online service is a particular provision mechanism of information access, distribution or manipulation over the Internet."@en ;
	sh:targetClass observable:OnlineService ;
	.

observable:OnlineServiceFacet
	a
		owl:Class ,
		sh:NodeShape
		;
	rdfs:subClassOf core:Facet ;
	rdfs:label "OnlineServiceFacet"@en-US ;
	rdfs:comment "An online service facet is a grouping of characteristics unique to a particular provision mechanism of information access, distribution or manipulation over the Internet."@en-US ;
	sh:property
		[
			sh:class location:Location ;
			sh:minCount "0"^^xsd:integer ;
			sh:nodeKind sh:BlankNodeOrIRI ;
			sh:path observable:location ;
		] ,
		[
			sh:class observable:ObservableObject ;
			sh:minCount "0"^^xsd:integer ;
			sh:nodeKind sh:BlankNodeOrIRI ;
			sh:path observable:inetLocation ;
		] ,
		[
			sh:datatype xsd:string ;
			sh:maxCount "1"^^xsd:integer ;
			sh:nodeKind sh:Literal ;
			sh:path core:name ;
		]
		;
	sh:targetClass observable:OnlineServiceFacet ;
	.

observable:OperatingSystem
	a
		owl:Class ,
		sh:NodeShape
		;
	rdfs:subClassOf observable:ObservableObject ;
	rdfs:label "OperatingSystem"@en ;
	rdfs:comment "An operating system is the software that manages computer hardware, software resources, and provides common services for computer programs. [based on https://en.wikipedia.org/wiki/Operating_system]"@en ;
	sh:targetClass observable:OperatingSystem ;
	.

observable:OperatingSystemFacet
	a
		owl:Class ,
		sh:NodeShape
		;
	rdfs:subClassOf core:Facet ;
	rdfs:label "OperatingSystemFacet"@en ;
	rdfs:comment "An operating system facet is a grouping of characteristics unique to the software that manages computer hardware, software resources, and provides common services for computer programs. [based on https://en.wikipedia.org/wiki/Operating_system]"@en ;
	sh:property
		[
			sh:class identity:Identity ;
			sh:maxCount "1"^^xsd:integer ;
			sh:nodeKind sh:BlankNodeOrIRI ;
			sh:path observable:manufacturer ;
		] ,
		[
			sh:class types:Dictionary ;
			sh:maxCount "1"^^xsd:integer ;
			sh:nodeKind sh:BlankNodeOrIRI ;
			sh:path observable:environmentVariables ;
		] ,
		[
			sh:datatype xsd:boolean ;
			sh:maxCount "1"^^xsd:integer ;
			sh:nodeKind sh:Literal ;
			sh:path observable:isLimitAdTrackingEnabled ;
		] ,
		[
			sh:datatype xsd:dateTime ;
			sh:maxCount "1"^^xsd:integer ;
			sh:nodeKind sh:Literal ;
			sh:path observable:installDate ;
		] ,
		[
			sh:datatype xsd:string ;
			sh:maxCount "1"^^xsd:integer ;
			sh:nodeKind sh:Literal ;
			sh:path observable:bitness ;
		] ,
		[
			sh:datatype xsd:string ;
			sh:maxCount "1"^^xsd:integer ;
			sh:nodeKind sh:Literal ;
			sh:path observable:version ;
		] ,
		[
			sh:datatype xsd:string ;
			sh:nodeKind sh:Literal ;
			sh:path observable:advertisingID ;
		]
		;
	sh:targetClass observable:OperatingSystemFacet ;
	.

observable:PDFFile
	a
		owl:Class ,
		sh:NodeShape
		;
	rdfs:subClassOf observable:File ;
	rdfs:label "PDFFile"@en ;
	rdfs:comment "A PDF file is a Portable Document Format (PDF) file."@en ;
	sh:targetClass observable:PDFFile ;
	.

observable:PDFFileFacet
	a
		owl:Class ,
		sh:NodeShape
		;
	rdfs:subClassOf core:Facet ;
	rdfs:label "PDFFileFacet"@en ;
	rdfs:comment "A PDF file facet is a grouping of characteristics unique to a PDF (Portable Document Format) file."@en ;
	sh:property
		[
			sh:class types:ControlledDictionary ;
			sh:maxCount "1"^^xsd:integer ;
			sh:nodeKind sh:BlankNodeOrIRI ;
			sh:path observable:documentInformationDictionary ;
		] ,
		[
			sh:datatype xsd:boolean ;
			sh:maxCount "1"^^xsd:integer ;
			sh:nodeKind sh:Literal ;
			sh:path observable:isOptimized ;
		] ,
		[
			sh:datatype xsd:dateTime ;
			sh:maxCount "1"^^xsd:integer ;
			sh:nodeKind sh:Literal ;
			sh:path observable:pdfCreationDate ;
		] ,
		[
			sh:datatype xsd:dateTime ;
			sh:maxCount "1"^^xsd:integer ;
			sh:nodeKind sh:Literal ;
			sh:path observable:pdfModDate ;
		] ,
		[
			sh:datatype xsd:string ;
			sh:maxCount "1"^^xsd:integer ;
			sh:nodeKind sh:Literal ;
			sh:path observable:pdfId1 ;
		] ,
		[
			sh:datatype xsd:string ;
			sh:maxCount "1"^^xsd:integer ;
			sh:nodeKind sh:Literal ;
			sh:path observable:version ;
		] ,
		[
			sh:datatype xsd:string ;
			sh:nodeKind sh:Literal ;
			sh:path observable:pdfId0 ;
		]
		;
	sh:targetClass observable:PDFFileFacet ;
	.

observable:PIN
	a owl:DatatypeProperty ;
	rdfs:label "PIN"@en ;
	rdfs:comment "Personal Identification Number (PIN)."@en ;
	rdfs:range xsd:string ;
	.

observable:PUK
	a owl:DatatypeProperty ;
	rdfs:label "PUK"@en ;
	rdfs:comment "Personal Unlocking Key (PUK) to unlock the SIM card."@en ;
	rdfs:range xsd:string ;
	.

observable:PathRelationFacet
	a
		owl:Class ,
		sh:NodeShape
		;
	rdfs:subClassOf core:Facet ;
	rdfs:label "PathRelationFacet"@en ;
	rdfs:comment "A path relation facet is a grouping of characteristics unique to the location of one object within another containing object."@en ;
	sh:property [
		sh:datatype xsd:string ;
		sh:nodeKind sh:Literal ;
		sh:path observable:path ;
	] ;
	sh:targetClass observable:PathRelationFacet ;
	.

observable:PaymentCard
	a
		owl:Class ,
		sh:NodeShape
		;
	rdfs:subClassOf observable:ObservableObject ;
	rdfs:label "PaymentCard"@en ;
	rdfs:comment "A payment card is a physical token that is part of a payment system issued by financial institutions, such as a bank, to a customer that enables its owner (the cardholder) to access the funds in the customer's designated bank accounts, or through a credit account and make payments by electronic funds transfer and access automated teller machines (ATMs). [based on https://en.wikipedia.org/wiki/Payment_card]"@en ;
	sh:targetClass observable:PaymentCard ;
	.

observable:PhoneAccount
	a
		owl:Class ,
		sh:NodeShape
		;
	rdfs:subClassOf observable:DigitalAccount ;
	rdfs:label "PhoneAccount"@en ;
	rdfs:comment "A phone account is an arrangement with an entity to enable and control the provision of a telephony capability or service."@en ;
	sh:targetClass observable:PhoneAccount ;
	.

observable:PhoneAccountFacet
	a
		owl:Class ,
		sh:NodeShape
		;
	rdfs:subClassOf core:Facet ;
	rdfs:label "PhoneAccountFacet"@en ;
	rdfs:comment "A phone account facet is a grouping of characteristics unique to an arrangement with an entity to enable and control the provision of a telephony capability or service."@en ;
	sh:property [
		sh:datatype xsd:string ;
		sh:maxCount "1"^^xsd:integer ;
		sh:nodeKind sh:Literal ;
		sh:path observable:phoneNumber ;
	] ;
	sh:targetClass observable:PhoneAccountFacet ;
	.

observable:Pipe
	a
		owl:Class ,
		sh:NodeShape
		;
	rdfs:subClassOf observable:ObservableObject ;
	rdfs:label "Pipe"@en ;
	rdfs:comment "A pipe is a mechanism for one-way inter-process communication using message passing where data written by one process is buffered by the operating system until it is read by the next process, and this uni-directional channel disappears when the processes are completed. [based on https://en.wikipedia.org/wiki/Pipeline_(Unix) ; https://en.wikipedia.org/wiki/Anonymous_pipe]"@en ;
	sh:targetClass observable:Pipe ;
	.

observable:Post
	a
		owl:Class ,
		sh:NodeShape
		;
	rdfs:subClassOf observable:Message ;
	rdfs:label "Post"@en ;
	rdfs:comment "A post is message submitted to an online discussion/publishing site (forum, blog, etc.)."@en ;
	sh:targetClass observable:Post ;
	.

observable:Process
	a
		owl:Class ,
		sh:NodeShape
		;
	rdfs:subClassOf observable:ObservableObject ;
	rdfs:label "Process"@en ;
	rdfs:comment "A process is an instance of a computer program executed on an operating system."@en ;
	sh:targetClass observable:Process ;
	.

observable:ProcessFacet
	a
		owl:Class ,
		sh:NodeShape
		;
	rdfs:subClassOf core:Facet ;
	rdfs:label "ProcessFacet"@en ;
	rdfs:comment "A process facet is a grouping of characteristics unique to an instance of a computer program executed on an operating system."@en ;
	sh:property
		[
			sh:class observable:ObservableObject ;
			sh:maxCount "1"^^xsd:integer ;
			sh:nodeKind sh:BlankNodeOrIRI ;
			sh:path observable:binary ;
		] ,
		[
			sh:class observable:ObservableObject ;
			sh:maxCount "1"^^xsd:integer ;
			sh:nodeKind sh:BlankNodeOrIRI ;
			sh:path observable:creatorUser ;
		] ,
		[
			sh:class observable:ObservableObject ;
			sh:maxCount "1"^^xsd:integer ;
			sh:nodeKind sh:BlankNodeOrIRI ;
			sh:path observable:parent ;
		] ,
		[
			sh:class types:Dictionary ;
			sh:maxCount "1"^^xsd:integer ;
			sh:nodeKind sh:BlankNodeOrIRI ;
			sh:path observable:environmentVariables ;
		] ,
		[
			sh:datatype xsd:boolean ;
			sh:maxCount "1"^^xsd:integer ;
			sh:nodeKind sh:Literal ;
			sh:path observable:isHidden ;
		] ,
		[
			sh:datatype xsd:dateTime ;
			sh:maxCount "1"^^xsd:integer ;
			sh:nodeKind sh:Literal ;
			sh:path observable:exitTime ;
		] ,
		[
			sh:datatype xsd:dateTime ;
			sh:maxCount "1"^^xsd:integer ;
			sh:nodeKind sh:Literal ;
			sh:path observable:observableCreatedTime ;
		] ,
		[
			sh:datatype xsd:integer ;
			sh:maxCount "1"^^xsd:integer ;
			sh:nodeKind sh:Literal ;
			sh:path observable:exitStatus ;
		] ,
		[
			sh:datatype xsd:integer ;
			sh:maxCount "1"^^xsd:integer ;
			sh:nodeKind sh:Literal ;
			sh:path observable:pid ;
		] ,
		[
			sh:datatype xsd:string ;
			sh:maxCount "1"^^xsd:integer ;
			sh:nodeKind sh:Literal ;
			sh:path observable:currentWorkingDirectory ;
		] ,
		[
			sh:datatype xsd:string ;
			sh:maxCount "1"^^xsd:integer ;
			sh:nodeKind sh:Literal ;
			sh:path observable:status ;
		] ,
		[
			sh:datatype xsd:string ;
			sh:nodeKind sh:Literal ;
			sh:path observable:arguments ;
		]
		;
	sh:targetClass observable:ProcessFacet ;
	.

observable:ProcessThread
	a
		owl:Class ,
		sh:NodeShape
		;
	rdfs:subClassOf observable:ObservableObject ;
	rdfs:label "ProcessThread"@en ;
	rdfs:comment "A process thread is the smallest sequence of programmed instructions that can be managed independently by a scheduler on a computer, which is typically a part of the operating system. It is a component of a process. Multiple threads can exist within one process, executing concurrently and sharing resources such as memory, while different processes do not share these resources. In particular, the threads of a process share its executable code and the values of its dynamically allocated variables and non-thread-local global variables at any given time. [based on https://en.wikipedia.org/wiki/Thread_(computing)]"@en ;
	sh:targetClass observable:ProcessThread ;
	.

observable:Profile
	a
		owl:Class ,
		sh:NodeShape
		;
	rdfs:subClassOf observable:ObservableObject ;
	rdfs:label "Profile"@en ;
	rdfs:comment "A profile is an explicit digital representation of identity and characteristics of the owner of a single user account associated with an online service or application. [based on https://en.wikipedia.org/wiki/User_profile]"@en ;
	sh:targetClass observable:Profile ;
	.

observable:ProfileFacet
	a
		owl:Class ,
		sh:NodeShape
		;
	rdfs:subClassOf core:Facet ;
	rdfs:label "ProfileFacet"@en-US ;
	rdfs:comment "A profile facet is a grouping of characteristics unique to an explicit digital representation of identity and characteristics of the owner of a single user account associated with an online service or application. [based on https://en.wikipedia.org/wiki/User_profile]"@en-US ;
	sh:property
		[
			sh:class identity:Identity ;
			sh:maxCount "1"^^xsd:integer ;
			sh:nodeKind sh:BlankNodeOrIRI ;
			sh:path observable:profileIdentity ;
		] ,
		[
			sh:class observable:ContactAddress ;
			sh:maxCount "1"^^xsd:integer ;
			sh:nodeKind sh:BlankNodeOrIRI ;
			sh:path observable:contactAddress ;
		] ,
		[
			sh:class observable:ContactEmail ;
			sh:maxCount "1"^^xsd:integer ;
			sh:nodeKind sh:BlankNodeOrIRI ;
			sh:path observable:contactEmail ;
		] ,
		[
			sh:class observable:ContactMessaging ;
			sh:maxCount "1"^^xsd:integer ;
			sh:nodeKind sh:BlankNodeOrIRI ;
			sh:path observable:contactMessaging ;
		] ,
		[
			sh:class observable:ContactPhone ;
			sh:maxCount "1"^^xsd:integer ;
			sh:nodeKind sh:BlankNodeOrIRI ;
			sh:path observable:contactPhone ;
		] ,
		[
			sh:class observable:ContactURL ;
			sh:maxCount "1"^^xsd:integer ;
			sh:nodeKind sh:BlankNodeOrIRI ;
			sh:path observable:contactURL ;
		] ,
		[
			sh:class observable:ObservableObject ;
			sh:maxCount "1"^^xsd:integer ;
			sh:nodeKind sh:BlankNodeOrIRI ;
			sh:path observable:profileAccount ;
		] ,
		[
			sh:class observable:ObservableObject ;
			sh:maxCount "1"^^xsd:integer ;
			sh:nodeKind sh:BlankNodeOrIRI ;
			sh:path observable:profileService ;
		] ,
		[
			sh:class observable:ObservableObject ;
			sh:maxCount "1"^^xsd:integer ;
			sh:nodeKind sh:BlankNodeOrIRI ;
			sh:path observable:profileWebsite ;
		] ,
		[
			sh:datatype xsd:dateTime ;
			sh:maxCount "1"^^xsd:integer ;
			sh:nodeKind sh:Literal ;
			sh:path observable:profileCreated ;
		] ,
		[
			sh:datatype xsd:string ;
			sh:maxCount "1"^^xsd:integer ;
			sh:nodeKind sh:Literal ;
			sh:path core:name ;
		] ,
		[
			sh:datatype xsd:string ;
			sh:maxCount "1"^^xsd:integer ;
			sh:nodeKind sh:Literal ;
			sh:path observable:displayName ;
		] ,
		[
			sh:datatype xsd:string ;
			sh:minCount "0"^^xsd:integer ;
			sh:nodeKind sh:Literal ;
			sh:path observable:profileLanguage ;
		]
		;
	sh:targetClass observable:ProfileFacet ;
	.

observable:PropertiesEnumeratedEffectFacet
	a
		owl:Class ,
		sh:NodeShape
		;
	rdfs:subClassOf
		core:Facet ,
		observable:DefinedEffectFacet
		;
	rdfs:label "PropertiesEnumeratedEffectFacet"@en ;
	rdfs:comment "A properties enumerated effect facet is a grouping of characteristics unique to the effects of actions upon observable objects where a characteristic of the observable object is enumerated. An example of this would be startup parameters for a process."@en ;
	sh:property [
		sh:datatype xsd:string ;
		sh:maxCount "1"^^xsd:integer ;
		sh:nodeKind sh:Literal ;
		sh:path observable:properties ;
	] ;
	sh:targetClass observable:PropertiesEnumeratedEffectFacet ;
	.

observable:PropertyReadEffectFacet
	a
		owl:Class ,
		sh:NodeShape
		;
	rdfs:subClassOf observable:DefinedEffectFacet ;
	rdfs:label "PropertyReadEffectFacet"@en ;
	rdfs:comment "A properties read effect facet is a grouping of characteristics unique to the effects of actions upon observable objects where a characteristic is read from an observable object. An example of this would be the current running state of a process."@en ;
	sh:property
		[
			sh:datatype xsd:string ;
			sh:maxCount "1"^^xsd:integer ;
			sh:nodeKind sh:Literal ;
			sh:path observable:propertyName ;
		] ,
		[
			sh:datatype xsd:string ;
			sh:maxCount "1"^^xsd:integer ;
			sh:nodeKind sh:Literal ;
			sh:path observable:value ;
		]
		;
	sh:targetClass observable:PropertyReadEffectFacet ;
	.

observable:RasterPicture
	a
		owl:Class ,
		sh:NodeShape
		;
	rdfs:subClassOf observable:File ;
	rdfs:label "RasterPicture"@en ;
	rdfs:comment "A raster picture is a raster (or bitmap) image."@en ;
	sh:targetClass observable:RasterPicture ;
	.

observable:RasterPictureFacet
	a
		owl:Class ,
		sh:NodeShape
		;
	rdfs:subClassOf core:Facet ;
	rdfs:label "RasterPictureFacet"@en ;
	rdfs:comment "A raster picture facet is a grouping of characteristics unique to a raster (or bitmap) image."@en ;
	sh:property
		[
			sh:class observable:ObservableObject ;
			sh:maxCount "1"^^xsd:integer ;
			sh:nodeKind sh:BlankNodeOrIRI ;
			sh:path observable:camera ;
		] ,
		[
			sh:datatype xsd:integer ;
			sh:maxCount "1"^^xsd:integer ;
			sh:nodeKind sh:Literal ;
			sh:path observable:bitsPerPixel ;
		] ,
		[
			sh:datatype xsd:integer ;
			sh:maxCount "1"^^xsd:integer ;
			sh:nodeKind sh:Literal ;
			sh:path observable:pictureHeight ;
		] ,
		[
			sh:datatype xsd:integer ;
			sh:maxCount "1"^^xsd:integer ;
			sh:nodeKind sh:Literal ;
			sh:path observable:pictureWidth ;
		] ,
		[
			sh:datatype xsd:string ;
			sh:maxCount "1"^^xsd:integer ;
			sh:nodeKind sh:Literal ;
			sh:path observable:imageCompressionMethod ;
		] ,
		[
			sh:datatype xsd:string ;
			sh:maxCount "1"^^xsd:integer ;
			sh:nodeKind sh:Literal ;
			sh:path observable:pictureType ;
		]
		;
	sh:targetClass observable:RasterPictureFacet ;
	.

observable:RecoveredObject
	a
		owl:Class ,
		sh:NodeShape
		;
	rdfs:subClassOf observable:ObservableObject ;
	rdfs:label "RecoveredObject"@en ;
	rdfs:comment "An observable object that was the result of a recovery operation."@en ;
	sh:targetClass observable:RecoveredObject ;
	.

observable:RecoveredObjectFacet
	a
		owl:Class ,
		sh:NodeShape
		;
	rdfs:subClassOf core:Facet ;
	rdfs:label "RecoveredObjectFacet"@en ;
	rdfs:comment "Recoverability status of name, metadata, and content."@en ;
	sh:property
		[
			sh:datatype vocabulary:RecoveredObjectStatusVocab ;
			sh:message "Value is outside the default vocabulary RecoveredObjectStatusVocab." ;
			sh:path observable:contentRecoveredStatus ;
			sh:severity sh:Info ;
		] ,
		[
			sh:datatype vocabulary:RecoveredObjectStatusVocab ;
			sh:message "Value is outside the default vocabulary RecoveredObjectStatusVocab." ;
			sh:path observable:metadataRecoveredStatus ;
			sh:severity sh:Info ;
		] ,
		[
			sh:datatype vocabulary:RecoveredObjectStatusVocab ;
			sh:message "Value is outside the default vocabulary RecoveredObjectStatusVocab." ;
			sh:path observable:nameRecoveredStatus ;
			sh:severity sh:Info ;
		] ,
		[
			sh:maxCount "1"^^xsd:integer ;
			sh:nodeKind sh:Literal ;
			sh:or (
				[
					sh:datatype vocabulary:RecoveredObjectStatusVocab ;
				]
				[
					sh:datatype xsd:string ;
				]
			) ;
			sh:path observable:nameRecoveredStatus ;
		] ,
		[
			sh:maxCount "1"^^xsd:integer ;
			sh:nodeKind sh:Literal ;
			sh:or (
				[
					sh:datatype vocabulary:RecoveredObjectStatusVocab ;
				]
				[
					sh:datatype xsd:string ;
				]
			) ;
			sh:path observable:metadataRecoveredStatus ;
		] ,
		[
			sh:maxCount "1"^^xsd:integer ;
			sh:nodeKind sh:Literal ;
			sh:or (
				[
					sh:datatype vocabulary:RecoveredObjectStatusVocab ;
				]
				[
					sh:datatype xsd:string ;
				]
			) ;
			sh:path observable:contentRecoveredStatus ;
		] ,
		[
			sh:message "Value is not member of the vocabulary RecoveredObjectStatusVocab." ;
			sh:or (
				[
					sh:datatype vocabulary:RecoveredObjectStatusVocab ;
					sh:in (
						"recovered"^^vocabulary:RecoveredObjectStatusVocab
						"partially recovered"^^vocabulary:RecoveredObjectStatusVocab
						"overwritten"^^vocabulary:RecoveredObjectStatusVocab
						"unknown"^^vocabulary:RecoveredObjectStatusVocab
					) ;
				]
				[
					sh:datatype xsd:string ;
				]
			) ;
			sh:path observable:nameRecoveredStatus ;
		] ,
		[
			sh:message "Value is not member of the vocabulary RecoveredObjectStatusVocab." ;
			sh:or (
				[
					sh:datatype vocabulary:RecoveredObjectStatusVocab ;
					sh:in (
						"recovered"^^vocabulary:RecoveredObjectStatusVocab
						"partially recovered"^^vocabulary:RecoveredObjectStatusVocab
						"overwritten"^^vocabulary:RecoveredObjectStatusVocab
						"unknown"^^vocabulary:RecoveredObjectStatusVocab
					) ;
				]
				[
					sh:datatype xsd:string ;
				]
			) ;
			sh:path observable:metadataRecoveredStatus ;
		] ,
		[
			sh:message "Value is not member of the vocabulary RecoveredObjectStatusVocab." ;
			sh:or (
				[
					sh:datatype vocabulary:RecoveredObjectStatusVocab ;
					sh:in (
						"recovered"^^vocabulary:RecoveredObjectStatusVocab
						"partially recovered"^^vocabulary:RecoveredObjectStatusVocab
						"overwritten"^^vocabulary:RecoveredObjectStatusVocab
						"unknown"^^vocabulary:RecoveredObjectStatusVocab
					) ;
				]
				[
					sh:datatype xsd:string ;
				]
			) ;
			sh:path observable:contentRecoveredStatus ;
		]
		;
	sh:targetClass observable:RecoveredObjectFacet ;
	.

observable:RegistryDatatype
	a rdfs:Datatype ;
	owl:equivalentClass [
		a rdfs:Datatype ;
		owl:oneOf (
			"reg_binary"
			"reg_dword"
			"reg_dword_big_endian"
			"reg_expand_sz"
			"reg_full_resource_descriptor"
			"reg_invalid_type"
			"reg_link"
			"reg_multi_sz"
			"reg_none"
			"reg_qword"
			"reg_resource_list"
			"reg_resource_requirements_list"
			"reg_sz"
		) ;
	] ;
	.

observable:ReparsePoint
	a
		owl:Class ,
		sh:NodeShape
		;
	rdfs:subClassOf observable:FileSystemObject ;
	rdfs:label "ReparsePoint"@en ;
	rdfs:comment "A reparse point is a type of NTFS (New Technology File System) object which is an optional attribute of files and directories meant to define some sort of preprocessing before accessing the said file or directory. For instance reparse points can be used to redirect access to files which have been moved to long term storage so that some application would retrieve them and make them directly accessible. A reparse point contains a reparse tag and data that are interpreted by a filesystem filter identified by the tag. [based on https://jp-andre.pagesperso-orange.fr/junctions.html ; https://en.wikipedia.org/wiki/NTFS_reparse_point]"@en ;
	sh:targetClass observable:ReparsePoint ;
	.

observable:SIMCard
	a
		owl:Class ,
		sh:NodeShape
		;
	rdfs:subClassOf observable:Device ;
	rdfs:label "SIMCard" ;
	rdfs:comment "A SIM card is a subscriber identification module card intended to securely store the international mobile subscriber identity (IMSI) number and its related key, which are used to identify and authenticate subscribers on mobile telephony. [based on https://en.wikipedia.org/wiki/SIM_card]"@en ;
	sh:targetClass observable:SIMCard ;
	.

observable:SIMCardFacet
	a
		owl:Class ,
		sh:NodeShape
		;
	rdfs:subClassOf core:Facet ;
	rdfs:label "SIMCardFacet"@en ;
	rdfs:comment "A SIM card facet is a grouping of characteristics unique to a subscriber identification module card intended to securely store the international mobile subscriber identity (IMSI) number and its related key, which are used to identify and authenticate subscribers on mobile telephony devices (such as mobile phones and computers). [based on https://en.wikipedia.org/wiki/SIM_card]"@en ;
	sh:property
		[
			sh:class identity:Identity ;
			sh:maxCount "1"^^xsd:integer ;
			sh:nodeKind sh:BlankNodeOrIRI ;
			sh:path observable:carrier ;
		] ,
		[
			sh:datatype xsd:integer ;
			sh:maxCount "1"^^xsd:integer ;
			sh:nodeKind sh:Literal ;
			sh:path observable:storageCapacityInBytes ;
		] ,
		[
			sh:datatype xsd:string ;
			sh:maxCount "1"^^xsd:integer ;
			sh:nodeKind sh:Literal ;
			sh:path observable:ICCID ;
		] ,
		[
			sh:datatype xsd:string ;
			sh:maxCount "1"^^xsd:integer ;
			sh:nodeKind sh:Literal ;
			sh:path observable:IMSI ;
		] ,
		[
			sh:datatype xsd:string ;
			sh:maxCount "1"^^xsd:integer ;
			sh:nodeKind sh:Literal ;
			sh:path observable:PIN ;
		] ,
		[
			sh:datatype xsd:string ;
			sh:maxCount "1"^^xsd:integer ;
			sh:nodeKind sh:Literal ;
			sh:path observable:PUK ;
		] ,
		[
			sh:datatype xsd:string ;
			sh:maxCount "1"^^xsd:integer ;
			sh:nodeKind sh:Literal ;
			sh:path observable:SIMForm ;
		] ,
		[
			sh:datatype xsd:string ;
			sh:maxCount "1"^^xsd:integer ;
			sh:nodeKind sh:Literal ;
			sh:path observable:SIMType ;
		]
		;
	sh:targetClass observable:SIMCardFacet ;
	.

observable:SIMForm
	a owl:DatatypeProperty ;
	rdfs:label "SIMForm"@en ;
	rdfs:comment "The form of SIM card such as SIM, Micro SIM, Nano SIM."@en ;
	rdfs:range xsd:string ;
	.

observable:SIMType
	a owl:DatatypeProperty ;
	rdfs:label "SIMType"@en ;
	rdfs:comment "The type of SIM card such as SIM, USIM, UICC."@en ;
	rdfs:range xsd:string ;
	.

observable:SIPAddress
	a
		owl:Class ,
		sh:NodeShape
		;
	rdfs:subClassOf observable:DigitalAddress ;
	rdfs:label "SIPAddress"@en ;
	rdfs:comment "A SIP address is an identifier for Session Initiation Protocol (SIP) communication."@en ;
	sh:targetClass observable:SIPAddress ;
	.

observable:SIPAddressFacet
	a
		owl:Class ,
		sh:NodeShape
		;
	rdfs:subClassOf observable:DigitalAddressFacet ;
	rdfs:label "SIPAddressFacet"@en ;
	rdfs:comment "A SIP address facet is a grouping of characteristics unique to a Session Initiation Protocol (SIP) standards conformant identifier assigned to a user to enable routing and management of SIP standards conformant communication to or from that user loosely coupled from any particular devices."@en ;
<<<<<<< HEAD
=======
	sh:property
		[
			sh:datatype xsd:string ;
			sh:maxCount "1"^^xsd:integer ;
			sh:nodeKind sh:Literal ;
			sh:path observable:addressValue ;
		] ,
		[
			sh:datatype xsd:string ;
			sh:maxCount "1"^^xsd:integer ;
			sh:nodeKind sh:Literal ;
			sh:path observable:displayName ;
		]
		;
>>>>>>> 459e6da1
	sh:targetClass observable:SIPAddressFacet ;
	.

observable:SMSMessage
	a
		owl:Class ,
		sh:NodeShape
		;
	rdfs:subClassOf observable:Message ;
	rdfs:label "SMSMessage"@en ;
	rdfs:comment "An SMS message is a message conformant to the short message service (SMS) communication protocol standards."@en ;
	sh:targetClass observable:SMSMessage ;
	.

observable:SMSMessageFacet
	a
		owl:Class ,
		sh:NodeShape
		;
	rdfs:subClassOf core:Facet ;
	rdfs:label "SMSMessageFacet"@en ;
	rdfs:comment "A SMS message facet is a grouping of characteristics unique to a message conformant to the short message service (SMS) communication protocol standards."@en ;
	sh:property [
		sh:datatype xsd:boolean ;
		sh:maxCount "1"^^xsd:integer ;
		sh:nodeKind sh:Literal ;
		sh:path observable:isRead ;
	] ;
	sh:targetClass observable:SMSMessageFacet ;
	.

observable:SQLiteBlob
	a
		owl:Class ,
		sh:NodeShape
		;
	rdfs:subClassOf observable:ObservableObject ;
	rdfs:label "SQLiteBlob"@en ;
	rdfs:comment "An SQLite blob is a blob (binary large object) of data within an SQLite database. [based on https://en.wikipedia.org/wiki/SQLite]"@en ;
	sh:targetClass observable:SQLiteBlob ;
	.

observable:SQLiteBlobFacet
	a
		owl:Class ,
		sh:NodeShape
		;
	rdfs:subClassOf core:Facet ;
	rdfs:label "SQLiteBlobFacet"@en ;
	rdfs:comment "An SQLite blob facet is a grouping of characteristics unique to a blob (binary large object) of data within an SQLite database. [based on https://en.wikipedia.org/wiki/SQLite]"@en ;
	sh:property
		[
			sh:datatype xsd:positiveInteger ;
			sh:nodeKind sh:Literal ;
			sh:path observable:rowIndex ;
		] ,
		[
			sh:datatype xsd:string ;
			sh:maxCount "1"^^xsd:integer ;
			sh:nodeKind sh:Literal ;
			sh:path observable:columnName ;
		] ,
		[
			sh:datatype xsd:string ;
			sh:maxCount "1"^^xsd:integer ;
			sh:nodeKind sh:Literal ;
			sh:path observable:rowCondition ;
		] ,
		[
			sh:datatype xsd:string ;
			sh:maxCount "1"^^xsd:integer ;
			sh:nodeKind sh:Literal ;
			sh:path observable:tableName ;
		]
		;
	sh:targetClass observable:SQLiteBlobFacet ;
	.

observable:SecurityAppliance
	a
		owl:Class ,
		sh:NodeShape
		;
	rdfs:subClassOf observable:Appliance ;
	rdfs:label "SecurityAppliance"@en ;
	rdfs:comment "A security appliance is a purpose-built computer with software or firmware that is designed to provide a specific security function to protect computer networks."@en ;
	sh:targetClass observable:SecurityAppliance ;
	.

observable:Semaphore
	a
		owl:Class ,
		sh:NodeShape
		;
	rdfs:subClassOf observable:ObservableObject ;
	rdfs:label "Semaphore"@en ;
	rdfs:comment "A semaphore is a variable or abstract data type used to control access to a common resource by multiple processes and avoid critical section problems in a concurrent system such as a multitasking operating system. [based on https://en.wikipedia.org/wiki/Semaphore_(programming)]"@en ;
	sh:targetClass observable:Semaphore ;
	.

observable:SendControlCodeEffectFacet
	a
		owl:Class ,
		sh:NodeShape
		;
	rdfs:subClassOf observable:DefinedEffectFacet ;
	rdfs:label "SendControlCodeEffectFacet"@en ;
	rdfs:comment "A send control code effect facet is a grouping of characteristics unique to the effects of actions upon observable objects where a control code, or other control-oriented communication signal, is sent to the observable object. An example of this would be an action sending a control code changing the running state of a process."@en ;
	sh:property [
		sh:datatype xsd:string ;
		sh:maxCount "1"^^xsd:integer ;
		sh:nodeKind sh:Literal ;
		sh:path observable:controlCode ;
	] ;
	sh:targetClass observable:SendControlCodeEffectFacet ;
	.

observable:ShopListing
	a
		owl:Class ,
		sh:NodeShape
		;
	rdfs:subClassOf observable:ObservableObject ;
	rdfs:label "ShopListing"@en ;
	rdfs:comment "A shop listing is a listing of offered products on an online marketplace/shop."@en ;
	sh:targetClass observable:ShopListing ;
	.

observable:Snapshot
	a
		owl:Class ,
		sh:NodeShape
		;
	rdfs:subClassOf observable:FileSystemObject ;
	rdfs:label "Snapshot"@en ;
	rdfs:comment "A snapshot is a file system object representing a snapshot of the contents of a part of a file system at a point in time."@en ;
	sh:targetClass observable:Snapshot ;
	.

observable:Socket
	a
		owl:Class ,
		sh:NodeShape
		;
	rdfs:subClassOf observable:FileSystemObject ;
	rdfs:label "Socket"@en ;
	rdfs:comment "A socket is a special file used for inter-process communication, which enables communication between two processes. In addition to sending data, processes can send file descriptors across a Unix domain socket connection using the sendmsg() and recvmsg() system calls. Unlike named pipes which allow only unidirectional data flow, sockets are fully duplex-capable. [based on https://en.wikipedia.org/wiki/Unix_file_types]"@en ;
	sh:targetClass observable:Socket ;
	.

observable:SocketAddress
	a
		owl:Class ,
		sh:NodeShape
		;
	rdfs:subClassOf observable:Address ;
	rdfs:label "SocketAddress"@en ;
	rdfs:comment "A socket address (combining and IP address and a port number) is a composite identifier for a network socket endpoint supporting internet protocol communications."@en ;
	sh:targetClass observable:SocketAddress ;
	.

observable:Software
	a
		owl:Class ,
		sh:NodeShape
		;
	rdfs:subClassOf observable:ObservableObject ;
	rdfs:label "Software"@en ;
	rdfs:comment "Software is a definitely scoped instance of a collection of data or computer instructions that tell the computer how to work. [based on https://en.wikipedia.org/wiki/Software]"@en ;
	sh:targetClass observable:Software ;
	.

observable:SoftwareFacet
	a
		owl:Class ,
		sh:NodeShape
		;
	rdfs:subClassOf core:Facet ;
	rdfs:label "SoftwareFacet"@en ;
	rdfs:comment "A software facet is a grouping of characteristics unique to a software program (a definitively scoped instance of a collection of data or computer instructions that tell the computer how to work). [based on https://en.wikipedia.org/wiki/Software]"@en ;
	sh:property
		[
			sh:class identity:Identity ;
			sh:maxCount "1"^^xsd:integer ;
			sh:nodeKind sh:BlankNodeOrIRI ;
			sh:path observable:manufacturer ;
		] ,
		[
			sh:datatype xsd:string ;
			sh:maxCount "1"^^xsd:integer ;
			sh:nodeKind sh:Literal ;
			sh:path observable:cpeid ;
		] ,
		[
			sh:datatype xsd:string ;
			sh:maxCount "1"^^xsd:integer ;
			sh:nodeKind sh:Literal ;
			sh:path observable:language ;
		] ,
		[
			sh:datatype xsd:string ;
			sh:maxCount "1"^^xsd:integer ;
			sh:nodeKind sh:Literal ;
			sh:path observable:swid ;
		] ,
		[
			sh:datatype xsd:string ;
			sh:maxCount "1"^^xsd:integer ;
			sh:nodeKind sh:Literal ;
			sh:path observable:version ;
		]
		;
	sh:targetClass observable:SoftwareFacet ;
	.

observable:StateChangeEffectFacet
	a
		owl:Class ,
		sh:NodeShape
		;
	rdfs:subClassOf observable:DefinedEffectFacet ;
	rdfs:label "StateChangeEffectFacet"@en ;
	rdfs:comment "A state change effect facet is a grouping of characteristics unique to the effects of actions upon observable objects where a state of the observable object is changed."@en ;
	sh:property
		[
			sh:class observable:ObservableObject ;
			sh:maxCount "1"^^xsd:integer ;
			sh:nodeKind sh:BlankNodeOrIRI ;
			sh:path observable:newObject ;
		] ,
		[
			sh:class observable:ObservableObject ;
			sh:maxCount "1"^^xsd:integer ;
			sh:nodeKind sh:BlankNodeOrIRI ;
			sh:path observable:oldObject ;
		]
		;
	sh:targetClass observable:StateChangeEffectFacet ;
	.

observable:SymbolicLink
	a
		owl:Class ,
		sh:NodeShape
		;
	rdfs:subClassOf observable:FileSystemObject ;
	rdfs:label "SymbolicLink"@en ;
	rdfs:comment "A symbolic link is a file that contains a reference to another file or directory in the form of an absolute or relative path and that affects pathname resolution. [based on https://en.wikipedia.org/wiki/Symbolic_link]"@en ;
	sh:targetClass observable:SymbolicLink ;
	.

observable:SymbolicLinkFacet
	a
		owl:Class ,
		sh:NodeShape
		;
	rdfs:subClassOf core:Facet ;
	rdfs:label "SymbolicLinkFacet"@en ;
	rdfs:comment "A symbolic link facet is a grouping of characteristics unique to a file that contains a reference to another file or directory in the form of an absolute or relative path and that affects pathname resolution. [based on https://en.wikipedia.org/wiki/Symbolic_link]"@en ;
	sh:property [
		sh:class observable:ObservableObject ;
		sh:maxCount "1"^^xsd:integer ;
		sh:nodeKind sh:BlankNodeOrIRI ;
		sh:path observable:targetFile ;
	] ;
	sh:targetClass observable:SymbolicLinkFacet ;
	.

observable:TCPConnection
	a
		owl:Class ,
		sh:NodeShape
		;
	rdfs:subClassOf observable:NetworkConnection ;
	rdfs:label "TCPConnection"@en ;
	rdfs:comment "A TCP connection is a network connection that is conformant to the Transfer "@en ;
	sh:targetClass observable:TCPConnection ;
	.

observable:TCPConnectionFacet
	a
		owl:Class ,
		sh:NodeShape
		;
	rdfs:subClassOf core:Facet ;
	rdfs:label "TCPConnectionFacet"@en ;
	rdfs:comment "A TCP connection facet is a grouping of characteristics unique to portions of a network connection that are conformant to the Transmission Control Protocl (TCP) standard."@en ;
	sh:property
		[
			sh:datatype xsd:hexBinary ;
			sh:nodeKind sh:Literal ;
			sh:path observable:sourceFlags ;
		] ,
		[
			sh:nodeKind sh:Literal ;
			sh:path observable:destinationFlags ;
		]
		;
	sh:targetClass observable:TCPConnectionFacet ;
	.

observable:TaskActionType
	a
		owl:Class ,
		sh:NodeShape
		;
	rdfs:label "TaskActionType"@en ;
	rdfs:comment "A task action type is a grouping of characteristics for a scheduled action to be completed."@en ;
	sh:property
		[
			sh:class observable:IComHandlerActionType ;
			sh:maxCount "1"^^xsd:integer ;
			sh:nodeKind sh:BlankNodeOrIRI ;
			sh:path observable:iComHandlerAction ;
		] ,
		[
			sh:class observable:IExecActionType ;
			sh:maxCount "1"^^xsd:integer ;
			sh:nodeKind sh:BlankNodeOrIRI ;
			sh:path observable:iExecAction ;
		] ,
		[
			sh:class observable:IShowMessageActionType ;
			sh:maxCount "1"^^xsd:integer ;
			sh:nodeKind sh:BlankNodeOrIRI ;
			sh:path observable:iShowMessageAction ;
		] ,
		[
			sh:class observable:ObservableObject ;
			sh:maxCount "1"^^xsd:integer ;
			sh:nodeKind sh:BlankNodeOrIRI ;
			sh:path observable:iEmailAction ;
		] ,
		[
			sh:datatype xsd:string ;
			sh:maxCount "1"^^xsd:integer ;
			sh:nodeKind sh:Literal ;
			sh:path observable:actionID ;
		] ,
		[
			sh:datatype vocabulary:TaskActionTypeVocab ;
			sh:message "Value is outside the default vocabulary TaskActionTypeVocab." ;
			sh:path observable:actionType ;
			sh:severity sh:Info ;
		] ,
		[
			sh:maxCount "1"^^xsd:integer ;
			sh:nodeKind sh:Literal ;
			sh:or (
				[
					sh:datatype vocabulary:TaskActionTypeVocab ;
				]
				[
					sh:datatype xsd:string ;
				]
			) ;
			sh:path observable:actionType ;
		] ,
		[
			sh:message "Value is not member of the vocabulary TaskActionTypeVocab." ;
			sh:or (
				[
					sh:datatype vocabulary:TaskActionTypeVocab ;
					sh:in (
						"TASK_ACTION_COM_HANDLER"^^vocabulary:TaskActionTypeVocab
						"TASK_ACTION_EXEC"^^vocabulary:TaskActionTypeVocab
						"TASK_ACTION_SEND_EMAIL"^^vocabulary:TaskActionTypeVocab
						"TASK_ACTION_SHOW_MESSAGE"^^vocabulary:TaskActionTypeVocab
					) ;
				]
				[
					sh:datatype xsd:string ;
				]
			) ;
			sh:path observable:actionType ;
		]
		;
	sh:targetClass observable:TaskActionType ;
	.

observable:TriggerType
	a
		owl:Class ,
		sh:NodeShape
		;
	rdfs:label "TriggerType"@en ;
	rdfs:comment "A trigger type is a grouping of characterizes unique to a set of criteria that, when met, starts the execution of a task within a Windows operating system. [based on https://docs.microsoft.com/en-us/windows/win32/taskschd/task-triggers]"@en ;
	sh:property
		[
			sh:datatype xsd:boolean ;
			sh:maxCount "1"^^xsd:integer ;
			sh:nodeKind sh:Literal ;
			sh:path observable:isEnabled ;
		] ,
		[
			sh:datatype xsd:dateTime ;
			sh:maxCount "1"^^xsd:integer ;
			sh:nodeKind sh:Literal ;
			sh:path observable:triggerBeginTime ;
		] ,
		[
			sh:datatype xsd:dateTime ;
			sh:maxCount "1"^^xsd:integer ;
			sh:nodeKind sh:Literal ;
			sh:path observable:triggerEndTime ;
		] ,
		[
			sh:datatype xsd:string ;
			sh:maxCount "1"^^xsd:integer ;
			sh:nodeKind sh:Literal ;
			sh:path observable:triggerDelay ;
		] ,
		[
			sh:datatype xsd:string ;
			sh:maxCount "1"^^xsd:integer ;
			sh:nodeKind sh:Literal ;
			sh:path observable:triggerMaxRunTime ;
		] ,
		[
			sh:datatype xsd:string ;
			sh:maxCount "1"^^xsd:integer ;
			sh:nodeKind sh:Literal ;
			sh:path observable:triggerSessionChangeType ;
		] ,
		[
			sh:datatype vocabulary:TriggerFrequencyVocab ;
			sh:message "Value is outside the default vocabulary TriggerFrequencyVocab." ;
			sh:path observable:triggerFrequency ;
			sh:severity sh:Info ;
		] ,
		[
			sh:datatype vocabulary:TriggerTypeVocab ;
			sh:message "Value is outside the default vocabulary TriggerTypeVocab." ;
			sh:path observable:triggerType ;
			sh:severity sh:Info ;
		] ,
		[
			sh:maxCount "1"^^xsd:integer ;
			sh:nodeKind sh:Literal ;
			sh:or (
				[
					sh:datatype vocabulary:TriggerFrequencyVocab ;
				]
				[
					sh:datatype xsd:string ;
				]
			) ;
			sh:path observable:triggerFrequency ;
		] ,
		[
			sh:maxCount "1"^^xsd:integer ;
			sh:nodeKind sh:Literal ;
			sh:or (
				[
					sh:datatype vocabulary:TriggerTypeVocab ;
				]
				[
					sh:datatype xsd:string ;
				]
			) ;
			sh:path observable:triggerType ;
		] ,
		[
			sh:message "Value is not member of the vocabulary TriggerFrequencyVocab." ;
			sh:or (
				[
					sh:datatype vocabulary:TriggerFrequencyVocab ;
					sh:in (
						"TASK_EVENT_TRIGGER_AT_LOGON"^^vocabulary:TriggerFrequencyVocab
						"TASK_EVENT_TRIGGER_AT_SYSTEMSTART"^^vocabulary:TriggerFrequencyVocab
						"TASK_EVENT_TRIGGER_ON_IDLE"^^vocabulary:TriggerFrequencyVocab
						"TASK_TIME_TRIGGER_DAILY"^^vocabulary:TriggerFrequencyVocab
						"TASK_TIME_TRIGGER_MONTHLYDATE"^^vocabulary:TriggerFrequencyVocab
						"TASK_TIME_TRIGGER_MONTHLYDOW"^^vocabulary:TriggerFrequencyVocab
						"TASK_TIME_TRIGGER_ONCE"^^vocabulary:TriggerFrequencyVocab
						"TASK_TIME_TRIGGER_WEEKLY"^^vocabulary:TriggerFrequencyVocab
					) ;
				]
				[
					sh:datatype xsd:string ;
				]
			) ;
			sh:path observable:triggerFrequency ;
		] ,
		[
			sh:message "Value is not member of the vocabulary TriggerTypeVocab." ;
			sh:or (
				[
					sh:datatype vocabulary:TriggerTypeVocab ;
					sh:in (
						"TASK_TRIGGER_BOOT"^^vocabulary:TriggerTypeVocab
						"TASK_TRIGGER_EVENT"^^vocabulary:TriggerTypeVocab
						"TASK_TRIGGER_IDLE"^^vocabulary:TriggerTypeVocab
						"TASK_TRIGGER_LOGON"^^vocabulary:TriggerTypeVocab
						"TASK_TRIGGER_REGISTRATION"^^vocabulary:TriggerTypeVocab
						"TASK_TRIGGER_SESSION_STATE_CHANGE"^^vocabulary:TriggerTypeVocab
						"TASK_TRIGGER_TIME"^^vocabulary:TriggerTypeVocab
					) ;
				]
				[
					sh:datatype xsd:string ;
				]
			) ;
			sh:path observable:triggerType ;
		]
		;
	sh:targetClass observable:TriggerType ;
	.

observable:Tweet
	a
		owl:Class ,
		sh:NodeShape
		;
	rdfs:subClassOf observable:Message ;
	rdfs:label "Tweet"@en ;
	rdfs:comment "A tweet is message submitted by a Twitter user account to the Twitter microblogging platform."@en ;
	sh:targetClass observable:Tweet ;
	.

observable:TwitterProfileFacet
	a
		owl:Class ,
		sh:NodeShape
		;
	rdfs:subClassOf core:Facet ;
	rdfs:label "TwitterProfileFacet" ;
	rdfs:comment "A twitter profile facet is a grouping of characteristics unique to an explicit digital representation of identity and characteristics of the owner of a single Twitter user account. [based on https://en.wikipedia.org/wiki/User_profile]" ;
	sh:property
		[
			sh:class observable:ObservableObject ;
			sh:maxCount "1"^^xsd:integer ;
			sh:nodeKind sh:BlankNodeOrIRI ;
			sh:path observable:profileBackgroundLocation ;
		] ,
		[
			sh:class observable:ObservableObject ;
			sh:maxCount "1"^^xsd:integer ;
			sh:nodeKind sh:BlankNodeOrIRI ;
			sh:path observable:profileBannerLocation ;
		] ,
		[
			sh:class observable:ObservableObject ;
			sh:maxCount "1"^^xsd:integer ;
			sh:nodeKind sh:BlankNodeOrIRI ;
			sh:path observable:profileImageLocation ;
		] ,
		[
			sh:class types:Hash ;
			sh:minCount "0"^^xsd:integer ;
			sh:nodeKind sh:BlankNodeOrIRI ;
			sh:path observable:profileBackgroundHash ;
		] ,
		[
			sh:class types:Hash ;
			sh:minCount "0"^^xsd:integer ;
			sh:nodeKind sh:BlankNodeOrIRI ;
			sh:path observable:profileBannerHash ;
		] ,
		[
			sh:class types:Hash ;
			sh:minCount "0"^^xsd:integer ;
			sh:nodeKind sh:BlankNodeOrIRI ;
			sh:path observable:profileImageHash ;
		] ,
		[
			sh:datatype xsd:boolean ;
			sh:maxCount "1"^^xsd:integer ;
			sh:nodeKind sh:Literal ;
			sh:path observable:profileIsProtected ;
		] ,
		[
			sh:datatype xsd:boolean ;
			sh:maxCount "1"^^xsd:integer ;
			sh:nodeKind sh:Literal ;
			sh:path observable:profileIsVerified ;
		] ,
		[
			sh:datatype xsd:integer ;
			sh:maxCount "1"^^xsd:integer ;
			sh:nodeKind sh:Literal ;
			sh:path observable:listedCount ;
		] ,
		[
			sh:datatype xsd:nonNegativeInteger ;
			sh:maxCount "1"^^xsd:integer ;
			sh:nodeKind sh:Literal ;
			sh:path observable:favoritesCount ;
		] ,
		[
			sh:datatype xsd:nonNegativeInteger ;
			sh:maxCount "1"^^xsd:integer ;
			sh:nodeKind sh:Literal ;
			sh:path observable:followersCount ;
		] ,
		[
			sh:datatype xsd:nonNegativeInteger ;
			sh:maxCount "1"^^xsd:integer ;
			sh:nodeKind sh:Literal ;
			sh:path observable:friendsCount ;
		] ,
		[
			sh:datatype xsd:nonNegativeInteger ;
			sh:maxCount "1"^^xsd:integer ;
			sh:nodeKind sh:Literal ;
			sh:path observable:statusesCount ;
		] ,
		[
			sh:datatype xsd:string ;
			sh:maxCount "1"^^xsd:integer ;
			sh:nodeKind sh:Literal ;
			sh:path observable:twitterHandle ;
		] ,
		[
			sh:datatype xsd:string ;
			sh:maxCount "1"^^xsd:integer ;
			sh:nodeKind sh:Literal ;
			sh:path observable:twitterId ;
		] ,
		[
			sh:datatype xsd:string ;
			sh:maxCount "1"^^xsd:integer ;
			sh:nodeKind sh:Literal ;
			sh:path observable:userLocationString ;
		]
		;
	sh:targetClass observable:TwitterProfileFacet ;
	.

observable:UNIXAccount
	a
		owl:Class ,
		sh:NodeShape
		;
	rdfs:subClassOf observable:DigitalAccount ;
	rdfs:label "UNIXAccount"@en ;
	rdfs:comment "A UNIX account is an account on a UNIX operating system."@en ;
	sh:targetClass observable:UNIXAccount ;
	.

observable:UNIXAccountFacet
	a
		owl:Class ,
		sh:NodeShape
		;
	rdfs:subClassOf core:Facet ;
	rdfs:label "UNIXAccountFacet"@en ;
	rdfs:comment "A UNIX account facet is a grouping of characteristics unique to an account on a UNIX operating system."@en ;
	sh:property
		[
			sh:datatype xsd:integer ;
			sh:maxCount "1"^^xsd:integer ;
			sh:nodeKind sh:Literal ;
			sh:path observable:gid ;
		] ,
		[
			sh:datatype xsd:string ;
			sh:maxCount "1"^^xsd:integer ;
			sh:nodeKind sh:Literal ;
			sh:path observable:shell ;
		]
		;
	sh:targetClass observable:UNIXAccountFacet ;
	.

observable:UNIXFile
	a
		owl:Class ,
		sh:NodeShape
		;
	rdfs:subClassOf observable:File ;
	rdfs:label "UNIXFile"@en ;
	rdfs:comment "A UNIX file is a file pertaining to the UNIX operating system."@en ;
	sh:targetClass observable:UNIXFile ;
	.

observable:UNIXFilePermissionsFacet
	a
		owl:Class ,
		sh:NodeShape
		;
	rdfs:subClassOf core:Facet ;
	rdfs:label "UNIXFilePermissionsFacet"@en ;
	rdfs:comment "A UNIX file permissions facet is a grouping of characteristics unique to the access rights (e.g., view, change, navigate, execute) of a file on a UNIX file system."@en ;
	sh:targetClass observable:UNIXFilePermissionsFacet ;
	.

observable:UNIXProcess
	a
		owl:Class ,
		sh:NodeShape
		;
	rdfs:subClassOf observable:Process ;
	rdfs:label "UNIXProcess"@en ;
	rdfs:comment "A UNIX process is an instance of a computer program executed on a UNIX operating system."@en ;
	sh:targetClass observable:UNIXProcess ;
	.

observable:UNIXProcessFacet
	a
		owl:Class ,
		sh:NodeShape
		;
	rdfs:subClassOf core:Facet ;
	rdfs:label "UNIXProcessFacet"@en ;
	rdfs:comment "A UNIX process facet is a grouping of characteristics unique to an instance of a computer program executed on a UNIX operating system."@en ;
	sh:property
		[
			sh:datatype xsd:integer ;
			sh:nodeKind sh:Literal ;
			sh:path observable:openFileDescriptor ;
		] ,
		[
			sh:datatype xsd:nonNegativeInteger ;
			sh:nodeKind sh:Literal ;
			sh:path observable:ruid ;
		]
		;
	sh:targetClass observable:UNIXProcessFacet ;
	.

observable:UNIXVolumeFacet
	a
		owl:Class ,
		sh:NodeShape
		;
	rdfs:subClassOf core:Facet ;
	rdfs:label "UNIXVolumeFacet"@en ;
	rdfs:comment "A UNIX volume facet is a grouping of characteristics unique to a single accessible storage area (volume) with a single UNIX file system. [based on https://en.wikipedia.org/wiki/Volume_(computing)]"@en ;
	sh:property
		[
			sh:datatype xsd:string ;
			sh:maxCount "1"^^xsd:integer ;
			sh:nodeKind sh:Literal ;
			sh:path observable:mountPoint ;
		] ,
		[
			sh:datatype xsd:string ;
			sh:maxCount "1"^^xsd:integer ;
			sh:nodeKind sh:Literal ;
			sh:path observable:options ;
		]
		;
	sh:targetClass observable:UNIXVolumeFacet ;
	.

observable:URL
	a
		owl:Class ,
		sh:NodeShape
		;
	rdfs:subClassOf observable:ObservableObject ;
	rdfs:label "URL"@en ;
	rdfs:comment "A URL is a uniform resource locator (URL) acting as a resolvable address to a particular WWW (World Wide Web) accessible resource."@en ;
	sh:targetClass observable:URL ;
	.

observable:URLFacet
	a
		owl:Class ,
		sh:NodeShape
		;
	rdfs:subClassOf core:Facet ;
	rdfs:label "URLFacet"@en ;
	rdfs:comment "A URL facet is a grouping of characteristics unique to a uniform resource locator (URL) acting as a resolvable address to a particular WWW (World Wide Web) accessible resource."@en ;
	sh:property
		[
			sh:class observable:ObservableObject ;
			sh:maxCount "1"^^xsd:integer ;
			sh:nodeKind sh:BlankNodeOrIRI ;
			sh:path observable:host ;
		] ,
		[
			sh:datatype xsd:integer ;
			sh:maxCount "1"^^xsd:integer ;
			sh:nodeKind sh:Literal ;
			sh:path observable:port ;
		] ,
		[
			sh:datatype xsd:string ;
			sh:maxCount "1"^^xsd:integer ;
			sh:nodeKind sh:Literal ;
			sh:path observable:fragment ;
		] ,
		[
			sh:datatype xsd:string ;
			sh:maxCount "1"^^xsd:integer ;
			sh:nodeKind sh:Literal ;
			sh:path observable:fullValue ;
		] ,
		[
			sh:datatype xsd:string ;
			sh:maxCount "1"^^xsd:integer ;
			sh:nodeKind sh:Literal ;
			sh:path observable:password ;
		] ,
		[
			sh:datatype xsd:string ;
			sh:maxCount "1"^^xsd:integer ;
			sh:nodeKind sh:Literal ;
			sh:path observable:path ;
		] ,
		[
			sh:datatype xsd:string ;
			sh:maxCount "1"^^xsd:integer ;
			sh:nodeKind sh:Literal ;
			sh:path observable:query ;
		] ,
		[
			sh:datatype xsd:string ;
			sh:maxCount "1"^^xsd:integer ;
			sh:nodeKind sh:Literal ;
			sh:path observable:scheme ;
		] ,
		[
			sh:datatype xsd:string ;
			sh:maxCount "1"^^xsd:integer ;
			sh:nodeKind sh:Literal ;
			sh:path observable:userName ;
		]
		;
	sh:targetClass observable:URLFacet ;
	.

observable:URLHistory
	a
		owl:Class ,
		sh:NodeShape
		;
	rdfs:subClassOf observable:ObservableObject ;
	rdfs:label "URLHistory"@en ;
	rdfs:comment "A URL history characterizes the stored URL history for a particular web browser"@en ;
	sh:targetClass observable:URLHistory ;
	.

observable:URLHistoryEntry
	a
		owl:Class ,
		sh:NodeShape
		;
	rdfs:label "URL History Entry"@en-US ;
	rdfs:comment "A URL history entry is a grouping of characteristics unique to the properties of a single URL history entry for a particular browser."@en-US ;
	sh:property
		[
			sh:class observable:ObservableObject ;
			sh:maxCount "1"^^xsd:integer ;
			sh:nodeKind sh:BlankNodeOrIRI ;
			sh:path observable:url ;
		] ,
		[
			sh:class observable:ObservableObject ;
			sh:minCount "0"^^xsd:integer ;
			sh:nodeKind sh:BlankNodeOrIRI ;
			sh:path observable:referrerUrl ;
		] ,
		[
			sh:datatype xsd:dateTime ;
			sh:maxCount "1"^^xsd:integer ;
			sh:nodeKind sh:Literal ;
			sh:path observable:expirationTime ;
		] ,
		[
			sh:datatype xsd:dateTime ;
			sh:maxCount "1"^^xsd:integer ;
			sh:nodeKind sh:Literal ;
			sh:path observable:firstVisit ;
		] ,
		[
			sh:datatype xsd:dateTime ;
			sh:maxCount "1"^^xsd:integer ;
			sh:nodeKind sh:Literal ;
			sh:path observable:lastVisit ;
		] ,
		[
			sh:datatype xsd:integer ;
			sh:maxCount "1"^^xsd:integer ;
			sh:nodeKind sh:Literal ;
			sh:path observable:visitCount ;
		] ,
		[
			sh:datatype xsd:nonNegativeInteger ;
			sh:maxCount "1"^^xsd:integer ;
			sh:nodeKind sh:Literal ;
			sh:path observable:manuallyEnteredCount ;
		] ,
		[
			sh:datatype xsd:string ;
			sh:maxCount "1"^^xsd:integer ;
			sh:nodeKind sh:Literal ;
			sh:path observable:browserUserProfile ;
		] ,
		[
			sh:datatype xsd:string ;
			sh:maxCount "1"^^xsd:integer ;
			sh:nodeKind sh:Literal ;
			sh:path observable:hostname ;
		] ,
		[
			sh:datatype xsd:string ;
			sh:maxCount "1"^^xsd:integer ;
			sh:nodeKind sh:Literal ;
			sh:path observable:pageTitle ;
		] ,
		[
			sh:datatype xsd:string ;
			sh:minCount "0"^^xsd:integer ;
			sh:nodeKind sh:Literal ;
			sh:path observable:keywordSearchTerm ;
		]
		;
	sh:targetClass observable:URLHistoryEntry ;
	.

observable:URLHistoryFacet
	a
		owl:Class ,
		sh:NodeShape
		;
	rdfs:subClassOf core:Facet ;
	rdfs:label "URLHistoryFacet"@en-US ;
	rdfs:comment "A URL history facet is a grouping of characteristics unique to the stored URL history for a particular web browser"@en-US ;
	sh:property
		[
			sh:class observable:ObservableObject ;
			sh:maxCount "1"^^xsd:integer ;
			sh:nodeKind sh:BlankNodeOrIRI ;
			sh:path observable:browserInformation ;
		] ,
		[
			sh:class observable:URLHistoryEntry ;
			sh:nodeKind sh:BlankNodeOrIRI ;
			sh:path observable:urlHistoryEntry ;
		]
		;
	sh:targetClass observable:URLHistoryFacet ;
	.

observable:URLVisit
	a
		owl:Class ,
		sh:NodeShape
		;
	rdfs:subClassOf observable:ObservableObject ;
	rdfs:label "URLVisit"@en ;
	rdfs:comment "A URL visit characterizes the properties of a visit of a URL within a particular browser."@en ;
	sh:targetClass observable:URLVisit ;
	.

observable:URLVisitFacet
	a
		owl:Class ,
		sh:NodeShape
		;
	rdfs:subClassOf core:Facet ;
	rdfs:label "URLVisitFacet"@en ;
	rdfs:comment "A URL visit facet is a grouping of characteristics unique to the properties of a visit of a URL within a particular browser."@en ;
	sh:property
		[
			sh:class observable:ObservableObject ;
			sh:maxCount "1"^^xsd:integer ;
			sh:nodeKind sh:BlankNodeOrIRI ;
			sh:path observable:browserInformation ;
		] ,
		[
			sh:class observable:ObservableObject ;
			sh:maxCount "1"^^xsd:integer ;
			sh:nodeKind sh:BlankNodeOrIRI ;
			sh:path observable:fromURLVisit ;
		] ,
		[
			sh:class observable:ObservableObject ;
			sh:maxCount "1"^^xsd:integer ;
			sh:nodeKind sh:BlankNodeOrIRI ;
			sh:path observable:url ;
		] ,
		[
			sh:datatype xsd:dateTime ;
			sh:maxCount "1"^^xsd:integer ;
			sh:nodeKind sh:Literal ;
			sh:path observable:visitTime ;
		] ,
		[
			sh:datatype xsd:duration ;
			sh:maxCount "1"^^xsd:integer ;
			sh:nodeKind sh:Literal ;
			sh:path observable:visitDuration ;
		] ,
		[
			sh:datatype vocabulary:URLTransitionTypeVocab ;
			sh:message "Value is outside the default vocabulary URLTransitionTypeVocab." ;
			sh:path observable:urlTransitionType ;
			sh:severity sh:Info ;
		] ,
		[
			sh:maxCount "1"^^xsd:integer ;
			sh:nodeKind sh:Literal ;
			sh:or (
				[
					sh:datatype vocabulary:URLTransitionTypeVocab ;
				]
				[
					sh:datatype xsd:string ;
				]
			) ;
			sh:path observable:urlTransitionType ;
		] ,
		[
			sh:message "Value is not member of the vocabulary URLTransitionTypeVocab." ;
			sh:or (
				[
					sh:datatype vocabulary:URLTransitionTypeVocab ;
					sh:in (
						"link"^^vocabulary:URLTransitionTypeVocab
						"typed"^^vocabulary:URLTransitionTypeVocab
						"auto_bookmark"^^vocabulary:URLTransitionTypeVocab
						"auto_subframe"^^vocabulary:URLTransitionTypeVocab
						"manual_subframe"^^vocabulary:URLTransitionTypeVocab
						"generated"^^vocabulary:URLTransitionTypeVocab
						"auto_toplevel"^^vocabulary:URLTransitionTypeVocab
						"form_submit"^^vocabulary:URLTransitionTypeVocab
						"reload"^^vocabulary:URLTransitionTypeVocab
						"keyword"^^vocabulary:URLTransitionTypeVocab
						"keyword_generated"^^vocabulary:URLTransitionTypeVocab
					) ;
				]
				[
					sh:datatype xsd:string ;
				]
			) ;
			sh:path observable:urlTransitionType ;
		]
		;
	sh:targetClass observable:URLVisitFacet ;
	.

observable:UserAccount
	a
		owl:Class ,
		sh:NodeShape
		;
	rdfs:subClassOf observable:DigitalAccount ;
	rdfs:label "UserAccount"@en ;
	rdfs:comment "A user account is an account controlling a user's access to a network, system or platform."@en ;
	sh:targetClass observable:UserAccount ;
	.

observable:UserAccountFacet
	a
		owl:Class ,
		sh:NodeShape
		;
	rdfs:subClassOf core:Facet ;
	rdfs:label "UserAccountFacet"@en ;
	rdfs:comment "A user account facet is a grouping of characteristics unique to an account controlling a user's access to a network, system, or platform."@en ;
	sh:property
		[
			sh:datatype xsd:boolean ;
			sh:maxCount "1"^^xsd:integer ;
			sh:nodeKind sh:Literal ;
			sh:path observable:canEscalatePrivs ;
		] ,
		[
			sh:datatype xsd:boolean ;
			sh:maxCount "1"^^xsd:integer ;
			sh:nodeKind sh:Literal ;
			sh:path observable:isPrivileged ;
		] ,
		[
			sh:datatype xsd:boolean ;
			sh:maxCount "1"^^xsd:integer ;
			sh:nodeKind sh:Literal ;
			sh:path observable:isServiceAccount ;
		] ,
		[
			sh:datatype xsd:string ;
			sh:maxCount "1"^^xsd:integer ;
			sh:nodeKind sh:Literal ;
			sh:path observable:homeDirectory ;
		]
		;
	sh:targetClass observable:UserAccountFacet ;
	.

observable:UserSession
	a
		owl:Class ,
		sh:NodeShape
		;
	rdfs:subClassOf observable:ObservableObject ;
	rdfs:label "UserSession"@en ;
	rdfs:comment "A user session is a temporary and interactive information interchange between two or more communicating devices within the managed scope of a single user. [based on https://en.wikipedia.org/wiki/Session_(computer_science)]"@en ;
	sh:targetClass observable:UserSession ;
	.

observable:UserSessionFacet
	a
		owl:Class ,
		sh:NodeShape
		;
	rdfs:subClassOf core:Facet ;
	rdfs:label "UserSessionFacet"@en ;
	rdfs:comment "A user session facet is a grouping of characteristics unique to a temporary and interactive information interchange between two or more communicating devices within the managed scope of a single user. [based on https://en.wikipedia.org/wiki/Session_(computer_science)]"@en ;
	sh:property
		[
			sh:class observable:ObservableObject ;
			sh:maxCount "1"^^xsd:integer ;
			sh:nodeKind sh:BlankNodeOrIRI ;
			sh:path observable:effectiveUser ;
		] ,
		[
			sh:datatype xsd:dateTime ;
			sh:maxCount "1"^^xsd:integer ;
			sh:nodeKind sh:Literal ;
			sh:path observable:loginTime ;
		] ,
		[
			sh:datatype xsd:dateTime ;
			sh:maxCount "1"^^xsd:integer ;
			sh:nodeKind sh:Literal ;
			sh:path observable:logoutTime ;
		] ,
		[
			sh:datatype xsd:string ;
			sh:maxCount "1"^^xsd:integer ;
			sh:nodeKind sh:Literal ;
			sh:path observable:effectiveGroup ;
		] ,
		[
			sh:datatype xsd:string ;
			sh:maxCount "1"^^xsd:integer ;
			sh:nodeKind sh:Literal ;
			sh:path observable:effectiveGroupID ;
		]
		;
	sh:targetClass observable:UserSessionFacet ;
	.

observable:ValuesEnumeratedEffectFacet
	a
		owl:Class ,
		sh:NodeShape
		;
	rdfs:subClassOf observable:DefinedEffectFacet ;
	rdfs:label "ValuesEnumeratedEffectFacet"@en ;
	rdfs:comment "A values enumerated effect facet is a grouping of characteristics unique to the effects of actions upon observable objects where a value of the observable object is enumerated. An example of this would be the values of a registry key."@en ;
	sh:property [
		sh:datatype xsd:string ;
		sh:maxCount "1"^^xsd:integer ;
		sh:nodeKind sh:Literal ;
		sh:path observable:values ;
	] ;
	sh:targetClass observable:ValuesEnumeratedEffectFacet ;
	.

observable:Volume
	a
		owl:Class ,
		sh:NodeShape
		;
	rdfs:subClassOf observable:ObservableObject ;
	rdfs:label "Volume"@en ;
	rdfs:comment "A volume is a single accessible storage area (volume) with a single file system. [based on https://en.wikipedia.org/wiki/Volume_(computing)]"@en ;
	sh:targetClass observable:Volume ;
	.

observable:VolumeFacet
	a
		owl:Class ,
		sh:NodeShape
		;
	rdfs:subClassOf core:Facet ;
	rdfs:label "VolumeFacet"@en ;
	rdfs:comment "A volume facet is a grouping of characteristics unique to a single accessible storage area (volume) with a single file system. [based on https://en.wikipedia.org/wiki/Volume_(computing)]"@en ;
	sh:property
		[
			sh:datatype xsd:integer ;
			sh:maxCount "1"^^xsd:integer ;
			sh:nodeKind sh:Literal ;
			sh:path observable:sectorSize ;
		] ,
		[
			sh:datatype xsd:string ;
			sh:maxCount "1"^^xsd:integer ;
			sh:nodeKind sh:Literal ;
			sh:path observable:volumeID ;
		]
		;
	sh:targetClass observable:VolumeFacet ;
	.

observable:WebPage
	a
		owl:Class ,
		sh:NodeShape
		;
	rdfs:subClassOf observable:ObservableObject ;
	rdfs:label "WebPage"@en ;
	rdfs:comment "A web page is a specific collection of information provided by a website and displayed to a user in a web browser. A website typically consists of many web pages linked together in a coherent fashion. [based on https://en.wikipedia.org/wiki/Web_page]"@en ;
	sh:targetClass observable:WebPage ;
	.

observable:WhoIs
	a
		owl:Class ,
		sh:NodeShape
		;
	rdfs:subClassOf observable:ObservableObject ;
	rdfs:label "WhoIs"@en ;
	rdfs:comment "WhoIs is a response record conformant to the WHOIS protocol standard (RFC 3912). [based on https://en.wikipedia.org/wiki/WHOIS]"@en ;
	sh:targetClass observable:WhoIs ;
	.

observable:WhoIsFacet
	a
		owl:Class ,
		sh:NodeShape
		;
	rdfs:subClassOf core:Facet ;
	rdfs:label "WhoIsFacet"@en ;
	rdfs:comment "A whois facet is a grouping of characteristics unique to a response record conformant to the WHOIS protocol standard (RFC 3912). [based on https://en.wikipedia.org/wiki/WHOIS]"@en ;
	sh:property
		observable:regionalInternetRegistry-shape-value-not-vocabulary-member ,
		observable:regionalInternetRegistry-shape-value-outside-default-vocabulary ,
		[
			sh:class observable:ObservableObject ;
			sh:maxCount "1"^^xsd:integer ;
			sh:nodeKind sh:BlankNodeOrIRI ;
			sh:path observable:domainName ;
		] ,
		[
			sh:class observable:ObservableObject ;
			sh:maxCount "1"^^xsd:integer ;
			sh:nodeKind sh:BlankNodeOrIRI ;
			sh:path observable:ipAddress ;
		] ,
		[
			sh:class observable:ObservableObject ;
			sh:maxCount "1"^^xsd:integer ;
			sh:nodeKind sh:BlankNodeOrIRI ;
			sh:path observable:registrantContactInfo ;
		] ,
		[
			sh:class observable:ObservableObject ;
			sh:maxCount "1"^^xsd:integer ;
			sh:nodeKind sh:BlankNodeOrIRI ;
			sh:path observable:serverName ;
		] ,
		[
			sh:class observable:ObservableObject ;
			sh:nodeKind sh:BlankNodeOrIRI ;
			sh:path observable:nameServer ;
		] ,
		[
			sh:class observable:WhoisRegistrarInfoType ;
			sh:maxCount "1"^^xsd:integer ;
			sh:nodeKind sh:BlankNodeOrIRI ;
			sh:path observable:registrarInfo ;
		] ,
		[
			sh:datatype xsd:dateTime ;
			sh:maxCount "1"^^xsd:integer ;
			sh:nodeKind sh:Literal ;
			sh:path observable:creationDate ;
		] ,
		[
			sh:datatype xsd:dateTime ;
			sh:maxCount "1"^^xsd:integer ;
			sh:nodeKind sh:Literal ;
			sh:path observable:expirationDate ;
		] ,
		[
			sh:datatype xsd:dateTime ;
			sh:maxCount "1"^^xsd:integer ;
			sh:nodeKind sh:Literal ;
			sh:path observable:lookupDate ;
		] ,
		[
			sh:datatype xsd:dateTime ;
			sh:maxCount "1"^^xsd:integer ;
			sh:nodeKind sh:Literal ;
			sh:path observable:updatedDate ;
		] ,
		[
			sh:datatype xsd:string ;
			sh:maxCount "1"^^xsd:integer ;
			sh:nodeKind sh:Literal ;
			sh:path observable:domainID ;
		] ,
		[
			sh:datatype xsd:string ;
			sh:maxCount "1"^^xsd:integer ;
			sh:nodeKind sh:Literal ;
			sh:path observable:remarks ;
		] ,
		[
			sh:datatype xsd:string ;
			sh:maxCount "1"^^xsd:integer ;
			sh:nodeKind sh:Literal ;
			sh:path observable:sponsoringRegistrar ;
		] ,
		[
			sh:datatype xsd:string ;
			sh:nodeKind sh:Literal ;
			sh:path observable:registrantIDs ;
		] ,
		[
			sh:datatype vocabulary:WhoisDNSSECTypeVocab ;
			sh:maxCount "1"^^xsd:integer ;
			sh:nodeKind sh:Literal ;
			sh:path observable:dnssec ;
		] ,
		[
			sh:datatype vocabulary:WhoisStatusTypeVocab ;
			sh:message "Value is outside the default vocabulary WhoisStatusTypeVocab." ;
			sh:path observable:status ;
			sh:severity sh:Info ;
		] ,
		[
			sh:maxCount "1"^^xsd:integer ;
			sh:nodeKind sh:Literal ;
			sh:or (
				[
					sh:datatype vocabulary:RegionalRegistryTypeVocab ;
				]
				[
					sh:datatype xsd:string ;
				]
			) ;
			sh:path observable:regionalInternetRegistry ;
		] ,
		[
			sh:maxCount "1"^^xsd:integer ;
			sh:nodeKind sh:Literal ;
			sh:or (
				[
					sh:datatype vocabulary:WhoisStatusTypeVocab ;
				]
				[
					sh:datatype xsd:string ;
				]
			) ;
			sh:path observable:status ;
		] ,
		[
			sh:message "Value is not member of the vocabulary WhoisStatusTypeVocab." ;
			sh:or (
				[
					sh:datatype vocabulary:WhoisStatusTypeVocab ;
					sh:in (
						"ADD_PERIOD"^^vocabulary:WhoisStatusTypeVocab
						"AUTO_RENEW_PERIOD"^^vocabulary:WhoisStatusTypeVocab
						"CLIENT_DELETE_PROHIBITED"^^vocabulary:WhoisStatusTypeVocab
						"CLIENT_HOLD"^^vocabulary:WhoisStatusTypeVocab
						"CLIENT_RENEW_PROHIBITED"^^vocabulary:WhoisStatusTypeVocab
						"CLIENT_TRANSFER_PROHIBITED"^^vocabulary:WhoisStatusTypeVocab
						"CLIENT_UPDATE_PROHIBITED"^^vocabulary:WhoisStatusTypeVocab
						"DELETE_PROHIBITED"^^vocabulary:WhoisStatusTypeVocab
						"HOLD"^^vocabulary:WhoisStatusTypeVocab
						"INACTIVE"^^vocabulary:WhoisStatusTypeVocab
						"OK"^^vocabulary:WhoisStatusTypeVocab
						"PENDING_DELETE_RESTORABLE"^^vocabulary:WhoisStatusTypeVocab
						"PENDING_DELETE_SCHEDULED_FOR_RELEASE"^^vocabulary:WhoisStatusTypeVocab
						"PENDING_RESTORE"^^vocabulary:WhoisStatusTypeVocab
						"RENEW_PERIOD"^^vocabulary:WhoisStatusTypeVocab
						"RENEW_PROHIBITED"^^vocabulary:WhoisStatusTypeVocab
						"TRANSFER_PERIOD"^^vocabulary:WhoisStatusTypeVocab
						"TRANSFER_PROHIBITED"^^vocabulary:WhoisStatusTypeVocab
						"UPDATE_PROHIBITED"^^vocabulary:WhoisStatusTypeVocab
					) ;
				]
				[
					sh:datatype xsd:string ;
				]
			) ;
			sh:path observable:status ;
		]
		;
	sh:targetClass observable:WhoIsFacet ;
	.

observable:WhoisContactFacet
	a
		owl:Class ,
		sh:NodeShape
		;
	rdfs:subClassOf observable:ContactFacet ;
	rdfs:label "WhoIsContactFacet"@en ;
	rdfs:comment "A Whois contact type is a grouping of characteristics unique to contact-related information present in a response record conformant to the WHOIS protocol standard (RFC 3912). [based on https://en.wikipedia.org/wiki/WHOIS]"@en ;
	sh:property
		[
			sh:datatype vocabulary:WhoisContactTypeVocab ;
			sh:message "Value is outside the default vocabulary WhoisContactTypeVocab." ;
			sh:path observable:whoisContactType ;
			sh:severity sh:Info ;
		] ,
		[
			sh:maxCount "1"^^xsd:integer ;
			sh:nodeKind sh:Literal ;
			sh:or (
				[
					sh:datatype vocabulary:WhoisContactTypeVocab ;
				]
				[
					sh:datatype xsd:string ;
				]
			) ;
			sh:path observable:whoisContactType ;
		] ,
		[
			sh:message "Value is not member of the vocabulary WhoisContactTypeVocab." ;
			sh:or (
				[
					sh:datatype vocabulary:WhoisContactTypeVocab ;
					sh:in (
						"ADMIN"^^vocabulary:WhoisContactTypeVocab
						"BILLING"^^vocabulary:WhoisContactTypeVocab
						"TECHNICAL"^^vocabulary:WhoisContactTypeVocab
					) ;
				]
				[
					sh:datatype xsd:string ;
				]
			) ;
			sh:path observable:whoisContactType ;
		]
		;
	sh:targetClass observable:WhoisContactFacet ;
	.

observable:WhoisRegistrarInfoType
	a
		owl:Class ,
		sh:NodeShape
		;
	rdfs:label "WhoisRegistrarInfoType"@en ;
	rdfs:comment "A Whois registrar info type is a grouping of characteristics unique to registrar-related information present in a response record conformant to the WHOIS protocol standard (RFC 3912). [based on https://en.wikipedia.org/wiki/WHOIS]"@en ;
	sh:property
		[
			sh:class location:Location ;
			sh:maxCount "1"^^xsd:integer ;
			sh:nodeKind sh:BlankNodeOrIRI ;
			sh:path observable:geolocationAddress ;
		] ,
		[
			sh:class observable:ObservableObject ;
			sh:maxCount "1"^^xsd:integer ;
			sh:nodeKind sh:BlankNodeOrIRI ;
			sh:path observable:contactPhoneNumber ;
		] ,
		[
			sh:class observable:ObservableObject ;
			sh:maxCount "1"^^xsd:integer ;
			sh:nodeKind sh:BlankNodeOrIRI ;
			sh:path observable:emailAddress ;
		] ,
		[
			sh:class observable:ObservableObject ;
			sh:maxCount "1"^^xsd:integer ;
			sh:nodeKind sh:BlankNodeOrIRI ;
			sh:path observable:referralURL ;
		] ,
		[
			sh:class observable:ObservableObject ;
			sh:maxCount "1"^^xsd:integer ;
			sh:nodeKind sh:BlankNodeOrIRI ;
			sh:path observable:whoisServer ;
		] ,
		[
			sh:datatype xsd:string ;
			sh:maxCount "1"^^xsd:integer ;
			sh:nodeKind sh:Literal ;
			sh:path observable:registrarGUID ;
		] ,
		[
			sh:datatype xsd:string ;
			sh:maxCount "1"^^xsd:integer ;
			sh:nodeKind sh:Literal ;
			sh:path observable:registrarID ;
		] ,
		[
			sh:datatype xsd:string ;
			sh:maxCount "1"^^xsd:integer ;
			sh:nodeKind sh:Literal ;
			sh:path observable:registrarName ;
		]
		;
	sh:targetClass observable:WhoisRegistrarInfoType ;
	.

observable:WifiAddress
	a
		owl:Class ,
		sh:NodeShape
		;
	rdfs:subClassOf observable:MACAddress ;
	rdfs:label "WifiAddress"@en ;
	rdfs:comment "A Wi-Fi address is a media access control (MAC) standards-conformant identifier assigned to a device network interface to enable routing and management of IEEE 802.11 standards-conformant communications to and from that device."@en ;
	sh:targetClass observable:WifiAddress ;
	.

observable:WifiAddressFacet
	a
		owl:Class ,
		sh:NodeShape
		;
	rdfs:subClassOf observable:MACAddressFacet ;
	rdfs:label "WifiAddressFacet"@en ;
	rdfs:comment "A Wi-Fi address facet is a grouping of characteristics unique to a media access control (MAC) standards conformant identifier assigned to a device network interface to enable routing and management of IEEE 802.11 standards-conformant communications to and from that device."@en ;
<<<<<<< HEAD
=======
	sh:property [
		sh:datatype xsd:string ;
		sh:maxCount "1"^^xsd:integer ;
		sh:nodeKind sh:Literal ;
		sh:path observable:addressValue ;
	] ;
>>>>>>> 459e6da1
	sh:targetClass observable:WifiAddressFacet ;
	.

observable:Wiki
	a
		owl:Class ,
		sh:NodeShape
		;
	rdfs:subClassOf observable:ObservableObject ;
	rdfs:label "Wiki"@en ;
	rdfs:comment "A wiki is an online hypertext publication collaboratively edited and managed by its own audience directly using a web browser. A typical wiki contains multiple pages/articles for the subjects or scope of the project and could be either open to the public or limited to use within an organization for maintaining its internal knowledge base. [based on https://en.wikipedia.org/wiki/Wiki]"@en ;
	sh:targetClass observable:Wiki ;
	.

observable:WikiArticle
	a
		owl:Class ,
		sh:NodeShape
		;
	rdfs:subClassOf observable:ObservableObject ;
	rdfs:label "WikiArticle"@en ;
	rdfs:comment "A wiki article is one or more pages in a wiki focused on characterizing a particular topic."@en ;
	sh:targetClass observable:WikiArticle ;
	.

observable:WindowsAccount
	a
		owl:Class ,
		sh:NodeShape
		;
	rdfs:subClassOf observable:DigitalAccount ;
	rdfs:label "WindowsAccount"@en ;
	rdfs:comment "A Windows account is a user account on a Windows operating system."@en ;
	sh:targetClass observable:WindowsAccount ;
	.

observable:WindowsAccountFacet
	a
		owl:Class ,
		sh:NodeShape
		;
	rdfs:subClassOf core:Facet ;
	rdfs:label "WindowsAccountFacet"@en ;
	rdfs:comment "A Windows account facet is a grouping of characteristics unique to a user account on a Windows operating system."@en ;
	sh:property [
		sh:datatype xsd:string ;
		sh:nodeKind sh:Literal ;
		sh:path observable:groups ;
	] ;
	sh:targetClass observable:WindowsAccountFacet ;
	.

observable:WindowsActiveDirectoryAccount
	a
		owl:Class ,
		sh:NodeShape
		;
	rdfs:subClassOf observable:DigitalAccount ;
	rdfs:label "WindowsActiveDirectoryAccount"@en ;
	rdfs:comment "A Windows Active Directory account is an account managed by directory-based identity-related services of a Windows operating system."@en ;
	sh:targetClass observable:WindowsActiveDirectoryAccount ;
	.

observable:WindowsActiveDirectoryAccountFacet
	a
		owl:Class ,
		sh:NodeShape
		;
	rdfs:subClassOf core:Facet ;
	rdfs:label "WindowsActiveDirectoryAccountFacet"@en ;
	rdfs:comment "A Windows Active Directory account facet is a grouping of characteristics unique to an account managed by directory-based identity-related services of a Windows operating system."@en ;
	sh:property
		[
			sh:datatype xsd:string ;
			sh:maxCount "1"^^xsd:integer ;
			sh:nodeKind sh:Literal ;
			sh:path observable:objectGUID ;
		] ,
		[
			sh:datatype xsd:string ;
			sh:nodeKind sh:Literal ;
			sh:path observable:activeDirectoryGroups ;
		]
		;
	sh:targetClass observable:WindowsActiveDirectoryAccountFacet ;
	.

observable:WindowsComputerSpecification
	a
		owl:Class ,
		sh:NodeShape
		;
	rdfs:subClassOf observable:ObservableObject ;
	rdfs:label "WindowsComputerSpecification"@en ;
	rdfs:comment "A Windows computer specification is the hardware ans software of a programmable electronic device that can store, retrieve, and process data running a Microsoft Windows operating system. [based on merriam-webster.com/dictionary/computer]"@en ;
	sh:targetClass observable:WindowsComputerSpecification ;
	.

observable:WindowsComputerSpecificationFacet
	a
		owl:Class ,
		sh:NodeShape
		;
	rdfs:subClassOf core:Facet ;
	rdfs:label "WindowsComputerSpecificationFacet"@en ;
	rdfs:comment "A Windows computer specification facet is a grouping of characteristics unique to the hardware and software of a programmable electronic device that can store, retrieve, and process data running a Microsoft Windows operating system. [based on merriam-webster.com/dictionary/computer]"@en ;
	sh:property
		[
			sh:class identity:Identity ;
			sh:maxCount "1"^^xsd:integer ;
			sh:nodeKind sh:BlankNodeOrIRI ;
			sh:path observable:registeredOrganization ;
		] ,
		[
			sh:class identity:Identity ;
			sh:maxCount "1"^^xsd:integer ;
			sh:nodeKind sh:BlankNodeOrIRI ;
			sh:path observable:registeredOwner ;
		] ,
		[
			sh:class observable:GlobalFlagType ;
			sh:nodeKind sh:BlankNodeOrIRI ;
			sh:path observable:globalFlagList ;
		] ,
		[
			sh:class observable:ObservableObject ;
			sh:maxCount "1"^^xsd:integer ;
			sh:nodeKind sh:BlankNodeOrIRI ;
			sh:path observable:windowsDirectory ;
		] ,
		[
			sh:class observable:ObservableObject ;
			sh:maxCount "1"^^xsd:integer ;
			sh:nodeKind sh:BlankNodeOrIRI ;
			sh:path observable:windowsSystemDirectory ;
		] ,
		[
			sh:class observable:ObservableObject ;
			sh:maxCount "1"^^xsd:integer ;
			sh:nodeKind sh:BlankNodeOrIRI ;
			sh:path observable:windowsTempDirectory ;
		] ,
		[
			sh:datatype xsd:dateTime ;
			sh:maxCount "1"^^xsd:integer ;
			sh:nodeKind sh:Literal ;
			sh:path observable:lastShutdownDate ;
		] ,
		[
			sh:datatype xsd:dateTime ;
			sh:maxCount "1"^^xsd:integer ;
			sh:nodeKind sh:Literal ;
			sh:path observable:osInstallDate ;
		] ,
		[
			sh:datatype xsd:dateTime ;
			sh:maxCount "1"^^xsd:integer ;
			sh:nodeKind sh:Literal ;
			sh:path observable:osLastUpgradeDate ;
		] ,
		[
			sh:datatype xsd:string ;
			sh:maxCount "1"^^xsd:integer ;
			sh:nodeKind sh:Literal ;
			sh:path observable:msProductID ;
		] ,
		[
			sh:datatype xsd:string ;
			sh:maxCount "1"^^xsd:integer ;
			sh:nodeKind sh:Literal ;
			sh:path observable:msProductName ;
		] ,
		[
			sh:datatype xsd:string ;
			sh:maxCount "1"^^xsd:integer ;
			sh:nodeKind sh:Literal ;
			sh:path observable:netBIOSName ;
		] ,
		[
			sh:datatype xsd:string ;
			sh:nodeKind sh:Literal ;
			sh:path observable:domain ;
		]
		;
	sh:targetClass observable:WindowsComputerSpecificationFacet ;
	.

observable:WindowsCriticalSection
	a
		owl:Class ,
		sh:NodeShape
		;
	rdfs:subClassOf observable:ObservableObject ;
	rdfs:label "WindowsCriticalSection"@en ;
	rdfs:comment "A Windows critical section is a Windows object that provides synchronization similar to that provided by a mutex object, except that a critical section can be used only by the threads of a single process. Critical section objects cannot be shared across processes. Event, mutex, and semaphore objects can also be used in a single-process application, but critical section objects provide a slightly faster, more efficient mechanism for mutual-exclusion synchronization (a processor-specific test and set instruction). Like a mutex object, a critical section object can be owned by only one thread at a time, which makes it useful for protecting a shared resource from simultaneous access. Unlike a mutex object, there is no way to tell whether a critical section has been abandoned. [based on https://docs.microsoft.com/en-us/windows/win32/sync/critical-section-objects]"@en ;
	sh:targetClass observable:WindowsCriticalSection ;
	.

observable:WindowsEvent
	a
		owl:Class ,
		sh:NodeShape
		;
	rdfs:subClassOf observable:ObservableObject ;
	rdfs:label "WindowsEvent"@en ;
	rdfs:comment "A Windows event is a notification record of an occurance of interest (system, security, application, etc.) on a Windows operating system."@en ;
	sh:targetClass observable:WindowsEvent ;
	.

observable:WindowsFilemapping
	a
		owl:Class ,
		sh:NodeShape
		;
	rdfs:subClassOf observable:ObservableObject ;
	rdfs:label "WindowsFilemapping"@en ;
	rdfs:comment "A Windows file mapping is the association of a file's contents with a portion of the virtual address space of a process within a Windows operating system. The system creates a file mapping object (also known as a section object) to maintain this association. A file view is the portion of virtual address space that a process uses to access the file's contents. File mapping allows the process to use both random input and output (I/O) and sequential I/O. It also allows the process to work efficiently with a large data file, such as a database, without having to map the whole file into memory. Multiple processes can also use memory-mapped files to share data. Processes read from and write to the file view using pointers, just as they would with dynamically allocated memory. The use of file mapping improves efficiency because the file resides on disk, but the file view resides in memory.[based on https://docs.microsoft.com/en-us/windows/win32/memory/file-mapping]"@en ;
	sh:targetClass observable:WindowsFilemapping ;
	.

observable:WindowsHandle
	a
		owl:Class ,
		sh:NodeShape
		;
	rdfs:subClassOf observable:ObservableObject ;
	rdfs:label "WindowsHandle"@en ;
	rdfs:comment "A Windows handle is an abstract reference to a resource within the Windows operating system, such as a window, memory, an open file or a pipe. It is the mechanism by which applications interact with such resources in the Windows operating system."@en ;
	sh:targetClass observable:WindowsHandle ;
	.

observable:WindowsHook
	a
		owl:Class ,
		sh:NodeShape
		;
	rdfs:subClassOf observable:ObservableObject ;
	rdfs:label "WindowsHook"@en ;
	rdfs:comment "A Windows hook is a mechanism by which an application can intercept events, such as messages, mouse actions, and keystrokes within the Windows operating system. A function that intercepts a particular type of event is known as a hook procedure. A hook procedure can act on each event it receives, and then modify or discard the event. [based on https://docs.microsoft.com/en-us/windows/win32/winmsg/about-hooks]"@en ;
	sh:targetClass observable:WindowsHook ;
	.

observable:WindowsMailslot
	a
		owl:Class ,
		sh:NodeShape
		;
	rdfs:subClassOf observable:ObservableObject ;
	rdfs:label "WindowsMailslot"@en ;
	rdfs:comment "A Windows mailslot is is a pseudofile that resides in memory, and may be accessed using standard file functions. The data in a mailslot message can be in any form, but cannot be larger than 424 bytes when sent between computers. Unlike disk files, mailslots are temporary. When all handles to a mailslot are closed, the mailslot and all the data it contains are deleted. [based on https://docs.microsoft.com/en-us/windows/win32/ipc/about-mailslots]"@en ;
	sh:targetClass observable:WindowsMailslot ;
	.

observable:WindowsNetworkShare
	a
		owl:Class ,
		sh:NodeShape
		;
	rdfs:subClassOf observable:ObservableObject ;
	rdfs:label "WindowsNetworkShare"@en ;
	rdfs:comment "A Windows network share is a Windows computer resource made available from one host to other hosts on a computer network. It is a device or piece of information on a computer that can be remotely accessed from another computer transparently as if it were a resource in the local machine. Network sharing is made possible by inter-process communication over the network. [based on https://en.wikipedia.org/wiki/Shared_resource]"@en ;
	sh:targetClass observable:WindowsNetworkShare ;
	.

observable:WindowsPEBinaryFile
	a
		owl:Class ,
		sh:NodeShape
		;
	rdfs:subClassOf observable:File ;
	rdfs:label "WindowsPEBinaryFile"@en ;
	rdfs:comment "A Windows PE binary file is a Windows portable executable (PE) file."@en ;
	sh:targetClass observable:WindowsPEBinaryFile ;
	.

observable:WindowsPEBinaryFileFacet
	a
		owl:Class ,
		sh:NodeShape
		;
	rdfs:subClassOf core:Facet ;
	rdfs:label "WindowsPEBinaryFileFacet"@en ;
	rdfs:comment "A Windows PE binary file facet is a grouping of characteristics unique to a Windows portable executable (PE) file."@en ;
	sh:property
		[
			sh:class observable:WindowsPEOptionalHeader ;
			sh:maxCount "1"^^xsd:integer ;
			sh:nodeKind sh:BlankNodeOrIRI ;
			sh:path observable:optionalHeader ;
		] ,
		[
			sh:class observable:WindowsPESection ;
			sh:nodeKind sh:BlankNodeOrIRI ;
			sh:path observable:sections ;
		] ,
		[
			sh:class types:Hash ;
			sh:nodeKind sh:BlankNodeOrIRI ;
			sh:path observable:fileHeaderHashes ;
		] ,
		[
			sh:datatype xsd:dateTime ;
			sh:maxCount "1"^^xsd:integer ;
			sh:nodeKind sh:Literal ;
			sh:path observable:timeDateStamp ;
		] ,
		[
			sh:datatype xsd:hexBinary ;
			sh:nodeKind sh:Literal ;
			sh:path observable:pointerToSymbolTable ;
		] ,
		[
			sh:datatype xsd:integer ;
			sh:maxCount "1"^^xsd:integer ;
			sh:nodeKind sh:Literal ;
			sh:path observable:numberOfSections ;
		] ,
		[
			sh:datatype xsd:integer ;
			sh:maxCount "1"^^xsd:integer ;
			sh:nodeKind sh:Literal ;
			sh:path observable:numberOfSymbols ;
		] ,
		[
			sh:datatype xsd:integer ;
			sh:maxCount "1"^^xsd:integer ;
			sh:nodeKind sh:Literal ;
			sh:path observable:sizeOfOptionalHeader ;
		] ,
		[
			sh:datatype xsd:string ;
			sh:maxCount "1"^^xsd:integer ;
			sh:nodeKind sh:Literal ;
			sh:path observable:impHash ;
		] ,
		[
			sh:datatype xsd:string ;
			sh:maxCount "1"^^xsd:integer ;
			sh:nodeKind sh:Literal ;
			sh:path observable:peType ;
		] ,
		[
			sh:datatype xsd:string ;
			sh:nodeKind sh:Literal ;
			sh:path observable:machine ;
		] ,
		[
			sh:datatype xsd:unsignedShort ;
			sh:nodeKind sh:Literal ;
			sh:path observable:characteristics ;
		]
		;
	sh:targetClass observable:WindowsPEBinaryFileFacet ;
	.

observable:WindowsPEBinaryType
	a rdfs:Datatype ;
	owl:equivalentClass [
		a rdfs:Datatype ;
		owl:oneOf (
			"dll"
			"exe"
			"sys"
		) ;
	] ;
	.

observable:WindowsPEFileHeader
	a
		owl:Class ,
		sh:NodeShape
		;
	rdfs:label "WindowsPEFileHeader"@en ;
	rdfs:comment "A Windows PE file header is a grouping of characteristics unique to the 'header' of a Windows PE (Portable Executable) file, consisting of a collection of metadata about the overall nature and structure of the file."@en ;
	sh:property [
		sh:datatype xsd:dateTime ;
		sh:maxCount "1"^^xsd:integer ;
		sh:nodeKind sh:Literal ;
		sh:path observable:timeDateStamp ;
	] ;
	sh:targetClass observable:WindowsPEFileHeader ;
	.

observable:WindowsPEOptionalHeader
	a
		owl:Class ,
		sh:NodeShape
		;
	rdfs:label "WindowsPEOptionalHeader"@en ;
	rdfs:comment "A Windows PE optional header is a grouping of characteristics unique to the 'optional header' of a Windows PE (Portable Executable) file, consisting of a collection of metadata about the executable code structure of the file."@en ;
	sh:property
		[
			sh:datatype xsd:byte ;
			sh:nodeKind sh:Literal ;
			sh:path observable:majorLinkerVersion ;
		] ,
		[
			sh:datatype xsd:byte ;
			sh:nodeKind sh:Literal ;
			sh:path observable:minorLinkerVersion ;
		] ,
		[
			sh:datatype xsd:unsignedInt ;
			sh:nodeKind sh:Literal ;
			sh:path observable:addressOfEntryPoint ;
		] ,
		[
			sh:datatype xsd:unsignedInt ;
			sh:nodeKind sh:Literal ;
			sh:path observable:baseOfCode ;
		] ,
		[
			sh:datatype xsd:unsignedInt ;
			sh:nodeKind sh:Literal ;
			sh:path observable:checksum ;
		] ,
		[
			sh:datatype xsd:unsignedInt ;
			sh:nodeKind sh:Literal ;
			sh:path observable:fileAlignment ;
		] ,
		[
			sh:datatype xsd:unsignedInt ;
			sh:nodeKind sh:Literal ;
			sh:path observable:imageBase ;
		] ,
		[
			sh:datatype xsd:unsignedInt ;
			sh:nodeKind sh:Literal ;
			sh:path observable:loaderFlags ;
		] ,
		[
			sh:datatype xsd:unsignedInt ;
			sh:nodeKind sh:Literal ;
			sh:path observable:numberOfRVAAndSizes ;
		] ,
		[
			sh:datatype xsd:unsignedInt ;
			sh:nodeKind sh:Literal ;
			sh:path observable:sectionAlignment ;
		] ,
		[
			sh:datatype xsd:unsignedInt ;
			sh:nodeKind sh:Literal ;
			sh:path observable:sizeOfCode ;
		] ,
		[
			sh:datatype xsd:unsignedInt ;
			sh:nodeKind sh:Literal ;
			sh:path observable:sizeOfHeaders ;
		] ,
		[
			sh:datatype xsd:unsignedInt ;
			sh:nodeKind sh:Literal ;
			sh:path observable:sizeOfHeapCommit ;
		] ,
		[
			sh:datatype xsd:unsignedInt ;
			sh:nodeKind sh:Literal ;
			sh:path observable:sizeOfHeapReserve ;
		] ,
		[
			sh:datatype xsd:unsignedInt ;
			sh:nodeKind sh:Literal ;
			sh:path observable:sizeOfImage ;
		] ,
		[
			sh:datatype xsd:unsignedInt ;
			sh:nodeKind sh:Literal ;
			sh:path observable:sizeOfInitializedData ;
		] ,
		[
			sh:datatype xsd:unsignedInt ;
			sh:nodeKind sh:Literal ;
			sh:path observable:sizeOfStackCommit ;
		] ,
		[
			sh:datatype xsd:unsignedInt ;
			sh:nodeKind sh:Literal ;
			sh:path observable:sizeOfStackReserve ;
		] ,
		[
			sh:datatype xsd:unsignedInt ;
			sh:nodeKind sh:Literal ;
			sh:path observable:sizeOfUninitializedData ;
		] ,
		[
			sh:datatype xsd:unsignedInt ;
			sh:nodeKind sh:Literal ;
			sh:path observable:win32VersionValue ;
		] ,
		[
			sh:datatype xsd:unsignedShort ;
			sh:nodeKind sh:Literal ;
			sh:path observable:dllCharacteristics ;
		] ,
		[
			sh:datatype xsd:unsignedShort ;
			sh:nodeKind sh:Literal ;
			sh:path observable:magic ;
		] ,
		[
			sh:datatype xsd:unsignedShort ;
			sh:nodeKind sh:Literal ;
			sh:path observable:majorImageVersion ;
		] ,
		[
			sh:datatype xsd:unsignedShort ;
			sh:nodeKind sh:Literal ;
			sh:path observable:majorOSVersion ;
		] ,
		[
			sh:datatype xsd:unsignedShort ;
			sh:nodeKind sh:Literal ;
			sh:path observable:majorSubsystemVersion ;
		] ,
		[
			sh:datatype xsd:unsignedShort ;
			sh:nodeKind sh:Literal ;
			sh:path observable:minorImageVersion ;
		] ,
		[
			sh:datatype xsd:unsignedShort ;
			sh:nodeKind sh:Literal ;
			sh:path observable:minorOSVersion ;
		] ,
		[
			sh:datatype xsd:unsignedShort ;
			sh:nodeKind sh:Literal ;
			sh:path observable:minorSubsystemVersion ;
		] ,
		[
			sh:datatype xsd:unsignedShort ;
			sh:nodeKind sh:Literal ;
			sh:path observable:subsystem ;
		]
		;
	sh:targetClass observable:WindowsPEOptionalHeader ;
	.

observable:WindowsPESection
	a
		owl:Class ,
		sh:NodeShape
		;
	rdfs:label "WindowsPESection"@en ;
	rdfs:comment "A Windows PE section is a grouping of characteristics unique to a specific default or custom-defined region of a Windows PE (Portable Executable) file, consisting of an individual portion of the actual executable content of the file delineated according to unique purpose and memory protection requirements."@en ;
	sh:property
		[
			sh:class types:Hash ;
			sh:nodeKind sh:BlankNodeOrIRI ;
			sh:path observable:hashes ;
		] ,
		[
			sh:datatype xsd:decimal ;
			sh:maxCount "1"^^xsd:integer ;
			sh:nodeKind sh:Literal ;
			sh:path observable:entropy ;
		] ,
		[
			sh:datatype xsd:integer ;
			sh:maxCount "1"^^xsd:integer ;
			sh:nodeKind sh:Literal ;
			sh:path observable:size ;
		] ,
		[
			sh:datatype xsd:string ;
			sh:maxCount "1"^^xsd:integer ;
			sh:nodeKind sh:Literal ;
			sh:path core:name ;
		]
		;
	sh:targetClass observable:WindowsPESection ;
	.

observable:WindowsPrefetch
	a
		owl:Class ,
		sh:NodeShape
		;
	rdfs:subClassOf observable:ObservableObject ;
	rdfs:label "WindowsPrefetch"@en ;
	rdfs:comment "The Windows prefetch contains entries in a Windows prefetch file (used to speed up application startup starting with Windows XP)."@en ;
	sh:targetClass observable:WindowsPrefetch ;
	.

observable:WindowsPrefetchFacet
	a
		owl:Class ,
		sh:NodeShape
		;
	rdfs:subClassOf core:Facet ;
	rdfs:label "WindowsPrefetchFacet"@en ;
	rdfs:comment "A Windows prefetch facet is a grouping of characteristics unique to entries in the Windows prefetch file (used to speed up application startup starting with Windows XP)."@en ;
	sh:property
		[
			sh:class observable:ObservableObject ;
			sh:maxCount "1"^^xsd:integer ;
			sh:nodeKind sh:BlankNodeOrIRI ;
			sh:path observable:volume ;
		] ,
		[
			sh:class observable:ObservableObject ;
			sh:nodeKind sh:BlankNodeOrIRI ;
			sh:path observable:accessedDirectory ;
		] ,
		[
			sh:class observable:ObservableObject ;
			sh:nodeKind sh:BlankNodeOrIRI ;
			sh:path observable:accessedFile ;
		] ,
		[
			sh:datatype xsd:dateTime ;
			sh:maxCount "1"^^xsd:integer ;
			sh:nodeKind sh:Literal ;
			sh:path observable:firstRun ;
		] ,
		[
			sh:datatype xsd:dateTime ;
			sh:maxCount "1"^^xsd:integer ;
			sh:nodeKind sh:Literal ;
			sh:path observable:lastRun ;
		] ,
		[
			sh:datatype xsd:integer ;
			sh:maxCount "1"^^xsd:integer ;
			sh:nodeKind sh:Literal ;
			sh:path observable:timesExecuted ;
		] ,
		[
			sh:datatype xsd:string ;
			sh:maxCount "1"^^xsd:integer ;
			sh:nodeKind sh:Literal ;
			sh:path observable:applicationFileName ;
		] ,
		[
			sh:datatype xsd:string ;
			sh:maxCount "1"^^xsd:integer ;
			sh:nodeKind sh:Literal ;
			sh:path observable:prefetchHash ;
		]
		;
	sh:targetClass observable:WindowsPrefetchFacet ;
	.

observable:WindowsProcess
	a
		owl:Class ,
		sh:NodeShape
		;
	rdfs:subClassOf observable:Process ;
	rdfs:label "WindowsProcess"@en ;
	rdfs:comment "A Windows process is a program running on a Windows operating system."@en ;
	sh:targetClass observable:WindowsProcess ;
	.

observable:WindowsProcessFacet
	a
		owl:Class ,
		sh:NodeShape
		;
	rdfs:subClassOf core:Facet ;
	rdfs:label "WindowsProcessFacet"@en ;
	rdfs:comment "A Windows process facet is a grouping of characteristics unique to a program running on a Windows operating system."@en ;
	sh:property
		[
			sh:class types:Dictionary ;
			sh:maxCount "1"^^xsd:integer ;
			sh:nodeKind sh:BlankNodeOrIRI ;
			sh:path observable:startupInfo ;
		] ,
		[
			sh:datatype xsd:boolean ;
			sh:maxCount "1"^^xsd:integer ;
			sh:nodeKind sh:Literal ;
			sh:path observable:aslrEnabled ;
		] ,
		[
			sh:datatype xsd:boolean ;
			sh:maxCount "1"^^xsd:integer ;
			sh:nodeKind sh:Literal ;
			sh:path observable:depEnabled ;
		] ,
		[
			sh:datatype xsd:string ;
			sh:maxCount "1"^^xsd:integer ;
			sh:nodeKind sh:Literal ;
			sh:path observable:ownerSID ;
		] ,
		[
			sh:datatype xsd:string ;
			sh:maxCount "1"^^xsd:integer ;
			sh:nodeKind sh:Literal ;
			sh:path observable:priority ;
		] ,
		[
			sh:datatype xsd:string ;
			sh:maxCount "1"^^xsd:integer ;
			sh:nodeKind sh:Literal ;
			sh:path observable:windowTitle ;
		]
		;
	sh:targetClass observable:WindowsProcessFacet ;
	.

observable:WindowsRegistryHive
	a
		owl:Class ,
		sh:NodeShape
		;
	rdfs:subClassOf observable:ObservableObject ;
	rdfs:label "WindowsRegistryHive"@en ;
	rdfs:comment "The Windows registry hive is a particular logical group of keys, subkeys, and values in a Windows registry (a hierarchical database that stores low-level settings for the Microsoft Windows operating system and for applications that opt to use the registry). [based on https://en.wikipedia.org/wiki/Windows_Registry]"@en ;
	sh:targetClass observable:WindowsRegistryHive ;
	.

observable:WindowsRegistryHiveFacet
	a
		owl:Class ,
		sh:NodeShape
		;
	rdfs:subClassOf core:Facet ;
	rdfs:label "WindowsRegistryHiveFacet"@en ;
	rdfs:comment "A Windows registry hive facet is a grouping of characteristics unique to a particular logical group of keys, subkeys, and values in a Windows registry (a hierarchical database that stores low-level settings for the Microsoft Windows operating system and for applications that opt to use the registry). [based on https://en.wikipedia.org/wiki/Windows_Registry]"@en ;
	sh:property [
		sh:datatype xsd:string ;
		sh:maxCount "1"^^xsd:integer ;
		sh:nodeKind sh:Literal ;
		sh:path observable:hiveType ;
	] ;
	sh:targetClass observable:WindowsRegistryHiveFacet ;
	.

observable:WindowsRegistryKey
	a
		owl:Class ,
		sh:NodeShape
		;
	rdfs:subClassOf observable:ObservableObject ;
	rdfs:label "WindowsRegistryKey"@en ;
	rdfs:comment "A Windows registry key is a particular key within a Windows registry (a hierarchical database that stores low-level settings for the Microsoft Windows operating system and for applications that opt to use the registry). [based on https://en.wikipedia.org/wiki/Windows_Registry]"@en ;
	sh:targetClass observable:WindowsRegistryKey ;
	.

observable:WindowsRegistryKeyFacet
	a
		owl:Class ,
		sh:NodeShape
		;
	rdfs:subClassOf core:Facet ;
	rdfs:label "WindowsRegistryKeyFacet"@en ;
	rdfs:comment "A Windows registry key facet is a grouping of characteristics unique to a particular key within a Windows registry (A hierarchical database that stores low-level settings for the Microsoft Windows operating system and for applications that opt to use the registry). [based on https://en.wikipedia.org/wiki/Windows_Registry]"@en ;
	sh:property
		[
			sh:class observable:ObservableObject ;
			sh:maxCount "1"^^xsd:integer ;
			sh:nodeKind sh:BlankNodeOrIRI ;
			sh:path observable:creator ;
		] ,
		[
			sh:class observable:WindowsRegistryValue ;
			sh:nodeKind sh:BlankNodeOrIRI ;
			sh:path observable:registryValues ;
		] ,
		[
			sh:datatype xsd:dateTime ;
			sh:maxCount "1"^^xsd:integer ;
			sh:nodeKind sh:Literal ;
			sh:path observable:modifiedTime ;
		] ,
		[
			sh:datatype xsd:integer ;
			sh:maxCount "1"^^xsd:integer ;
			sh:nodeKind sh:Literal ;
			sh:path observable:numberOfSubkeys ;
		] ,
		[
			sh:datatype xsd:string ;
			sh:maxCount "1"^^xsd:integer ;
			sh:nodeKind sh:Literal ;
			sh:path observable:key ;
		]
		;
	sh:targetClass observable:WindowsRegistryKeyFacet ;
	.

observable:WindowsRegistryValue
	a
		owl:Class ,
		sh:NodeShape
		;
	rdfs:label "WindowsRegistryValue"@en ;
	rdfs:comment "A Windows registry value is a grouping of characteristics unique to a particular value within a Windows registry (a hierarchical database that stores low-level settings for the Microsoft Windows operating system and for applications that opt to use the registry. [based on https://en.wikipedia.org/wiki/Windows_Registry]"@en ;
	sh:property
		[
			sh:datatype xsd:string ;
			sh:maxCount "1"^^xsd:integer ;
			sh:nodeKind sh:Literal ;
			sh:path core:name ;
		] ,
		[
			sh:datatype xsd:string ;
			sh:maxCount "1"^^xsd:integer ;
			sh:nodeKind sh:Literal ;
			sh:path observable:data ;
		] ,
		[
			sh:datatype xsd:string ;
			sh:maxCount "1"^^xsd:integer ;
			sh:nodeKind sh:Literal ;
			sh:path observable:dataType ;
		]
		;
	sh:targetClass observable:WindowsRegistryValue ;
	.

observable:WindowsService
	a
		owl:Class ,
		sh:NodeShape
		;
	rdfs:subClassOf observable:ObservableObject ;
	rdfs:label "WindowsService"@en ;
	rdfs:comment "A Windows service is a specific Windows service (a computer program that operates in the background of a Windows operating system, similar to the way a UNIX daemon runs on UNIX). [based on https://en.wikipedia.org/wiki/Windows_service]"@en ;
	sh:targetClass observable:WindowsService ;
	.

observable:WindowsServiceFacet
	a
		owl:Class ,
		sh:NodeShape
		;
	rdfs:subClassOf core:Facet ;
	rdfs:label "WindowsServiceFacet"@en ;
	rdfs:comment "A Windows service facet is a grouping of characteristics unique to a specific Windows service (a computer program that operates in the background of a Windows operating system, similar to the way a UNIX daemon runs on UNIX). [based on https://en.wikipedia.org/wiki/Windows_service]"@en ;
	sh:property
		[
			sh:datatype xsd:string ;
			sh:maxCount "1"^^xsd:integer ;
			sh:nodeKind sh:Literal ;
			sh:path observable:displayName ;
		] ,
		[
			sh:datatype xsd:string ;
			sh:maxCount "1"^^xsd:integer ;
			sh:nodeKind sh:Literal ;
			sh:path observable:groupName ;
		] ,
		[
			sh:datatype xsd:string ;
			sh:maxCount "1"^^xsd:integer ;
			sh:nodeKind sh:Literal ;
			sh:path observable:serviceName ;
		] ,
		[
			sh:datatype xsd:string ;
			sh:maxCount "1"^^xsd:integer ;
			sh:nodeKind sh:Literal ;
			sh:path observable:serviceStatus ;
		] ,
		[
			sh:datatype xsd:string ;
			sh:maxCount "1"^^xsd:integer ;
			sh:nodeKind sh:Literal ;
			sh:path observable:serviceType ;
		] ,
		[
			sh:datatype xsd:string ;
			sh:maxCount "1"^^xsd:integer ;
			sh:nodeKind sh:Literal ;
			sh:path observable:startCommandLine ;
		] ,
		[
			sh:datatype xsd:string ;
			sh:maxCount "1"^^xsd:integer ;
			sh:nodeKind sh:Literal ;
			sh:path observable:startType ;
		] ,
		[
			sh:datatype xsd:string ;
			sh:nodeKind sh:Literal ;
			sh:path observable:descriptions ;
		]
		;
	sh:targetClass observable:WindowsServiceFacet ;
	.

observable:WindowsServiceStartType
	a rdfs:Datatype ;
	owl:equivalentClass [
		a rdfs:Datatype ;
		owl:oneOf (
			"service_auto_start"
			"service_boot_start"
			"service_demand_start"
			"service_disabled"
			"service_system_alert"
		) ;
	] ;
	.

observable:WindowsServiceStatus
	a rdfs:Datatype ;
	owl:equivalentClass [
		a rdfs:Datatype ;
		owl:oneOf (
			"service_continue_pending"
			"service_pause_pending"
			"service_paused"
			"service_running"
			"service_start_pending"
			"service_stop_pending"
			"service_stopped"
		) ;
	] ;
	.

observable:WindowsServiceType
	a rdfs:Datatype ;
	owl:equivalentClass [
		a rdfs:Datatype ;
		owl:oneOf (
			"service_file_system_driver"
			"service_kernel_driver"
			"service_win32_own_process"
			"service_win32_share_process"
		) ;
	] ;
	.

observable:WindowsSystemRestore
	a
		owl:Class ,
		sh:NodeShape
		;
	rdfs:subClassOf observable:ObservableObject ;
	rdfs:label "WindowsSystemRestore"@en ;
	rdfs:comment "A Windows system restore is a capture of a Windows computer's state (including system files, installed applications, Windows Registry, and system settings) at a particular point in time such that the computer can be reverted to that state in the event of system malfunctions or other problems. [based on https://en.wikipedia.org/wiki/System_Restore]"@en ;
	sh:targetClass observable:WindowsSystemRestore ;
	.

observable:WindowsTask
	a
		owl:Class ,
		sh:NodeShape
		;
	rdfs:subClassOf observable:ObservableObject ;
	rdfs:label "WindowsTask"@en ;
	rdfs:comment "A Windows task is a process that is scheduled to execute on a Windows operating system by the Windows Task Scheduler. [based on http://msdn.microsoft.com/en-us/library/windows/desktop/aa381311(v=vs.85).aspx]"@en ;
	sh:targetClass observable:WindowsTask ;
	.

observable:WindowsTaskFacet
	a
		owl:Class ,
		sh:NodeShape
		;
	rdfs:subClassOf core:Facet ;
	rdfs:label "WindowsTaskFacet"@en ;
	rdfs:comment "A Windows Task facet is a grouping of characteristics unique to a Windows Task (a process that is scheduled to execute on a Windows operating system by the Windows Task Scheduler). [based on http://msdn.microsoft.com/en-us/library/windows/desktop/aa381311(v=vs.85).aspx]"@en ;
	sh:property
		[
			sh:class observable:ObservableObject ;
			sh:maxCount "1"^^xsd:integer ;
			sh:nodeKind sh:BlankNodeOrIRI ;
			sh:path observable:account ;
		] ,
		[
			sh:class observable:ObservableObject ;
			sh:maxCount "1"^^xsd:integer ;
			sh:nodeKind sh:BlankNodeOrIRI ;
			sh:path observable:application ;
		] ,
		[
			sh:class observable:ObservableObject ;
			sh:maxCount "1"^^xsd:integer ;
			sh:nodeKind sh:BlankNodeOrIRI ;
			sh:path observable:workItemData ;
		] ,
		[
			sh:class observable:ObservableObject ;
			sh:maxCount "1"^^xsd:integer ;
			sh:nodeKind sh:BlankNodeOrIRI ;
			sh:path observable:workingDirectory ;
		] ,
		[
			sh:class observable:TaskActionType ;
			sh:nodeKind sh:BlankNodeOrIRI ;
			sh:path observable:actionList ;
		] ,
		[
			sh:class observable:TriggerType ;
			sh:nodeKind sh:BlankNodeOrIRI ;
			sh:path observable:triggerList ;
		] ,
		[
			sh:datatype xsd:dateTime ;
			sh:maxCount "1"^^xsd:integer ;
			sh:nodeKind sh:Literal ;
			sh:path observable:mostRecentRunTime ;
		] ,
		[
			sh:datatype xsd:dateTime ;
			sh:maxCount "1"^^xsd:integer ;
			sh:nodeKind sh:Literal ;
			sh:path observable:nextRunTime ;
		] ,
		[
			sh:datatype xsd:dateTime ;
			sh:maxCount "1"^^xsd:integer ;
			sh:nodeKind sh:Literal ;
			sh:path observable:observableCreatedTime ;
		] ,
		[
			sh:datatype xsd:integer ;
			sh:maxCount "1"^^xsd:integer ;
			sh:nodeKind sh:Literal ;
			sh:path observable:exitCode ;
		] ,
		[
			sh:datatype xsd:integer ;
			sh:maxCount "1"^^xsd:integer ;
			sh:nodeKind sh:Literal ;
			sh:path observable:maxRunTime ;
		] ,
		[
			sh:datatype xsd:string ;
			sh:maxCount "1"^^xsd:integer ;
			sh:nodeKind sh:Literal ;
			sh:path observable:accountLogonType ;
		] ,
		[
			sh:datatype xsd:string ;
			sh:maxCount "1"^^xsd:integer ;
			sh:nodeKind sh:Literal ;
			sh:path observable:accountRunLevel ;
		] ,
		[
			sh:datatype xsd:string ;
			sh:maxCount "1"^^xsd:integer ;
			sh:nodeKind sh:Literal ;
			sh:path observable:imageName ;
		] ,
		[
			sh:datatype xsd:string ;
			sh:maxCount "1"^^xsd:integer ;
			sh:nodeKind sh:Literal ;
			sh:path observable:parameters ;
		] ,
		[
			sh:datatype xsd:string ;
			sh:maxCount "1"^^xsd:integer ;
			sh:nodeKind sh:Literal ;
			sh:path observable:taskComment ;
		] ,
		[
			sh:datatype xsd:string ;
			sh:maxCount "1"^^xsd:integer ;
			sh:nodeKind sh:Literal ;
			sh:path observable:taskCreator ;
		] ,
		[
			sh:datatype vocabulary:TaskFlagVocab ;
			sh:message "Value is outside the default vocabulary TaskFlagVocab." ;
			sh:path observable:flags ;
			sh:severity sh:Info ;
		] ,
		[
			sh:datatype vocabulary:TaskPriorityVocab ;
			sh:message "Value is outside the default vocabulary TaskPriorityVocab." ;
			sh:path observable:priority ;
			sh:severity sh:Info ;
		] ,
		[
			sh:datatype vocabulary:TaskStatusVocab ;
			sh:message "Value is outside the default vocabulary TaskStatusVocab." ;
			sh:path observable:status ;
			sh:severity sh:Info ;
		] ,
		[
			sh:maxCount "1"^^xsd:integer ;
			sh:nodeKind sh:Literal ;
			sh:or (
				[
					sh:datatype vocabulary:TaskPriorityVocab ;
				]
				[
					sh:datatype xsd:integer ;
				]
				[
					sh:datatype xsd:string ;
				]
			) ;
			sh:path observable:priority ;
		] ,
		[
			sh:maxCount "1"^^xsd:integer ;
			sh:nodeKind sh:Literal ;
			sh:or (
				[
					sh:datatype vocabulary:TaskStatusVocab ;
				]
				[
					sh:datatype xsd:string ;
				]
			) ;
			sh:path observable:status ;
		] ,
		[
			sh:message "Value is not member of the vocabulary TaskFlagVocab." ;
			sh:or (
				[
					sh:datatype vocabulary:TaskFlagVocab ;
					sh:in (
						"TASK_FLAG_DELETE_WHEN_DONE"^^vocabulary:TaskFlagVocab
						"TASK_FLAG_DISABLED"^^vocabulary:TaskFlagVocab
						"TASK_FLAG_DONT_START_IF_ON_BATTERIES"^^vocabulary:TaskFlagVocab
						"TASK_FLAG_HIDDEN"^^vocabulary:TaskFlagVocab
						"TASK_FLAG_INTERACTIVE"^^vocabulary:TaskFlagVocab
						"TASK_FLAG_KILL_IF_GOING_ON_BATTERIES"^^vocabulary:TaskFlagVocab
						"TASK_FLAG_KILL_ON_IDLE_END"^^vocabulary:TaskFlagVocab
						"TASK_FLAG_RESTART_ON_IDLE_RESUME"^^vocabulary:TaskFlagVocab
						"TASK_FLAG_RUN_IF_CONNECTED_TO_INTERNET"^^vocabulary:TaskFlagVocab
						"TASK_FLAG_RUN_ONLY_IF_LOGGED_ON"^^vocabulary:TaskFlagVocab
						"TASK_FLAG_START_ONLY_IF_IDLE"^^vocabulary:TaskFlagVocab
						"TASK_FLAG_SYSTEM_REQUIRED"^^vocabulary:TaskFlagVocab
						"TASK_FLAG_ZERO"^^vocabulary:TaskFlagVocab
					) ;
				]
				[
					sh:datatype xsd:string ;
				]
			) ;
			sh:path observable:flags ;
		] ,
		[
			sh:message "Value is not member of the vocabulary TaskPriorityVocab." ;
			sh:or (
				[
					sh:datatype vocabulary:TaskPriorityVocab ;
					sh:in (
						"ABOVE_NORMAL_PRIORITY_CLASS"^^vocabulary:TaskPriorityVocab
						"BELOW_NORMAL_PRIORITY_CLASS"^^vocabulary:TaskPriorityVocab
						"HIGH_PRIORITY_CLASS"^^vocabulary:TaskPriorityVocab
						"IDLE_PRIORITY_CLASS"^^vocabulary:TaskPriorityVocab
						"NORMAL_PRIORITY_CLASS"^^vocabulary:TaskPriorityVocab
						"REALTIME_PRIORITY_CLASS"^^vocabulary:TaskPriorityVocab
					) ;
				]
				[
					sh:datatype xsd:integer ;
				]
				[
					sh:datatype xsd:string ;
				]
			) ;
			sh:path observable:priority ;
		] ,
		[
			sh:message "Value is not member of the vocabulary TaskStatusVocab." ;
			sh:or (
				[
					sh:datatype vocabulary:TaskStatusVocab ;
					sh:in (
						"SCHED_E_ACCOUNT_DBASE_CORRUPT"^^vocabulary:TaskStatusVocab
						"SCHED_E_ACCOUNT_INFORMATION_NOT_SET"^^vocabulary:TaskStatusVocab
						"SCHED_E_ACCOUNT_NAME_NOT_FOUND"^^vocabulary:TaskStatusVocab
						"SCHED_E_CANNOT_OPEN_TASK"^^vocabulary:TaskStatusVocab
						"SCHED_E_INVALID_TASK"^^vocabulary:TaskStatusVocab
						"SCHED_E_NO_SECURITY_SERVICES"^^vocabulary:TaskStatusVocab
						"SCHED_E_SERVICE_NOT_INSTALLED"^^vocabulary:TaskStatusVocab
						"SCHED_E_SERVICE_NOT_RUNNING"^^vocabulary:TaskStatusVocab
						"SCHED_E_TASK_NOT_READY"^^vocabulary:TaskStatusVocab
						"SCHED_E_TASK_NOT_RUNNING"^^vocabulary:TaskStatusVocab
						"SCHED_E_TRIGGER_NOT_FOUND"^^vocabulary:TaskStatusVocab
						"SCHED_E_UNKNOWN_OBJECT_VERSION"^^vocabulary:TaskStatusVocab
						"SCHED_E_UNSUPPORTED_ACCOUNT_OPTION"^^vocabulary:TaskStatusVocab
						"SCHED_S_EVENT_TRIGGER"^^vocabulary:TaskStatusVocab
						"SCHED_S_TASK_DISABLED"^^vocabulary:TaskStatusVocab
						"SCHED_S_TASK_HAS_NOT_RUN"^^vocabulary:TaskStatusVocab
						"SCHED_S_TASK_NOT_SCHEDULED"^^vocabulary:TaskStatusVocab
						"SCHED_S_TASK_NO_MORE_RUNS"^^vocabulary:TaskStatusVocab
						"SCHED_S_TASK_NO_VALID_TRIGGERS"^^vocabulary:TaskStatusVocab
						"SCHED_S_TASK_READY"^^vocabulary:TaskStatusVocab
						"SCHED_S_TASK_RUNNING"^^vocabulary:TaskStatusVocab
						"SCHED_S_TASK_TERMINATED"^^vocabulary:TaskStatusVocab
						"TASK_STATE_QUEUED"^^vocabulary:TaskStatusVocab
						"TASK_STATE_UNKNOWN"^^vocabulary:TaskStatusVocab
					) ;
				]
				[
					sh:datatype xsd:string ;
				]
			) ;
			sh:path observable:status ;
		] ,
		[
			sh:nodeKind sh:Literal ;
			sh:or (
				[
					sh:datatype vocabulary:TaskFlagVocab ;
				]
				[
					sh:datatype xsd:string ;
				]
			) ;
			sh:path observable:flags ;
		]
		;
	sh:targetClass observable:WindowsTaskFacet ;
	.

observable:WindowsThread
	a
		owl:Class ,
		sh:NodeShape
		;
	rdfs:subClassOf observable:ProcessThread ;
	rdfs:label "WindowsThread"@en ;
	rdfs:comment "A Windows thread is a single thread of execution within a Windows process."@en ;
	sh:targetClass observable:WindowsThread ;
	.

observable:WindowsThreadFacet
	a
		owl:Class ,
		sh:NodeShape
		;
	rdfs:subClassOf core:Facet ;
	rdfs:label "WindowsThreadFacet"@en ;
	rdfs:comment "A Windows thread facet is a grouping os characteristics unique to a single thread of execution within a Windows process."@en ;
	sh:property
		[
			sh:datatype xsd:dateTime ;
			sh:maxCount "1"^^xsd:integer ;
			sh:nodeKind sh:Literal ;
			sh:path observable:creationTime ;
		] ,
		[
			sh:datatype xsd:hexBinary ;
			sh:nodeKind sh:Literal ;
			sh:path observable:parameterAddress ;
		] ,
		[
			sh:datatype xsd:hexBinary ;
			sh:nodeKind sh:Literal ;
			sh:path observable:startAddress ;
		] ,
		[
			sh:datatype xsd:integer ;
			sh:maxCount "1"^^xsd:integer ;
			sh:nodeKind sh:Literal ;
			sh:path observable:priority ;
		] ,
		[
			sh:datatype xsd:nonNegativeInteger ;
			sh:nodeKind sh:Literal ;
			sh:path observable:stackSize ;
		] ,
		[
			sh:datatype xsd:nonNegativeInteger ;
			sh:nodeKind sh:Literal ;
			sh:path observable:threadID ;
		] ,
		[
			sh:datatype xsd:string ;
			sh:maxCount "1"^^xsd:integer ;
			sh:nodeKind sh:Literal ;
			sh:path observable:context ;
		] ,
		[
			sh:datatype xsd:string ;
			sh:maxCount "1"^^xsd:integer ;
			sh:nodeKind sh:Literal ;
			sh:path observable:runningStatus ;
		] ,
		[
			sh:datatype xsd:string ;
			sh:maxCount "1"^^xsd:integer ;
			sh:nodeKind sh:Literal ;
			sh:path observable:securityAttributes ;
		] ,
		[
			sh:datatype xsd:unsignedInt ;
			sh:nodeKind sh:Literal ;
			sh:path observable:creationFlags ;
		]
		;
	sh:targetClass observable:WindowsThreadFacet ;
	.

observable:WindowsVolumeFacet
	a
		owl:Class ,
		sh:NodeShape
		;
	rdfs:subClassOf core:Facet ;
	rdfs:label "WindowsVolumeFacet"@en ;
	rdfs:comment "A Windows volume facet is a grouping of characteristics unique to a single accessible storage area (volume) with a single Windows file system. [based on https://en.wikipedia.org/wiki/Volume_(computing)]"@en ;
	sh:property
		[
			sh:datatype xsd:string ;
			sh:maxCount "1"^^xsd:integer ;
			sh:nodeKind sh:Literal ;
			sh:path observable:driveLetter ;
		] ,
		[
			sh:datatype vocabulary:WindowsDriveTypeVocab ;
			sh:message "Value is outside the default vocabulary WindowsDriveTypeVocab." ;
			sh:path observable:driveType ;
			sh:severity sh:Info ;
		] ,
		[
			sh:datatype vocabulary:WindowsVolumeAttributeVocab ;
			sh:maxCount "4"^^xsd:integer ;
			sh:nodeKind sh:Literal ;
			sh:path observable:windowsVolumeAttributes ;
		] ,
		[
			sh:maxCount "1"^^xsd:integer ;
			sh:nodeKind sh:Literal ;
			sh:or (
				[
					sh:datatype vocabulary:WindowsDriveTypeVocab ;
				]
				[
					sh:datatype xsd:string ;
				]
			) ;
			sh:path observable:driveType ;
		] ,
		[
			sh:message "Value is not member of the vocabulary WindowsDriveTypeVocab." ;
			sh:or (
				[
					sh:datatype vocabulary:WindowsDriveTypeVocab ;
					sh:in (
						"DRIVE_CDROM"^^vocabulary:WindowsDriveTypeVocab
						"DRIVE_FIXED"^^vocabulary:WindowsDriveTypeVocab
						"DRIVE_NO_ROOT_DIR"^^vocabulary:WindowsDriveTypeVocab
						"DRIVE_RAMDISK"^^vocabulary:WindowsDriveTypeVocab
						"DRIVE_REMOTE"^^vocabulary:WindowsDriveTypeVocab
						"DRIVE_REMOVABLE"^^vocabulary:WindowsDriveTypeVocab
						"DRIVE_UNKNOWN"^^vocabulary:WindowsDriveTypeVocab
					) ;
				]
				[
					sh:datatype xsd:string ;
				]
			) ;
			sh:path observable:driveType ;
		]
		;
	sh:targetClass observable:WindowsVolumeFacet ;
	.

observable:WindowsWaitableTime
	a
		owl:Class ,
		sh:NodeShape
		;
	rdfs:subClassOf observable:ObservableObject ;
	rdfs:label "WindowsWaitableTime"@en ;
	rdfs:comment "A Windows waitable timer is a synchronization object within the Windows operating system whose state is set to signaled when a specified due time arrives. There are two types of waitable timers that can be created: manual-reset and synchronization. A timer of either type can also be a periodic timer. [based on https://docs.microsoft.com/en-us/windows/win32/sync/waitable-timer-objects]"@en ;
	sh:targetClass observable:WindowsWaitableTime ;
	.

observable:WirelessNetworkConnection
	a
		owl:Class ,
		sh:NodeShape
		;
	rdfs:subClassOf observable:NetworkConnection ;
	rdfs:label "WirelessNetworkConnection"@en ;
	rdfs:comment "A wireless network connection is a connection (completed or attempted) across an IEEE 802.11 standards-confromant digital network (a group of two or more computer systems linked together). [based on https://www.webopedia.com/TERM/N/network.html]"@en ;
	sh:targetClass observable:WirelessNetworkConnection ;
	.

observable:WirelessNetworkConnectionFacet
	a
		owl:Class ,
		sh:NodeShape
		;
	rdfs:subClassOf core:Facet ;
	rdfs:label "WirelessNetworkConnectionFacet"@en ;
	rdfs:comment "A wireless network connection facet is a grouping of characteristics unique to a connection (completed or attempted) across an IEEE 802.11 standards-conformant digital network (a group of two or more computer systems linked together). [based on https://www.webopedia.com/TERM/N/network.html]"@en ;
	sh:property
		[
			sh:datatype xsd:string ;
			sh:maxCount "1"^^xsd:integer ;
			sh:nodeKind sh:Literal ;
			sh:path observable:baseStation ;
		] ,
		[
			sh:datatype xsd:string ;
			sh:maxCount "1"^^xsd:integer ;
			sh:nodeKind sh:Literal ;
			sh:path observable:password ;
		] ,
		[
			sh:datatype xsd:string ;
			sh:maxCount "1"^^xsd:integer ;
			sh:nodeKind sh:Literal ;
			sh:path observable:ssid ;
		] ,
		[
			sh:maxCount "1"^^xsd:integer ;
			sh:nodeKind sh:Literal ;
			sh:or (
				[
					sh:datatype vocabulary:WirelessNetworkSecurityModeVocab ;
				]
				[
					sh:datatype xsd:string ;
				]
			) ;
			sh:path observable:wirelessNetworkSecurityMode ;
		] ,
		[
			sh:message "Value is not member of the vocabulary WirelessNetworkSecurityModeVocab." ;
			sh:or (
				[
					sh:datatype vocabulary:WirelessNetworkSecurityModeVocab ;
					sh:in (
						"None"^^vocabulary:WirelessNetworkSecurityModeVocab
						"WEP"^^vocabulary:WirelessNetworkSecurityModeVocab
						"WPA"^^vocabulary:WirelessNetworkSecurityModeVocab
						"WPA2-PSK"^^vocabulary:WirelessNetworkSecurityModeVocab
						"WPA2-Enterprise"^^vocabulary:WirelessNetworkSecurityModeVocab
						"WPA3-PSK"^^vocabulary:WirelessNetworkSecurityModeVocab
						"WPA3-Enterprise"^^vocabulary:WirelessNetworkSecurityModeVocab
					) ;
				]
				[
					sh:datatype xsd:string ;
				]
			) ;
			sh:path observable:wirelessNetworkSecurityMode ;
		]
		;
	sh:targetClass observable:WirelessNetworkConnectionFacet ;
	.

observable:X509Certificate
	a
		owl:Class ,
		sh:NodeShape
		;
	rdfs:subClassOf observable:ObservableObject ;
	rdfs:label "X509Certificate"@en ;
	rdfs:comment "A X.509 certificate is a public key digital identity certificate conformant to the X.509 PKI (Public Key Infrastructure) standard."@en ;
	sh:targetClass observable:X509Certificate ;
	.

observable:X509CertificateFacet
	a
		owl:Class ,
		sh:NodeShape
		;
	rdfs:subClassOf core:Facet ;
	rdfs:label "X509CertificateFacet"@en ;
	rdfs:comment "A X.509 certificate facet is a grouping of characteristics unique to a public key digital identity certificate conformant to the X.509 PKI (Public Key Infrastructure) standard. "@en ;
	sh:property
		[
			sh:class observable:X509V3ExtensionsFacet ;
			sh:maxCount "1"^^xsd:integer ;
			sh:nodeKind sh:BlankNodeOrIRI ;
			sh:path observable:x509v3extensions ;
		] ,
		[
			sh:class types:Hash ;
			sh:maxCount "1"^^xsd:integer ;
			sh:nodeKind sh:BlankNodeOrIRI ;
			sh:path observable:issuerHash ;
		] ,
		[
			sh:class types:Hash ;
			sh:maxCount "1"^^xsd:integer ;
			sh:nodeKind sh:BlankNodeOrIRI ;
			sh:path observable:subjectHash ;
		] ,
		[
			sh:class types:Hash ;
			sh:maxCount "1"^^xsd:integer ;
			sh:nodeKind sh:BlankNodeOrIRI ;
			sh:path observable:thumbprintHash ;
		] ,
		[
			sh:datatype xsd:boolean ;
			sh:maxCount "1"^^xsd:integer ;
			sh:nodeKind sh:Literal ;
			sh:path observable:isSelfSigned ;
		] ,
		[
			sh:datatype xsd:dateTime ;
			sh:maxCount "1"^^xsd:integer ;
			sh:nodeKind sh:Literal ;
			sh:path observable:validityNotAfter ;
		] ,
		[
			sh:datatype xsd:dateTime ;
			sh:maxCount "1"^^xsd:integer ;
			sh:nodeKind sh:Literal ;
			sh:path observable:validityNotBefore ;
		] ,
		[
			sh:datatype xsd:integer ;
			sh:maxCount "1"^^xsd:integer ;
			sh:nodeKind sh:Literal ;
			sh:path observable:subjectPublicKeyExponent ;
		] ,
		[
			sh:datatype xsd:string ;
			sh:maxCount "1"^^xsd:integer ;
			sh:nodeKind sh:Literal ;
			sh:path observable:issuer ;
		] ,
		[
			sh:datatype xsd:string ;
			sh:maxCount "1"^^xsd:integer ;
			sh:nodeKind sh:Literal ;
			sh:path observable:serialNumber ;
		] ,
		[
			sh:datatype xsd:string ;
			sh:maxCount "1"^^xsd:integer ;
			sh:nodeKind sh:Literal ;
			sh:path observable:signature ;
		] ,
		[
			sh:datatype xsd:string ;
			sh:maxCount "1"^^xsd:integer ;
			sh:nodeKind sh:Literal ;
			sh:path observable:signatureAlgorithm ;
		] ,
		[
			sh:datatype xsd:string ;
			sh:maxCount "1"^^xsd:integer ;
			sh:nodeKind sh:Literal ;
			sh:path observable:subject ;
		] ,
		[
			sh:datatype xsd:string ;
			sh:maxCount "1"^^xsd:integer ;
			sh:nodeKind sh:Literal ;
			sh:path observable:subjectPublicKeyAlgorithm ;
		] ,
		[
			sh:datatype xsd:string ;
			sh:maxCount "1"^^xsd:integer ;
			sh:nodeKind sh:Literal ;
			sh:path observable:subjectPublicKeyModulus ;
		] ,
		[
			sh:datatype xsd:string ;
			sh:maxCount "1"^^xsd:integer ;
			sh:nodeKind sh:Literal ;
			sh:path observable:version ;
		]
		;
	sh:targetClass observable:X509CertificateFacet ;
	.

observable:X509V3Certificate
	a
		owl:Class ,
		sh:NodeShape
		;
	rdfs:subClassOf observable:ObservableObject ;
	rdfs:label "X509V3Certificate"@en ;
	rdfs:comment "An X.509 v3 certificate is a public key digital identity certificate conformant to the X.509 v3 PKI (Public Key Infrastructure) standard. "@en ;
	sh:targetClass observable:X509V3Certificate ;
	.

observable:X509V3ExtensionsFacet
	a
		owl:Class ,
		sh:NodeShape
		;
	rdfs:subClassOf core:Facet ;
	rdfs:label "X509V3ExtensionsFacet"@en ;
	rdfs:comment "An X.509 v3 certificate extensions facet is a grouping of characteristics unique to a public key digital identity certificate conformant to the X.509 v3 PKI (Public Key Infrastructure) standard."@en ;
	sh:property
		[
			sh:datatype xsd:dateTime ;
			sh:maxCount "1"^^xsd:integer ;
			sh:nodeKind sh:Literal ;
			sh:path observable:privateKeyUsagePeriodNotAfter ;
		] ,
		[
			sh:datatype xsd:dateTime ;
			sh:maxCount "1"^^xsd:integer ;
			sh:nodeKind sh:Literal ;
			sh:path observable:privateKeyUsagePeriodNotBefore ;
		] ,
		[
			sh:datatype xsd:string ;
			sh:maxCount "1"^^xsd:integer ;
			sh:nodeKind sh:Literal ;
			sh:path observable:authorityKeyIdentifier ;
		] ,
		[
			sh:datatype xsd:string ;
			sh:maxCount "1"^^xsd:integer ;
			sh:nodeKind sh:Literal ;
			sh:path observable:basicConstraints ;
		] ,
		[
			sh:datatype xsd:string ;
			sh:maxCount "1"^^xsd:integer ;
			sh:nodeKind sh:Literal ;
			sh:path observable:certificatePolicies ;
		] ,
		[
			sh:datatype xsd:string ;
			sh:maxCount "1"^^xsd:integer ;
			sh:nodeKind sh:Literal ;
			sh:path observable:crlDistributionPoints ;
		] ,
		[
			sh:datatype xsd:string ;
			sh:maxCount "1"^^xsd:integer ;
			sh:nodeKind sh:Literal ;
			sh:path observable:extendedKeyUsage ;
		] ,
		[
			sh:datatype xsd:string ;
			sh:maxCount "1"^^xsd:integer ;
			sh:nodeKind sh:Literal ;
			sh:path observable:inhibitAnyPolicy ;
		] ,
		[
			sh:datatype xsd:string ;
			sh:maxCount "1"^^xsd:integer ;
			sh:nodeKind sh:Literal ;
			sh:path observable:issuerAlternativeName ;
		] ,
		[
			sh:datatype xsd:string ;
			sh:maxCount "1"^^xsd:integer ;
			sh:nodeKind sh:Literal ;
			sh:path observable:keyUsage ;
		] ,
		[
			sh:datatype xsd:string ;
			sh:maxCount "1"^^xsd:integer ;
			sh:nodeKind sh:Literal ;
			sh:path observable:nameConstraints ;
		] ,
		[
			sh:datatype xsd:string ;
			sh:maxCount "1"^^xsd:integer ;
			sh:nodeKind sh:Literal ;
			sh:path observable:policyConstraints ;
		] ,
		[
			sh:datatype xsd:string ;
			sh:maxCount "1"^^xsd:integer ;
			sh:nodeKind sh:Literal ;
			sh:path observable:policyMappings ;
		] ,
		[
			sh:datatype xsd:string ;
			sh:maxCount "1"^^xsd:integer ;
			sh:nodeKind sh:Literal ;
			sh:path observable:subjectAlternativeName ;
		] ,
		[
			sh:datatype xsd:string ;
			sh:maxCount "1"^^xsd:integer ;
			sh:nodeKind sh:Literal ;
			sh:path observable:subjectDirectoryAttributes ;
		] ,
		[
			sh:datatype xsd:string ;
			sh:maxCount "1"^^xsd:integer ;
			sh:nodeKind sh:Literal ;
			sh:path observable:subjectKeyIdentifier ;
		]
		;
	sh:targetClass observable:X509V3ExtensionsFacet ;
	.

observable:abbreviation
	a owl:DatatypeProperty ;
	rdfs:label "abbreviation"@en ;
	rdfs:comment "The abbreviation of a global flag. See also: http://msdn.microsoft.com/en-us/library/windows/hardware/ff549646(v=vs.85).aspx."@en ;
	rdfs:range xsd:string ;
	.

observable:accessedDirectory
	a owl:ObjectProperty ;
	rdfs:label "accessedDirectory"@en ;
	rdfs:comment "Directories accessed by the prefetch application during startup."@en ;
	rdfs:range observable:ObservableObject ;
	.

observable:accessedFile
	a owl:ObjectProperty ;
	rdfs:label "accessedFile"@en ;
	rdfs:comment "Files (e.g., DLLs and other support files) used by the application during startup."@en ;
	rdfs:range observable:ObservableObject ;
	.

observable:accessedTime
	a owl:DatatypeProperty ;
	rdfs:label "accessedTime"@en ;
	rdfs:comment "The date and time at which the Object was accessed."@en ;
	rdfs:range xsd:dateTime ;
	.

observable:account
	a owl:ObjectProperty ;
	rdfs:label "account"@en ;
	rdfs:comment "Specifies the account referenced in an event log entry or used to run the scheduled task. See also: http://msdn.microsoft.com/en-us/library/windows/desktop/aa381228(v=vs.85).aspx."@en ;
	rdfs:range observable:ObservableObject ;
	.

observable:accountIdentifier
	a owl:DatatypeProperty ;
	rdfs:label "accountIdentifier"@en ;
	rdfs:comment "The unique identifier for the account."@en ;
	rdfs:range xsd:string ;
	.

observable:accountIssuer
	a owl:ObjectProperty ;
	rdfs:label "accountIssuer"@en ;
	rdfs:comment "The issuer of this account."@en ;
	rdfs:range core:UcoObject ;
	.

observable:accountLogin
	a owl:DatatypeProperty ;
	rdfs:label "accountLogin"@en ;
	rdfs:comment "The login identifier for the digital account."@en ;
	rdfs:range xsd:string ;
	.

observable:accountLogonType
	a owl:DatatypeProperty ;
	rdfs:label "accountLogonType"@en ;
	rdfs:comment "Specifies the security logon method required to run the tasks associated with the account. See also: http://msdn.microsoft.com/en-us/library/windows/desktop/aa383013(v=vs.85).aspx."@en ;
	rdfs:range xsd:string ;
	.

observable:accountRunLevel
	a owl:DatatypeProperty ;
	rdfs:label "accountRunLevel"@en ;
	rdfs:comment "Specifies the permission level of the account that the task will be run at."@en ;
	rdfs:range xsd:string ;
	.

observable:accountType
	a owl:DatatypeProperty ;
	rdfs:label "accountType"@en ;
	rdfs:comment "The type of account, for instance bank, phone, application, service, etc."@en ;
	rdfs:range [
		a rdfs:Datatype ;
		owl:unionOf (
			vocabulary:AccountTypeVocab
			xsd:string
		) ;
	] ;
	.

observable:actionID
	a owl:DatatypeProperty ;
	rdfs:label "actionID"@en ;
	rdfs:comment "Specifies the user-defined identifier for the action. This identifier is used by the Task Scheduler for logging purposes. See also: http://msdn.microsoft.com/en-us/library/windows/desktop/aa380590(v=vs.85).aspx."@en ;
	rdfs:range xsd:string ;
	.

observable:actionList
	a owl:ObjectProperty ;
	rdfs:label "actionList"@en ;
	rdfs:comment "Specifies a list of actions to be performed by the scheduled task."@en ;
	rdfs:range observable:TaskActionType ;
	.

observable:actionType
	a owl:DatatypeProperty ;
	rdfs:label "actionType"@en ;
	rdfs:comment "Specifies the type of the action. See also: http://msdn.microsoft.com/en-us/library/windows/desktop/aa380596(v=vs.85).aspx."@en ;
	rdfs:range [
		a rdfs:Datatype ;
		owl:unionOf (
			vocabulary:TaskActionTypeVocab
			xsd:string
		) ;
	] ;
	.

observable:activeDirectoryGroups
	a owl:DatatypeProperty ;
	rdfs:label "activeDirectoryGroups"@en ;
	rdfs:range xsd:string ;
	.

observable:adapterName
	a owl:DatatypeProperty ;
	rdfs:label "adapterName"@en ;
	rdfs:comment "Specifies the name of the network adapter used by the network interface."@en ;
	rdfs:range xsd:string ;
	.

observable:addressOfEntryPoint
	a owl:DatatypeProperty ;
	rdfs:label "addressOfEntryPoint"@en ;
	rdfs:comment "Specifies the address of the entry point relative to the image base when the executable is loaded into memory."@en ;
	rdfs:range xsd:unsignedInt ;
	.

observable:addressValue
	a owl:DatatypeProperty ;
	rdfs:label "addressValue"@en ;
	rdfs:comment "The value of an address."@en ;
	rdfs:range xsd:string ;
	.

observable:advertisingID
	a owl:DatatypeProperty ;
	rdfs:label "advertisingID"@en ;
	rdfs:comment "Advertising ID as a UUID. [based on https://developer.android.com/reference/androidx/ads/identifier/AdvertisingIdInfo]"@en ;
	rdfs:range xsd:string ;
	.

observable:allocationStatus
	a owl:DatatypeProperty ;
	rdfs:label "allocationStatus"@en ;
	rdfs:comment "The allocation status of a file."@en ;
	rdfs:range xsd:string ;
	.

observable:alternateDataStreams
	a owl:ObjectProperty ;
	rdfs:label "alternateDataStreams"@en ;
	rdfs:range observable:AlternateDataStream ;
	.

observable:androidFingerprint
	a owl:DatatypeProperty ;
	rdfs:label "androidFingerprint"@en ;
	rdfs:comment "A string that uniquely identifies a build of the Android operating system. [based on https://developer.android.com/reference/android/os/Build#FINGERPRINT]"@en ;
	rdfs:range xsd:string ;
	.

observable:androidID
	a owl:DatatypeProperty ;
	rdfs:label "androidID"@en ;
	rdfs:comment "A 64-bit number (expressed as a hexadecimal string), unique to each combination of app-signing key, user, and device. [based on https://developer.android.com/reference/android/provider/Settings.Secure#ANDROID_ID]"@en ;
	rdfs:range xsd:hexBinary ;
	.

observable:androidVersion
	a owl:DatatypeProperty ;
	rdfs:label "androidVersion"@en ;
	rdfs:comment "The user-visible version string. E.g., '1.0' or '3.4b5' or 'bananas'. This field is an opaque string. Do not assume that its value has any particular structure or that values of RELEASE from different releases can be somehow ordered. [based on https://developer.android.com/reference/android/os/Build.VERSION#RELEASE]"@en ;
	rdfs:range xsd:string ;
	.

observable:antennaHeight
	a owl:DatatypeProperty ;
	rdfs:label "antennaHeight"@en ;
	rdfs:comment "The height (in meters) of the antenna from the ground."@en ;
	rdfs:range xsd:decimal ;
	.

observable:application
	a owl:ObjectProperty ;
	rdfs:label "application"@en ;
	rdfs:comment "The application associated with this object."@en ;
	rdfs:range observable:ObservableObject ;
	.

observable:applicationFileName
	a owl:DatatypeProperty ;
	rdfs:label "applicationFileName"@en ;
	rdfs:comment "Name of the executable of the prefetch file."@en ;
	rdfs:range xsd:string ;
	.

observable:applicationIdentifier
	a owl:DatatypeProperty ;
	rdfs:label "applicationIdentifier"@en ;
	rdfs:range xsd:string ;
	.

observable:archiveType
	a owl:DatatypeProperty ;
	rdfs:label "archiveType"@en ;
	rdfs:comment "The type of a file archive, e.g. ZIP, GZIP or RAR."@en ;
	rdfs:range xsd:string ;
	.

observable:arguments
	a owl:DatatypeProperty ;
	rdfs:label "arguments"@en ;
	rdfs:comment "A list of arguments utilized in initiating the process."@en ;
	rdfs:range xsd:string ;
	.

observable:asHandle
	a owl:DatatypeProperty ;
	rdfs:label "asHandle"@en ;
	rdfs:range xsd:string ;
	.

observable:aslrEnabled
	a owl:DatatypeProperty ;
	rdfs:label "aslrEnabled"@en ;
	rdfs:range xsd:boolean ;
	.

observable:attendant
	a owl:ObjectProperty ;
	rdfs:label "attendant"@en ;
	rdfs:comment "The attendants of the event."@en ;
	rdfs:range identity:Identity ;
	.

observable:audioType
	a owl:DatatypeProperty ;
	rdfs:label "audioType"@en ;
	rdfs:comment "The type of a audio. For example: music or speech."@en ;
	rdfs:range xsd:string ;
	.

observable:authorityKeyIdentifier
	a owl:DatatypeProperty ;
	rdfs:label "authorityKeyIdentifier"@en ;
	rdfs:range xsd:string ;
	.

observable:availableRam
	a owl:DatatypeProperty ;
	rdfs:label "availableRam"@en ;
	rdfs:comment "Specifies the amount of physical memory available on the system, in bytes."@en ;
	rdfs:range xsd:integer ;
	.

observable:azimuth
	a owl:DatatypeProperty ;
	rdfs:label "azimuth"@en ;
	rdfs:comment "The median rotation in degrees around a vertical axis of the cell antenna sector accessed."@en ;
	rdfs:range xsd:decimal ;
	.

observable:baseOfCode
	a owl:DatatypeProperty ;
	rdfs:label "baseOfCode"@en ;
	rdfs:comment "Specifies the address that is relative to the image base of the beginning-of-code section when it is loaded into memory."@en ;
	rdfs:range xsd:unsignedInt ;
	.

observable:baseStation
	a owl:DatatypeProperty ;
	rdfs:label "baseStation"@en ;
	rdfs:comment "The base station."@en ;
	rdfs:range xsd:string ;
	.

observable:basicConstraints
	a owl:DatatypeProperty ;
	rdfs:label "basicConstraints"@en ;
	rdfs:range xsd:string ;
	.

observable:bcc
	a owl:ObjectProperty ;
	rdfs:label "bcc"@en ;
	rdfs:range observable:ObservableObject ;
	.

observable:binary
	a owl:ObjectProperty ;
	rdfs:label "binary"@en ;
	rdfs:range observable:ObservableObject ;
	.

observable:biosDate
	a owl:DatatypeProperty ;
	rdfs:label "biosDate"@en ;
	rdfs:comment "Specifies the date of the BIOS (e.g. the datestamp of the BIOS revision)."@en ;
	rdfs:range xsd:dateTime ;
	.

observable:biosManufacturer
	a owl:DatatypeProperty ;
	rdfs:label "biosManufacturer"@en ;
	rdfs:comment "Specifies the manufacturer of the BIOS."@en ;
	rdfs:range xsd:string ;
	.

observable:biosReleaseDate
	a owl:DatatypeProperty ;
	rdfs:label "biosReleaseDate"@en ;
	rdfs:comment "Specifies the date the BIOS was released."@en ;
	rdfs:range xsd:dateTime ;
	.

observable:biosSerialNumber
	a owl:DatatypeProperty ;
	rdfs:label "biosSerialNumber"@en ;
	rdfs:comment "Specifies the serial number of the BIOS."@en ;
	rdfs:range xsd:string ;
	.

observable:biosVersion
	a owl:DatatypeProperty ;
	rdfs:label "biosVersion"@en ;
	rdfs:comment "Specifies the version of the BIOS."@en ;
	rdfs:range xsd:string ;
	.

observable:bitRate
	a owl:DatatypeProperty ;
	rdfs:label "bitRate"@en ;
	rdfs:comment "The bitrate of the audio in bits per second."@en ;
	rdfs:range xsd:integer ;
	.

observable:bitness
	a owl:DatatypeProperty ;
	rdfs:label "bitness"@en ;
	rdfs:comment "Specifies the bitness of the operating system (i.e. 32 or 64). Note that this is potentially different from the word size of the underlying hardware or CPU. A 32-bit operating system can be installed on a machine running a 64-bit processor."@en ;
	rdfs:range xsd:string ;
	.

observable:bitsPerPixel
	a owl:DatatypeProperty ;
	rdfs:label "bitsPerPixel"@en ;
	rdfs:range xsd:integer ;
	.

observable:blockType
	a owl:DatatypeProperty ;
	rdfs:label "blockType"@en ;
	rdfs:comment "The blockType property specifies the block type of a particular memory object."@en ;
	rdfs:range [
		a rdfs:Datatype ;
		owl:unionOf (
			vocabulary:MemoryBlockTypeVocab
			xsd:string
		) ;
	] ;
	.

observable:bluetoothDeviceName
	a owl:DatatypeProperty ;
	rdfs:label "bluetoothDeviceName"@en ;
	rdfs:comment "Name configured withing Bluetooth settings on a device."@en ;
	rdfs:range xsd:string ;
	.

observable:body
	a owl:DatatypeProperty ;
	rdfs:label "body"@en ;
	rdfs:range xsd:string ;
	.

observable:bodyMultipart
	a owl:ObjectProperty ;
	rdfs:label "bodyMultipart"@en ;
	rdfs:comment "A list of the MIME parts that make up the email body. This field MAY only be used if isMultipart is true."@en ;
	rdfs:range observable:MimePartType ;
	.

observable:bodyRaw
	a owl:ObjectProperty ;
	rdfs:label "bodyRaw"@en ;
	rdfs:range observable:ObservableObject ;
	.

observable:bookmarkPath
	a owl:DatatypeProperty ;
	rdfs:label "bookmarkPath"@en ;
	rdfs:comment "The folder containing the bookmark."@en ;
	rdfs:range xsd:string ;
	.

observable:browserInformation
	a owl:ObjectProperty ;
	rdfs:label "Browser Information"@en ;
	rdfs:comment "Specifies information about the particular Web Browser."@en ;
	rdfs:range observable:ObservableObject ;
	.

observable:browserUserProfile
	a owl:DatatypeProperty ;
	rdfs:label "Browser User Profile"@en ;
	rdfs:comment "Specifies the web browser user profile for which the URL history entry was created."@en ;
	rdfs:range xsd:string ;
	.

observable:byteOrder
	a owl:DatatypeProperty ;
	rdfs:label "byteOrder"@en ;
	rdfs:range [
		a rdfs:Datatype ;
		owl:unionOf (
			vocabulary:EndiannessTypeVocab
			xsd:string
		) ;
	] ;
	.

observable:byteStringValue
	a owl:DatatypeProperty ;
	rdfs:label "byteStringValue"@en ;
	rdfs:comment "Specifies the raw, byte-string representation of the extracted string."@en ;
	.

observable:callType
	a owl:DatatypeProperty ;
	rdfs:label "callType"@en ;
	rdfs:comment "The type of a phone call,for example incoming, outgoing, missed."@en ;
	rdfs:range xsd:string ;
	.

observable:camera
	a owl:ObjectProperty ;
	rdfs:label "camera"@en ;
	rdfs:comment "The name/make of the camera that was used for taking the picture."@en ;
	rdfs:range observable:ObservableObject ;
	.

observable:canEscalatePrivs
	a owl:DatatypeProperty ;
	rdfs:label "canEscalatePrivs"@en ;
	rdfs:range xsd:boolean ;
	.

observable:captureCellSite
	a owl:ObjectProperty ;
	rdfs:label "captureCellSite"@en ;
	rdfs:comment "Specifies the cell site accessed."@en ;
	rdfs:range observable:CellSite ;
	.

observable:carrier
	a owl:ObjectProperty ;
	rdfs:label "carrier"@en ;
	rdfs:comment "Telecommunications service provider that sold the SIM card."@en ;
	rdfs:range identity:Identity ;
	.

observable:categories
	a owl:DatatypeProperty ;
	rdfs:label "categories"@en ;
	rdfs:comment "Categories applied to the object."@en ;
	rdfs:range xsd:string ;
	.

observable:cc
	a owl:ObjectProperty ;
	rdfs:label "cc"@en ;
	rdfs:range observable:ObservableObject ;
	.

observable:cellSiteCountryCode
	a owl:DatatypeProperty ;
	rdfs:label "cellSiteCountryCode"@en ;
	rdfs:comment "The country code represents the country of the cell site. For GSM, this is the Mobile Country Code (MCC)."@en ;
	rdfs:range xsd:string ;
	.

observable:cellSiteIdentifier
	a owl:DatatypeProperty ;
	rdfs:label "cellSiteIdentifier"@en ;
	rdfs:comment "Specifies the unique number used to identify each Cell Site within a location area code."@en ;
	rdfs:range xsd:string ;
	.

observable:cellSiteLocationAreaCode
	a owl:DatatypeProperty ;
	rdfs:label "cellSiteLocationAreaCode"@en ;
	rdfs:comment "The location area code is a unique number of current location area of the cell site. A location area is a set of cell site that are grouped together to optimize signalling. For GSM, this is the LAC."@en ;
	rdfs:range xsd:string ;
	.

observable:cellSiteNetworkCode
	a owl:DatatypeProperty ;
	rdfs:label "cellSiteNetworkCode"@en ;
	rdfs:comment "This code identifies the mobile operator of the cell site. For GSM, this is the Mobile Network Code (MNC) and for CMDA this is the network identifier (NID)."@en ;
	rdfs:range xsd:string ;
	.

observable:cellSiteType
	a owl:DatatypeProperty ;
	rdfs:label "cellSiteType"@en ;
	rdfs:comment "Specifies the technology used by the Cell Site (e.g., GSM, CDMA, or LTE)."@en ;
	rdfs:range xsd:string ;
	.

observable:certificateIssuer
	a owl:ObjectProperty ;
	rdfs:label "certificateIssuer"@en ;
	rdfs:range identity:Identity ;
	.

observable:certificatePolicies
	a owl:DatatypeProperty ;
	rdfs:label "certificatePolicies"@en ;
	rdfs:range xsd:string ;
	.

observable:certificateSubject
	a owl:ObjectProperty ;
	rdfs:label "certificateSubject"@en ;
	rdfs:range core:UcoObject ;
	.

observable:characteristics
	a owl:DatatypeProperty ;
	rdfs:label "characteristics"@en ;
	rdfs:comment "Specifies the flags that indicate the fileâ€™s characteristics."@en ;
	rdfs:range xsd:unsignedShort ;
	.

observable:checksum
	a owl:DatatypeProperty ;
	rdfs:label "checksum"@en ;
	rdfs:comment "Specifies the checksum of the PE binary."@en ;
	rdfs:range xsd:unsignedInt ;
	.

observable:clockSetting
	a owl:DatatypeProperty ;
	rdfs:label "clockSetting"@en ;
	rdfs:comment "The generalizedTime value on the mobile device when it was processed."@en ;
	rdfs:range xsd:dateTime ;
	.

observable:clusterSize
	a owl:DatatypeProperty ;
	rdfs:label "clusterSize"@en ;
	rdfs:comment "The size of cluster allocation units in a file system."@en ;
	rdfs:range xsd:integer ;
	.

observable:columnName
	a owl:DatatypeProperty ;
	rdfs:label "columnName"@en ;
	rdfs:range xsd:string ;
	.

observable:comClassID
	a owl:DatatypeProperty ;
	rdfs:label "comClassID"@en ;
	rdfs:comment "Specifies the ID of the COM action. See also: http://msdn.microsoft.com/en-us/library/windows/desktop/aa380613(v=vs.85).aspx."@en ;
	rdfs:range xsd:string ;
	.

observable:comData
	a owl:DatatypeProperty ;
	rdfs:label "comData"@en ;
	rdfs:comment "Specifies the data associated with the COM handler. See also: http://msdn.microsoft.com/en-us/library/windows/desktop/aa380613(v=vs.85).aspx."@en ;
	rdfs:range xsd:string ;
	.

observable:comment
	a owl:DatatypeProperty ;
	rdfs:label "comment"@en ;
	rdfs:range xsd:string ;
	.

observable:compressionMethod
	a owl:DatatypeProperty ;
	rdfs:label "compressionMethod"@en ;
	rdfs:comment "The algorithm used to compress the data."@en ;
	rdfs:range xsd:string ;
	.

observable:compressionRatio
	a owl:DatatypeProperty ;
	rdfs:label "compressionRatio"@en ;
	rdfs:comment "The compression ratio of the compressed data."@en ;
	rdfs:range xsd:decimal ;
	.

observable:contact
	a owl:ObjectProperty ;
	rdfs:label "contact"@en ;
	rdfs:comment "Contact specifies information characterizing contact details for a single entity."@en ;
	rdfs:range observable:ObservableObject ;
	.

observable:contactAddress
	a owl:ObjectProperty ;
	rdfs:label "contactAddress"@en ;
	rdfs:comment "Contact address specifies information characterizing a geolocation address of a contact entity."@en ;
	rdfs:range observable:ContactAddress ;
	.

observable:contactAddressScope
	a owl:DatatypeProperty ;
	rdfs:label "contactAddressScope"@en ;
	rdfs:comment "Contact address scope specifies the relevant scope (home, work, school, etc) for a geolocation address of a contact entity."@en ;
	rdfs:range [
		a rdfs:Datatype ;
		owl:unionOf (
			xsd:string
			vocabulary:ContactAddressScopeVocab
		) ;
	] ;
	.

observable:contactAffiliation
	a owl:ObjectProperty ;
	rdfs:label "contactAffiliation"@en ;
	rdfs:comment "Contact affiliation specifies information characterizing details of an organizational affiliation for a single contact entity."@en ;
	rdfs:range observable:ContactAffiliation ;
	.

observable:contactEmail
	a owl:ObjectProperty ;
	rdfs:label "contactEmail"@en ;
	rdfs:comment "Contact email specifies information characterizing details for contacting a contact entity by email."@en ;
	rdfs:range observable:ContactEmail ;
	.

observable:contactEmailScope
	a owl:DatatypeProperty ;
	rdfs:label "contactEmailScope"@en ;
	rdfs:comment "Contact email scope specifies the relevant scope (home, work, school, etc) of details for contacting a contact entity by email."@en ;
	rdfs:range [
		a rdfs:Datatype ;
		owl:unionOf (
			xsd:string
			vocabulary:ContactEmailScopeVocab
		) ;
	] ;
	.

observable:contactGroup
	a owl:DatatypeProperty ;
	rdfs:label "contactGroup"@en ;
	rdfs:comment "Contact group specifies the name/tag of a particular named/tagged grouping of contacts."@en ;
	rdfs:range xsd:string ;
	.

observable:contactID
	a owl:DatatypeProperty ;
	rdfs:label "contactID"@en ;
	rdfs:comment "Specifies an ID for the contact."@en ;
	rdfs:range xsd:string ;
	.

observable:contactMessaging
	a owl:ObjectProperty ;
	rdfs:label "contactMessaging"@en ;
	rdfs:comment "Contact messaging specifies information characterizing details for contacting a contact entity by digital messaging."@en ;
	rdfs:range observable:ContactMessaging ;
	.

observable:contactMessagingPlatform
	a owl:ObjectProperty ;
	rdfs:label "contactMessagingPlatform"@en ;
	rdfs:comment "A contact messaging platform specifies a digital messaging platform associated with a contact."@en ;
	rdfs:range observable:ObservableObject ;
	.

observable:contactNote
	a owl:DatatypeProperty ;
	rdfs:label "contactNote"@en ;
	rdfs:comment "Contact note specifies a comment/note associated with a given contact."@en ;
	rdfs:range xsd:string ;
	.

observable:contactOrganization
	a owl:ObjectProperty ;
	rdfs:label "contactOrganization"@en ;
	rdfs:comment "The name of the organization a contact works for or is assocciated with."@en ;
	rdfs:range identity:Organization ;
	.

observable:contactPhone
	a owl:ObjectProperty ;
	rdfs:label "contactPhone"@en ;
	rdfs:comment "Contact phone specifies information characterizing details for contacting a contact entity by telephone."@en ;
	rdfs:range observable:ContactPhone ;
	.

observable:contactPhoneNumber
	a owl:ObjectProperty ;
	rdfs:label "contactPhoneNumber"@en ;
	rdfs:comment "Contact phone number specifies a telephone service account number for contacting a contact entity by telephone."@en ;
	rdfs:range observable:ObservableObject ;
	.

observable:contactPhoneScope
	a owl:DatatypeProperty ;
	rdfs:label "contactPhoneScope"@en ;
	rdfs:comment "Contact phone scope specifies the relevant scope (home, work, school, etc) of details for contacting a contact entity by telephone."@en ;
	rdfs:range [
		a rdfs:Datatype ;
		owl:unionOf (
			xsd:string
			vocabulary:ContactPhoneScopeVocab
		) ;
	] ;
	.

observable:contactProfile
	a owl:ObjectProperty ;
	rdfs:label "contactProfile"@en ;
	rdfs:comment "Contact profile specifies information characterizing details for contacting a contact entity by online service."@en ;
	rdfs:range observable:ContactProfile ;
	.

observable:contactProfilePlatform
	a owl:ObjectProperty ;
	rdfs:label "contactProfilePlatform"@en ;
	rdfs:comment "A contact profile platform specifies an online service platform associated with a contact."@en ;
	rdfs:range observable:ObservableObject ;
	.

observable:contactSIP
	a owl:ObjectProperty ;
	rdfs:label "contactSIP"@en ;
	rdfs:comment "Contact SIP specifies information characterizing details for contacting a contact entity by Session Initiation Protocol (SIP)."@en ;
	rdfs:range observable:ContactSIP ;
	.

observable:contactSIPScope
	a owl:DatatypeProperty ;
	rdfs:label "contactSIPScope"@en ;
	rdfs:comment "Contact SIP scope specifies the relevant scope (home, work, school, etc) of details for contacting a contact entity by Session Initiation Protocol (SIP)."@en ;
	rdfs:range [
		a rdfs:Datatype ;
		owl:unionOf (
			xsd:string
			vocabulary:ContactSIPScopeVocab
		) ;
	] ;
	.

observable:contactURL
	a owl:ObjectProperty ;
	rdfs:label "contactURL"@en ;
	rdfs:comment "Contact URL specifies information characterizing details for contacting a contact entity by Uniform Resource Locator (URL)."@en ;
	rdfs:range observable:ContactURL ;
	.

observable:contactURLScope
	a owl:DatatypeProperty ;
	rdfs:label "contactURLScope"@en ;
	rdfs:comment "Contact url scope specifies the relevant scope (homepage, home, work, school, etc) of details for contacting a contact entity by Uniform Resource Locator (URL)."@en ;
	rdfs:range [
		a rdfs:Datatype ;
		owl:unionOf (
			xsd:string
			vocabulary:ContactURLScopeVocab
		) ;
	] ;
	.

observable:contentDisposition
	a owl:DatatypeProperty ;
	rdfs:label "contentDisposition"@en ;
	rdfs:range xsd:string ;
	.

observable:contentRecoveredStatus
	a owl:DatatypeProperty ;
	rdfs:label "contentRecoveredStatus"@en ;
	rdfs:comment "Specifies the recoverability status of the content of an object."@en ;
	rdfs:range [
		a rdfs:Datatype ;
		owl:unionOf (
			vocabulary:RecoveredObjectStatusVocab
			xsd:string
		) ;
	] ;
	.

observable:contentType
	a owl:DatatypeProperty ;
	rdfs:label "contentType"@en ;
	rdfs:range xsd:string ;
	.

observable:context
	a owl:DatatypeProperty ;
	rdfs:label "context"@en ;
	rdfs:range xsd:string ;
	.

observable:controlCode
	a owl:DatatypeProperty ;
	rdfs:label "controlCode"@en ;
	rdfs:comment "Specifies the actual control code that was sent to the observable object."@en ;
	rdfs:range xsd:string ;
	.

observable:cookieDomain
	a owl:ObjectProperty ;
	rdfs:label "cookieDomain"@en ;
	rdfs:comment "The domain for which the cookie is stored, for example nfi.minjus.nl."@en ;
	rdfs:range observable:ObservableObject ;
	.

observable:cookieName
	a owl:DatatypeProperty ;
	rdfs:label "cookieName"@en ;
	rdfs:comment "The name of the cookie."@en ;
	rdfs:range xsd:string ;
	.

observable:cookiePath
	a owl:DatatypeProperty ;
	rdfs:label "cookiePath"@en ;
	rdfs:comment "String representation of the path of the cookie."@en ;
	rdfs:range xsd:string ;
	.

observable:cpeid
	a owl:DatatypeProperty ;
	rdfs:label "cpeid"@en ;
	rdfs:comment "Specifies the Common Platform Enumeration identifier for the software."@en ;
	rdfs:range xsd:string ;
	.

observable:cpu
	a owl:DatatypeProperty ;
	rdfs:label "cpu"@en ;
	rdfs:comment "Specifies the name of the CPU used by the system."@en ;
	rdfs:range xsd:string ;
	.

observable:cpuFamily
	a owl:DatatypeProperty ;
	rdfs:label "cpuFamily"@en ;
	rdfs:comment "Specifies the name of the CPU family used by the system."@en ;
	rdfs:range xsd:string ;
	.

observable:creationDate
	a owl:DatatypeProperty ;
	rdfs:label "creationDate"@en ;
	rdfs:comment "Specifies the date in which the registered domain was created."@en ;
	rdfs:range xsd:dateTime ;
	.

observable:creationFlags
	a owl:DatatypeProperty ;
	rdfs:label "creationFlags"@en ;
	rdfs:range xsd:unsignedInt ;
	.

observable:creationTime
	a owl:DatatypeProperty ;
	rdfs:label "creationTime"@en ;
	rdfs:range xsd:dateTime ;
	.

observable:creator
	a owl:ObjectProperty ;
	rdfs:label "creator"@en ;
	rdfs:comment "Specifies the name of the creator of the registry key."@en ;
	rdfs:range observable:ObservableObject ;
	.

observable:creatorUser
	a owl:ObjectProperty ;
	rdfs:label "creatorUser"@en ;
	rdfs:comment "The user that created/owns the process."@en ;
	rdfs:range observable:ObservableObject ;
	.

observable:crlDistributionPoints
	a owl:DatatypeProperty ;
	rdfs:label "crlDistributionPoints"@en ;
	rdfs:range xsd:string ;
	.

observable:currentSystemDate
	a owl:DatatypeProperty ;
	rdfs:label "currentSystemDate"@en ;
	rdfs:comment "Specifies the current date on the system."@en ;
	rdfs:range xsd:dateTime ;
	.

observable:currentWorkingDirectory
	a owl:DatatypeProperty ;
	rdfs:label "currentWorkingDirectory"@en ;
	rdfs:range xsd:string ;
	.

observable:cyberAction
	a owl:ObjectProperty ;
	rdfs:label "cyberAction"@en ;
	rdfs:comment "The action taken in response to the event."@en ;
	rdfs:range observable:ObservableAction ;
	.

observable:data
	a owl:DatatypeProperty ;
	rdfs:label "data"@en ;
	rdfs:range xsd:string ;
	.

observable:dataPayload
	a owl:DatatypeProperty ;
	rdfs:label "dataPayload"@en ;
	rdfs:range xsd:string ;
	.

observable:dataPayloadReferenceURL
	a owl:ObjectProperty ;
	rdfs:label "dataPayloadReferenceURL"@en ;
	rdfs:range observable:ObservableObject ;
	.

observable:dataType
	a owl:DatatypeProperty ;
	rdfs:label "dataType"@en ;
	rdfs:range xsd:string ;
	.

observable:depEnabled
	a owl:DatatypeProperty ;
	rdfs:label "depEnabled"@en ;
	rdfs:range xsd:boolean ;
	.

observable:descriptions
	a owl:DatatypeProperty ;
	rdfs:label "descriptions"@en ;
	rdfs:range xsd:string ;
	.

observable:destination
	a owl:DatatypeProperty ;
	rdfs:label "destination"@en ;
	rdfs:comment "The destination of a global flag. See also: http://msdn.microsoft.com/en-us/library/windows/hardware/ff549646(v=vs.85).aspx."@en ;
	rdfs:range xsd:string ;
	.

observable:destinationFlags
	a owl:DatatypeProperty ;
	rdfs:label "destinationFlags"@en ;
	rdfs:comment """Specifies the destination TCP flags.
          """@en ;
	.

observable:destinationPort
	a owl:DatatypeProperty ;
	rdfs:label "destinationPort"@en ;
	rdfs:comment "Specifies the destination port used in the connection, as an integer in the range of 0 - 65535."@en ;
	rdfs:range xsd:integer ;
	.

observable:deviceType
	a owl:DatatypeProperty ;
	rdfs:label "deviceType"@en ;
	rdfs:range xsd:string ;
	.

observable:dhcpLeaseExpires
	a owl:DatatypeProperty ;
	rdfs:label "dhcpLeaseExpires"@en ;
	rdfs:comment "Specifies the date/time that the DHCP lease obtained on the network interface expires."@en ;
	rdfs:range xsd:dateTime ;
	.

observable:dhcpLeaseObtained
	a owl:DatatypeProperty ;
	rdfs:label "dhcpLeaseObtained"@en ;
	rdfs:comment "Specifies the date/time that the DHCP lease was obtained on the network interface."@en ;
	rdfs:range xsd:dateTime ;
	.

observable:dhcpServer
	a owl:ObjectProperty ;
	rdfs:label "dhcpServer"@en ;
	rdfs:comment "Specifies the list of DHCP server IP Addresses used by the network interface."@en ;
	rdfs:range observable:ObservableObject ;
	.

observable:diskPartitionType
	a owl:DatatypeProperty ;
	rdfs:label "diskPartitionType"@en ;
	rdfs:comment "Specifies the type of partition being characterized."@en ;
	rdfs:range xsd:string ;
	.

observable:diskSize
	a owl:DatatypeProperty ;
	rdfs:label "diskSize"@en ;
	rdfs:comment "The size of the disk, in bytes."@en ;
	rdfs:range xsd:integer ;
	.

observable:diskType
	a owl:DatatypeProperty ;
	rdfs:label "diskType"@en ;
	rdfs:comment "The type of disk being characterized, e.g., removable."@en ;
	rdfs:range xsd:string ;
	.

observable:displayName
	a owl:DatatypeProperty ;
	rdfs:label "displayName"@en ;
	rdfs:comment "Display name specifies the name to display for some entity within a user interface."@en ;
	rdfs:range xsd:string ;
	.

observable:dllCharacteristics
	a owl:DatatypeProperty ;
	rdfs:label "dllCharacteristics"@en ;
	rdfs:comment "Specifies the flags that characterize the PE binary."@en ;
	rdfs:range xsd:unsignedShort ;
	.

observable:dnssec
	a owl:DatatypeProperty ;
	rdfs:label "dnssec"@en ;
	rdfs:comment "Specifies the DNSSEC property associated with a Whois entry. Acceptable values are: 'Signed' or 'Unsigned'."@en ;
	rdfs:range vocabulary:WhoisDNSSECTypeVocab ;
	.

observable:documentInformationDictionary
	a owl:ObjectProperty ;
	rdfs:label "documentInformationDictionary"@en ;
	rdfs:range types:ControlledDictionary ;
	.

observable:domain
	a owl:DatatypeProperty ;
	rdfs:label "domain"@en ;
	rdfs:comment "The domain(s) that the system belongs to."@en ;
	rdfs:range xsd:string ;
	.

observable:domainID
	a owl:DatatypeProperty ;
	rdfs:label "domainID"@en ;
	rdfs:comment "Specifies the domain id for the domain associated with a Whois entry."@en ;
	rdfs:range xsd:string ;
	.

observable:domainName
	a owl:ObjectProperty ;
	rdfs:label "domainName"@en ;
	rdfs:comment "Specifies the corresponding domain name for a whois entry."@en ;
	rdfs:range observable:ObservableObject ;
	.

observable:driveLetter
	a owl:DatatypeProperty ;
	rdfs:label "driveLetter"@en ;
	rdfs:comment "Specifies the drive letter of a windows volume."@en ;
	rdfs:range xsd:string ;
	.

observable:driveType
	a owl:DatatypeProperty ;
	rdfs:label "driveType"@en ;
	rdfs:comment "Specifies the drive type of a windows volume."@en ;
	rdfs:range [
		a rdfs:Datatype ;
		owl:unionOf (
			vocabulary:WindowsDriveTypeVocab
			xsd:string
		) ;
	] ;
	.

observable:dst
	a owl:ObjectProperty ;
	rdfs:label "dst"@en ;
	rdfs:comment "Specifies the destination(s) of the network connection."@en ;
	rdfs:range observable:ObservableObject ;
	.

observable:dstBytes
	a owl:DatatypeProperty ;
	rdfs:label "dstBytes"@en ;
	rdfs:range xsd:integer ;
	.

observable:dstPackets
	a owl:DatatypeProperty ;
	rdfs:label "dstPackets"@en ;
	rdfs:range xsd:integer ;
	.

observable:dstPayload
	a owl:ObjectProperty ;
	rdfs:label "dstPayload"@en ;
	rdfs:range observable:ObservableObject ;
	.

observable:duration
	a owl:DatatypeProperty ;
	rdfs:label "duration"@en ;
	rdfs:comment "The duration of the phone call in seconds."@en ;
	rdfs:range xsd:integer ;
	.

observable:effectiveGroup
	a owl:DatatypeProperty ;
	rdfs:label "effectiveGroup"@en ;
	rdfs:comment "Specifies the name of the effective group used in the user session."@en ;
	rdfs:range xsd:string ;
	.

observable:effectiveGroupID
	a owl:DatatypeProperty ;
	rdfs:label "effectiveGroupID"@en ;
	rdfs:comment "Specifies the effective group ID of the group used in the user session."@en ;
	rdfs:range xsd:string ;
	.

observable:effectiveUser
	a owl:ObjectProperty ;
	rdfs:label "effectiveUser"@en ;
	rdfs:comment "Specifies the effective user details used in the user session."@en ;
	rdfs:range observable:ObservableObject ;
	.

observable:elevation
	a owl:DatatypeProperty ;
	rdfs:label "elevation"@en ;
	rdfs:comment "The angle in degrees of the antenna from the local horizontal plane."@en ;
	rdfs:range xsd:decimal ;
	.

observable:emailAddress
	a owl:ObjectProperty ;
	rdfs:label "emailAddress"@en ;
	rdfs:comment "An email address."@en ;
	rdfs:range observable:ObservableObject ;
	.

observable:encoding
	a owl:DatatypeProperty ;
	rdfs:label "Encoding"@en ;
	rdfs:comment "The encoding method used for the extracted string."@en ;
	rdfs:range xsd:string ;
	.

observable:encodingMethod
	a owl:DatatypeProperty ;
	rdfs:label "encodingMethod"@en ;
	rdfs:range xsd:string ;
	.

observable:encryptionIV
	a owl:DatatypeProperty ;
	rdfs:label "encryptionIV"@en ;
	rdfs:range xsd:string ;
	.

observable:encryptionKey
	a owl:DatatypeProperty ;
	rdfs:label "encryptionKey"@en ;
	rdfs:range xsd:string ;
	.

observable:encryptionMethod
	a owl:DatatypeProperty ;
	rdfs:label "encryptionMethod"@en ;
	rdfs:range xsd:string ;
	.

observable:encryptionMode
	a owl:DatatypeProperty ;
	rdfs:label "encryptionMode"@en ;
	rdfs:range xsd:string ;
	.

observable:endTime
	a owl:DatatypeProperty ;
	rdfs:label "endTime"@en ;
	rdfs:range xsd:dateTime ;
	.

observable:englishTranslation
	a owl:DatatypeProperty ;
	rdfs:label "englishTranslation"@en ;
	rdfs:comment "Specifies the English translation of the string, if it is not written in English."@en ;
	rdfs:range xsd:string ;
	.

observable:entropy
	a owl:DatatypeProperty ;
	rdfs:label "entropy"@en ;
	rdfs:comment "Shannon entropy (a measure of randomness) of the data."@en ;
	rdfs:range xsd:decimal ;
	.

observable:entryID
	a owl:DatatypeProperty ;
	rdfs:label "entryID"@en ;
	rdfs:comment "A unique identifier for the file within the filesystem."@en ;
	rdfs:range xsd:integer ;
	.

observable:environmentVariables
	a owl:ObjectProperty ;
	rdfs:label "environmentVariables"@en ;
	rdfs:comment "A list of environment variables associated with the process. "@en ;
	rdfs:range types:Dictionary ;
	.

observable:eventRecordDevice
	a owl:ObjectProperty ;
	rdfs:label "device"@en ;
	rdfs:comment "The device on which the log entry was generated."@en ;
	rdfs:range observable:ObservableObject ;
	.

observable:eventRecordID
	a owl:DatatypeProperty ;
	rdfs:label "eventRecordID"@en ;
	rdfs:comment "The identifier of the event record."@en ;
	rdfs:range xsd:string ;
	.

observable:eventRecordRaw
	a owl:DatatypeProperty ;
	rdfs:label "eventRecordRaw"@en ;
	rdfs:comment "The complete raw content of the event record."@en ;
	rdfs:range xsd:string ;
	.

observable:eventRecordServiceName
	a owl:DatatypeProperty ;
	rdfs:label "eventServiceName"@en ;
	rdfs:comment "The service that generated the event record. A single application can have multiple services generating event records."@en ;
	rdfs:range xsd:string ;
	.

observable:eventRecordText
	a owl:DatatypeProperty ;
	rdfs:label "eventRecordText"@en ;
	rdfs:comment "The textual representation of the event."@en ;
	rdfs:range xsd:string ;
	.

observable:eventStatus
	a owl:DatatypeProperty ;
	rdfs:label "eventStatus"@en ;
	rdfs:comment "The status of the event, for instance accepted, pending or cancelled."@en ;
	rdfs:range xsd:string ;
	.

observable:eventType
	a owl:DatatypeProperty ;
	rdfs:label "eventType"@en ;
	rdfs:comment "The type of the event, for example 'information', 'warning' or 'error'."@en ;
	rdfs:range xsd:string ;
	.

observable:execArguments
	a owl:DatatypeProperty ;
	rdfs:label "execArguments"@en ;
	rdfs:comment "Specifies the arguments associated with the command-line operation launched by the action. See also: http://msdn.microsoft.com/en-us/library/windows/desktop/aa380715(v=vs.85).aspx."@en ;
	rdfs:range xsd:string ;
	.

observable:execProgramHashes
	a owl:ObjectProperty ;
	rdfs:label "execProgramHashes"@en ;
	rdfs:comment "Specifies the hashes of the executable file launched by the action."@en ;
	rdfs:range types:Hash ;
	.

observable:execProgramPath
	a owl:DatatypeProperty ;
	rdfs:label "execProgramPath"@en ;
	rdfs:comment "Specifies the path to the executable file launched by the action. See also: http://msdn.microsoft.com/en-us/library/windows/desktop/aa380715(v=vs.85).aspx."@en ;
	rdfs:range xsd:string ;
	.

observable:execWorkingDirectory
	a owl:DatatypeProperty ;
	rdfs:label "execWorkingDirectory"@en ;
	rdfs:comment "Specifies the directory that contains either the executable file or the files that are used by the executable file launched by the action. See also: http://msdn.microsoft.com/en-us/library/windows/desktop/aa380715(v=vs.85).aspx."@en ;
	rdfs:range xsd:string ;
	.

observable:exifData
	a owl:ObjectProperty ;
	rdfs:label "exifData"@en ;
	rdfs:range types:ControlledDictionary ;
	.

observable:exitCode
	a owl:DatatypeProperty ;
	rdfs:label "exitCode"@en ;
	rdfs:comment "Specifies the last exit code of the scheduled task. See also: http://msdn.microsoft.com/en-us/library/windows/desktop/aa381245(v=vs.85).aspx."@en ;
	rdfs:range xsd:integer ;
	.

observable:exitStatus
	a owl:DatatypeProperty ;
	rdfs:label "exitStatus"@en ;
	rdfs:comment "A small number passed from the process to the parent process when it has finished executing. In general, 0 indicates successful termination, any other number indicates a failure."@en ;
	rdfs:range xsd:integer ;
	.

observable:exitTime
	a owl:DatatypeProperty ;
	rdfs:label "exitTime"@en ;
	rdfs:comment "The time at which the process exited."@en ;
	rdfs:range xsd:dateTime ;
	.

observable:expirationDate
	a owl:DatatypeProperty ;
	rdfs:label "expirationDate"@en ;
	rdfs:comment "Specifies the date in which the registered domain will expire."@en ;
	rdfs:range xsd:dateTime ;
	.

observable:expirationTime
	a owl:DatatypeProperty ;
	rdfs:label "expirationTime"@en ;
	rdfs:comment "The date and time at which the validity of the object expires."@en ;
	rdfs:range xsd:dateTime ;
	.

observable:extDeletionTime
	a owl:DatatypeProperty ;
	rdfs:label "extDeletionTime"@en ;
	rdfs:comment "Specifies the time at which the file represented by an Inode was 'deleted'."@en ;
	rdfs:range xsd:dateTime ;
	.

observable:extFileType
	a owl:DatatypeProperty ;
	rdfs:label "extFileType"@en ;
	rdfs:comment "Specifies the EXT file type (FIFO, Directory, Regular file, Symbolic link, etc) for the Inode."@en ;
	rdfs:range xsd:integer ;
	.

observable:extFlags
	a owl:DatatypeProperty ;
	rdfs:label "extFlags"@en ;
	rdfs:comment "Specifies user flags to further protect (limit its use and modification) the file represented by an Inode."@en ;
	rdfs:range xsd:integer ;
	.

observable:extHardLinkCount
	a owl:DatatypeProperty ;
	rdfs:label "extHardLinkCount"@en ;
	rdfs:comment "Specifies a count of how many hard links point to an Inode."@en ;
	rdfs:range xsd:integer ;
	.

observable:extInodeChangeTime
	a owl:DatatypeProperty ;
	rdfs:label "extInodeChangeTime"@en ;
	rdfs:comment "The date and time at which the file Inode metadata was last modified."@en ;
	rdfs:range xsd:dateTime ;
	.

observable:extInodeID
	a owl:DatatypeProperty ;
	rdfs:label "extInodeID"@en ;
	rdfs:comment "Specifies a single Inode identifier."@en ;
	rdfs:range xsd:integer ;
	.

observable:extPermissions
	a owl:DatatypeProperty ;
	rdfs:label "extPermissions"@en ;
	rdfs:comment "Specifies the read/write/execute permissions for the file represented by an EXT Inode."@en ;
	rdfs:range xsd:integer ;
	.

observable:extSGID
	a owl:DatatypeProperty ;
	rdfs:label "extSGID"@en ;
	rdfs:comment "Specifies the group ID for the file represented by an Inode."@en ;
	rdfs:range xsd:integer ;
	.

observable:extSUID
	a owl:DatatypeProperty ;
	rdfs:label "extSUID"@en ;
	rdfs:comment "Specifies the user ID that 'owns' the file represented by an Inode."@en ;
	rdfs:range xsd:integer ;
	.

observable:extendedKeyUsage
	a owl:DatatypeProperty ;
	rdfs:label "extendedKeyUsage"@en ;
	rdfs:range xsd:string ;
	.

observable:extension
	a owl:DatatypeProperty ;
	rdfs:label "extension"@en ;
	rdfs:comment "The file name extension: everything after the last dot. Not present if the file has no dot in its name."@en ;
	rdfs:range xsd:string ;
	.

observable:favoritesCount
	a owl:DatatypeProperty ;
	rdfs:label "Favorites Count"@en-US ;
	rdfs:comment "Specifies the number of times that this profile has favorited a tweet."@en-US ;
	rdfs:range xsd:nonNegativeInteger ;
	.

observable:fileAlignment
	a owl:DatatypeProperty ;
	rdfs:label "fileAlignment"@en ;
	rdfs:comment "Specifies the factor (in bytes) that is used to align the raw data of sections in the image file."@en ;
	rdfs:range xsd:unsignedInt ;
	.

observable:fileHeaderHashes
	a owl:ObjectProperty ;
	rdfs:label "fileHeaderHashes"@en ;
	rdfs:comment "Specifies any hashes that were computed for the file header."@en ;
	rdfs:range types:Hash ;
	.

observable:fileName
	a owl:DatatypeProperty ;
	rdfs:label "fileName"@en ;
	rdfs:comment "Specifies the name associated with a file in a file system."@en ;
	rdfs:range xsd:string ;
	.

observable:filePath
	a owl:DatatypeProperty ;
	rdfs:label "filePath"@en ;
	rdfs:comment "Specifies the file path for the location of a file within a filesystem."@en ;
	rdfs:range xsd:string ;
	.

observable:fileSystemType
	a owl:DatatypeProperty ;
	rdfs:label "fileSystemType"@en ;
	rdfs:comment "The specific type of a file system."@en ;
	rdfs:range xsd:string ;
	.

observable:firstLoginTime
	a owl:DatatypeProperty ;
	rdfs:label "firstLoginTime"@en ;
	rdfs:comment "The date and time of the first login of the account."@en ;
	rdfs:range xsd:dateTime ;
	.

observable:firstName
	a owl:DatatypeProperty ;
	rdfs:label "firstName"@en ;
	rdfs:comment "The first name of a person."@en ;
	rdfs:range xsd:string ;
	.

observable:firstRun
	a owl:DatatypeProperty ;
	rdfs:label "firstRun"@en ;
	rdfs:comment "Timestamp of when the prefetch application was first run."@en ;
	rdfs:range xsd:dateTime ;
	.

observable:firstVisit
	a owl:DatatypeProperty ;
	rdfs:label "First Visit Time"@en ;
	rdfs:comment "Specifies the date/time that the URL referred to by the URL field was first visited."@en-US ;
	rdfs:range xsd:dateTime ;
	.

observable:flags
	a owl:DatatypeProperty ;
	rdfs:label "flags"@en ;
	rdfs:comment "Specifies any flags that modify the behavior of the scheduled task. See also: http://msdn.microsoft.com/en-us/library/windows/desktop/aa381248(v=vs.85).aspx."@en ;
	rdfs:range [
		a rdfs:Datatype ;
		owl:unionOf (
			vocabulary:TaskFlagVocab
			xsd:string
		) ;
	] ;
	.

observable:followersCount
	a owl:DatatypeProperty ;
	rdfs:label "Followers Count"@en-US ;
	rdfs:comment "Specifies the followers count associated with the twitter profile."@en-US ;
	rdfs:range xsd:nonNegativeInteger ;
	.

observable:format
	a owl:DatatypeProperty ;
	rdfs:label "format"@en ;
	rdfs:comment "The format of the audio. For example: mp3 or flac."@en ;
	rdfs:range xsd:string ;
	.

observable:fragment
	a owl:DatatypeProperty ;
	rdfs:label "fragment"@en ;
	rdfs:comment "Fragment pointing to a specific part in the resource."@en ;
	rdfs:range xsd:string ;
	.

observable:fragmentIndex
	a owl:DatatypeProperty ;
	rdfs:label "fragmentIndex"@en ;
	rdfs:range xsd:integer ;
	.

observable:freeSpace
	a owl:DatatypeProperty ;
	rdfs:label "freeSpace"@en ;
	rdfs:comment "The amount of free space on the disk, in bytes."@en ;
	rdfs:range xsd:integer ;
	.

observable:friendsCount
	a owl:DatatypeProperty ;
	rdfs:label "Friends Count"@en-US ;
	rdfs:comment "Specifies the friends count associated with the twitter profile."@en-US ;
	rdfs:range xsd:nonNegativeInteger ;
	.

observable:from
	a owl:ObjectProperty ;
	rdfs:label "from"@en ;
	rdfs:comment "The phone number of the initiating party."@en ;
	rdfs:range observable:ObservableObject ;
	.

observable:fromURLVisit
	a owl:ObjectProperty ;
	rdfs:label "From URL Visit"@en ;
	rdfs:comment "Specifies the URL visit origination point (i.e., URL) of the URL captured in the URL history entry, if applicable."@en ;
	rdfs:range observable:ObservableObject ;
	.

observable:fullValue
	a owl:DatatypeProperty ;
	rdfs:label "fullValue"@en ;
	rdfs:comment "The full string value of the URL."@en ;
	rdfs:range xsd:string ;
	.

observable:geoLocationEntry
	a owl:ObjectProperty ;
	rdfs:label "geoLocationEntry"@en ;
	rdfs:range observable:ObservableObject ;
	.

observable:geolocationAddress
	a owl:ObjectProperty ;
	rdfs:label "geolocationAddress"@en ;
	rdfs:comment "An administrative address for a particular geolocation."@en ;
	rdfs:range location:Location ;
	.

observable:gid
	a owl:DatatypeProperty ;
	rdfs:label "gid"@en ;
	rdfs:range xsd:integer ;
	.

observable:globalFlagList
	a owl:ObjectProperty ;
	rdfs:label "globalFlagList"@en ;
	rdfs:comment "A list of global flags. See also: http://msdn.microsoft.com/en-us/library/windows/hardware/ff549557(v=vs.85).aspx."@en ;
	rdfs:range observable:GlobalFlagType ;
	.

observable:gpu
	a owl:DatatypeProperty ;
	rdfs:label "gpu"@en ;
	rdfs:comment "Specifies the name of the GPU used by the system."@en ;
	rdfs:range xsd:string ;
	.

observable:gpuFamily
	a owl:DatatypeProperty ;
	rdfs:label "gpuFamily"@en ;
	rdfs:comment "Specifies the name of the GPU family used by the system."@en ;
	rdfs:range xsd:string ;
	.

observable:groupName
	a owl:DatatypeProperty ;
	rdfs:label "groupName"@en ;
	rdfs:range xsd:string ;
	.

observable:groups
	a owl:DatatypeProperty ;
	rdfs:label "groups"@en ;
	rdfs:range xsd:string ;
	.

observable:hasChanged
	a owl:DatatypeProperty ;
	rdfs:label "hasChanged"@en ;
	rdfs:range xsd:boolean ;
	.

observable:hash
	a owl:ObjectProperty ;
	rdfs:label "hash"@en ;
	rdfs:comment "Hash values of the data."@en ;
	rdfs:range types:Hash ;
	.

observable:hashes
	a owl:ObjectProperty ;
	rdfs:label "hashes"@en ;
	rdfs:comment "Specifies any hashes computed over the section."@en ;
	rdfs:range types:Hash ;
	.

observable:headerRaw
	a owl:ObjectProperty ;
	rdfs:label "headerRaw"@en ;
	rdfs:range observable:ObservableObject ;
	.

observable:hexadecimalValue
	a owl:DatatypeProperty ;
	rdfs:label "hexadecimalValue"@en ;
	rdfs:comment "The hexadecimal value of a global flag. See also: http://msdn.microsoft.com/en-us/library/windows/hardware/ff549646(v=vs.85).aspx."@en ;
	rdfs:range xsd:hexBinary ;
	.

observable:hiveType
	a owl:DatatypeProperty ;
	rdfs:label "hiveType"@en ;
	rdfs:comment "The type of a registry hive."@en ;
	rdfs:range xsd:string ;
	.

observable:homeDirectory
	a owl:DatatypeProperty ;
	rdfs:label "homeDirectory"@en ;
	rdfs:range xsd:string ;
	.

observable:horizontalBeamWidth
	a owl:DatatypeProperty ;
	rdfs:label "horizontalBeamWidth"@en ;
	rdfs:comment "The width of the antenna beam in degrees."@en ;
	rdfs:range xsd:string ;
	.

observable:host
	a owl:ObjectProperty ;
	rdfs:label "host"@en ;
	rdfs:comment "Domain name or IP address where the resource is located."@en ;
	rdfs:range observable:ObservableObject ;
	.

observable:hostname
	a owl:DatatypeProperty ;
	rdfs:label "hostname"@en ;
	rdfs:comment "Specifies the hostname of the system."@en ;
	rdfs:range xsd:string ;
	.

observable:httpMesageBodyLength
	a owl:DatatypeProperty ;
	rdfs:label "httpMesageBodyLength"@en ;
	rdfs:comment "Specifies the length of an HTTP message body in bytes."@en ;
	rdfs:range xsd:integer ;
	.

observable:httpMessageBodyData
	a owl:ObjectProperty ;
	rdfs:label "httpMessageBodyData"@en ;
	rdfs:comment "Specifies the data contained in an HTTP message body."@en ;
	rdfs:range observable:ObservableObject ;
	.

observable:httpRequestHeader
	a owl:ObjectProperty ;
	rdfs:label "httpRequestHeader"@en ;
	rdfs:comment "Specifies all of the HTTP header fields that may be found in the HTTP client request"@en ;
	rdfs:range types:Dictionary ;
	.

observable:iComHandlerAction
	a owl:ObjectProperty ;
	rdfs:label "iComHandlerAction"@en ;
	rdfs:comment "Specifies the data associated with the task action-fired COM handler."@en ;
	rdfs:range observable:IComHandlerActionType ;
	.

observable:iEmailAction
	a owl:ObjectProperty ;
	rdfs:label "iEmailAction"@en ;
	rdfs:comment "Specifies an action that sends an e-mail, which in this context refers to actual email message sent. See also: http://msdn.microsoft.com/en-us/library/windows/desktop/aa380693(v=vs.85).aspx."@en ;
	rdfs:range observable:ObservableObject ;
	.

observable:iExecAction
	a owl:ObjectProperty ;
	rdfs:label "iExecAction"@en ;
	rdfs:comment "Specifies an action that executes a command-line operation. See also: http://msdn.microsoft.com/en-us/library/windows/desktop/aa380715(v=vs.85).aspx."@en ;
	rdfs:range observable:IExecActionType ;
	.

observable:iShowMessageAction
	a owl:ObjectProperty ;
	rdfs:label "iShowMessageAction"@en ;
	rdfs:comment "Specifies an action that shows a message box when a task is activated. See also: http://msdn.microsoft.com/en-us/library/windows/desktop/aa381302(v=vs.85).aspx."@en ;
	rdfs:range observable:IShowMessageActionType ;
	.

observable:icmpCode
	a owl:DatatypeProperty ;
	rdfs:label "icmpCode"@en ;
	rdfs:comment "Specifies the ICMP code byte."@en ;
	rdfs:range xsd:hexBinary ;
	.

observable:icmpType
	a owl:DatatypeProperty ;
	rdfs:label "icmpType"@en ;
	rdfs:comment "Specifies the ICMP type byte."@en ;
	rdfs:range xsd:hexBinary ;
	.

observable:imageBase
	a owl:DatatypeProperty ;
	rdfs:label "imageBase"@en ;
	rdfs:comment "Specifies the address that is relative to the image base of the beginning-of-data section when it is loaded into memory."@en ;
	rdfs:range xsd:unsignedInt ;
	.

observable:imageCompressionMethod
	a owl:DatatypeProperty ;
	rdfs:label "imageCompressionMethod"@en ;
	rdfs:range xsd:string ;
	.

observable:imageName
	a owl:DatatypeProperty ;
	rdfs:label "imageName"@en ;
	rdfs:comment "Specifies the image name for the task."@en ;
	rdfs:range xsd:string ;
	.

observable:imageType
	a owl:DatatypeProperty ;
	rdfs:label "imageType"@en ;
	rdfs:comment "The type of the image, e.g. EnCase, RAW or LocalFolder."@en ;
	rdfs:range xsd:string ;
	.

observable:impHash
	a owl:DatatypeProperty ;
	rdfs:label "impHash"@en ;
	rdfs:comment "Specifies the special import hash, or â€˜imphashâ€™, calculated for the PE Binary based on its imported libraries and functions. "@en ;
	rdfs:range xsd:string ;
	.

observable:inReplyTo
	a owl:DatatypeProperty ;
	rdfs:label "inReplyTo"@en ;
	rdfs:comment "One of more unique identifiers for identifying the email(s) this email is a reply to."@en ;
	rdfs:range xsd:string ;
	.

observable:inetLocation
	a owl:ObjectProperty ;
	rdfs:label "Internet Location"@en-US ;
	rdfs:comment "Specifies a location on the Internet."@en-US ;
	rdfs:range observable:ObservableObject ;
	.

observable:inhibitAnyPolicy
	a owl:DatatypeProperty ;
	rdfs:label "inhibitAnyPolicy"@en ;
	rdfs:range xsd:string ;
	.

observable:installDate
	a owl:DatatypeProperty ;
	rdfs:label "installDate"@en ;
	rdfs:comment "Specifies the date the operating system or application was installed."@en ;
	rdfs:range xsd:dateTime ;
	.

observable:installedVersionHistory
	a owl:ObjectProperty ;
	rdfs:label "installedVersionHistory"@en ;
	rdfs:comment "Specifies the history of installed application version(s)."@en ;
	rdfs:range observable:ApplicationVersion ;
	.

observable:interceptedCallState
	a owl:DatatypeProperty ;
	rdfs:label "interceptedCallState"@en ;
	rdfs:comment "State of the call in a Call Detail Record (e.g. idle)."@en ;
	rdfs:range xsd:string ;
	.

observable:ip
	a owl:ObjectProperty ;
	rdfs:label "ip"@en ;
	rdfs:comment "Specifies the list of IP addresses used by the network interface."@en ;
	rdfs:range observable:ObservableObject ;
	.

observable:ipAddress
	a owl:ObjectProperty ;
	rdfs:label "ipAddress"@en ;
	rdfs:comment "Specifies the corresponding ip address for a whois entry. Usually corresponds to a name server lookup."@en ;
	rdfs:range observable:ObservableObject ;
	.

observable:ipGateway
	a owl:ObjectProperty ;
	rdfs:label "ipGateway"@en ;
	rdfs:comment "Specifies the list of IP Gateway IP Addresses used by the network interface."@en ;
	rdfs:range observable:ObservableObject ;
	.

observable:ipfix
	a owl:ObjectProperty ;
	rdfs:label "ipfix"@en ;
	rdfs:comment "Specifies any IP Flow Information Export (IPFIX) data for the network traffic flow."@en ;
	rdfs:range types:Dictionary ;
	.

observable:isADBRootEnabled
	a owl:DatatypeProperty ;
	rdfs:label "isADBRootEnabled"@en ;
	rdfs:comment "Root access through the Android Debug Bridge (ADB) daemon observed to be enabled. [based on https://developer.android.com/studio/command-line/adb]"@en ;
	rdfs:range xsd:boolean ;
	.

observable:isActive
	a owl:DatatypeProperty ;
	rdfs:label "isActive"@en ;
	rdfs:comment "Indicates whether the network connection is still active."@en ;
	rdfs:range xsd:boolean ;
	.

observable:isDirectory
	a owl:DatatypeProperty ;
	rdfs:label "isDirectory"@en ;
	rdfs:comment "Specifies whether a file entry represents a directory."@en ;
	rdfs:range xsd:boolean ;
	.

observable:isDisabled
	a owl:DatatypeProperty ;
	rdfs:label "isDisabled"@en ;
	rdfs:comment "Is the digital account disabled?"@en ;
	rdfs:range xsd:boolean ;
	.

observable:isEnabled
	a owl:DatatypeProperty ;
	rdfs:label "isEnabled"@en ;
	rdfs:comment "Specifies whether the trigger is enabled."@en ;
	rdfs:range xsd:boolean ;
	.

observable:isEncrypted
	a owl:DatatypeProperty ;
	rdfs:label "isEncrypted"@en ;
	rdfs:range xsd:boolean ;
	.

observable:isHidden
	a owl:DatatypeProperty ;
	rdfs:label "isHidden"@en ;
	rdfs:comment """The isHidden property specifies whether the process is hidden or not.
          """@en ;
	rdfs:range xsd:boolean ;
	.

observable:isInjected
	a owl:DatatypeProperty ;
	rdfs:label "isInjected"@en ;
	rdfs:comment "The isInjected property specifies whether or not the particular memory object has had data/code injected into it by another process."@en ;
	rdfs:range xsd:boolean ;
	.

observable:isLimitAdTrackingEnabled
	a owl:DatatypeProperty ;
	rdfs:label "isLimitAdTrackingEnabled"@en ;
	rdfs:comment "Limits advertising tracking if enabled. [based on https://developer.android.com/reference/androidx/ads/identifier/AdvertisingIdInfo]"@en ;
	rdfs:range xsd:boolean ;
	.

observable:isMapped
	a owl:DatatypeProperty ;
	rdfs:label "isMapped"@en ;
	rdfs:comment "The isMapped property specifies whether or not the particular memory object has been assigned a byte-for-byte correlation with some portion of a file or file-like resource."@en ;
	rdfs:range xsd:boolean ;
	.

observable:isMimeEncoded
	a owl:DatatypeProperty ;
	rdfs:label "isMimeEncoded"@en ;
	rdfs:range xsd:boolean ;
	.

observable:isMultipart
	a owl:DatatypeProperty ;
	rdfs:label "isMultipart"@en ;
	rdfs:range xsd:boolean ;
	.

observable:isNamed
	a owl:DatatypeProperty ;
	rdfs:label "isNamed"@en ;
	rdfs:range xsd:boolean ;
	.

observable:isOptimized
	a owl:DatatypeProperty ;
	rdfs:label "isOptimized"@en ;
	rdfs:range xsd:boolean ;
	.

observable:isPrivate
	a owl:DatatypeProperty ;
	rdfs:label "isPrivate"@en ;
	rdfs:comment "Is the event marked as private?"@en ;
	rdfs:range xsd:boolean ;
	.

observable:isPrivileged
	a owl:DatatypeProperty ;
	rdfs:label "isPrivileged"@en ;
	rdfs:range xsd:boolean ;
	.

observable:isProtected
	a owl:DatatypeProperty ;
	rdfs:label "isProtected"@en ;
	rdfs:comment "The isProtected property specifies whether or not the particular memory object is protected (read/write only from the process that allocated it)."@en ;
	rdfs:range xsd:boolean ;
	.

observable:isRead
	a owl:DatatypeProperty ;
	rdfs:label "isRead"@en ;
	rdfs:range xsd:boolean ;
	.

observable:isSURootEnabled
	a owl:DatatypeProperty ;
	rdfs:label "isSURootEnabled"@en ;
	rdfs:comment "Root access through Linux SU binary observed to be enabled. [based on https://en.wikipedia.org/wiki/Rooting_(Android)]"@en ;
	rdfs:range xsd:boolean ;
	.

observable:isSecure
	a owl:DatatypeProperty ;
	rdfs:label "isSecure"@en ;
	rdfs:comment "Is the cookie secure? If the cookie is secure it cannot be delivered over an unencrypted session such as http."@en ;
	rdfs:range xsd:boolean ;
	.

observable:isSelfSigned
	a owl:DatatypeProperty ;
	rdfs:label "isSelfSigned"@en ;
	rdfs:range xsd:boolean ;
	.

observable:isServiceAccount
	a owl:DatatypeProperty ;
	rdfs:label "isServiceAccount"@en ;
	rdfs:range xsd:boolean ;
	.

observable:isTLD
	a owl:DatatypeProperty ;
	rdfs:label "isTLD"@en ;
	rdfs:range xsd:boolean ;
	.

observable:isVolatile
	a owl:DatatypeProperty ;
	rdfs:label "isVolatile"@en ;
	rdfs:comment "The isVolatile property specifies whether or not the particular memory object is volatile."@en ;
	rdfs:range xsd:boolean ;
	.

observable:issuer
	a owl:DatatypeProperty ;
	rdfs:label "issuer"@en ;
	rdfs:range xsd:string ;
	.

observable:issuerAlternativeName
	a owl:DatatypeProperty ;
	rdfs:label "issuerAlternativeName"@en ;
	rdfs:range xsd:string ;
	.

observable:issuerHash
	a owl:ObjectProperty ;
	rdfs:label "issuerHash"@en ;
	rdfs:comment "A hash calculated on the certificate issuer name."@en ;
	rdfs:range types:Hash ;
	.

observable:key
	a owl:DatatypeProperty ;
	rdfs:label "key"@en ;
	rdfs:range xsd:string ;
	.

observable:keyUsage
	a owl:DatatypeProperty ;
	rdfs:label "keyUsage"@en ;
	rdfs:range xsd:string ;
	.

observable:keypadUnlockCode
	a owl:DatatypeProperty ;
	rdfs:label "keypadUnlockCode"@en ;
	rdfs:comment "A code or password set on a device for security that must be entered to gain access to the device."@en ;
	rdfs:range xsd:string ;
	.

observable:keywordSearchTerm
	a owl:DatatypeProperty ;
	rdfs:label "Keyword Search Term"@en ;
	rdfs:comment "Specifies a string representing a keyword search term contained within the URL field."@en ;
	rdfs:range xsd:string ;
	.

observable:labels
	a owl:DatatypeProperty ;
	rdfs:label "labels"@en ;
	rdfs:comment "Named and colored label."@en ;
	rdfs:range xsd:string ;
	.

observable:language
	a owl:DatatypeProperty ;
	rdfs:label "language"@en ;
	rdfs:comment """Specifies the language the string is written in, e.g. English.
          For consistency, it is strongly recommended to use the ISO 639-2 language code, if available. Please see http://www.loc.gov/standards/iso639-2/php/code_list.php for a list of ISO 639-2 codes."""@en ;
	rdfs:range xsd:string ;
	.

observable:lastLoginTime
	a owl:DatatypeProperty ;
	rdfs:label "lastLoginTime"@en ;
	rdfs:comment "The date and time of the last login of the account."@en ;
	rdfs:range xsd:dateTime ;
	.

observable:lastName
	a owl:DatatypeProperty ;
	rdfs:label "lastName"@en ;
	rdfs:comment "The last name of a person."@en ;
	rdfs:range xsd:string ;
	.

observable:lastRun
	a owl:DatatypeProperty ;
	rdfs:label "lastRun"@en ;
	rdfs:comment "Timestamp of when the prefetch application was last run."@en ;
	rdfs:range xsd:dateTime ;
	.

observable:lastShutdownDate
	a owl:DatatypeProperty ;
	rdfs:label "lastShutdownDate"@en ;
	rdfs:comment "Specifies the date on which the device was last shutdown."@en ;
	rdfs:range xsd:dateTime ;
	.

observable:lastTimeContacted
	a owl:DatatypeProperty ;
	rdfs:label "lastTimeContacted"@en ;
	rdfs:comment "Last time contacted specifies the date and time that a particular contact was last contacted."@en ;
	rdfs:range xsd:dateTime ;
	.

observable:lastVisit
	a owl:DatatypeProperty ;
	rdfs:label "Last Visit Time"@en ;
	rdfs:comment "Specifies the date/time that the URL referred to by the URL field was last visited."@en ;
	rdfs:range xsd:dateTime ;
	.

observable:length
	a owl:DatatypeProperty ;
	rdfs:label "length"@en ;
	rdfs:comment "Specifies the length, in characters, of the extracted string."@en ;
	rdfs:range xsd:integer ;
	.

observable:libraryType
	a owl:DatatypeProperty ;
	rdfs:label "libraryType"@en ;
	rdfs:comment "Specifies the type of library being characterized."@en ;
	rdfs:range xsd:string ;
	.

observable:listedCount
	a owl:DatatypeProperty ;
	rdfs:label "listedCount"@en ;
	rdfs:comment "Specifies the number of public lists that this profile is associated with."@en ;
	rdfs:range xsd:integer ;
	.

observable:loaderFlags
	a owl:DatatypeProperty ;
	rdfs:label "loaderFlags"@en ;
	rdfs:comment "Specifies the reserved loader flags"@en ;
	rdfs:range xsd:unsignedInt ;
	.

observable:localTime
	a owl:DatatypeProperty ;
	rdfs:label "localTime"@en ;
	rdfs:comment "Specifies the local time on the system."@en ;
	rdfs:range xsd:dateTime ;
	.

observable:location
	a owl:ObjectProperty ;
	rdfs:label "location"@en ;
	rdfs:comment "An associated location."@en ;
	rdfs:range location:Location ;
	.

observable:loginTime
	a owl:DatatypeProperty ;
	rdfs:label "loginTime"@en ;
	rdfs:comment "Specifies the date/time of the login for the user session."@en ;
	rdfs:range xsd:dateTime ;
	.

observable:logoutTime
	a owl:DatatypeProperty ;
	rdfs:label "logoutTime"@en ;
	rdfs:comment "Specifies the date/time of the logout for the user session."@en ;
	rdfs:range xsd:dateTime ;
	.

observable:lookupDate
	a owl:DatatypeProperty ;
	rdfs:label "lookupDate"@en ;
	rdfs:comment "Specifies the date and time that the Whois record was queried."@en ;
	rdfs:range xsd:dateTime ;
	.

observable:macAddress
	a owl:ObjectProperty ;
	rdfs:label "macAddress"@en ;
	rdfs:comment "Specifies the MAC or hardware address of the physical network card. "@en ;
	rdfs:range observable:ObservableObject ;
	.

observable:machine
	a owl:DatatypeProperty ;
	rdfs:label "machine"@en ;
	rdfs:comment "Specifies the type of target machine."@en ;
	rdfs:range xsd:string ;
	.

observable:magic
	a owl:DatatypeProperty ;
	rdfs:label "magic"@en ;
	rdfs:comment "Specifies the value that indicates the type of the PE binary."@en ;
	rdfs:range xsd:unsignedShort ;
	.

observable:magicNumber
	a owl:DatatypeProperty ;
	rdfs:label "magicNumber"@en ;
	rdfs:range xsd:string ;
	.

observable:majorImageVersion
	a owl:DatatypeProperty ;
	rdfs:label "majorImageVersion"@en ;
	rdfs:comment "Specifies the major version number of the image."@en ;
	rdfs:range xsd:unsignedShort ;
	.

observable:majorLinkerVersion
	a owl:DatatypeProperty ;
	rdfs:label "majorLinkerVersion"@en ;
	rdfs:comment "Specifies the linker major version number."@en ;
	rdfs:range xsd:byte ;
	.

observable:majorOSVersion
	a owl:DatatypeProperty ;
	rdfs:label "majorOSVersion"@en ;
	rdfs:comment "Specifies the major version number of the required operating system."@en ;
	rdfs:range xsd:unsignedShort ;
	.

observable:majorSubsystemVersion
	a owl:DatatypeProperty ;
	rdfs:label "majorSubsystemVersion"@en ;
	rdfs:comment "Specifies the major version number of the subsystem."@en ;
	rdfs:range xsd:unsignedShort ;
	.

observable:manuallyEnteredCount
	a owl:DatatypeProperty ;
	rdfs:label "Manually-Entered Count"@en ;
	rdfs:comment "Specifies the number of times the URL referred to by the URL field was manually entered into the browser's address field by the user. This field is only applicable for URL history entries generated by Google's Chrome browser."@en ;
	rdfs:range xsd:nonNegativeInteger ;
	.

observable:manufacturer
	a owl:ObjectProperty ;
	rdfs:label "manufacturer"@en ;
	rdfs:range identity:Identity ;
	.

observable:maxRunTime
	a owl:DatatypeProperty ;
	rdfs:label "maxRunTime"@en ;
	rdfs:comment "Specifies the maximum run time of the scheduled task before terminating, in milliseconds. See also: http://msdn.microsoft.com/en-us/library/windows/desktop/aa381874(v=vs.85).aspx."@en ;
	rdfs:range xsd:integer ;
	.

observable:messageID
	a owl:DatatypeProperty ;
	rdfs:label "messageID"@en ;
	rdfs:comment "An unique identifier for the message."@en ;
	rdfs:range xsd:string ;
	.

observable:messageText
	a owl:DatatypeProperty ;
	rdfs:label "messageText"@en ;
	rdfs:comment "The contents of the message."@en ;
	rdfs:range xsd:string ;
	.

observable:messageThread
	a owl:ObjectProperty ;
	rdfs:label "messageThread"@en ;
	rdfs:range types:Thread ;
	.

observable:messageType
	a owl:DatatypeProperty ;
	rdfs:label "messageType"@en ;
	rdfs:comment "Message type specifies what sort of message (email, chat, SMS, etc) a Message is."@en ;
	rdfs:range xsd:string ;
	.

observable:messagingAddress
	a owl:ObjectProperty ;
	rdfs:label "messagingAddress"@en ;
	rdfs:comment "A messaging address specifies details of an identifier for digital messsaging communication."@en ;
	rdfs:range observable:ObservableObject ;
	.

observable:metadataChangeTime
	a owl:DatatypeProperty ;
	rdfs:label "metadataChangeTime"@en ;
	rdfs:comment "The date and time at which the file metadata was last modified."@en ;
	rdfs:range xsd:dateTime ;
	.

observable:metadataRecoveredStatus
	a owl:DatatypeProperty ;
	rdfs:label "metadataRecoveredStatus"@en ;
	rdfs:comment "Specifies the recoverability status of the metadata of an object."@en ;
	rdfs:range [
		a rdfs:Datatype ;
		owl:unionOf (
			vocabulary:RecoveredObjectStatusVocab
			xsd:string
		) ;
	] ;
	.

observable:mftFileID
	a owl:DatatypeProperty ;
	rdfs:label "mftFileID"@en ;
	rdfs:comment "Specifies the record number for the file within an NTFS Master File Table."@en ;
	rdfs:range xsd:integer ;
	.

observable:mftFileNameAccessedTime
	a owl:DatatypeProperty ;
	rdfs:label "mftFileNameAccessedTime"@en ;
	rdfs:comment "The access date and time recorded in an MFT entry $File_Name attribute."@en ;
	rdfs:range xsd:dateTime ;
	.

observable:mftFileNameCreatedTime
	a owl:DatatypeProperty ;
	rdfs:label "mftFileNameCreatedTime"@en ;
	rdfs:comment "The creation date and time recorded in an MFT entry $File_Name attribute."@en ;
	rdfs:range xsd:dateTime ;
	.

observable:mftFileNameLength
	a owl:DatatypeProperty ;
	rdfs:label "mftFileNameLength"@en ;
	rdfs:comment " Specifies the length of an NTFS file name, in unicode characters."@en ;
	rdfs:range xsd:integer ;
	.

observable:mftFileNameModifiedTime
	a owl:DatatypeProperty ;
	rdfs:label "mftFileNameModifiedTime"@en ;
	rdfs:comment "The modification date and time recorded in an MFT entry $File_Name attribute."@en ;
	rdfs:range xsd:dateTime ;
	.

observable:mftFileNameRecordChangeTime
	a owl:DatatypeProperty ;
	rdfs:label "mftFileNameRecordChangeTime"@en ;
	rdfs:comment "The metadata modification date and time recorded in an MFT entry $File_Name attribute."@en ;
	rdfs:range xsd:dateTime ;
	.

observable:mftFlags
	a owl:DatatypeProperty ;
	rdfs:label "mftFlags"@en ;
	rdfs:comment "Specifies basic permissions for the file (Read-Only, Hidden, Archive, Compressed, etc.)."@en ;
	rdfs:range xsd:integer ;
	.

observable:mftParentID
	a owl:DatatypeProperty ;
	rdfs:label "mftParentID"@en ;
	rdfs:comment "Specifies the record number within an NTFS Master File Table for parent directory of the file."@en ;
	rdfs:range xsd:integer ;
	.

observable:mftRecordChangeTime
	a owl:DatatypeProperty ;
	rdfs:label "mftRecordChangeTime"@en ;
	rdfs:comment "The date and time at which an NTFS file metadata was last modified."@en ;
	rdfs:range xsd:dateTime ;
	.

observable:middleName
	a owl:DatatypeProperty ;
	rdfs:label "middleName"@en ;
	rdfs:comment "The middle name of a person."@en ;
	rdfs:range xsd:string ;
	.

observable:mimeClass
	a owl:DatatypeProperty ;
	rdfs:label "mimeClass"@en ;
	rdfs:range xsd:string ;
	.

observable:mimeType
	a owl:DatatypeProperty ;
	rdfs:label "mimeType"@en ;
	rdfs:comment "MIME type of the data. For example 'text/html' or 'audio/mp3'."@en ;
	rdfs:range xsd:string ;
	.

observable:minorImageVersion
	a owl:DatatypeProperty ;
	rdfs:label "minorImageVersion"@en ;
	rdfs:comment "Specifies the minor version number of the image."@en ;
	rdfs:range xsd:unsignedShort ;
	.

observable:minorLinkerVersion
	a owl:DatatypeProperty ;
	rdfs:label "minorLinkerVersion"@en ;
	rdfs:comment "Specifies the linker minor version number."@en ;
	rdfs:range xsd:byte ;
	.

observable:minorOSVersion
	a owl:DatatypeProperty ;
	rdfs:label "minorOSVersion"@en ;
	rdfs:comment "Specifies the minor version number of the required operating system."@en ;
	rdfs:range xsd:unsignedShort ;
	.

observable:minorSubsystemVersion
	a owl:DatatypeProperty ;
	rdfs:label "minorSubsystemVersion"@en ;
	rdfs:comment """Specifies the minor version number of the subsystem.
          """@en ;
	rdfs:range xsd:unsignedShort ;
	.

observable:mockLocationsAllowed
	a owl:DatatypeProperty ;
	rdfs:label "mockLocationsAllowed"@en ;
	rdfs:comment "???."@en ;
	rdfs:range xsd:boolean ;
	.

observable:model
	a owl:DatatypeProperty ;
	rdfs:label "model"@en ;
	rdfs:range xsd:string ;
	.

observable:modifiedTime
	a owl:DatatypeProperty ;
	rdfs:label "modifiedTime"@en ;
	rdfs:comment "The date and time at which the Object was last modified."@en ;
	rdfs:range xsd:dateTime ;
	.

observable:mostRecentRunTime
	a owl:DatatypeProperty ;
	rdfs:label "mostRecentRunTime"@en ;
	rdfs:comment "Specifies the most recent run date/time of this scheduled task. See also: http://msdn.microsoft.com/en-us/library/windows/desktop/aa381254(v=vs.85).aspx."@en ;
	rdfs:range xsd:dateTime ;
	.

observable:mountPoint
	a owl:DatatypeProperty ;
	rdfs:label "mountPoint"@en ;
	rdfs:comment "Specifies the mount point of the partition."@en ;
	rdfs:range xsd:string ;
	.

observable:msProductID
	a owl:DatatypeProperty ;
	rdfs:label "msProductID"@en ;
	rdfs:comment "The Microsoft Product ID. See also: http://support.microsoft.com/gp/pidwin."@en ;
	rdfs:range xsd:string ;
	.

observable:msProductName
	a owl:DatatypeProperty ;
	rdfs:label "msProductName"@en ;
	rdfs:comment "The Microsoft ProductName of the current installation of Windows. This is typically found in HKEY_LOCAL_MACHINE\\Software\\Microsoft\\Windows\\CurrentVersion!ProductName."@en ;
	rdfs:range xsd:string ;
	.

observable:mutexName
	a owl:DatatypeProperty ;
	rdfs:label "mutexName"@en ;
	rdfs:comment "Specifies the name identifier for a specific instance of a mechanism that enforces limits on access to a resource when there are many threads of execution ."@en ;
	rdfs:range xsd:string ;
	.

observable:nameConstraints
	a owl:DatatypeProperty ;
	rdfs:label "nameConstraints"@en ;
	rdfs:range xsd:string ;
	.

observable:namePhonetic
	a owl:DatatypeProperty ;
	rdfs:label "namePhonetic"@en ;
	rdfs:comment "Name phonetic specifies the phonetic pronunciation of the name of a person."@en ;
	rdfs:range xsd:string ;
	.

observable:namePrefix
	a owl:DatatypeProperty ;
	rdfs:label "namePrefix"@en ;
	rdfs:comment "Name prefix specifies an honorific prefix (coming ordinally before first/given name) for the name of a person."@en ;
	rdfs:range xsd:string ;
	.

observable:nameRecoveredStatus
	a owl:DatatypeProperty ;
	rdfs:label "nameRecoveredStatus"@en ;
	rdfs:comment "Specifies the recoverability status of the name of an object."@en ;
	rdfs:range [
		a rdfs:Datatype ;
		owl:unionOf (
			vocabulary:RecoveredObjectStatusVocab
			xsd:string
		) ;
	] ;
	.

observable:nameServer
	a owl:ObjectProperty ;
	rdfs:label "nameServer"@en ;
	rdfs:comment "Specifies a list of name server entries for a Whois entry."@en ;
	rdfs:range observable:ObservableObject ;
	.

observable:nameSuffix
	a owl:DatatypeProperty ;
	rdfs:label "nameSuffix"@en ;
	rdfs:comment "Name suffix specifies an suffix (coming ordinally after last/family name) for the name of a person."@en ;
	rdfs:range xsd:string ;
	.

observable:netBIOSName
	a owl:DatatypeProperty ;
	rdfs:label "netBIOSName"@en ;
	rdfs:comment "Specifies the NetBIOS (Network Basic Input/Output System) name of the Windows system. This is not the same as the host name."@en ;
	rdfs:range xsd:string ;
	.

observable:network
	a owl:DatatypeProperty ;
	rdfs:label "network"@en ;
	rdfs:comment "???."@en ;
	rdfs:range xsd:string ;
	.

observable:networkInterface
	a owl:ObjectProperty ;
	rdfs:label "networkInterface"@en ;
	rdfs:comment "Specifies the list of network interfaces present on the system."@en ;
	rdfs:range observable:ObservableObject ;
	.

observable:newObject
	a owl:ObjectProperty ;
	rdfs:label "newObject"@en ;
	rdfs:comment "Specifies the observable object and its properties as they are after the state change effect occurred."@en ;
	rdfs:range observable:ObservableObject ;
	.

observable:nextRunTime
	a owl:DatatypeProperty ;
	rdfs:label "nextRunTime"@en ;
	rdfs:comment "Specifies the next run date/time of the scheduled task. See also: http://msdn.microsoft.com/en-us/library/windows/desktop/aa381257(v=vs.85).aspx."@en ;
	rdfs:range xsd:dateTime ;
	.

observable:nickname
	a owl:DatatypeProperty ;
	rdfs:label "nickname"@en ;
	rdfs:comment "Nickname specifies an alternate, unofficial and typically informal name for a person independent of their official name."@en ;
	rdfs:range xsd:string ;
	.

observable:ntfsHardLinkCount
	a owl:DatatypeProperty ;
	rdfs:label "ntfsHardLinkCount"@en ;
	rdfs:comment "Specifies the number of directory entries that reference an NTFS file record."@en ;
	rdfs:range xsd:integer ;
	.

observable:ntfsOwnerID
	a owl:DatatypeProperty ;
	rdfs:label "ntfsOwnerID"@en ;
	rdfs:comment "Specifies the identifier of the file owner, from the security index."@en ;
	rdfs:range xsd:string ;
	.

observable:ntfsOwnerSID
	a owl:DatatypeProperty ;
	rdfs:label "ntfsOwnerSID"@en ;
	rdfs:comment "Specifies the security ID (key in the $SII Index and $SDS DataStream in the file $Secure) for an NTFS file."@en ;
	rdfs:range xsd:string ;
	.

observable:number
	a owl:DatatypeProperty ;
	rdfs:label "number"@en ;
	rdfs:range xsd:integer ;
	.

observable:numberOfLaunches
	a owl:DatatypeProperty ;
	rdfs:label "numberOfLaunches"@en ;
	rdfs:range xsd:integer ;
	.

observable:numberOfRVAAndSizes
	a owl:DatatypeProperty ;
	rdfs:label "numberOfRVAAndSizes"@en ;
	rdfs:comment "Specifies the number of data-directory entries in the remainder of the optional header."@en ;
	rdfs:range xsd:unsignedInt ;
	.

observable:numberOfSections
	a owl:DatatypeProperty ;
	rdfs:label "numberOfSections"@en ;
	rdfs:comment "Specifies the number of sections in the PE binary, as a non-negative integer."@en ;
	rdfs:range xsd:integer ;
	.

observable:numberOfSubkeys
	a owl:DatatypeProperty ;
	rdfs:label "numberOfSubkeys"@en ;
	rdfs:range xsd:integer ;
	.

observable:numberOfSymbols
	a owl:DatatypeProperty ;
	rdfs:label "numberOfSymbols"@en ;
	rdfs:comment "Specifies the number of entries in the symbol table of the PE binary, as a non-negative integer."@en ;
	rdfs:range xsd:integer ;
	.

observable:numberTimesContacted
	a owl:DatatypeProperty ;
	rdfs:label "numberTimesContacted"@en ;
	rdfs:comment "Number times contacted specifies the number of times a particular contact has been contacted."@en ;
	rdfs:range xsd:integer ;
	.

observable:objectGUID
	a owl:DatatypeProperty ;
	rdfs:label "objectGUID"@en ;
	rdfs:range xsd:string ;
	.

observable:observableCreatedTime
	a owl:DatatypeProperty ;
	rdfs:label "observableCreatedTime"@en ;
	rdfs:comment "The date and time at which the observable object being characterized was created. This time pertains to an intrinsic characteristic of the observable object, and would be consistent across independent characterizations or observations of the observable object."@en ;
	rdfs:range xsd:dateTime ;
	.

observable:oldObject
	a owl:ObjectProperty ;
	rdfs:label "oldObject"@en ;
	rdfs:comment "Specifies the observable object and its properties as they were before the state change effect occurred."@en ;
	rdfs:range observable:ObservableObject ;
	.

observable:openFileDescriptor
	a owl:DatatypeProperty ;
	rdfs:label "openFileDescriptor"@en ;
	rdfs:comment "Specifies a listing of the current file descriptors used by the Unix process."@en ;
	rdfs:range xsd:integer ;
	.

observable:operatingSystem
	a owl:ObjectProperty ;
	rdfs:label "operatingSystem"@en ;
	rdfs:range observable:ObservableObject ;
	.

observable:optionalHeader
	a owl:ObjectProperty ;
	rdfs:label "optionalHeader"@en ;
	rdfs:comment "Specifies the PE optional header of the PE binary."@en ;
	rdfs:range observable:WindowsPEOptionalHeader ;
	.

observable:options
	a owl:DatatypeProperty ;
	rdfs:label "options"@en ;
	rdfs:comment "Specifies any options used when mounting the volume."@en ;
	rdfs:range xsd:string ;
	.

observable:organizationDepartment
	a owl:DatatypeProperty ;
	rdfs:label "organizationDepartment"@en ;
	rdfs:comment "Specifies a particular suborganization (division, branch, office, etc.) that exists within a larger organization."@en ;
	rdfs:range xsd:string ;
	.

observable:organizationLocation
	a owl:ObjectProperty ;
	rdfs:label "organizationLocation"@en ;
	rdfs:comment "Specifies a geolocation address of an organization."@en ;
	rdfs:range observable:ContactAddress ;
	.

observable:organizationPosition
	a owl:DatatypeProperty ;
	rdfs:label "organizationPosition"@en ;
	rdfs:comment "Specifies the title or role that a person plays within an organization."@en ;
	rdfs:range xsd:string ;
	.

observable:osInstallDate
	a owl:DatatypeProperty ;
	rdfs:label "osInstallDate"@en ;
	rdfs:comment "Specifies the date on which the operating system (OS) was installed."@en ;
	rdfs:range xsd:dateTime ;
	.

observable:osLastUpgradeDate
	a owl:DatatypeProperty ;
	rdfs:label "osLastUpgradeDate"@en ;
	rdfs:comment "Specifies the date on which the operating system (OS) was last upgraded."@en ;
	rdfs:range xsd:dateTime ;
	.

observable:otherHeaders
	a owl:ObjectProperty ;
	rdfs:label "otherHeaders"@en ;
	rdfs:range types:Dictionary ;
	.

observable:owner
	a owl:ObjectProperty ;
	rdfs:label "owner"@en ;
	rdfs:comment "Specifies the owner of an Observable Object."@en ;
	rdfs:range core:UcoObject ;
	.

observable:ownerSID
	a owl:DatatypeProperty ;
	rdfs:label "ownerSID"@en ;
	rdfs:range xsd:string ;
	.

observable:pageTitle
	a owl:DatatypeProperty ;
	rdfs:label "Page Title"@en ;
	rdfs:comment "Specifies the title of a web page."@en ;
	rdfs:range xsd:string ;
	.

observable:parameterAddress
	a owl:DatatypeProperty ;
	rdfs:label "parameterAddress"@en ;
	rdfs:range xsd:hexBinary ;
	.

observable:parameters
	a owl:DatatypeProperty ;
	rdfs:label "parameters"@en ;
	rdfs:comment "Specifies the command line parameters used to launch the scheduled task. See also: http://msdn.microsoft.com/en-us/library/windows/desktop/aa381875(v=vs.85).aspx."@en ;
	rdfs:range xsd:string ;
	.

observable:parent
	a owl:ObjectProperty ;
	rdfs:label "parent"@en ;
	rdfs:comment "The process that created this process."@en ;
	rdfs:range observable:ObservableObject ;
	.

observable:participant
	a owl:ObjectProperty ;
	rdfs:label "participant"@en ;
	rdfs:range observable:ObservableObject ;
	.

observable:partition
	a owl:ObjectProperty ;
	rdfs:label "partition"@en ;
	rdfs:comment "The partitions that reside on the disk."@en ;
	rdfs:range observable:ObservableObject ;
	.

observable:partitionID
	a owl:DatatypeProperty ;
	rdfs:label "partitionID"@en ;
	rdfs:comment "Specifies the identifier of the partition, as provided by the containing partition table.  This identifier is the index value within the partition table, and is expected to be an incrementing alphanumeric value (numeric in most partition systems), not a GUID or UUID.  Sorting partitions by this index should first attempt to sort a numeric cast of the value."@en ;
	rdfs:range xsd:string ;
	.

observable:partitionLength
	a owl:DatatypeProperty ;
	rdfs:label "partitionLength"@en ;
	rdfs:comment "Specifies the length of the partition, in bytes."@en ;
	rdfs:range xsd:integer ;
	.

observable:partitionOffset
	a owl:DatatypeProperty ;
	rdfs:label "partitionOffset"@en ;
	rdfs:comment "Specifies the starting offset of the partition, in bytes."@en ;
	rdfs:range xsd:integer ;
	.

observable:password
	a owl:DatatypeProperty ;
	rdfs:label "password"@en ;
	rdfs:comment "Specifies an authentication password."@en ;
	rdfs:range xsd:string ;
	.

observable:passwordLastChanged
	a owl:DatatypeProperty ;
	rdfs:label "passwordLastChanged"@en ;
	rdfs:comment "The date and time that the password was last changed."@en ;
	rdfs:range xsd:dateTime ;
	.

observable:passwordType
	a owl:DatatypeProperty ;
	rdfs:label "passwordType"@en ;
	rdfs:comment "The type of password, for instance plain-text or encrypted."@en ;
	rdfs:range xsd:string ;
	.

observable:path
	a owl:DatatypeProperty ;
	rdfs:label "path"@en ;
	rdfs:comment "Specifies the location of one object within another containing object."@en ;
	rdfs:range xsd:string ;
	.

observable:pdfCreationDate
	a owl:DatatypeProperty ;
	rdfs:label "pdfCreationDate"@en ;
	rdfs:comment "The PDF CreationDate property is defined in ISO 32000-1:2008 as 'The date and time the document was created, in human-readable form' (Table 317).  As a UCO property, its value is converted to xsd:dateTime."@en ;
	rdfs:range xsd:dateTime ;
	.

observable:pdfId0
	a owl:DatatypeProperty ;
	rdfs:label "pdfId0"@en ;
	rdfs:range xsd:string ;
	.

observable:pdfId1
	a owl:DatatypeProperty ;
	rdfs:label "pdfId1"@en ;
	rdfs:range xsd:string ;
	.

observable:pdfModDate
	a owl:DatatypeProperty ;
	rdfs:label "pdfModDate"@en ;
	rdfs:comment "The PDF ModDate property is defined in ISO 32000-1:2008 as 'The date and time the document was most recently modified, in human-readable form' (Table 317).  As a UCO property, its value is converted to xsd:dateTime."@en ;
	rdfs:range xsd:dateTime ;
	.

observable:peType
	a owl:DatatypeProperty ;
	rdfs:label "peType"@en ;
	rdfs:comment "Specifies the type of the PE binary."@en ;
	rdfs:range xsd:string ;
	.

observable:phoneActivationTime
	a owl:DatatypeProperty ;
	rdfs:label "phoneActivationTime"@en ;
	rdfs:comment "The date and time that a device was activated."@en ;
	rdfs:range xsd:dateTime ;
	.

observable:phoneNumber
	a owl:DatatypeProperty ;
	rdfs:label "phoneNumber"@en ;
	rdfs:comment "A phone number(account)."@en ;
	rdfs:range xsd:string ;
	.

observable:pictureHeight
	a owl:DatatypeProperty ;
	rdfs:label "pictureHeight"@en ;
	rdfs:range xsd:integer ;
	.

observable:pictureType
	a owl:DatatypeProperty ;
	rdfs:label "pictureType"@en ;
	rdfs:comment "The type of a picture, for example a thumbnail."@en ;
	rdfs:range xsd:string ;
	.

observable:pictureWidth
	a owl:DatatypeProperty ;
	rdfs:label "pictureWidth"@en ;
	rdfs:comment "The width of the picture in pixels."@en ;
	rdfs:range xsd:integer ;
	.

observable:pid
	a owl:DatatypeProperty ;
	rdfs:label "pid"@en ;
	rdfs:comment "The Process ID, or PID, of the process."@en ;
	rdfs:range xsd:integer ;
	.

observable:pointerToSymbolTable
	a owl:DatatypeProperty ;
	rdfs:label "pointerToSymbolTable"@en ;
	rdfs:comment "Specifies the file offset of the COFF symbol table."@en ;
	rdfs:range xsd:hexBinary ;
	.

observable:policyConstraints
	a owl:DatatypeProperty ;
	rdfs:label "policyConstraints"@en ;
	rdfs:range xsd:string ;
	.

observable:policyMappings
	a owl:DatatypeProperty ;
	rdfs:label "policyMappings"@en ;
	rdfs:range xsd:string ;
	.

observable:port
	a owl:DatatypeProperty ;
	rdfs:label "port"@en ;
	rdfs:comment "Port on which communication takes place."@en ;
	rdfs:range xsd:integer ;
	.

observable:prefetchHash
	a owl:DatatypeProperty ;
	rdfs:label "prefetchHash"@en ;
	rdfs:comment "An eight character hash of the location from which the application was run."@en ;
	rdfs:range xsd:string ;
	.

observable:priority
	a owl:DatatypeProperty ;
	rdfs:label "priority"@en ;
	rdfs:comment "The priority of the email."@en ;
	rdfs:range [
		a rdfs:Datatype ;
		owl:unionOf (
			xsd:integer
			xsd:string
			vocabulary:TaskPriorityVocab
		) ;
	] ;
	.

observable:privateKeyUsagePeriodNotAfter
	a owl:DatatypeProperty ;
	rdfs:label "privateKeyUsagePeriodNotAfter"@en ;
	rdfs:range xsd:dateTime ;
	.

observable:privateKeyUsagePeriodNotBefore
	a owl:DatatypeProperty ;
	rdfs:label "privateKeyUsagePeriodNotBefore"@en ;
	rdfs:range xsd:dateTime ;
	.

observable:processorArchitecture
	a owl:DatatypeProperty ;
	rdfs:label "processorArchitecture"@en ;
	rdfs:comment "Specifies the specific architecture (e.g. x86) used by the CPU of the system."@en ;
	rdfs:range xsd:string ;
	.

observable:profile
	a owl:ObjectProperty ;
	rdfs:label "profile"@en ;
	rdfs:comment "A profile specifies a particular online service profile."@en ;
	rdfs:range observable:ObservableObject ;
	.

observable:profileAccount
	a owl:ObjectProperty ;
	rdfs:label "Profile Account"@en-US ;
	rdfs:comment "Specifies the online service account associated with the profile."@en-US ;
	rdfs:range observable:ObservableObject ;
	.

observable:profileBackgroundHash
	a owl:ObjectProperty ;
	rdfs:label "Profile Background Hash"@en-US ;
	rdfs:comment "Specifies hashes of the background associated with the profile."@en-US ;
	rdfs:range types:Hash ;
	.

observable:profileBackgroundLocation
	a owl:ObjectProperty ;
	rdfs:label "Profile Background Location"@en-US ;
	rdfs:comment "Specifies the network location of the background associated with the profile."@en-US ;
	rdfs:range observable:ObservableObject ;
	.

observable:profileBannerHash
	a owl:ObjectProperty ;
	rdfs:label "Profile Banner Hash"@en-US ;
	rdfs:comment "Specifies hashes of the banner associated with the profile."@en-US ;
	rdfs:range types:Hash ;
	.

observable:profileBannerLocation
	a owl:ObjectProperty ;
	rdfs:label "Profile Banner Location"@en-US ;
	rdfs:comment "Specifies the network location of the banner associated with the profile."@en-US ;
	rdfs:range observable:ObservableObject ;
	.

observable:profileCreated
	a owl:DatatypeProperty ;
	rdfs:label "Profile Created"@en-US ;
	rdfs:comment "Specifies the date and time the profile was created."@en-US ;
	rdfs:range xsd:dateTime ;
	.

observable:profileIdentity
	a owl:ObjectProperty ;
	rdfs:label "Profile Identity"@en-US ;
	rdfs:comment "Specifies the identity associated with the profile."@en-US ;
	rdfs:range identity:Identity ;
	.

observable:profileImageHash
	a owl:ObjectProperty ;
	rdfs:label "Profile Image Hash"@en-US ;
	rdfs:comment "Specifies hashes of the profile image associated with the profile."@en-US ;
	rdfs:range types:Hash ;
	.

observable:profileImageLocation
	a owl:ObjectProperty ;
	rdfs:label "Profile Image Location"@en-US ;
	rdfs:comment "Specifies the network location of the profile image associated with the profile."@en-US ;
	rdfs:range observable:ObservableObject ;
	.

observable:profileIsProtected
	a owl:DatatypeProperty ;
	rdfs:label "Is_Protected"@en-US ;
	rdfs:comment "Specifies whether the twitter profile is protected."@en-US ;
	rdfs:range xsd:boolean ;
	.

observable:profileIsVerified
	a owl:DatatypeProperty ;
	rdfs:label "Is_Verified"@en-US ;
	rdfs:comment "Specifies whether the twitter profile is verified."@en-US ;
	rdfs:range xsd:boolean ;
	.

observable:profileLanguage
	a owl:DatatypeProperty ;
	rdfs:label "Profile Language"@en-US ;
	rdfs:comment "Specifies the language associated with the profile. When present, it MUST be a language code conformant to RFC 5646/BCP47."@en-US ;
	rdfs:range xsd:string ;
	.

observable:profileService
	a owl:ObjectProperty ;
	rdfs:label "Profile Service"@en-US ;
	rdfs:comment "Specifies the online service associated with the profile."@en-US ;
	rdfs:range observable:ObservableObject ;
	.

observable:profileWebsite
	a owl:ObjectProperty ;
	rdfs:label "Profile Website"@en-US ;
	rdfs:comment "Specifies the website URL associated with the profile."@en-US ;
	rdfs:range observable:ObservableObject ;
	.

observable:properties
	a owl:DatatypeProperty ;
	rdfs:label "properties"@en ;
	rdfs:comment "Specifies the properties that were enumerated as a result of the action on the observable object."@en ;
	rdfs:range xsd:string ;
	.

observable:propertyName
	a owl:DatatypeProperty ;
	rdfs:label "propertyName"@en ;
	rdfs:comment "Specifies the Name of the property being read."@en ;
	rdfs:range xsd:string ;
	.

observable:protocols
	a owl:ObjectProperty ;
	rdfs:label "protocols"@en ;
	rdfs:comment "Specifies the protocols involved in the network connection, along with their corresponding state. "@en ;
	rdfs:range types:ControlledDictionary ;
	.

observable:query
	a owl:DatatypeProperty ;
	rdfs:label "query"@en ;
	rdfs:comment "Query passed to the resource."@en ;
	rdfs:range xsd:string ;
	.

observable:rangeOffset
	a owl:DatatypeProperty ;
	rdfs:label "rangeOffset"@en ;
	rdfs:comment "The offset at which the start of data can be found, relative to the rangeOffsetType defined."@en ;
	rdfs:range xsd:integer ;
	.

observable:rangeOffsetType
	a owl:DatatypeProperty ;
	rdfs:label "rangeOffsetType"@en ;
	rdfs:comment "The type of offset defined for the range (e.g., image, file, address)."@en ;
	rdfs:range xsd:string ;
	.

observable:rangeSize
	a owl:DatatypeProperty ;
	rdfs:label "rangeSize"@en ;
	rdfs:comment "The size of the data in bytes."@en ;
	rdfs:range xsd:integer ;
	.

observable:receivedLines
	a owl:DatatypeProperty ;
	rdfs:label "receivedLines"@en ;
	rdfs:range xsd:string ;
	.

observable:receivedTime
	a owl:DatatypeProperty ;
	rdfs:label "receivedTime"@en ;
	rdfs:comment "The date and time at which the message received. "@en ;
	rdfs:range xsd:dateTime ;
	.

observable:recurrence
	a owl:DatatypeProperty ;
	rdfs:label "recurrence"@en ;
	rdfs:comment "Recurrence of the event."@en ;
	rdfs:range xsd:string ;
	.

observable:references
	a owl:ObjectProperty ;
	rdfs:label "references"@en ;
	rdfs:comment "A list of email message identifiers this email relates to."@en ;
	rdfs:range observable:ObservableObject ;
	.

observable:referralURL
	a owl:ObjectProperty ;
	rdfs:label "referralURL"@en ;
	rdfs:comment "Specifies the corresponding referral URL for a registrar."@en ;
	rdfs:range observable:ObservableObject ;
	.

observable:referrerUrl
	a owl:ObjectProperty ;
	rdfs:label "referrerURL"@en ;
	rdfs:comment "Specifies the origination point (i.e., URL) of a URL request."@en ;
	rdfs:range observable:ObservableObject ;
	.

observable:regionEndAddress
	a owl:DatatypeProperty ;
	rdfs:label "regionEndAddress"@en ;
	rdfs:comment "The regionEndAddress property specifies the ending address of the particular memory region."@en ;
	rdfs:range xsd:hexBinary ;
	.

observable:regionSize
	a owl:DatatypeProperty ;
	rdfs:label "regionSize"@en ;
	rdfs:comment "The regionSize property specifies the size of the particular memory region, in bytes."@en ;
	rdfs:range xsd:integer ;
	.

observable:regionStartAddress
	a owl:DatatypeProperty ;
	rdfs:label "regionStartAddress"@en ;
	rdfs:comment """The regionStartAddress property specifies the starting address of the particular memory region.
          """@en ;
	rdfs:range xsd:hexBinary ;
	.

observable:regionalInternetRegistry
	a owl:DatatypeProperty ;
	rdfs:label "regionalInternetRegistry"@en ;
	rdfs:comment "specifies the name of the Regional Internet Registry (RIR) which allocated the IP address contained in a WHOIS entry."@en ;
	rdfs:range [
		a rdfs:Datatype ;
		owl:unionOf (
			vocabulary:RegionalRegistryTypeVocab
			xsd:string
		) ;
	] ;
	.

observable:regionalInternetRegistry-shape-value-not-vocabulary-member
	a sh:PropertyShape ;
	sh:message "Value is not member of the vocabulary RegionalRegistryTypeVocab." ;
	sh:or (
		[
			sh:datatype vocabulary:RegionalRegistryTypeVocab ;
			sh:in (
				"APNIC"^^vocabulary:RegionalRegistryTypeVocab
				"ARIN"^^vocabulary:RegionalRegistryTypeVocab
				"AfriNIC"^^vocabulary:RegionalRegistryTypeVocab
				"LACNIC"^^vocabulary:RegionalRegistryTypeVocab
				"RIPE NCC"^^vocabulary:RegionalRegistryTypeVocab
			) ;
		]
		[
			sh:datatype xsd:string ;
		]
	) ;
	sh:path observable:regionalInternetRegistry ;
	.

observable:regionalInternetRegistry-shape-value-outside-default-vocabulary
	a sh:PropertyShape ;
	sh:datatype vocabulary:RegionalRegistryTypeVocab ;
	sh:message "Value is outside the default vocabulary RegionalRegistryTypeVocab." ;
	sh:path observable:regionalInternetRegistry ;
	sh:severity sh:Info ;
	.

observable:registeredOrganization
	a owl:ObjectProperty ;
	rdfs:label "registeredOrganization"@en ;
	rdfs:comment "The organization that this copy of Windows is registered to."@en ;
	rdfs:range identity:Identity ;
	.

observable:registeredOwner
	a owl:ObjectProperty ;
	rdfs:label "registeredOwner"@en ;
	rdfs:comment "The person or organization that is the registered owner of this copy of Windows."@en ;
	rdfs:range identity:Identity ;
	.

observable:registrantContactInfo
	a owl:ObjectProperty ;
	rdfs:label "registrantContactInfo"@en ;
	rdfs:comment "Specifies contact info for the registrant of a domain within a WHOIS entity."@en ;
	rdfs:range observable:ObservableObject ;
	.

observable:registrantIDs
	a owl:DatatypeProperty ;
	rdfs:label "registrantIDs"@en ;
	rdfs:comment "Specifies the registrant IDs associated with a domain lookup."@en ;
	rdfs:range xsd:string ;
	.

observable:registrarGUID
	a owl:DatatypeProperty ;
	rdfs:label "registrarGUID"@en ;
	rdfs:comment "Specifies the Registrar GUID field of a Whois entry."@en ;
	rdfs:range xsd:string ;
	.

observable:registrarID
	a owl:DatatypeProperty ;
	rdfs:label "registrarID"@en ;
	rdfs:comment "Specifies the Registrar ID field of a Whois entry."@en ;
	rdfs:range xsd:string ;
	.

observable:registrarInfo
	a owl:ObjectProperty ;
	rdfs:label "registrarInfo"@en ;
	rdfs:comment "Specifies registrar info that would be returned from a registrar lookup."@en ;
	rdfs:range observable:WhoisRegistrarInfoType ;
	.

observable:registrarName
	a owl:DatatypeProperty ;
	rdfs:label "registrarName"@en ;
	rdfs:comment "The name of the registrar organization."@en ;
	rdfs:range xsd:string ;
	.

observable:registryValues
	a owl:ObjectProperty ;
	rdfs:label "registryValues"@en ;
	rdfs:comment "The values that were enumerated as a result of the action on the object."@en ;
	rdfs:range observable:WindowsRegistryValue ;
	.

observable:remarks
	a owl:DatatypeProperty ;
	rdfs:label "remarks"@en ;
	rdfs:comment "Specifies any remarks associated with this Whois entry."@en ;
	rdfs:range xsd:string ;
	.

observable:remindTime
	a owl:DatatypeProperty ;
	rdfs:label "remindTime"@en ;
	rdfs:range xsd:dateTime ;
	.

observable:requestMethod
	a owl:DatatypeProperty ;
	rdfs:label "requestMethod"@en ;
	rdfs:comment """Specifies the HTTP method portion of the HTTP request line, as a lowercase string.
          """@en ;
	rdfs:range xsd:string ;
	.

observable:requestValue
	a owl:DatatypeProperty ;
	rdfs:label "requestValue"@en ;
	rdfs:comment "Specifies the value (typically a resource path) portion of the HTTP request line."@en ;
	rdfs:range xsd:string ;
	.

observable:requestVersion
	a owl:DatatypeProperty ;
	rdfs:label "requestVersion"@en ;
	rdfs:comment "Specifies the HTTP version portion of the HTTP request line, as a lowercase string."@en ;
	rdfs:range xsd:string ;
	.

observable:rowCondition
	a owl:DatatypeProperty ;
	rdfs:label "rowCondition"@en ;
	rdfs:range xsd:string ;
	.

observable:rowIndex
	a owl:DatatypeProperty ;
	rdfs:label "rowIndex"@en ;
	rdfs:range xsd:positiveInteger ;
	.

observable:ruid
	a owl:DatatypeProperty ;
	rdfs:label "ruid"@en ;
	rdfs:comment "Specifies the real user ID, which represents the Unix user who created the process."@en ;
	rdfs:range xsd:nonNegativeInteger ;
	.

observable:runningStatus
	a owl:DatatypeProperty ;
	rdfs:label "runningStatus"@en ;
	rdfs:range xsd:string ;
	.

observable:scheme
	a owl:DatatypeProperty ;
	rdfs:label "scheme"@en ;
	rdfs:comment "Identifies the type of URL."@en ;
	rdfs:range xsd:string ;
	.

observable:sectionAlignment
	a owl:DatatypeProperty ;
	rdfs:label "sectionAlignment"@en ;
	rdfs:comment "Specifies the alignment (in bytes) of PE sections when they are loaded into memory."@en ;
	rdfs:range xsd:unsignedInt ;
	.

observable:sections
	a owl:ObjectProperty ;
	rdfs:label "sections"@en ;
	rdfs:comment "Specifies metadata about the sections in the PE file."@en ;
	rdfs:range observable:WindowsPESection ;
	.

observable:sectorSize
	a owl:DatatypeProperty ;
	rdfs:label "sectorSize"@en ;
	rdfs:comment "The sector size of the volume in bytes."@en ;
	rdfs:range xsd:integer ;
	.

observable:securityAttributes
	a owl:DatatypeProperty ;
	rdfs:label "securityAttributes"@en ;
	rdfs:range xsd:string ;
	.

observable:sender
	a owl:ObjectProperty ;
	rdfs:label "sender"@en ;
	rdfs:range observable:ObservableObject ;
	.

observable:sentTime
	a owl:DatatypeProperty ;
	rdfs:label "sentTime"@en ;
	rdfs:comment "The date and time at which the message sent."@en ;
	rdfs:range xsd:dateTime ;
	.

observable:serialNumber
	a owl:DatatypeProperty ;
	rdfs:label "serialNumber"@en ;
	rdfs:range xsd:string ;
	.

observable:serverName
	a owl:ObjectProperty ;
	rdfs:label "serverName"@en ;
	rdfs:comment "Specifies the corresponding server name for a whois entry. This usually corresponds to a name server lookup."@en ;
	rdfs:range observable:ObservableObject ;
	.

observable:serviceName
	a owl:DatatypeProperty ;
	rdfs:label "serviceName"@en ;
	rdfs:range xsd:string ;
	.

observable:serviceStatus
	a owl:DatatypeProperty ;
	rdfs:label "serviceStatus"@en ;
	rdfs:range xsd:string ;
	.

observable:serviceType
	a owl:DatatypeProperty ;
	rdfs:label "serviceType"@en ;
	rdfs:range xsd:string ;
	.

observable:sessionID
	a owl:DatatypeProperty ;
	rdfs:label "sessionID"@en ;
	rdfs:comment "An identifier for the session from which the message originates."@en ;
	rdfs:range xsd:string ;
	.

observable:shell
	a owl:DatatypeProperty ;
	rdfs:label "shell"@en ;
	rdfs:range xsd:string ;
	.

observable:showMessageBody
	a owl:DatatypeProperty ;
	rdfs:label "showMessageBody"@en ;
	rdfs:comment "Specifies the message text that is displayed in the body of the message box by the action. See also: http://msdn.microsoft.com/en-us/library/windows/desktop/aa381302(v=vs.85).aspx."@en ;
	rdfs:range xsd:string ;
	.

observable:showMessageTitle
	a owl:DatatypeProperty ;
	rdfs:label "showMessageTitle"@en ;
	rdfs:comment "Specifies the title of the message box shown by the action. See also: http://msdn.microsoft.com/en-us/library/windows/desktop/aa381302(v=vs.85).aspx."@en ;
	rdfs:range xsd:string ;
	.

observable:sid
	a owl:DatatypeProperty ;
	rdfs:label "sid"@en ;
	rdfs:range xsd:string ;
	.

observable:signalStrength
	a owl:DatatypeProperty ;
	rdfs:label "signalStrength"@en ;
	rdfs:comment "The strength of the antenna signal."@en ;
	rdfs:range xsd:string ;
	.

observable:signature
	a owl:DatatypeProperty ;
	rdfs:label "signature"@en ;
	rdfs:comment "A"@en ;
	rdfs:range xsd:string ;
	.

observable:signatureAlgorithm
	a owl:DatatypeProperty ;
	rdfs:label "signatureAlgorithm"@en ;
	rdfs:range xsd:string ;
	.

observable:signatureDescription
	a owl:DatatypeProperty ;
	rdfs:label "signatureDescription"@en ;
	rdfs:range xsd:string ;
	.

observable:signatureExists
	a owl:DatatypeProperty ;
	rdfs:label "signatureExists"@en ;
	rdfs:range xsd:boolean ;
	.

observable:signatureVerified
	a owl:DatatypeProperty ;
	rdfs:label "signatureVerified"@en ;
	rdfs:range xsd:boolean ;
	.

observable:sipAddress
	a owl:ObjectProperty ;
	rdfs:label "sipAddress"@en ;
	rdfs:comment "A SIP address specifies Session Initiation Protocol (SIP) identifier."@en ;
	rdfs:range observable:ObservableObject ;
	.

observable:size
	a owl:DatatypeProperty ;
	rdfs:label "size"@en ;
	rdfs:comment "Specifies the size of the section, in bytes."@en ;
	rdfs:range xsd:integer ;
	.

observable:sizeInBytes
	a owl:DatatypeProperty ;
	rdfs:label "sizeInBytes"@en ;
	rdfs:comment "The size of the data in bytes."@en ;
	rdfs:range xsd:integer ;
	.

observable:sizeOfCode
	a owl:DatatypeProperty ;
	rdfs:label "sizeOfCode"@en ;
	rdfs:comment "Specifies the size of the code (text) section. If there are multiple such sections, this refers to the sum of the sizes of each section."@en ;
	rdfs:range xsd:unsignedInt ;
	.

observable:sizeOfHeaders
	a owl:DatatypeProperty ;
	rdfs:label "sizeOfHeaders"@en ;
	rdfs:comment "Specifies the combined size of the MS-DOS, PE header, and section headers, rounded up a multiple of the value specified in the file_alignment header."@en ;
	rdfs:range xsd:unsignedInt ;
	.

observable:sizeOfHeapCommit
	a owl:DatatypeProperty ;
	rdfs:label "sizeOfHeapCommit"@en ;
	rdfs:comment "Specifies the size of the local heap space to commit."@en ;
	rdfs:range xsd:unsignedInt ;
	.

observable:sizeOfHeapReserve
	a owl:DatatypeProperty ;
	rdfs:label "sizeOfHeapReserve"@en ;
	rdfs:comment "Specifies the size of the local heap space to reserve."@en ;
	rdfs:range xsd:unsignedInt ;
	.

observable:sizeOfImage
	a owl:DatatypeProperty ;
	rdfs:label "sizeOfImage"@en ;
	rdfs:comment "Specifies the size, in bytes, of the image, including all headers, as the image is loaded in memory."@en ;
	rdfs:range xsd:unsignedInt ;
	.

observable:sizeOfInitializedData
	a owl:DatatypeProperty ;
	rdfs:label "sizeOfInitializedData"@en ;
	rdfs:comment "Specifies the size of the initialized data section. If there are multiple such sections, this refers to the sum of the sizes of each section."@en ;
	rdfs:range xsd:unsignedInt ;
	.

observable:sizeOfOptionalHeader
	a owl:DatatypeProperty ;
	rdfs:label "sizeOfOptionalHeader"@en ;
	rdfs:comment "Specifies the size of the optional header of the PE binary. "@en ;
	rdfs:range xsd:integer ;
	.

observable:sizeOfStackCommit
	a owl:DatatypeProperty ;
	rdfs:label "sizeOfStackCommit"@en ;
	rdfs:comment "Specifies the size of the stack to commit."@en ;
	rdfs:range xsd:unsignedInt ;
	.

observable:sizeOfStackReserve
	a owl:DatatypeProperty ;
	rdfs:label "sizeOfStackReserve"@en ;
	rdfs:comment "Specifies the size of the stack to reserve."@en ;
	rdfs:range xsd:unsignedInt ;
	.

observable:sizeOfUninitializedData
	a owl:DatatypeProperty ;
	rdfs:label "sizeOfUninitializedData"@en ;
	rdfs:comment "Specifies the size of the uninitialized data section. If there are multiple such sections, this refers to the sum of the sizes of each section."@en ;
	rdfs:range xsd:unsignedInt ;
	.

observable:skew
	a owl:DatatypeProperty ;
	rdfs:label "skew"@en ;
	rdfs:comment "The angle in degrees of the radial rotation around its main beam direction."@en ;
	rdfs:range xsd:decimal ;
	.

observable:sourceApplication
	a owl:ObjectProperty ;
	rdfs:label "sourceApplication"@en ;
	rdfs:comment "Source application specifies the software application that a particular contact or contact list is associated with."@en ;
	rdfs:range observable:ObservableObject ;
	.

observable:sourceFlags
	a owl:DatatypeProperty ;
	rdfs:label "sourceFlags"@en ;
	rdfs:comment "Specifies the source TCP flags."@en ;
	rdfs:range xsd:hexBinary ;
	.

observable:sourcePort
	a owl:DatatypeProperty ;
	rdfs:label "sourcePort"@en ;
	rdfs:comment """Specifies the source port used in the connection, as an integer in the range of 0 - 65535.
          """@en ;
	rdfs:range xsd:integer ;
	.

observable:spaceLeft
	a owl:DatatypeProperty ;
	rdfs:label "spaceLeft"@en ;
	rdfs:comment "Specifies the amount of space left on the partition, in bytes."@en ;
	rdfs:range xsd:integer ;
	.

observable:spaceUsed
	a owl:DatatypeProperty ;
	rdfs:label "spaceUsed"@en ;
	rdfs:comment "Specifies the amount of space used on the partition, in bytes."@en ;
	rdfs:range xsd:integer ;
	.

observable:sponsoringRegistrar
	a owl:DatatypeProperty ;
	rdfs:label "sponsoringRegistrar"@en ;
	rdfs:comment "Specifies the name of the sponsoring registrar for a domain."@en ;
	rdfs:range xsd:string ;
	.

observable:src
	a owl:ObjectProperty ;
	rdfs:label "src"@en ;
	rdfs:comment "Specifies the source(s) of the network connection."@en ;
	rdfs:range core:UcoObject ;
	.

observable:srcBytes
	a owl:DatatypeProperty ;
	rdfs:label "srcBytes"@en ;
	rdfs:range xsd:integer ;
	.

observable:srcPackets
	a owl:DatatypeProperty ;
	rdfs:label "srcPackets"@en ;
	rdfs:range xsd:integer ;
	.

observable:srcPayload
	a owl:ObjectProperty ;
	rdfs:label "srcPayload"@en ;
	rdfs:range observable:ObservableObject ;
	.

observable:ssid
	a owl:DatatypeProperty ;
	rdfs:label "ssid"@en ;
	rdfs:comment "Network identifier."@en ;
	rdfs:range xsd:string ;
	.

observable:stackSize
	a owl:DatatypeProperty ;
	rdfs:label "stackSize"@en ;
	rdfs:range xsd:nonNegativeInteger ;
	.

observable:startAddress
	a owl:DatatypeProperty ;
	rdfs:label "startAddress"@en ;
	rdfs:range xsd:hexBinary ;
	.

observable:startCommandLine
	a owl:DatatypeProperty ;
	rdfs:label "startCommandLine"@en ;
	rdfs:range xsd:string ;
	.

observable:startTime
	a owl:DatatypeProperty ;
	rdfs:label "startTime"@en ;
	rdfs:range xsd:dateTime ;
	.

observable:startType
	a owl:DatatypeProperty ;
	rdfs:label "startType"@en ;
	rdfs:range xsd:string ;
	.

observable:startupInfo
	a owl:ObjectProperty ;
	rdfs:label "startupInfo"@en ;
	rdfs:range types:Dictionary ;
	.

observable:state
	a owl:DatatypeProperty ;
	rdfs:label "State"@en ;
	rdfs:range xsd:string ;
	.

observable:status
	a owl:DatatypeProperty ;
	rdfs:label "status"@en ;
	rdfs:comment "Specifies a list of statuses for a given Whois entry."@en ;
	rdfs:range [
		a rdfs:Datatype ;
		owl:unionOf (
			xsd:string
			vocabulary:TaskStatusVocab
			vocabulary:WhoisStatusTypeVocab
		) ;
	] ;
	.

observable:statusesCount
	a owl:DatatypeProperty ;
	rdfs:label "Statuses Count"@en-US ;
	rdfs:comment "Specifies the number of tweets that this profile has issued."@en-US ;
	rdfs:range xsd:nonNegativeInteger ;
	.

observable:storageCapacityInBytes
	a owl:DatatypeProperty ;
	rdfs:label "storageCapacityInBytes"@en ;
	rdfs:comment "The number of bytes that can be stored on a SIM card."@en ;
	rdfs:range xsd:integer ;
	.

observable:stringValue
	a owl:DatatypeProperty ;
	rdfs:label "stringValue"@en ;
	rdfs:comment "Specifies the actual value of the extracted string."@en ;
	rdfs:range xsd:string ;
	.

observable:strings
	a owl:ObjectProperty ;
	rdfs:label "strings"@en ;
	rdfs:range observable:ExtractedString ;
	.

observable:subject
	a owl:DatatypeProperty ;
	rdfs:label "subject"@en ;
	rdfs:comment "The subject of the email."@en ;
	rdfs:range xsd:string ;
	.

observable:subjectAlternativeName
	a owl:DatatypeProperty ;
	rdfs:label "subjectAlternativeName"@en ;
	rdfs:range xsd:string ;
	.

observable:subjectDirectoryAttributes
	a owl:DatatypeProperty ;
	rdfs:label "subjectDirectoryAttributes"@en ;
	rdfs:range xsd:string ;
	.

observable:subjectHash
	a owl:ObjectProperty ;
	rdfs:label "subjectHash"@en ;
	rdfs:comment "A hash calculated on the certificate subject name."@en ;
	rdfs:range types:Hash ;
	.

observable:subjectKeyIdentifier
	a owl:DatatypeProperty ;
	rdfs:label "subjectKeyIdentifier"@en ;
	rdfs:range xsd:string ;
	.

observable:subjectPublicKeyAlgorithm
	a owl:DatatypeProperty ;
	rdfs:label "subjectPublicKeyAlgorithm"@en ;
	rdfs:range xsd:string ;
	.

observable:subjectPublicKeyExponent
	a owl:DatatypeProperty ;
	rdfs:label "subjectPublicKeyExponent"@en ;
	rdfs:range xsd:integer ;
	.

observable:subjectPublicKeyModulus
	a owl:DatatypeProperty ;
	rdfs:label "subjectPublicKeyModulus"@en ;
	rdfs:range xsd:string ;
	.

observable:subsystem
	a owl:DatatypeProperty ;
	rdfs:label "subsystem"@en ;
	rdfs:comment "Specifies the subsystem (e.g., GUI, device driver, etc.) that is required to run this image."@en ;
	rdfs:range xsd:unsignedShort ;
	.

observable:swid
	a owl:DatatypeProperty ;
	rdfs:label "swid"@en ;
	rdfs:comment "Specifies the SWID tag for the software."@en ;
	rdfs:range xsd:string ;
	.

observable:symbolicName
	a owl:DatatypeProperty ;
	rdfs:label "symbolicName"@en ;
	rdfs:comment "The symbolic name of a global flag. See also: http://msdn.microsoft.com/en-us/library/windows/hardware/ff549646(v=vs.85).aspx."@en ;
	rdfs:range xsd:string ;
	.

observable:systemTime
	a owl:DatatypeProperty ;
	rdfs:label "systemTime"@en ;
	rdfs:range xsd:dateTime ;
	.

observable:tableName
	a owl:DatatypeProperty ;
	rdfs:label "tableName"@en ;
	rdfs:range xsd:string ;
	.

observable:targetFile
	a owl:ObjectProperty ;
	rdfs:label "targetFile"@en ;
	rdfs:comment "Specifies the file targeted by a symbolic link."@en ;
	rdfs:range observable:ObservableObject ;
	.

observable:taskComment
	a owl:DatatypeProperty ;
	rdfs:label "taskComment"@en ;
	rdfs:comment "Specifies a comment for the scheduled task. See also: http://msdn.microsoft.com/en-us/library/windows/desktop/aa381232(v=vs.85).aspx."@en ;
	rdfs:range xsd:string ;
	.

observable:taskCreator
	a owl:DatatypeProperty ;
	rdfs:label "taskCreator"@en ;
	rdfs:comment "Specifies the name of the creator of the scheduled task. See also: http://msdn.microsoft.com/en-us/library/windows/desktop/aa381235(v=vs.85).aspx."@en ;
	rdfs:range xsd:string ;
	.

observable:text
	a owl:DatatypeProperty ;
	rdfs:label "text"@en ;
	rdfs:range xsd:string ;
	.

observable:threadID
	a owl:DatatypeProperty ;
	rdfs:label "threadID"@en ;
	rdfs:range xsd:nonNegativeInteger ;
	.

observable:thumbprintHash
	a owl:ObjectProperty ;
	rdfs:label "thumbprintHash"@en ;
	rdfs:comment "A hash calculated on the entire certificate including signature."@en ;
	rdfs:range types:Hash ;
	.

observable:timeDateStamp
	a owl:DatatypeProperty ;
	rdfs:label "timeDateStamp"@en ;
	rdfs:comment "Specifies the time when the PE binary was created."@en ;
	rdfs:range xsd:dateTime ;
	.

observable:timesExecuted
	a owl:DatatypeProperty ;
	rdfs:label "timesExecuted"@en ;
	rdfs:comment "The number of times the prefetch application has executed."@en ;
	rdfs:range xsd:integer ;
	.

observable:timezoneDST
	a owl:DatatypeProperty ;
	rdfs:label "timezoneDST"@en ;
	rdfs:comment "Specifies the time zone used by the system, taking daylight savings time (DST) into account."@en ;
	rdfs:range xsd:string ;
	.

observable:timezoneStandard
	a owl:DatatypeProperty ;
	rdfs:label "timezoneStandard"@en ;
	rdfs:comment "Specifies the time zone used by the system, without taking daylight savings time (DST) into account."@en ;
	rdfs:range xsd:string ;
	.

observable:to
	a owl:ObjectProperty ;
	rdfs:label "to"@en ;
	rdfs:comment "The receiver's phone number."@en ;
	rdfs:range observable:ObservableObject ;
	.

observable:totalFragments
	a owl:DatatypeProperty ;
	rdfs:label "totalFragments"@en ;
	rdfs:range xsd:integer ;
	.

observable:totalRam
	a owl:DatatypeProperty ;
	rdfs:label "totalRam"@en ;
	rdfs:comment "Specifies the total amount of physical memory present on the system, in bytes."@en ;
	rdfs:range xsd:integer ;
	.

observable:totalSpace
	a owl:DatatypeProperty ;
	rdfs:label "totalSpace"@en ;
	rdfs:comment "Specifies the total amount of space available on the partition, in bytes."@en ;
	rdfs:range xsd:integer ;
	.

observable:triggerBeginTime
	a owl:DatatypeProperty ;
	rdfs:label "triggerBeginTime"@en ;
	rdfs:comment "Specifies the date/time that the trigger is activated."@en ;
	rdfs:range xsd:dateTime ;
	.

observable:triggerDelay
	a owl:DatatypeProperty ;
	rdfs:label "triggerDelay"@en ;
	rdfs:comment "Specifies the delay that takes place between when the task is registered and when the task is started."@en ;
	rdfs:range xsd:string ;
	.

observable:triggerEndTime
	a owl:DatatypeProperty ;
	rdfs:label "triggerEndTime"@en ;
	rdfs:comment "Specifies the date/time that the trigger is deactivated."@en ;
	rdfs:range xsd:dateTime ;
	.

observable:triggerFrequency
	a owl:DatatypeProperty ;
	rdfs:label "triggerFrequency"@en ;
	rdfs:comment "Specifies the frequency at which the trigger repeats."@en ;
	rdfs:range [
		a rdfs:Datatype ;
		owl:unionOf (
			vocabulary:TriggerFrequencyVocab
			xsd:string
		) ;
	] ;
	.

observable:triggerList
	a owl:ObjectProperty ;
	rdfs:label "triggerList"@en ;
	rdfs:comment "Specifies a set of triggers used by the scheduled task. See also: http://msdn.microsoft.com/en-us/library/windows/desktop/aa383264(v=vs.85).aspx."@en ;
	rdfs:range observable:TriggerType ;
	.

observable:triggerMaxRunTime
	a owl:DatatypeProperty ;
	rdfs:label "triggerMaxRunTime"@en ;
	rdfs:comment "The maximum amount of time that the task launched by the trigger is allowed to run. See also: http://msdn.microsoft.com/en-us/library/windows/desktop/aa383868(v=vs.85).aspx."@en ;
	rdfs:range xsd:string ;
	.

observable:triggerSessionChangeType
	a owl:DatatypeProperty ;
	rdfs:label "triggerSessionChangeType"@en ;
	rdfs:comment "Specifies the type of Terminal Server session change that would trigger a task launch. See also: http://msdn.microsoft.com/en-us/library/windows/desktop/aa381298(v=vs.85).aspx."@en ;
	rdfs:range xsd:string ;
	.

observable:triggerType
	a owl:DatatypeProperty ;
	rdfs:label "triggerType"@en ;
	rdfs:comment "Specifies the type of the task trigger."@en ;
	rdfs:range [
		a rdfs:Datatype ;
		owl:unionOf (
			vocabulary:TriggerTypeVocab
			xsd:string
		) ;
	] ;
	.

observable:twitterHandle
	a owl:DatatypeProperty ;
	rdfs:label "Twitter Handle"@en-US ;
	rdfs:comment "Specifies the twitter handle associated with the profile."@en-US ;
	rdfs:range xsd:string ;
	.

observable:twitterId
	a owl:DatatypeProperty ;
	rdfs:label "Twitter ID"@en-US ;
	rdfs:comment "Specifies the twitter id associated with the profile."@en-US ;
	rdfs:range xsd:string ;
	.

observable:uninstallDate
	a owl:DatatypeProperty ;
	rdfs:label "uninstallDate"@en ;
	rdfs:comment "Specifies the date the operating system or application was uninstalled."@en ;
	rdfs:range xsd:dateTime ;
	.

observable:updatedDate
	a owl:DatatypeProperty ;
	rdfs:label "updatedDate"@en ;
	rdfs:comment "Specifies the date in which the registered domain information was last updated."@en ;
	rdfs:range xsd:dateTime ;
	.

observable:uptime
	a owl:DatatypeProperty ;
	rdfs:label "uptime"@en ;
	rdfs:comment "Specifies the duration that represents the current amount of time that the system has been up."@en ;
	rdfs:range xsd:string ;
	.

observable:url
	a owl:ObjectProperty ;
	rdfs:label "url"@en ;
	rdfs:comment "Specifies a URL associated with a particular observable object or facet."@en ;
	rdfs:range observable:ObservableObject ;
	.

observable:urlHistoryEntry
	a owl:ObjectProperty ;
	rdfs:label "URL History Entries"@en ;
	rdfs:comment "Specifies a URL history record stored in the browser's history."@en ;
	rdfs:range observable:URLHistoryEntry ;
	.

observable:urlTargeted
	a owl:DatatypeProperty ;
	rdfs:label "urlTargeted"@en ;
	rdfs:comment "The target of the bookmark."@en ;
	rdfs:range xsd:anyURI ;
	.

observable:urlTransitionType
	a owl:DatatypeProperty ;
	rdfs:label "Transition Type"@en ;
	rdfs:comment "Specifies how a browser navigated to a particular URL on a particular visit."@en ;
	rdfs:range [
		a rdfs:Datatype ;
		owl:unionOf (
			xsd:string
			vocabulary:URLTransitionTypeVocab
		) ;
	] ;
	.

observable:userLocationString
	a owl:DatatypeProperty ;
	rdfs:label "User Location String"@en-US ;
	rdfs:comment "Specifies the user-provided location string associated with the profile."@en-US ;
	rdfs:range xsd:string ;
	.

observable:userName
	a owl:DatatypeProperty ;
	rdfs:label "userName"@en ;
	rdfs:comment "Username used to authenticate to this resource."@en ;
	rdfs:range xsd:string ;
	.

observable:validityNotAfter
	a owl:DatatypeProperty ;
	rdfs:label "validityNotAfter"@en ;
	rdfs:range xsd:dateTime ;
	.

observable:validityNotBefore
	a owl:DatatypeProperty ;
	rdfs:label "validityNotBefore"@en ;
	rdfs:range xsd:dateTime ;
	.

observable:value
	a owl:DatatypeProperty ;
	rdfs:label "value"@en ;
	rdfs:range xsd:string ;
	.

observable:values
	a owl:DatatypeProperty ;
	rdfs:label "values"@en ;
	rdfs:comment "The values that were enumerated as a result of the action on the object."@en ;
	rdfs:range xsd:string ;
	.

observable:version
	a owl:DatatypeProperty ;
	rdfs:label "version"@en ;
	rdfs:range xsd:string ;
	.

observable:visibility
	a owl:DatatypeProperty ;
	rdfs:label "visibility"@en ;
	rdfs:range xsd:boolean ;
	.

observable:visitCount
	a owl:DatatypeProperty ;
	rdfs:label "visitCount"@en ;
	rdfs:comment "Specifies the number of times a URL has been visited by a particular web browser."@en ;
	rdfs:range xsd:integer ;
	.

observable:visitDuration
	a owl:DatatypeProperty ;
	rdfs:label "Visit Duration"@en ;
	rdfs:comment "Specifies the duration of a specific visit of a URL within a particular browser."@en ;
	rdfs:range xsd:duration ;
	.

observable:visitTime
	a owl:DatatypeProperty ;
	rdfs:label "Visit Time"@en ;
	rdfs:comment "Specifies the date/time of a specific visit of a URL within a particular browser."@en ;
	rdfs:range xsd:dateTime ;
	.

observable:volume
	a owl:ObjectProperty ;
	rdfs:label "volume"@en ;
	rdfs:comment "The volume from which the prefetch application was run. If the applicatin was run from multiple volumes, there will be a separate prefetch file for each."@en ;
	rdfs:range observable:ObservableObject ;
	.

observable:volumeID
	a owl:DatatypeProperty ;
	rdfs:label "volumeID"@en ;
	rdfs:comment "The unique identifier of the volume."@en ;
	rdfs:range xsd:string ;
	.

observable:whoisContactType
	a owl:DatatypeProperty ;
	rdfs:label "whoisContactType"@en ;
	rdfs:comment "Specifies what type of WHOIS contact this is."@en ;
	rdfs:range [
		a rdfs:Datatype ;
		owl:unionOf (
			xsd:string
			vocabulary:WhoisContactTypeVocab
		) ;
	] ;
	.

observable:whoisServer
	a owl:ObjectProperty ;
	rdfs:label "whoisServer"@en ;
	rdfs:comment "Specifies the corresponding whois server for a registrar."@en ;
	rdfs:range observable:ObservableObject ;
	.

observable:win32VersionValue
	a owl:DatatypeProperty ;
	rdfs:label "win32VersionValue"@en ;
	rdfs:comment "Specifies the reserved win32 version value."@en ;
	rdfs:range xsd:unsignedInt ;
	.

observable:windowTitle
	a owl:DatatypeProperty ;
	rdfs:label "windowTitle"@en ;
	rdfs:range xsd:string ;
	.

observable:windowsDirectory
	a owl:ObjectProperty ;
	rdfs:label "windowsDirectory"@en ;
	rdfs:comment "The Windows_Directory field specifies the fully-qualified path to the Windows install directory."@en ;
	rdfs:range observable:ObservableObject ;
	.

observable:windowsSystemDirectory
	a owl:ObjectProperty ;
	rdfs:label "windowsSystemDirectory"@en ;
	rdfs:comment "The Windows_System_Directory field specifies the fully-qualified path to the Windows system directory."@en ;
	rdfs:range observable:ObservableObject ;
	.

observable:windowsTempDirectory
	a owl:ObjectProperty ;
	rdfs:label "windowsTempDirectory"@en ;
	rdfs:comment "The Windows_Temp_Directory field specifies the fully-qualified path to the Windows temporary files directory."@en ;
	rdfs:range observable:ObservableObject ;
	.

observable:windowsVolumeAttributes
	a owl:DatatypeProperty ;
	rdfs:label "windowsVolumeAttributes"@en ;
	rdfs:comment "Specifies the attributes of a windows volume."@en ;
	rdfs:range vocabulary:WindowsVolumeAttributeVocab ;
	.

observable:wirelessNetworkSecurityMode
	a owl:DatatypeProperty ;
	rdfs:label "wirelessNetworkSecurityMode"@en ;
	rdfs:comment "Specifies the security mode of a wireless network (None, WEP, WPA, etc)."@en ;
	rdfs:range [
		a rdfs:DataType ;
		owl:unionOf (
			vocabulary:WirelessNetworkSecurityModeVocab
			xsd:string
		) ;
	] ;
	.

observable:workItemData
	a owl:ObjectProperty ;
	rdfs:label "workItemData"@en ;
	rdfs:comment "Specifies application defined data associated with the scheduled task. See also: http://msdn.microsoft.com/en-us/library/windows/desktop/aa381271(v=vs.85).aspx."@en ;
	rdfs:range observable:ObservableObject ;
	.

observable:workingDirectory
	a owl:ObjectProperty ;
	rdfs:label "workingDirectory"@en ;
	rdfs:comment "Specifies the working directory for the scheduled task. See also: http://msdn.microsoft.com/en-us/library/windows/desktop/aa381878(v=vs.85).aspx."@en ;
	rdfs:range observable:ObservableObject ;
	.

observable:x509v3extensions
	a owl:ObjectProperty ;
	rdfs:label "x509V3Extensions"@en ;
	rdfs:range observable:X509V3ExtensionsFacet ;
	.

observable:xMailer
	a owl:DatatypeProperty ;
	rdfs:label "xMailer"@en ;
	rdfs:range xsd:string ;
	.

observable:xOriginatingIP
	a owl:ObjectProperty ;
	rdfs:label "xOriginatingIP"@en ;
	rdfs:range observable:ObservableObject ;
	.
<|MERGE_RESOLUTION|>--- conflicted
+++ resolved
@@ -655,15 +655,6 @@
 	rdfs:subClassOf observable:MACAddressFacet ;
 	rdfs:label "BluetoothAddressFacet"@en ;
 	rdfs:comment "A Bluetooth address facet is a grouping of characteristics unique to a Bluetooth standard conformant identifier assigned to a Bluetooth device to enable routing and management of Bluetooth standards conformant communication to or from that device."@en ;
-<<<<<<< HEAD
-=======
-	sh:property [
-		sh:datatype xsd:string ;
-		sh:maxCount "1"^^xsd:integer ;
-		sh:nodeKind sh:Literal ;
-		sh:path observable:addressValue ;
-	] ;
->>>>>>> 459e6da1
 	sh:targetClass observable:BluetoothAddressFacet ;
 	.
 
@@ -2580,23 +2571,6 @@
 	rdfs:subClassOf observable:DigitalAddressFacet ;
 	rdfs:label "EmailAddressFacet"@en ;
 	rdfs:comment "An email address facet is a grouping of characteristics unique to an identifier for an electronic mailbox to which electronic mail messages (conformant to the Simple Mail Transfer Protocol (SMTP)) are sent from and delivered to."@en ;
-<<<<<<< HEAD
-=======
-	sh:property
-		[
-			sh:datatype xsd:string ;
-			sh:maxCount "1"^^xsd:integer ;
-			sh:nodeKind sh:Literal ;
-			sh:path observable:addressValue ;
-		] ,
-		[
-			sh:datatype xsd:string ;
-			sh:maxCount "1"^^xsd:integer ;
-			sh:nodeKind sh:Literal ;
-			sh:path observable:displayName ;
-		]
-		;
->>>>>>> 459e6da1
 	sh:targetClass observable:EmailAddressFacet ;
 	.
 
@@ -3686,23 +3660,6 @@
 	rdfs:subClassOf observable:DigitalAddressFacet ;
 	rdfs:label "IPAddressFacet"@en ;
 	rdfs:comment "An IP address facet is a grouping of characteristics unique to an Internet Protocol (IP) standards conformant identifier assigned to a device to enable routing and management of IP standards conformant communication to or from that device."@en ;
-<<<<<<< HEAD
-=======
-	sh:property
-		[
-			sh:datatype xsd:string ;
-			sh:maxCount "1"^^xsd:integer ;
-			sh:nodeKind sh:Literal ;
-			sh:path observable:addressValue ;
-		] ,
-		[
-			sh:datatype xsd:string ;
-			sh:maxCount "1"^^xsd:integer ;
-			sh:nodeKind sh:Literal ;
-			sh:path observable:displayName ;
-		]
-		;
->>>>>>> 459e6da1
 	sh:targetClass observable:IPAddressFacet ;
 	.
 
@@ -3736,15 +3693,6 @@
 	rdfs:subClassOf observable:IPAddressFacet ;
 	rdfs:label "IPv4AddressFacet"@en ;
 	rdfs:comment "An IPv4 (Internet Protocol version 4) address facet is a grouping of characteristics unique to an IPv4 standards conformant identifier assigned to a device to enable routing and management of IPv4 standards conformant communication to or from that device."@en ;
-<<<<<<< HEAD
-=======
-	sh:property [
-		sh:datatype xsd:string ;
-		sh:maxCount "1"^^xsd:integer ;
-		sh:nodeKind sh:Literal ;
-		sh:path observable:addressValue ;
-	] ;
->>>>>>> 459e6da1
 	sh:targetClass observable:IPv4AddressFacet ;
 	.
 
@@ -3767,15 +3715,6 @@
 	rdfs:subClassOf observable:IPAddressFacet ;
 	rdfs:label "IPv6AddressFacet"@en ;
 	rdfs:comment "An IPv6 (Internet Protocol version 6) address facet is a grouping of characteristics unique to an IPv6 standards conformant identifier assigned to a device to enable routing and management of IPv6 standards conformant communication to or from that device."@en ;
-<<<<<<< HEAD
-=======
-	sh:property [
-		sh:datatype xsd:string ;
-		sh:maxCount "1"^^xsd:integer ;
-		sh:nodeKind sh:Literal ;
-		sh:path observable:addressValue ;
-	] ;
->>>>>>> 459e6da1
 	sh:targetClass observable:IPv6AddressFacet ;
 	.
 
@@ -3850,23 +3789,6 @@
 	rdfs:subClassOf observable:DigitalAddressFacet ;
 	rdfs:label "InstantMessagingAddressFacet"@en ;
 	rdfs:comment "An instant messaging address facet is a grouping of characteristics unique to an identifier assigned to enable routing and management of instant messaging digital communication."@en ;
-<<<<<<< HEAD
-=======
-	sh:property
-		[
-			sh:datatype xsd:string ;
-			sh:maxCount "1"^^xsd:integer ;
-			sh:nodeKind sh:Literal ;
-			sh:path observable:addressValue ;
-		] ,
-		[
-			sh:datatype xsd:string ;
-			sh:maxCount "1"^^xsd:integer ;
-			sh:nodeKind sh:Literal ;
-			sh:path observable:displayName ;
-		]
-		;
->>>>>>> 459e6da1
 	sh:targetClass observable:InstantMessagingAddressFacet ;
 	.
 
@@ -3928,15 +3850,6 @@
 	rdfs:subClassOf observable:DigitalAddressFacet ;
 	rdfs:label "MACAddressFacet"@en ;
 	rdfs:comment "A MAC address facet is a grouping of characteristics unique to a media access control standards conformant identifier assigned to a network interface to enable routing and management of communications at the data link layer of a network segment."@en ;
-<<<<<<< HEAD
-=======
-	sh:property [
-		sh:datatype xsd:string ;
-		sh:maxCount "1"^^xsd:integer ;
-		sh:nodeKind sh:Literal ;
-		sh:path observable:addressValue ;
-	] ;
->>>>>>> 459e6da1
 	sh:targetClass observable:MACAddressFacet ;
 	.
 
@@ -5845,23 +5758,6 @@
 	rdfs:subClassOf observable:DigitalAddressFacet ;
 	rdfs:label "SIPAddressFacet"@en ;
 	rdfs:comment "A SIP address facet is a grouping of characteristics unique to a Session Initiation Protocol (SIP) standards conformant identifier assigned to a user to enable routing and management of SIP standards conformant communication to or from that user loosely coupled from any particular devices."@en ;
-<<<<<<< HEAD
-=======
-	sh:property
-		[
-			sh:datatype xsd:string ;
-			sh:maxCount "1"^^xsd:integer ;
-			sh:nodeKind sh:Literal ;
-			sh:path observable:addressValue ;
-		] ,
-		[
-			sh:datatype xsd:string ;
-			sh:maxCount "1"^^xsd:integer ;
-			sh:nodeKind sh:Literal ;
-			sh:path observable:displayName ;
-		]
-		;
->>>>>>> 459e6da1
 	sh:targetClass observable:SIPAddressFacet ;
 	.
 
@@ -7370,15 +7266,6 @@
 	rdfs:subClassOf observable:MACAddressFacet ;
 	rdfs:label "WifiAddressFacet"@en ;
 	rdfs:comment "A Wi-Fi address facet is a grouping of characteristics unique to a media access control (MAC) standards conformant identifier assigned to a device network interface to enable routing and management of IEEE 802.11 standards-conformant communications to and from that device."@en ;
-<<<<<<< HEAD
-=======
-	sh:property [
-		sh:datatype xsd:string ;
-		sh:maxCount "1"^^xsd:integer ;
-		sh:nodeKind sh:Literal ;
-		sh:path observable:addressValue ;
-	] ;
->>>>>>> 459e6da1
 	sh:targetClass observable:WifiAddressFacet ;
 	.
 
