--- conflicted
+++ resolved
@@ -6342,15 +6342,6 @@
 			sh:datatype xsd:string ;
 			sh:maxCount "1"^^xsd:integer ;
 			sh:nodeKind sh:Literal ;
-<<<<<<< HEAD
-			sh:path observable:recordRowID ;
-		] ,
-		[
-			sh:datatype xsd:string ;
-			sh:maxCount "1"^^xsd:integer ;
-			sh:nodeKind sh:Literal ;
-=======
->>>>>>> 4aca5b40
 			sh:path observable:tableName ;
 		] ,
 		[
@@ -6377,8 +6368,6 @@
 				]
 			) ;
 			sh:path observable:recordFieldValue ;
-<<<<<<< HEAD
-=======
 		] ,
 		[
 			sh:maxCount "1"^^xsd:integer ;
@@ -6392,7 +6381,6 @@
 				]
 			) ;
 			sh:path observable:recordRowID ;
->>>>>>> 4aca5b40
 		]
 		;
 	sh:targetClass observable:TableFieldFacet ;
@@ -12517,10 +12505,6 @@
 observable:recordRowID
 	a owl:DatatypeProperty ;
 	rdfs:label "recordRowID"@en ;
-<<<<<<< HEAD
-	rdfs:comment "The unique ID that identifies a database record."@en ;
-	rdfs:range xsd:string ;
-=======
 	rdfs:comment "The unique ID that identifies a database record, supplied by the originating database engine."@en ;
 	rdfs:range [
 		a rdfs:Datatype ;
@@ -12529,7 +12513,6 @@
 			xsd:string
 		) ;
 	] ;
->>>>>>> 4aca5b40
 	.
 
 observable:recurrence
