# imports: https://ontology.unifiedcyberontology.org/uco/action
# imports: https://ontology.unifiedcyberontology.org/uco/core
# imports: https://ontology.unifiedcyberontology.org/uco/identity
# imports: https://ontology.unifiedcyberontology.org/uco/location
# imports: https://ontology.unifiedcyberontology.org/uco/types
# imports: https://ontology.unifiedcyberontology.org/uco/vocabulary

@prefix action: <https://ontology.unifiedcyberontology.org/uco/action/> .
@prefix co: <http://purl.org/co/> .
@prefix core: <https://ontology.unifiedcyberontology.org/uco/core/> .
@prefix identity: <https://ontology.unifiedcyberontology.org/uco/identity/> .
@prefix location: <https://ontology.unifiedcyberontology.org/uco/location/> .
@prefix observable: <https://ontology.unifiedcyberontology.org/uco/observable/> .
@prefix owl: <http://www.w3.org/2002/07/owl#> .
@prefix rdf: <http://www.w3.org/1999/02/22-rdf-syntax-ns#> .
@prefix rdfs: <http://www.w3.org/2000/01/rdf-schema#> .
@prefix sh: <http://www.w3.org/ns/shacl#> .
@prefix types: <https://ontology.unifiedcyberontology.org/uco/types/> .
@prefix vocabulary: <https://ontology.unifiedcyberontology.org/uco/vocabulary/> .
@prefix xsd: <http://www.w3.org/2001/XMLSchema#> .

<https://ontology.unifiedcyberontology.org/uco/observable>
	a owl:Ontology ;
	rdfs:label "uco-observable"@en ;
	owl:imports
		<https://ontology.unifiedcyberontology.org/uco/action> ,
		<https://ontology.unifiedcyberontology.org/uco/core> ,
		<https://ontology.unifiedcyberontology.org/uco/identity> ,
		<https://ontology.unifiedcyberontology.org/uco/location> ,
		<https://ontology.unifiedcyberontology.org/uco/types> ,
		<https://ontology.unifiedcyberontology.org/uco/vocabulary>
		;
	.

observable:API
	a
		owl:Class ,
		sh:NodeShape
		;
	rdfs:subClassOf observable:ObservableObject ;
	rdfs:label "API"@en ;
	rdfs:comment "An API (application programming interface) is a computing interface that defines interactions between multiple software or mixed hardware-software intermediaries. It defines the kinds of calls or requests that can be made, how to make them, the data formats that should be used, the conventions to follow, etc. [based on https://en.wikipedia.org/wiki/API]"@en ;
	sh:targetClass observable:API ;
	.

observable:ARPCache
	a
		owl:Class ,
		sh:NodeShape
		;
	rdfs:subClassOf observable:ObservableObject ;
	rdfs:label "ARPCache"@en ;
	rdfs:comment "An ARP cache is a collection of Address Resolution Protocol (ARP) entries (mostly dynamic) that are created when an IP address is resolved to a MAC address (so the computer can effectively communicate with the IP address). [based on https://en.wikipedia.org/wiki/ARP_cache]"@en ;
	sh:targetClass observable:ARPCache ;
	.

observable:ARPCacheEntry
	a
		owl:Class ,
		sh:NodeShape
		;
	rdfs:subClassOf observable:ObservableObject ;
	rdfs:label "ARPCacheEntry"@en ;
	rdfs:comment "An ARP cache entry is a single Address Resolution Protocol (ARP) response record that is created when an IP address is resolved to a MAC address (so the computer can effectively communicate with the IP address). [based on https://en.wikipedia.org/wiki/ARP_cache]"@en ;
	sh:targetClass observable:ARPCacheEntry ;
	.

observable:Account
	a
		owl:Class ,
		sh:NodeShape
		;
	rdfs:subClassOf observable:ObservableObject ;
	rdfs:label "Account"@en ;
	rdfs:comment "An account is an arrangement with an entity to enable and control the provision of some capability or service."@en ;
	sh:targetClass observable:Account ;
	.

observable:AccountAuthenticationFacet
	a
		owl:Class ,
		sh:NodeShape
		;
	rdfs:subClassOf core:Facet ;
	rdfs:label "AccountAuthenticationFacet"@en ;
	rdfs:comment "An account authentication facet is a grouping of characteristics unique to the mechanism of accessing an account."@en ;
	sh:property
		[
			sh:datatype xsd:dateTime ;
			sh:maxCount "1"^^xsd:integer ;
			sh:nodeKind sh:Literal ;
			sh:path observable:passwordLastChanged ;
		] ,
		[
			sh:datatype xsd:string ;
			sh:maxCount "1"^^xsd:integer ;
			sh:nodeKind sh:Literal ;
			sh:path observable:password ;
		] ,
		[
			sh:datatype xsd:string ;
			sh:maxCount "1"^^xsd:integer ;
			sh:nodeKind sh:Literal ;
			sh:path observable:passwordType ;
		]
		;
	sh:targetClass observable:AccountAuthenticationFacet ;
	.

observable:AccountFacet
	a
		owl:Class ,
		sh:NodeShape
		;
	rdfs:subClassOf core:Facet ;
	rdfs:label "AccountFacet"@en ;
	rdfs:comment "An account facet is a grouping of characteristics unique to an arrangement with an entity to enable and control the provision of some capability or service."@en ;
	sh:property
		[
			sh:class core:UcoObject ;
			sh:maxCount "1"^^xsd:integer ;
			sh:nodeKind sh:BlankNodeOrIRI ;
			sh:path observable:accountIssuer ;
		] ,
		[
			sh:class core:UcoObject ;
			sh:maxCount "1"^^xsd:integer ;
			sh:nodeKind sh:BlankNodeOrIRI ;
			sh:path observable:owner ;
		] ,
		[
			sh:datatype xsd:boolean ;
			sh:maxCount "1"^^xsd:integer ;
			sh:nodeKind sh:Literal ;
			sh:path observable:isActive ;
		] ,
		[
			sh:datatype xsd:dateTime ;
			sh:maxCount "1"^^xsd:integer ;
			sh:nodeKind sh:Literal ;
			sh:path observable:expirationTime ;
		] ,
		[
			sh:datatype xsd:dateTime ;
			sh:maxCount "1"^^xsd:integer ;
			sh:nodeKind sh:Literal ;
			sh:path observable:modifiedTime ;
		] ,
		[
			sh:datatype xsd:dateTime ;
			sh:maxCount "1"^^xsd:integer ;
			sh:nodeKind sh:Literal ;
			sh:path observable:observableCreatedTime ;
		] ,
		[
			sh:datatype xsd:string ;
			sh:maxCount "1"^^xsd:integer ;
			sh:minCount "1"^^xsd:integer ;
			sh:nodeKind sh:Literal ;
			sh:path observable:accountIdentifier ;
		] ,
		[
			sh:datatype vocabulary:AccountTypeVocab ;
			sh:message "Value is outside the default vocabulary AccountTypeVocab." ;
			sh:path observable:accountType ;
			sh:severity sh:Info ;
		] ,
		[
			sh:maxCount "1"^^xsd:integer ;
			sh:nodeKind sh:Literal ;
			sh:or (
				[
					sh:datatype vocabulary:AccountTypeVocab ;
				]
				[
					sh:datatype xsd:string ;
				]
			) ;
			sh:path observable:accountType ;
		] ,
		[
			sh:message "Value is not member of the vocabulary AccountTypeVocab." ;
			sh:or (
				[
					sh:datatype vocabulary:AccountTypeVocab ;
					sh:in (
						"ldap"^^vocabulary:AccountTypeVocab
						"nis"^^vocabulary:AccountTypeVocab
						"openid"^^vocabulary:AccountTypeVocab
						"radius"^^vocabulary:AccountTypeVocab
						"tacacs"^^vocabulary:AccountTypeVocab
						"unix"^^vocabulary:AccountTypeVocab
						"windows_domain"^^vocabulary:AccountTypeVocab
						"windows_local"^^vocabulary:AccountTypeVocab
					) ;
				]
				[
					sh:datatype xsd:string ;
				]
			) ;
			sh:path observable:accountType ;
		]
		;
	sh:targetClass observable:AccountFacet ;
	.

observable:Address
	a
		owl:Class ,
		sh:NodeShape
		;
	rdfs:subClassOf observable:ObservableObject ;
	rdfs:label "Address"@en ;
	rdfs:comment "An address is an identifier assigned to enable routing and management of information."@en ;
	sh:targetClass observable:Address ;
	.

observable:AlternateDataStream
	a
		owl:Class ,
		sh:NodeShape
		;
	rdfs:subClassOf observable:ObservableObject ;
	rdfs:label "AlternateDataStream"@en ;
	rdfs:comment "An alternate data stream is data content stored within an NTFS file that is independent of the standard content stream of the file and is hidden from access by default NTFS file viewing mechanisms."@en ;
	sh:targetClass observable:AlternateDataStream ;
	.

observable:AlternateDataStreamFacet
	a
		owl:Class ,
		sh:NodeShape
		;
	rdfs:subClassOf core:Facet ;
	rdfs:label "AlternateDataStreamFacet"@en ;
	rdfs:comment "An alternate data stream facet is a grouping of characteristics unique to data content stored within an NTFS file that is independent of the standard content stream of the file and is hidden from access by default NTFS file viewing mechanisms."@en ;
	sh:property
		[
			sh:class types:Hash ;
			sh:maxCount "1"^^xsd:integer ;
			sh:nodeKind sh:BlankNodeOrIRI ;
			sh:path observable:hashes ;
		] ,
		[
			sh:datatype xsd:integer ;
			sh:maxCount "1"^^xsd:integer ;
			sh:nodeKind sh:Literal ;
			sh:path observable:size ;
		] ,
		[
			sh:datatype xsd:string ;
			sh:maxCount "1"^^xsd:integer ;
			sh:minCount "1"^^xsd:integer ;
			sh:nodeKind sh:Literal ;
			sh:path core:name ;
		]
		;
	sh:targetClass observable:AlternateDataStreamFacet ;
	.

observable:AndroidDevice
	a
		owl:Class ,
		sh:NodeShape
		;
	rdfs:subClassOf observable:Device ;
	rdfs:label "AndroidDevice"@en ;
	rdfs:comment "An Android device is a device running the Android operating system. [based on https://en.wikipedia.org/wiki/Android_(operating_system)]"@en ;
	sh:targetClass observable:AndroidDevice ;
	.

observable:AndroidDeviceFacet
	a
		owl:Class ,
		sh:NodeShape
		;
	rdfs:subClassOf core:Facet ;
	rdfs:label "AndroidDeviceFacet"@en ;
	rdfs:comment "An Android device facet is a grouping of characteristics unique to an Android device. [based on https://en.wikipedia.org/wiki/Android_(operating_system)]"@en ;
	sh:property
		[
			sh:datatype xsd:boolean ;
			sh:maxCount "1"^^xsd:integer ;
			sh:nodeKind sh:Literal ;
			sh:path observable:isADBRootEnabled ;
		] ,
		[
			sh:datatype xsd:boolean ;
			sh:maxCount "1"^^xsd:integer ;
			sh:nodeKind sh:Literal ;
			sh:path observable:isSURootEnabled ;
		] ,
		[
			sh:datatype xsd:hexBinary ;
			sh:maxCount "1"^^xsd:integer ;
			sh:nodeKind sh:Literal ;
			sh:path observable:androidID ;
		] ,
		[
			sh:datatype xsd:string ;
			sh:maxCount "1"^^xsd:integer ;
			sh:nodeKind sh:Literal ;
			sh:path observable:androidFingerprint ;
		] ,
		[
			sh:datatype xsd:string ;
			sh:maxCount "1"^^xsd:integer ;
			sh:nodeKind sh:Literal ;
			sh:path observable:androidVersion ;
		]
		;
	sh:targetClass observable:AndroidDeviceFacet ;
	.

observable:Appliance
	a
		owl:Class ,
		sh:NodeShape
		;
	rdfs:subClassOf observable:Device ;
	rdfs:label "Appliance"@en ;
	rdfs:comment "An appliance is a purpose-built computer with software or firmware that is designed to provide a specific computing capability or resource. [based on https://en.wikipedia.org/wiki/Computer_appliance]"@en ;
	sh:targetClass observable:Appliance ;
	.

observable:Application
	a
		owl:Class ,
		sh:NodeShape
		;
	rdfs:subClassOf observable:ObservableObject ;
	rdfs:label "Application"@en ;
	rdfs:comment "An application is a particular software program designed for end users."@en ;
	sh:targetClass observable:Application ;
	.

observable:ApplicationAccount
	a
		owl:Class ,
		sh:NodeShape
		;
	rdfs:subClassOf observable:DigitalAccount ;
	rdfs:label "ApplicationAccount"@en ;
	rdfs:comment "An application account is an account within a particular software program designed for end users."@en ;
	sh:targetClass observable:ApplicationAccount ;
	.

observable:ApplicationAccountFacet
	a
		owl:Class ,
		sh:NodeShape
		;
	rdfs:subClassOf core:Facet ;
	rdfs:label "ApplicationAccountFacet"@en ;
	rdfs:comment "An application account facet is a grouping of characteristics unique to an account within a particular software program designed for end users."@en ;
	sh:property [
		sh:class observable:ObservableObject ;
		sh:maxCount "1"^^xsd:integer ;
		sh:minCount "1"^^xsd:integer ;
		sh:nodeKind sh:BlankNodeOrIRI ;
		sh:path observable:application ;
	] ;
	sh:targetClass observable:ApplicationAccountFacet ;
	.

observable:ApplicationFacet
	a
		owl:Class ,
		sh:NodeShape
		;
	rdfs:subClassOf core:Facet ;
	rdfs:label "ApplicationFacet"@en ;
	rdfs:comment "An application facet is a grouping of characteristics unique to a particular software program designed for ends users."@en ;
	sh:property
		[
			sh:class observable:ObservableObject ;
			sh:maxCount "1"^^xsd:integer ;
			sh:nodeKind sh:BlankNodeOrIRI ;
			sh:path observable:operatingSystem ;
		] ,
		[
			sh:datatype xsd:integer ;
			sh:maxCount "1"^^xsd:integer ;
			sh:nodeKind sh:Literal ;
			sh:path observable:numberOfLaunches ;
		] ,
		[
			sh:datatype xsd:string ;
			sh:maxCount "1"^^xsd:integer ;
			sh:nodeKind sh:Literal ;
			sh:path observable:applicationIdentifier ;
		] ,
		[
			sh:datatype xsd:string ;
			sh:maxCount "1"^^xsd:integer ;
			sh:nodeKind sh:Literal ;
			sh:path observable:version ;
		]
		;
	sh:targetClass observable:ApplicationFacet ;
	.

observable:ArchiveFile
	a
		owl:Class ,
		sh:NodeShape
		;
	rdfs:subClassOf observable:File ;
	rdfs:label "ArchiveFile"@en ;
	rdfs:comment "An archive file is a file that is composed of one or more computer files along with metadata."@en ;
	sh:targetClass observable:ArchiveFile ;
	.

observable:ArchiveFileFacet
	a
		owl:Class ,
		sh:NodeShape
		;
	rdfs:subClassOf core:Facet ;
	rdfs:label "ArchiveFileFacet"@en ;
	rdfs:comment "An archive file facet is a grouping of characteristics unique to a file that is composed of one or more computer files along with metadata."@en ;
	sh:property
		[
			sh:datatype xsd:string ;
			sh:maxCount "1"^^xsd:integer ;
			sh:nodeKind sh:Literal ;
			sh:path observable:archiveType ;
		] ,
		[
			sh:datatype xsd:string ;
			sh:maxCount "1"^^xsd:integer ;
			sh:nodeKind sh:Literal ;
			sh:path observable:comment ;
		] ,
		[
			sh:datatype xsd:string ;
			sh:maxCount "1"^^xsd:integer ;
			sh:nodeKind sh:Literal ;
			sh:path observable:version ;
		]
		;
	sh:targetClass observable:ArchiveFileFacet ;
	.

observable:Audio
	a
		owl:Class ,
		sh:NodeShape
		;
	rdfs:subClassOf observable:ObservableObject ;
	rdfs:label "Audio"@en ;
	rdfs:comment "Audio is a digital representation of sound."@en ;
	sh:targetClass observable:Audio ;
	.

observable:AudioFacet
	a
		owl:Class ,
		sh:NodeShape
		;
	rdfs:subClassOf core:Facet ;
	rdfs:label "AudioFacet"@en ;
	rdfs:comment "An audio facet is a grouping of characteristics unique to a digital representation of sound."@en ;
	sh:property
		[
			sh:datatype xsd:integer ;
			sh:maxCount "1"^^xsd:integer ;
			sh:nodeKind sh:Literal ;
			sh:path observable:bitRate ;
		] ,
		[
			sh:datatype xsd:integer ;
			sh:maxCount "1"^^xsd:integer ;
			sh:nodeKind sh:Literal ;
			sh:path observable:duration ;
		] ,
		[
			sh:datatype xsd:string ;
			sh:maxCount "1"^^xsd:integer ;
			sh:nodeKind sh:Literal ;
			sh:path observable:audioType ;
		] ,
		[
			sh:datatype xsd:string ;
			sh:maxCount "1"^^xsd:integer ;
			sh:nodeKind sh:Literal ;
			sh:path observable:format ;
		]
		;
	sh:targetClass observable:AudioFacet ;
	.

observable:AutonomousSystem
	a
		owl:Class ,
		sh:NodeShape
		;
	rdfs:subClassOf observable:ObservableObject ;
	rdfs:label "AutonomousSystem"@en ;
	rdfs:comment "An autonomous system is a collection of connected Internet Protocol (IP) routing prefixes under the control of one or more network operators on behalf of a single administrative entity or domain that presents a common, clearly defined routing policy to the Internet. [based on https://en.wikipedia.org/wiki/Autonomous_system_(Internet)]"@en ;
	sh:targetClass observable:AutonomousSystem ;
	.

observable:AutonomousSystemFacet
	a
		owl:Class ,
		sh:NodeShape
		;
	rdfs:subClassOf core:Facet ;
	rdfs:label "AutonomousSystemFacet"@en ;
	rdfs:comment "An autonomous system facet is a grouping of characteristics unique to a collection of connected Internet Protocol (IP) routing prefixes under the control of one or more network operators on behalf of a single administrative entity or domain that presents a common, clearly defined routing policy to the Internet. [based on https://en.wikipedia.org/wiki/Autonomous_system_(Internet)]"@en ;
	sh:property
		observable:regionalInternetRegistry-shape-value-not-vocabulary-member ,
		observable:regionalInternetRegistry-shape-value-outside-default-vocabulary ,
		[
			sh:datatype xsd:integer ;
			sh:maxCount "1"^^xsd:integer ;
			sh:minCount "1"^^xsd:integer ;
			sh:nodeKind sh:Literal ;
			sh:path observable:number ;
		] ,
		[
			sh:datatype xsd:string ;
			sh:maxCount "1"^^xsd:integer ;
			sh:nodeKind sh:Literal ;
			sh:path observable:asHandle ;
		] ,
		[
			sh:maxCount "1"^^xsd:integer ;
			sh:nodeKind sh:Literal ;
			sh:or (
				[
					sh:datatype vocabulary:RegionalRegistryTypeVocab ;
				]
				[
					sh:datatype xsd:string ;
				]
			) ;
			sh:path observable:regionalInternetRegistry ;
		]
		;
	sh:targetClass observable:AutonomousSystemFacet ;
	.

observable:BlockDeviceNode
	a
		owl:Class ,
		sh:NodeShape
		;
	rdfs:subClassOf observable:FileSystemObject ;
	rdfs:label "BlockDeviceNode"@en ;
	rdfs:comment "A block device node is a UNIX filesystem special file that serves as a conduit to communicate with devices, providing buffered randomly accesible input and output. Block device nodes are used to apply access rights to the devices and to direct operations on the files to the appropriate device drivers. [based on https://en.wikipedia.org/wiki/Unix_file_types]"@en ;
	sh:targetClass observable:BlockDeviceNode ;
	.

observable:BluetoothAddress
	a
		owl:Class ,
		sh:NodeShape
		;
	rdfs:subClassOf observable:MACAddress ;
	rdfs:label "BluetoothAddress"@en ;
	rdfs:comment "A Bluetooth address is a Bluetooth standard conformant identifier assigned to a Bluetooth device to enable routing and management of Bluetooth standards conformant communication to or from that device."@en ;
	sh:targetClass observable:BluetoothAddress ;
	.

observable:BluetoothAddressFacet
	a
		owl:Class ,
		sh:NodeShape
		;
	rdfs:subClassOf observable:MACAddressFacet ;
	rdfs:label "BluetoothAddressFacet"@en ;
	rdfs:comment "A Bluetooth address facet is a grouping of characteristics unique to a Bluetooth standard conformant identifier assigned to a Bluetooth device to enable routing and management of Bluetooth standards conformant communication to or from that device."@en ;
	sh:property [
		sh:datatype xsd:string ;
		sh:maxCount "1"^^xsd:integer ;
		sh:minCount "1"^^xsd:integer ;
		sh:nodeKind sh:Literal ;
		sh:path observable:addressValue ;
	] ;
	sh:targetClass observable:BluetoothAddressFacet ;
	.

observable:BotConfiguration
	a
		owl:Class ,
		sh:NodeShape
		;
	rdfs:subClassOf observable:ObservableObject ;
	rdfs:label "BotConfiguration"@en ;
	rdfs:comment "A bot configuration is a set of contextual settings for a software application that runs automated tasks (scripts) over the Internet at a much higher rate than would be possible for a human alone."@en ;
	sh:targetClass observable:BotConfiguration ;
	.

observable:BrowserBookmark
	a
		owl:Class ,
		sh:NodeShape
		;
	rdfs:subClassOf observable:ObservableObject ;
	rdfs:label "BrowserBookmark"@en ;
	rdfs:comment "A browser bookmark is a saved shortcut that directs a WWW (World Wide Web) browser software program to a particular WWW accessible resource. [based on https://techterms.com/definition/bookmark]"@en ;
	sh:targetClass observable:BrowserBookmark ;
	.

observable:BrowserBookmarkFacet
	a
		owl:Class ,
		sh:NodeShape
		;
	rdfs:subClassOf core:Facet ;
	rdfs:label "BrowserBookmarkFacet"@en ;
	rdfs:comment "A browser bookmark facet is a grouping of characteristics unique to a saved shortcut that directs a WWW (World Wide Web) browser software program to a particular WWW accessible resource. [based on https://techterms.com/definition/bookmark]"@en ;
	sh:property
		[
			sh:class observable:ObservableObject ;
			sh:maxCount "1"^^xsd:integer ;
			sh:nodeKind sh:BlankNodeOrIRI ;
			sh:path observable:application ;
		] ,
		[
			sh:datatype xsd:anyURI ;
			sh:nodeKind sh:Literal ;
			sh:path observable:urlTargeted ;
		] ,
		[
			sh:datatype xsd:dateTime ;
			sh:maxCount "1"^^xsd:integer ;
			sh:nodeKind sh:Literal ;
			sh:path observable:accessedTime ;
		] ,
		[
			sh:datatype xsd:dateTime ;
			sh:maxCount "1"^^xsd:integer ;
			sh:nodeKind sh:Literal ;
			sh:path observable:modifiedTime ;
		] ,
		[
			sh:datatype xsd:dateTime ;
			sh:maxCount "1"^^xsd:integer ;
			sh:nodeKind sh:Literal ;
			sh:path observable:observableCreatedTime ;
		] ,
		[
			sh:datatype xsd:integer ;
			sh:maxCount "1"^^xsd:integer ;
			sh:nodeKind sh:Literal ;
			sh:path observable:visitCount ;
		] ,
		[
			sh:datatype xsd:string ;
			sh:maxCount "1"^^xsd:integer ;
			sh:nodeKind sh:Literal ;
			sh:path observable:bookmarkPath ;
		]
		;
	sh:targetClass observable:BrowserBookmarkFacet ;
	.

observable:BrowserCookie
	a
		owl:Class ,
		sh:NodeShape
		;
	rdfs:subClassOf observable:ObservableObject ;
	rdfs:label "BrowserCookie"@en ;
	rdfs:comment "A browser cookie is a piece of of data sent from a website and stored on the user's computer by the user's web browser while the user is browsing. [based on https://en.wikipedia.org/wiki/HTTP_cookie]"@en ;
	sh:targetClass observable:BrowserCookie ;
	.

observable:BrowserCookieFacet
	a
		owl:Class ,
		sh:NodeShape
		;
	rdfs:subClassOf core:Facet ;
	rdfs:label "BrowserCookieFacet"@en ;
	rdfs:comment "A browser cookie facet is a grouping of characteristics unique to a piece of data sent from a website and stored on the user's computer by the user's web browser while the user is browsing. [based on https://en.wikipedia.org/wiki/HTTP_cookie]"@en ;
	sh:property
		[
			sh:class observable:ObservableObject ;
			sh:maxCount "1"^^xsd:integer ;
			sh:nodeKind sh:BlankNodeOrIRI ;
			sh:path observable:application ;
		] ,
		[
			sh:class observable:ObservableObject ;
			sh:maxCount "1"^^xsd:integer ;
			sh:nodeKind sh:BlankNodeOrIRI ;
			sh:path observable:cookieDomain ;
		] ,
		[
			sh:datatype xsd:boolean ;
			sh:maxCount "1"^^xsd:integer ;
			sh:nodeKind sh:Literal ;
			sh:path observable:isSecure ;
		] ,
		[
			sh:datatype xsd:dateTime ;
			sh:maxCount "1"^^xsd:integer ;
			sh:nodeKind sh:Literal ;
			sh:path observable:accessedTime ;
		] ,
		[
			sh:datatype xsd:dateTime ;
			sh:maxCount "1"^^xsd:integer ;
			sh:nodeKind sh:Literal ;
			sh:path observable:expirationTime ;
		] ,
		[
			sh:datatype xsd:dateTime ;
			sh:maxCount "1"^^xsd:integer ;
			sh:nodeKind sh:Literal ;
			sh:path observable:observableCreatedTime ;
		] ,
		[
			sh:datatype xsd:string ;
			sh:maxCount "1"^^xsd:integer ;
			sh:nodeKind sh:Literal ;
			sh:path observable:cookieName ;
		] ,
		[
			sh:datatype xsd:string ;
			sh:maxCount "1"^^xsd:integer ;
			sh:nodeKind sh:Literal ;
			sh:path observable:cookiePath ;
		]
		;
	sh:targetClass observable:BrowserCookieFacet ;
	.

observable:Calendar
	a
		owl:Class ,
		sh:NodeShape
		;
	rdfs:subClassOf observable:ObservableObject ;
	rdfs:label "Calendar"@en ;
	rdfs:comment "A calendar is a collection of appointments, meetings, and events."@en ;
	sh:targetClass observable:Calendar ;
	.

observable:CalendarEntry
	a
		owl:Class ,
		sh:NodeShape
		;
	rdfs:subClassOf observable:ObservableObject ;
	rdfs:label "CalendarEntry"@en ;
	rdfs:comment "A calendar entry is an appointment, meeting or event within a collection of appointments, meetings and events."@en ;
	sh:targetClass observable:CalendarEntry ;
	.

observable:CalendarEntryFacet
	a
		owl:Class ,
		sh:NodeShape
		;
	rdfs:subClassOf core:Facet ;
	rdfs:label "CalendarEntryFacet"@en ;
	rdfs:comment "A calendar entry facet is a grouping of characteristics unique to an appointment, meeting, or event within a collection of appointments, meetings, and events."@en ;
	sh:property
		[
			sh:class core:UcoObject ;
			sh:maxCount "1"^^xsd:integer ;
			sh:nodeKind sh:BlankNodeOrIRI ;
			sh:path observable:owner ;
		] ,
		[
			sh:class identity:Identity ;
			sh:nodeKind sh:BlankNodeOrIRI ;
			sh:path observable:attendant ;
		] ,
		[
			sh:class location:Location ;
			sh:maxCount "1"^^xsd:integer ;
			sh:nodeKind sh:BlankNodeOrIRI ;
			sh:path observable:location ;
		] ,
		[
			sh:class observable:ObservableObject ;
			sh:maxCount "1"^^xsd:integer ;
			sh:nodeKind sh:BlankNodeOrIRI ;
			sh:path observable:application ;
		] ,
		[
			sh:datatype xsd:boolean ;
			sh:maxCount "1"^^xsd:integer ;
			sh:nodeKind sh:Literal ;
			sh:path observable:isPrivate ;
		] ,
		[
			sh:datatype xsd:dateTime ;
			sh:maxCount "1"^^xsd:integer ;
			sh:nodeKind sh:Literal ;
			sh:path observable:endTime ;
		] ,
		[
			sh:datatype xsd:dateTime ;
			sh:maxCount "1"^^xsd:integer ;
			sh:nodeKind sh:Literal ;
			sh:path observable:modifiedTime ;
		] ,
		[
			sh:datatype xsd:dateTime ;
			sh:maxCount "1"^^xsd:integer ;
			sh:nodeKind sh:Literal ;
			sh:path observable:observableCreatedTime ;
		] ,
		[
			sh:datatype xsd:dateTime ;
			sh:maxCount "1"^^xsd:integer ;
			sh:nodeKind sh:Literal ;
			sh:path observable:remindTime ;
		] ,
		[
			sh:datatype xsd:dateTime ;
			sh:maxCount "1"^^xsd:integer ;
			sh:nodeKind sh:Literal ;
			sh:path observable:startTime ;
		] ,
		[
			sh:datatype xsd:integer ;
			sh:maxCount "1"^^xsd:integer ;
			sh:nodeKind sh:Literal ;
			sh:path observable:duration ;
		] ,
		[
			sh:datatype xsd:string ;
			sh:maxCount "1"^^xsd:integer ;
			sh:nodeKind sh:Literal ;
			sh:path observable:eventStatus ;
		] ,
		[
			sh:datatype xsd:string ;
			sh:maxCount "1"^^xsd:integer ;
			sh:nodeKind sh:Literal ;
			sh:path observable:eventType ;
		] ,
		[
			sh:datatype xsd:string ;
			sh:maxCount "1"^^xsd:integer ;
			sh:nodeKind sh:Literal ;
			sh:path observable:recurrence ;
		] ,
		[
			sh:datatype xsd:string ;
			sh:maxCount "1"^^xsd:integer ;
			sh:nodeKind sh:Literal ;
			sh:path observable:subject ;
		]
		;
	sh:targetClass observable:CalendarEntryFacet ;
	.

observable:CalendarFacet
	a
		owl:Class ,
		sh:NodeShape
		;
	rdfs:subClassOf core:Facet ;
	rdfs:label "CalendarFacet"@en ;
	rdfs:comment "A calendar facet is a grouping of characteristics unique to a collection of appointments, meetings, and events."@en ;
	sh:property
		[
			sh:class core:UcoObject ;
			sh:maxCount "1"^^xsd:integer ;
			sh:nodeKind sh:BlankNodeOrIRI ;
			sh:path observable:owner ;
		] ,
		[
			sh:class observable:ObservableObject ;
			sh:maxCount "1"^^xsd:integer ;
			sh:nodeKind sh:BlankNodeOrIRI ;
			sh:path observable:application ;
		]
		;
	sh:targetClass observable:CalendarFacet ;
	.

observable:Call
	a
		owl:Class ,
		sh:NodeShape
		;
	rdfs:subClassOf observable:ObservableObject ;
	rdfs:label "Call"@en ;
	rdfs:comment "A call is a connection as part of a realtime cyber communication between one or more parties."@en ;
	sh:targetClass observable:Call ;
	.

observable:CallFacet
	a
		owl:Class ,
		sh:NodeShape
		;
	rdfs:subClassOf core:Facet ;
	rdfs:label "CallFacet"@en ;
	rdfs:comment "A call facet is a grouping of characteristics unique to a connection as part of a realtime cyber communication between one or more parties."@en ;
	sh:property
		[
			sh:class observable:ObservableObject ;
			sh:maxCount "1"^^xsd:integer ;
			sh:nodeKind sh:BlankNodeOrIRI ;
			sh:path observable:application ;
		] ,
		[
			sh:class observable:ObservableObject ;
			sh:maxCount "1"^^xsd:integer ;
			sh:nodeKind sh:BlankNodeOrIRI ;
			sh:path observable:from ;
		] ,
		[
			sh:class observable:ObservableObject ;
			sh:nodeKind sh:BlankNodeOrIRI ;
			sh:path observable:participant ;
		] ,
		[
			sh:class observable:ObservableObject ;
			sh:nodeKind sh:BlankNodeOrIRI ;
			sh:path observable:to ;
		] ,
		[
			sh:datatype xsd:dateTime ;
			sh:maxCount "1"^^xsd:integer ;
			sh:nodeKind sh:Literal ;
			sh:path observable:endTime ;
		] ,
		[
			sh:datatype xsd:dateTime ;
			sh:maxCount "1"^^xsd:integer ;
			sh:nodeKind sh:Literal ;
			sh:path observable:startTime ;
		] ,
		[
			sh:datatype xsd:integer ;
			sh:maxCount "1"^^xsd:integer ;
			sh:nodeKind sh:Literal ;
			sh:path observable:duration ;
		] ,
		[
			sh:datatype xsd:string ;
			sh:maxCount "1"^^xsd:integer ;
			sh:nodeKind sh:Literal ;
			sh:path observable:callType ;
		]
		;
	sh:targetClass observable:CallFacet ;
	.

observable:CharacterDeviceNode
	a
		owl:Class ,
		sh:NodeShape
		;
	rdfs:subClassOf observable:FileSystemObject ;
	rdfs:label "CharacterDeviceNode"@en ;
	rdfs:comment "A character device node is a UNIX filesystem special file that serves as a conduit to communicate with devices, providing only a serial stream of input or accepting a serial stream of output. Character device nodes are used to apply access rights to the devices and to direct operations on the files to the appropriate device drivers. [based on https://en.wikipedia.org/wiki/Unix_file_types]"@en ;
	sh:targetClass observable:CharacterDeviceNode ;
	.

observable:Code
	a
		owl:Class ,
		sh:NodeShape
		;
	rdfs:subClassOf observable:ObservableObject ;
	rdfs:label "Code"@en ;
	rdfs:comment "Code is a direct representation (source, byte or binary) of a collection of computer instructions that form software which tell a computer how to work. [based on https://en.wikipedia.org/wiki/Software]"@en ;
	sh:targetClass observable:Code ;
	.

observable:CompressedStreamFacet
	a
		owl:Class ,
		sh:NodeShape
		;
	rdfs:subClassOf core:Facet ;
	rdfs:label "CompressedStreamFacet"@en ;
	rdfs:comment "A compressed stream facet is a grouping of characteristics unique to the application of a size-reduction process to a body of data content."@en ;
	sh:property
		[
			sh:datatype xsd:decimal ;
			sh:maxCount "1"^^xsd:integer ;
			sh:nodeKind sh:Literal ;
			sh:path observable:compressionRatio ;
		] ,
		[
			sh:datatype xsd:string ;
			sh:maxCount "1"^^xsd:integer ;
			sh:nodeKind sh:Literal ;
			sh:path observable:compressionMethod ;
		]
		;
	sh:targetClass observable:CompressedStreamFacet ;
	.

observable:ComputerSpecification
	a
		owl:Class ,
		sh:NodeShape
		;
	rdfs:subClassOf observable:ObservableObject ;
	rdfs:label "ComputerSpecification"@en ;
	rdfs:comment "A computer specification is the hardware and software of a programmable electronic device that can store, retrieve, and process data. {based on merriam-webster.com/dictionary/computer]"@en ;
	sh:targetClass observable:ComputerSpecification ;
	.

observable:ComputerSpecificationFacet
	a
		owl:Class ,
		sh:NodeShape
		;
	rdfs:subClassOf core:Facet ;
	rdfs:label "ComputerSpecificationFacet"@en ;
	rdfs:comment "A computer specificaiton facet is a grouping of characteristics unique to the hardware and software of a programmable electronic device that can store, retrieve, and process data. [based on merriam-webster.com/dictionary/computer]"@en ;
	sh:property
		[
			sh:class observable:ObservableObject ;
			sh:nodeKind sh:BlankNodeOrIRI ;
			sh:path observable:networkInterface ;
		] ,
		[
			sh:datatype xsd:dateTime ;
			sh:maxCount "1"^^xsd:integer ;
			sh:nodeKind sh:Literal ;
			sh:path observable:biosDate ;
		] ,
		[
			sh:datatype xsd:dateTime ;
			sh:maxCount "1"^^xsd:integer ;
			sh:nodeKind sh:Literal ;
			sh:path observable:biosReleaseDate ;
		] ,
		[
			sh:datatype xsd:dateTime ;
			sh:maxCount "1"^^xsd:integer ;
			sh:nodeKind sh:Literal ;
			sh:path observable:currentSystemDate ;
		] ,
		[
			sh:datatype xsd:dateTime ;
			sh:maxCount "1"^^xsd:integer ;
			sh:nodeKind sh:Literal ;
			sh:path observable:localTime ;
		] ,
		[
			sh:datatype xsd:dateTime ;
			sh:maxCount "1"^^xsd:integer ;
			sh:nodeKind sh:Literal ;
			sh:path observable:systemTime ;
		] ,
		[
			sh:datatype xsd:integer ;
			sh:maxCount "1"^^xsd:integer ;
			sh:nodeKind sh:Literal ;
			sh:path observable:availableRam ;
		] ,
		[
			sh:datatype xsd:integer ;
			sh:maxCount "1"^^xsd:integer ;
			sh:nodeKind sh:Literal ;
			sh:path observable:totalRam ;
		] ,
		[
			sh:datatype xsd:string ;
			sh:maxCount "1"^^xsd:integer ;
			sh:nodeKind sh:Literal ;
			sh:path observable:biosManufacturer ;
		] ,
		[
			sh:datatype xsd:string ;
			sh:maxCount "1"^^xsd:integer ;
			sh:nodeKind sh:Literal ;
			sh:path observable:biosSerialNumber ;
		] ,
		[
			sh:datatype xsd:string ;
			sh:maxCount "1"^^xsd:integer ;
			sh:nodeKind sh:Literal ;
			sh:path observable:biosVersion ;
		] ,
		[
			sh:datatype xsd:string ;
			sh:maxCount "1"^^xsd:integer ;
			sh:nodeKind sh:Literal ;
			sh:path observable:cpu ;
		] ,
		[
			sh:datatype xsd:string ;
			sh:maxCount "1"^^xsd:integer ;
			sh:nodeKind sh:Literal ;
			sh:path observable:cpuFamily ;
		] ,
		[
			sh:datatype xsd:string ;
			sh:maxCount "1"^^xsd:integer ;
			sh:nodeKind sh:Literal ;
			sh:path observable:gpu ;
		] ,
		[
			sh:datatype xsd:string ;
			sh:maxCount "1"^^xsd:integer ;
			sh:nodeKind sh:Literal ;
			sh:path observable:gpuFamily ;
		] ,
		[
			sh:datatype xsd:string ;
			sh:maxCount "1"^^xsd:integer ;
			sh:nodeKind sh:Literal ;
			sh:path observable:hostname ;
		] ,
		[
			sh:datatype xsd:string ;
			sh:maxCount "1"^^xsd:integer ;
			sh:nodeKind sh:Literal ;
			sh:path observable:processorArchitecture ;
		] ,
		[
			sh:datatype xsd:string ;
			sh:maxCount "1"^^xsd:integer ;
			sh:nodeKind sh:Literal ;
			sh:path observable:timezoneDST ;
		] ,
		[
			sh:datatype xsd:string ;
			sh:maxCount "1"^^xsd:integer ;
			sh:nodeKind sh:Literal ;
			sh:path observable:timezoneStandard ;
		] ,
		[
			sh:datatype xsd:string ;
			sh:maxCount "1"^^xsd:integer ;
			sh:nodeKind sh:Literal ;
			sh:path observable:uptime ;
		]
		;
	sh:targetClass observable:ComputerSpecificationFacet ;
	.

observable:Contact
	a
		owl:Class ,
		sh:NodeShape
		;
	rdfs:subClassOf observable:ObservableObject ;
	rdfs:label "Contact"@en ;
	rdfs:comment "A contact is a set of identification and communication related details for a single entity."@en ;
	sh:targetClass observable:Contact ;
	.

observable:ContactAddress
	a
		owl:Class ,
		sh:NodeShape
		;
	rdfs:label "ContactAddress"@en ;
	rdfs:comment "A contact address is a grouping of characteristics unique to a geolocation address of a contact entity."@en ;
	sh:property
		[
			sh:class location:Location ;
			sh:maxCount "1"^^xsd:integer ;
			sh:nodeKind sh:BlankNodeOrIRI ;
			sh:path observable:geolocationAddress ;
		] ,
		[
			sh:datatype vocabulary:ContactAddressScopeVocab ;
			sh:message "Value is outside the default vocabulary ContactAddressScopeVocab." ;
			sh:path observable:contactAddressScope ;
			sh:severity sh:Info ;
		] ,
		[
			sh:maxCount "1"^^xsd:integer ;
			sh:nodeKind sh:Literal ;
			sh:or (
				[
					sh:datatype vocabulary:ContactAddressScopeVocab ;
				]
				[
					sh:datatype xsd:string ;
				]
			) ;
			sh:path observable:contactAddressScope ;
		] ,
		[
			sh:message "Value is not member of the vocabulary ContactAddressScopeVocab." ;
			sh:or (
				[
					sh:datatype vocabulary:ContactAddressScopeVocab ;
					sh:in (
						"home"^^vocabulary:ContactAddressScopeVocab
						"work"^^vocabulary:ContactAddressScopeVocab
						"school"^^vocabulary:ContactAddressScopeVocab
					) ;
				]
				[
					sh:datatype xsd:string ;
				]
			) ;
			sh:path observable:contactAddressScope ;
		]
		;
	sh:targetClass observable:ContactAddress ;
	.

observable:ContactAffiliation
	a
		owl:Class ,
		sh:NodeShape
		;
	rdfs:label "ContactListAffiliation"@en ;
	rdfs:comment "A contact affiliation is a grouping of characteristics unique to details of an organizational affiliation for a single contact entity."@en ;
	sh:property
		[
			sh:class identity:Organization ;
			sh:maxCount "1"^^xsd:integer ;
			sh:minCount "1"^^xsd:integer ;
			sh:nodeKind sh:BlankNodeOrIRI ;
			sh:path observable:contactOrganization ;
		] ,
		[
			sh:class observable:ContactAddress ;
			sh:minCount "0"^^xsd:integer ;
			sh:nodeKind sh:BlankNodeOrIRI ;
			sh:path observable:organizationLocation ;
		] ,
		[
			sh:class observable:ContactEmail ;
			sh:minCount "0"^^xsd:integer ;
			sh:nodeKind sh:BlankNodeOrIRI ;
			sh:path observable:contactEmail ;
		] ,
		[
			sh:class observable:ContactMessaging ;
			sh:minCount "0"^^xsd:integer ;
			sh:nodeKind sh:BlankNodeOrIRI ;
			sh:path observable:contactMessaging ;
		] ,
		[
			sh:class observable:ContactPhone ;
			sh:minCount "0"^^xsd:integer ;
			sh:nodeKind sh:BlankNodeOrIRI ;
			sh:path observable:contactPhone ;
		] ,
		[
			sh:class observable:ContactProfile ;
			sh:minCount "0"^^xsd:integer ;
			sh:nodeKind sh:BlankNodeOrIRI ;
			sh:path observable:contactProfile ;
		] ,
		[
			sh:class observable:ContactURL ;
			sh:minCount "0"^^xsd:integer ;
			sh:nodeKind sh:BlankNodeOrIRI ;
			sh:path observable:contactURL ;
		] ,
		[
			sh:datatype xsd:string ;
			sh:maxCount "1"^^xsd:integer ;
			sh:nodeKind sh:Literal ;
			sh:path observable:organizationDepartment ;
		] ,
		[
			sh:datatype xsd:string ;
			sh:maxCount "1"^^xsd:integer ;
			sh:nodeKind sh:Literal ;
			sh:path observable:organizationPosition ;
		]
		;
	sh:targetClass observable:ContactAffiliation ;
	.

observable:ContactEmail
	a
		owl:Class ,
		sh:NodeShape
		;
	rdfs:label "ContactEmail"@en ;
	rdfs:comment "A contact email is a grouping of characteristics unique to details for contacting a contact entity by email."@en ;
	sh:property
		[
			sh:class observable:ObservableObject ;
			sh:maxCount "1"^^xsd:integer ;
			sh:nodeKind sh:BlankNodeOrIRI ;
			sh:path observable:emailAddress ;
		] ,
		[
			sh:datatype vocabulary:ContactEmailScopeVocab ;
			sh:message "Value is outside the default vocabulary ContactEmailScopeVocab." ;
			sh:path observable:contactEmailScope ;
			sh:severity sh:Info ;
		] ,
		[
			sh:maxCount "1"^^xsd:integer ;
			sh:nodeKind sh:Literal ;
			sh:or (
				[
					sh:datatype vocabulary:ContactEmailScopeVocab ;
				]
				[
					sh:datatype xsd:string ;
				]
			) ;
			sh:path observable:contactEmailScope ;
		] ,
		[
			sh:message "Value is not member of the vocabulary ContactEmailScopeVocab." ;
			sh:or (
				[
					sh:datatype vocabulary:ContactEmailScopeVocab ;
					sh:in (
						"home"^^vocabulary:ContactEmailScopeVocab
						"work"^^vocabulary:ContactEmailScopeVocab
						"school"^^vocabulary:ContactEmailScopeVocab
						"cloud"^^vocabulary:ContactEmailScopeVocab
					) ;
				]
				[
					sh:datatype xsd:string ;
				]
			) ;
			sh:path observable:contactEmailScope ;
		]
		;
	sh:targetClass observable:ContactEmail ;
	.

observable:ContactFacet
	a
		owl:Class ,
		sh:NodeShape
		;
	rdfs:subClassOf core:Facet ;
	rdfs:label "ContactFacet"@en ;
	rdfs:comment "A contact facet is a grouping of characteristics unique to a set of identification and communication related details for a single entity."@en ;
	sh:property
		[
			sh:class observable:ContactAddress ;
			sh:minCount "0"^^xsd:integer ;
			sh:nodeKind sh:BlankNodeOrIRI ;
			sh:path observable:contactAddress ;
		] ,
		[
			sh:class observable:ContactAffiliation ;
			sh:minCount "0"^^xsd:integer ;
			sh:nodeKind sh:BlankNodeOrIRI ;
			sh:path observable:contactAffiliation ;
		] ,
		[
			sh:class observable:ContactEmail ;
			sh:minCount "0"^^xsd:integer ;
			sh:nodeKind sh:BlankNodeOrIRI ;
			sh:path observable:contactEmail ;
		] ,
		[
			sh:class observable:ContactMessaging ;
			sh:minCount "0"^^xsd:integer ;
			sh:nodeKind sh:BlankNodeOrIRI ;
			sh:path observable:contactMessaging ;
		] ,
		[
			sh:class observable:ContactPhone ;
			sh:minCount "0"^^xsd:integer ;
			sh:nodeKind sh:BlankNodeOrIRI ;
			sh:path observable:contactPhone ;
		] ,
		[
			sh:class observable:ContactProfile ;
			sh:minCount "0"^^xsd:integer ;
			sh:nodeKind sh:BlankNodeOrIRI ;
			sh:path observable:contactProfile ;
		] ,
		[
			sh:class observable:ContactSIP ;
			sh:minCount "0"^^xsd:integer ;
			sh:nodeKind sh:BlankNodeOrIRI ;
			sh:path observable:contactSIP ;
		] ,
		[
			sh:class observable:ContactURL ;
			sh:minCount "0"^^xsd:integer ;
			sh:nodeKind sh:BlankNodeOrIRI ;
			sh:path observable:contactURL ;
		] ,
		[
			sh:class observable:ObservableObject ;
			sh:maxCount "1"^^xsd:integer ;
			sh:nodeKind sh:BlankNodeOrIRI ;
			sh:path observable:sourceApplication ;
		] ,
		[
			sh:datatype xsd:dateTime ;
			sh:maxCount "1"^^xsd:integer ;
			sh:nodeKind sh:Literal ;
			sh:path identity:birthdate ;
		] ,
		[
			sh:datatype xsd:dateTime ;
			sh:maxCount "1"^^xsd:integer ;
			sh:nodeKind sh:Literal ;
			sh:path observable:lastTimeContacted ;
		] ,
		[
			sh:datatype xsd:integer ;
			sh:maxCount "1"^^xsd:integer ;
			sh:nodeKind sh:Literal ;
			sh:path observable:numberTimesContacted ;
		] ,
		[
			sh:datatype xsd:string ;
			sh:maxCount "1"^^xsd:integer ;
			sh:nodeKind sh:Literal ;
			sh:path observable:contactID ;
		] ,
		[
			sh:datatype xsd:string ;
			sh:maxCount "1"^^xsd:integer ;
			sh:nodeKind sh:Literal ;
			sh:path observable:displayName ;
		] ,
		[
			sh:datatype xsd:string ;
			sh:maxCount "1"^^xsd:integer ;
			sh:nodeKind sh:Literal ;
			sh:path observable:firstName ;
		] ,
		[
			sh:datatype xsd:string ;
			sh:maxCount "1"^^xsd:integer ;
			sh:nodeKind sh:Literal ;
			sh:path observable:lastName ;
		] ,
		[
			sh:datatype xsd:string ;
			sh:maxCount "1"^^xsd:integer ;
			sh:nodeKind sh:Literal ;
			sh:path observable:middleName ;
		] ,
		[
			sh:datatype xsd:string ;
			sh:maxCount "1"^^xsd:integer ;
			sh:nodeKind sh:Literal ;
			sh:path observable:namePhonetic ;
		] ,
		[
			sh:datatype xsd:string ;
			sh:maxCount "1"^^xsd:integer ;
			sh:nodeKind sh:Literal ;
			sh:path observable:namePrefix ;
		] ,
		[
			sh:datatype xsd:string ;
			sh:maxCount "1"^^xsd:integer ;
			sh:nodeKind sh:Literal ;
			sh:path observable:nameSuffix ;
		] ,
		[
			sh:datatype xsd:string ;
			sh:minCount "0"^^xsd:integer ;
			sh:nodeKind sh:Literal ;
			sh:path observable:contactGroup ;
		] ,
		[
			sh:datatype xsd:string ;
			sh:minCount "0"^^xsd:integer ;
			sh:nodeKind sh:Literal ;
			sh:path observable:contactNote ;
		] ,
		[
			sh:datatype xsd:string ;
			sh:minCount "0"^^xsd:integer ;
			sh:nodeKind sh:Literal ;
			sh:path observable:nickname ;
		]
		;
	sh:targetClass observable:ContactFacet ;
	.

observable:ContactList
	a
		owl:Class ,
		sh:NodeShape
		;
	rdfs:subClassOf observable:ObservableObject ;
	rdfs:label "ContactList"@en ;
	rdfs:comment "A contact list is a set of multiple individual contacts such as that found in a digital address book."@en ;
	sh:targetClass observable:ContactList ;
	.

observable:ContactListFacet
	a
		owl:Class ,
		sh:NodeShape
		;
	rdfs:subClassOf core:Facet ;
	rdfs:label "ContactListFacet"@en ;
	rdfs:comment "A contact list facet is a grouping of characteristics unique to a set of multiple individual contacts such as that found in a digital address book."@en ;
	sh:property
		[
			sh:class observable:ObservableObject ;
			sh:maxCount "1"^^xsd:integer ;
			sh:nodeKind sh:BlankNodeOrIRI ;
			sh:path observable:sourceApplication ;
		] ,
		[
			sh:class observable:ObservableObject ;
			sh:minCount "1"^^xsd:integer ;
			sh:nodeKind sh:BlankNodeOrIRI ;
			sh:path observable:contact ;
		]
		;
	sh:targetClass observable:ContactListFacet ;
	.

observable:ContactMessaging
	a
		owl:Class ,
		sh:NodeShape
		;
	rdfs:label "ContactMessaging"@en ;
	rdfs:comment "A contact messaging is a grouping of characteristics unique to details for contacting a contact entity by digital messaging."@en ;
	sh:property
		[
			sh:class observable:ObservableObject ;
			sh:maxCount "1"^^xsd:integer ;
			sh:nodeKind sh:BlankNodeOrIRI ;
			sh:path observable:contactMessagingPlatform ;
		] ,
		[
			sh:class observable:ObservableObject ;
			sh:maxCount "1"^^xsd:integer ;
			sh:nodeKind sh:BlankNodeOrIRI ;
			sh:path observable:messagingAddress ;
		]
		;
	sh:targetClass observable:ContactMessaging ;
	.

observable:ContactPhone
	a
		owl:Class ,
		sh:NodeShape
		;
	rdfs:label "ContactPhone"@en ;
	rdfs:comment "A contact phone is a grouping of characteristics unique to details for contacting a contact entity by telephone."@en ;
	sh:property
		[
			sh:class observable:ObservableObject ;
			sh:maxCount "1"^^xsd:integer ;
			sh:nodeKind sh:BlankNodeOrIRI ;
			sh:path observable:contactPhoneNumber ;
		] ,
		[
			sh:datatype vocabulary:ContactPhoneScopeVocab ;
			sh:message "Value is outside the default vocabulary ContactPhoneScopeVocab." ;
			sh:path observable:contactPhoneScope ;
			sh:severity sh:Info ;
		] ,
		[
			sh:maxCount "1"^^xsd:integer ;
			sh:nodeKind sh:Literal ;
			sh:or (
				[
					sh:datatype vocabulary:ContactPhoneScopeVocab ;
				]
				[
					sh:datatype xsd:string ;
				]
			) ;
			sh:path observable:contactPhoneScope ;
		] ,
		[
			sh:message "Value is not member of the vocabulary ContactPhoneScopeVocab." ;
			sh:or (
				[
					sh:datatype vocabulary:ContactPhoneScopeVocab ;
					sh:in (
						"home"^^vocabulary:ContactPhoneScopeVocab
						"work"^^vocabulary:ContactPhoneScopeVocab
						"school"^^vocabulary:ContactPhoneScopeVocab
						"mobile"^^vocabulary:ContactPhoneScopeVocab
						"main"^^vocabulary:ContactPhoneScopeVocab
						"home fax"^^vocabulary:ContactPhoneScopeVocab
						"work fax"^^vocabulary:ContactPhoneScopeVocab
						"pager"^^vocabulary:ContactPhoneScopeVocab
					) ;
				]
				[
					sh:datatype xsd:string ;
				]
			) ;
			sh:path observable:contactPhoneScope ;
		]
		;
	sh:targetClass observable:ContactPhone ;
	.

observable:ContactProfile
	a
		owl:Class ,
		sh:NodeShape
		;
	rdfs:label "ContactProfile"@en ;
	rdfs:comment "A contact profile is a grouping of characteristics unique to details for contacting a contact entity by online service."@en ;
	sh:property
		[
			sh:class observable:ObservableObject ;
			sh:maxCount "1"^^xsd:integer ;
			sh:nodeKind sh:BlankNodeOrIRI ;
			sh:path observable:contactProfilePlatform ;
		] ,
		[
			sh:class observable:ObservableObject ;
			sh:maxCount "1"^^xsd:integer ;
			sh:nodeKind sh:BlankNodeOrIRI ;
			sh:path observable:profile ;
		]
		;
	sh:targetClass observable:ContactProfile ;
	.

observable:ContactSIP
	a
		owl:Class ,
		sh:NodeShape
		;
	rdfs:label "ContactSIP"@en ;
	rdfs:comment "A contact SIP is a grouping of characteristics unique to details for contacting a contact entity by Session Initiation Protocol (SIP)."@en ;
	sh:property
		[
			sh:class observable:ObservableObject ;
			sh:maxCount "1"^^xsd:integer ;
			sh:nodeKind sh:BlankNodeOrIRI ;
			sh:path observable:sipAddress ;
		] ,
		[
			sh:datatype vocabulary:ContactSIPScopeVocab ;
			sh:message "Value is outside the default vocabulary ContactSIPScopeVocab." ;
			sh:path observable:contactSIPScope ;
			sh:severity sh:Info ;
		] ,
		[
			sh:maxCount "1"^^xsd:integer ;
			sh:nodeKind sh:Literal ;
			sh:or (
				[
					sh:datatype vocabulary:ContactSIPScopeVocab ;
				]
				[
					sh:datatype xsd:string ;
				]
			) ;
			sh:path observable:contactSIPScope ;
		] ,
		[
			sh:message "Value is not member of the vocabulary ContactSIPScopeVocab." ;
			sh:or (
				[
					sh:datatype vocabulary:ContactSIPScopeVocab ;
					sh:in (
						"home"^^vocabulary:ContactSIPScopeVocab
						"work"^^vocabulary:ContactSIPScopeVocab
						"school"^^vocabulary:ContactSIPScopeVocab
					) ;
				]
				[
					sh:datatype xsd:string ;
				]
			) ;
			sh:path observable:contactSIPScope ;
		]
		;
	sh:targetClass observable:ContactSIP ;
	.

observable:ContactURL
	a
		owl:Class ,
		sh:NodeShape
		;
	rdfs:label "ContactURL"@en ;
	rdfs:comment "A contact URL is a grouping of characteristics unique to details for contacting a contact entity by Uniform Resource Locator (URL)."@en ;
	sh:property
		[
			sh:class observable:ObservableObject ;
			sh:maxCount "1"^^xsd:integer ;
			sh:nodeKind sh:BlankNodeOrIRI ;
			sh:path observable:url ;
		] ,
		[
			sh:datatype vocabulary:ContactURLScopeVocab ;
			sh:message "Value is outside the default vocabulary ContactURLScopeVocab." ;
			sh:path observable:contactURLScope ;
			sh:severity sh:Info ;
		] ,
		[
			sh:maxCount "1"^^xsd:integer ;
			sh:nodeKind sh:Literal ;
			sh:or (
				[
					sh:datatype vocabulary:ContactURLScopeVocab ;
				]
				[
					sh:datatype xsd:string ;
				]
			) ;
			sh:path observable:contactURLScope ;
		] ,
		[
			sh:message "Value is not member of the vocabulary ContactURLScopeVocab." ;
			sh:or (
				[
					sh:datatype vocabulary:ContactURLScopeVocab ;
					sh:in (
						"home"^^vocabulary:ContactURLScopeVocab
						"work"^^vocabulary:ContactURLScopeVocab
						"school"^^vocabulary:ContactURLScopeVocab
						"homepage"^^vocabulary:ContactURLScopeVocab
					) ;
				]
				[
					sh:datatype xsd:string ;
				]
			) ;
			sh:path observable:contactURLScope ;
		]
		;
	sh:targetClass observable:ContactURL ;
	.

observable:ContentData
	a
		owl:Class ,
		sh:NodeShape
		;
	rdfs:subClassOf observable:ObservableObject ;
	rdfs:label "ContentData"@en ;
	rdfs:comment "Content data is a block of digital data."@en ;
	sh:targetClass observable:ContentData ;
	.

observable:ContentDataFacet
	a
		owl:Class ,
		sh:NodeShape
		;
	rdfs:subClassOf core:Facet ;
	rdfs:label "ContentDataFacet"@en ;
	rdfs:comment "A content data facet is a grouping of characteristics unique to a block of digital data."@en ;
	sh:property
		[
			sh:class observable:ObservableObject ;
			sh:maxCount "1"^^xsd:integer ;
			sh:nodeKind sh:BlankNodeOrIRI ;
			sh:path observable:dataPayloadReferenceURL ;
		] ,
		[
			sh:class types:Hash ;
			sh:nodeKind sh:BlankNodeOrIRI ;
			sh:path observable:hash ;
		] ,
		[
			sh:datatype xsd:boolean ;
			sh:maxCount "1"^^xsd:integer ;
			sh:nodeKind sh:Literal ;
			sh:path observable:isEncrypted ;
		] ,
		[
			sh:datatype xsd:decimal ;
			sh:maxCount "1"^^xsd:integer ;
			sh:nodeKind sh:Literal ;
			sh:path observable:entropy ;
		] ,
		[
			sh:datatype xsd:integer ;
			sh:maxCount "1"^^xsd:integer ;
			sh:nodeKind sh:Literal ;
			sh:path observable:sizeInBytes ;
		] ,
		[
			sh:datatype xsd:string ;
			sh:maxCount "1"^^xsd:integer ;
			sh:nodeKind sh:Literal ;
			sh:path observable:dataPayload ;
		] ,
		[
			sh:datatype xsd:string ;
			sh:maxCount "1"^^xsd:integer ;
			sh:nodeKind sh:Literal ;
			sh:path observable:magicNumber ;
		] ,
		[
			sh:datatype xsd:string ;
			sh:maxCount "1"^^xsd:integer ;
			sh:nodeKind sh:Literal ;
			sh:path observable:mimeClass ;
		] ,
		[
			sh:datatype xsd:string ;
			sh:nodeKind sh:Literal ;
			sh:path observable:mimeType ;
		] ,
		[
			sh:datatype vocabulary:EndiannessTypeVocab ;
			sh:message "Value is outside the default vocabulary EndiannessTypeVocab." ;
			sh:path observable:byteOrder ;
			sh:severity sh:Info ;
		] ,
		[
			sh:maxCount "1"^^xsd:integer ;
			sh:nodeKind sh:Literal ;
			sh:or (
				[
					sh:datatype vocabulary:EndiannessTypeVocab ;
				]
				[
					sh:datatype xsd:string ;
				]
			) ;
			sh:path observable:byteOrder ;
		] ,
		[
			sh:message "Value is not member of the vocabulary EndiannessTypeVocab." ;
			sh:or (
				[
					sh:datatype vocabulary:EndiannessTypeVocab ;
					sh:in (
						"Big-endian"^^vocabulary:EndiannessTypeVocab
						"Little-endian"^^vocabulary:EndiannessTypeVocab
						"Middle-endian"^^vocabulary:EndiannessTypeVocab
					) ;
				]
				[
					sh:datatype xsd:string ;
				]
			) ;
			sh:path observable:byteOrder ;
		]
		;
	sh:targetClass observable:ContentDataFacet ;
	.

observable:CookieHistory
	a
		owl:Class ,
		sh:NodeShape
		;
	rdfs:subClassOf observable:ObservableObject ;
	rdfs:label "CookieHistory"@en ;
	rdfs:comment "A cookie history is the stored web cookie history for a particular web browser."@en ;
	sh:targetClass observable:CookieHistory ;
	.

observable:Credential
	a
		owl:Class ,
		sh:NodeShape
		;
	rdfs:subClassOf observable:ObservableObject ;
	rdfs:label "Credential"@en ;
	rdfs:comment "A credential is a single specific login and password combination for authorization of access to a digital account or system."@en ;
	sh:targetClass observable:Credential ;
	.

observable:CredentialDump
	a
		owl:Class ,
		sh:NodeShape
		;
	rdfs:subClassOf observable:ObservableObject ;
	rdfs:label "CredentialDump"@en ;
	rdfs:comment "A credential dump is a collection (typically forcibly extracted from a system) of specific login and password combinations for authorization of access to a digital account or system."@en ;
	sh:targetClass observable:CredentialDump ;
	.

observable:DNSCache
	a
		owl:Class ,
		sh:NodeShape
		;
	rdfs:subClassOf observable:ObservableObject ;
	rdfs:label "DNSCache"@en ;
	rdfs:comment "An DNS cache is a temporary locally stored collection of previous Domain Name System (DNS) query results (created when an domain name is resolved to a IP address) for a particular computer."@en ;
	sh:targetClass observable:DNSCache ;
	.

observable:DNSRecord
	a
		owl:Class ,
		sh:NodeShape
		;
	rdfs:subClassOf observable:ObservableObject ;
	rdfs:label "DNSRecord"@en ;
	rdfs:comment "A DNS record is a single Domain Name System (DNS) artifact specifying information of a particular type (routing, authority, responsibility, security, etc.) for a specific Internet domain name."@en ;
	sh:targetClass observable:DNSRecord ;
	.

observable:DataRangeFacet
	a
		owl:Class ,
		sh:NodeShape
		;
	rdfs:subClassOf core:Facet ;
	rdfs:label "DataRangeFacet"@en ;
	rdfs:comment "A data range facet is a grouping of characteristics unique to a particular contiguous scope within a block of digital data."@en ;
	sh:property
		[
			sh:datatype xsd:integer ;
			sh:maxCount "1"^^xsd:integer ;
			sh:nodeKind sh:Literal ;
			sh:path observable:rangeOffset ;
		] ,
		[
			sh:datatype xsd:integer ;
			sh:maxCount "1"^^xsd:integer ;
			sh:nodeKind sh:Literal ;
			sh:path observable:rangeSize ;
		] ,
		[
			sh:datatype xsd:string ;
			sh:maxCount "1"^^xsd:integer ;
			sh:nodeKind sh:Literal ;
			sh:path observable:rangeOffsetType ;
		]
		;
	sh:targetClass observable:DataRangeFacet ;
	.

observable:DefinedEffectFacet
	a
		owl:Class ,
		sh:NodeShape
		;
	rdfs:subClassOf core:Facet ;
	rdfs:label "DefinedEffectFacet"@en ;
	rdfs:comment "A defined effect facet is a grouping of characteristics unique to the effect of an observable action in relation to one or more observable objects."@en ;
	sh:targetClass observable:DefinedEffectFacet ;
	.

observable:Device
	a
		owl:Class ,
		sh:NodeShape
		;
	rdfs:subClassOf observable:ObservableObject ;
	rdfs:label "Device"@en ;
	rdfs:comment "A device is a piece of equipment or a mechanism designed to serve a special purpose or perform a special function. [based on https://www.merriam-webster.com/dictionary/device]"@en ;
	sh:targetClass observable:Device ;
	.

observable:DeviceFacet
	a
		owl:Class ,
		sh:NodeShape
		;
	rdfs:subClassOf core:Facet ;
	rdfs:label "DeviceFacet"@en ;
	rdfs:comment "A device facet is a grouping of characteristics unique to a piece of equipment or a mechanism designed to serve a special purpose or perform a special function. [based on https://www.merriam-webster.com/dictionary/device]"@en ;
	sh:property
		[
			sh:class identity:Identity ;
			sh:maxCount "1"^^xsd:integer ;
			sh:nodeKind sh:BlankNodeOrIRI ;
			sh:path observable:manufacturer ;
		] ,
		[
			sh:datatype xsd:string ;
			sh:maxCount "1"^^xsd:integer ;
			sh:nodeKind sh:Literal ;
			sh:path observable:deviceType ;
		] ,
		[
			sh:datatype xsd:string ;
			sh:maxCount "1"^^xsd:integer ;
			sh:nodeKind sh:Literal ;
			sh:path observable:model ;
		] ,
		[
			sh:datatype xsd:string ;
			sh:maxCount "1"^^xsd:integer ;
			sh:nodeKind sh:Literal ;
			sh:path observable:serialNumber ;
		]
		;
	sh:targetClass observable:DeviceFacet ;
	.

observable:DigitalAccount
	a
		owl:Class ,
		sh:NodeShape
		;
	rdfs:subClassOf observable:Account ;
	rdfs:label "DigitalAccount"@en ;
	rdfs:comment "A digital account is an arrangement with an entity to enable and control the provision of some capability or service within the digital domain."@en ;
	sh:targetClass observable:DigitalAccount ;
	.

observable:DigitalAccountFacet
	a
		owl:Class ,
		sh:NodeShape
		;
	rdfs:subClassOf core:Facet ;
	rdfs:label "DigitalAccountFacet"@en ;
	rdfs:comment "A digital account facet is a grouping of characteristics unique to an arrangement with an entity to enable and control the provision of some capability or service within the digital domain."@en ;
	sh:property
		[
			sh:datatype xsd:boolean ;
			sh:maxCount "1"^^xsd:integer ;
			sh:nodeKind sh:Literal ;
			sh:path observable:isDisabled ;
		] ,
		[
			sh:datatype xsd:dateTime ;
			sh:maxCount "1"^^xsd:integer ;
			sh:nodeKind sh:Literal ;
			sh:path observable:firstLoginTime ;
		] ,
		[
			sh:datatype xsd:dateTime ;
			sh:maxCount "1"^^xsd:integer ;
			sh:nodeKind sh:Literal ;
			sh:path observable:lastLoginTime ;
		] ,
		[
			sh:datatype xsd:string ;
			sh:maxCount "1"^^xsd:integer ;
			sh:nodeKind sh:Literal ;
			sh:path observable:displayName ;
		] ,
		[
			sh:datatype xsd:string ;
			sh:nodeKind sh:Literal ;
			sh:path observable:accountLogin ;
		]
		;
	sh:targetClass observable:DigitalAccountFacet ;
	.

observable:DigitalAddress
	a
		owl:Class ,
		sh:NodeShape
		;
	rdfs:subClassOf observable:Address ;
	rdfs:label "DigitalAddress"@en ;
	rdfs:comment "A digital address is an identifier assigned to enable routing and management of digital communication."@en ;
	sh:targetClass observable:DigitalAddress ;
	.

observable:DigitalAddressFacet
	a
		owl:Class ,
		sh:NodeShape
		;
	rdfs:subClassOf core:Facet ;
	rdfs:label "DigitalAddressFacet"@en ;
	rdfs:comment "A digital address facet is a grouping of characteristics unique to an identifier assigned to enable routing and management of digital communication."@en ;
	sh:property
		[
			sh:datatype xsd:string ;
			sh:maxCount "1"^^xsd:integer ;
			sh:minCount "1"^^xsd:integer ;
			sh:nodeKind sh:Literal ;
			sh:path observable:addressValue ;
		] ,
		[
			sh:datatype xsd:string ;
			sh:maxCount "1"^^xsd:integer ;
			sh:nodeKind sh:Literal ;
			sh:path observable:displayName ;
		]
		;
	sh:targetClass observable:DigitalAddressFacet ;
	.

observable:DigitalSignatureInfo
	a
		owl:Class ,
		sh:NodeShape
		;
	rdfs:subClassOf observable:ObservableObject ;
	rdfs:label "DigitalSignatureInfo"@en ;
	rdfs:comment "A digital signature info is a value calculated via a mathematical scheme for demonstrating the authenticity of an electronic message or document."@en ;
	sh:targetClass observable:DigitalSignatureInfo ;
	.

observable:DigitalSignatureInfoFacet
	a
		owl:Class ,
		sh:NodeShape
		;
	rdfs:subClassOf core:Facet ;
	rdfs:label "DigitalSignatureInfoFacet"@en ;
	rdfs:comment "A digital signature info facet is a grouping of characteristics unique to a value calculated via a mathematical scheme for demonstrating the authenticity of an electronic message or document."@en ;
	sh:property
		[
			sh:class core:UcoObject ;
			sh:maxCount "1"^^xsd:integer ;
			sh:nodeKind sh:BlankNodeOrIRI ;
			sh:path observable:certificateSubject ;
		] ,
		[
			sh:class identity:Identity ;
			sh:maxCount "1"^^xsd:integer ;
			sh:nodeKind sh:BlankNodeOrIRI ;
			sh:path observable:certificateIssuer ;
		] ,
		[
			sh:datatype xsd:boolean ;
			sh:maxCount "1"^^xsd:integer ;
			sh:minCount "1"^^xsd:integer ;
			sh:nodeKind sh:Literal ;
			sh:path observable:signatureExists ;
		] ,
		[
			sh:datatype xsd:boolean ;
			sh:maxCount "1"^^xsd:integer ;
			sh:minCount "1"^^xsd:integer ;
			sh:nodeKind sh:Literal ;
			sh:path observable:signatureVerified ;
		] ,
		[
			sh:datatype xsd:string ;
			sh:maxCount "1"^^xsd:integer ;
			sh:nodeKind sh:Literal ;
			sh:path observable:signatureDescription ;
		]
		;
	sh:targetClass observable:DigitalSignatureInfoFacet ;
	.

observable:Directory
	a
		owl:Class ,
		sh:NodeShape
		;
	rdfs:subClassOf observable:FileSystemObject ;
	rdfs:label "Directory"@en ;
	rdfs:comment "A directory is a file system cataloging structure which contains references to other computer files, and possibly other directories. On many computers, directories are known as folders, or drawers, analogous to a workbench or the traditional office filing cabinet. In UNIX a directory is implemented as a special file. [based on https://en.wikipedia.org/wiki/Directory_(computing)]"@en ;
	sh:targetClass observable:Directory ;
	.

observable:Disk
	a
		owl:Class ,
		sh:NodeShape
		;
	rdfs:subClassOf observable:ObservableObject ;
	rdfs:label "Disk"@en ;
	rdfs:comment "A disk is a storage mechanism where data is recorded by various electronic, magnetic, optical, or mechanical changes to a surface layer of one or more rotating disks."@en ;
	sh:targetClass observable:Disk ;
	.

observable:DiskFacet
	a
		owl:Class ,
		sh:NodeShape
		;
	rdfs:subClassOf core:Facet ;
	rdfs:label "DiskFacet"@en ;
	rdfs:comment "A disk facet is a grouping of characteristics unique to a storage mechanism where data is recorded by various electronic, magnetic, optical, or mechanical changes to a surface layer of one or more rotating disks."@en ;
	sh:property
		[
			sh:class observable:ObservableObject ;
			sh:nodeKind sh:BlankNodeOrIRI ;
			sh:path observable:partition ;
		] ,
		[
			sh:datatype xsd:integer ;
			sh:maxCount "1"^^xsd:integer ;
			sh:nodeKind sh:Literal ;
			sh:path observable:diskSize ;
		] ,
		[
			sh:datatype xsd:integer ;
			sh:maxCount "1"^^xsd:integer ;
			sh:nodeKind sh:Literal ;
			sh:path observable:freeSpace ;
		] ,
		[
			sh:datatype xsd:string ;
			sh:maxCount "1"^^xsd:integer ;
			sh:nodeKind sh:Literal ;
			sh:path observable:diskType ;
		]
		;
	sh:targetClass observable:DiskFacet ;
	.

observable:DiskPartition
	a
		owl:Class ,
		sh:NodeShape
		;
	rdfs:subClassOf observable:ObservableObject ;
	rdfs:label "DiskPartition"@en ;
	rdfs:comment "A disk partition is a particular managed region on a storage mechanism where data is recorded by various electronic, magnetic, optical, or mechanical changes to a surface layer of one or more rotating disks. [based on https://en.wikipedia.org/wiki/Disk_storage]"@en ;
	sh:targetClass observable:DiskPartition ;
	.

observable:DiskPartitionFacet
	a
		owl:Class ,
		sh:NodeShape
		;
	rdfs:subClassOf core:Facet ;
	rdfs:label "DiskPartitionFacet"@en ;
	rdfs:comment "A disk partition facet is a grouping of characteristics unique to a particular managed region on a storage mechanism."@en ;
	sh:property
		[
			sh:datatype xsd:dateTime ;
			sh:maxCount "1"^^xsd:integer ;
			sh:nodeKind sh:Literal ;
			sh:path observable:observableCreatedTime ;
		] ,
		[
			sh:datatype xsd:integer ;
			sh:maxCount "1"^^xsd:integer ;
			sh:nodeKind sh:Literal ;
			sh:path observable:partitionLength ;
		] ,
		[
			sh:datatype xsd:integer ;
			sh:maxCount "1"^^xsd:integer ;
			sh:nodeKind sh:Literal ;
			sh:path observable:partitionOffset ;
		] ,
		[
			sh:datatype xsd:integer ;
			sh:maxCount "1"^^xsd:integer ;
			sh:nodeKind sh:Literal ;
			sh:path observable:spaceLeft ;
		] ,
		[
			sh:datatype xsd:integer ;
			sh:maxCount "1"^^xsd:integer ;
			sh:nodeKind sh:Literal ;
			sh:path observable:spaceUsed ;
		] ,
		[
			sh:datatype xsd:integer ;
			sh:maxCount "1"^^xsd:integer ;
			sh:nodeKind sh:Literal ;
			sh:path observable:totalSpace ;
		] ,
		[
			sh:datatype xsd:string ;
			sh:maxCount "1"^^xsd:integer ;
			sh:nodeKind sh:Literal ;
			sh:path observable:diskPartitionType ;
		] ,
		[
			sh:datatype xsd:string ;
			sh:maxCount "1"^^xsd:integer ;
			sh:nodeKind sh:Literal ;
			sh:path observable:mountPoint ;
		] ,
		[
			sh:datatype xsd:string ;
			sh:maxCount "1"^^xsd:integer ;
			sh:nodeKind sh:Literal ;
			sh:path observable:partitionID ;
		]
		;
	sh:targetClass observable:DiskPartitionFacet ;
	.

observable:DomainName
	a
		owl:Class ,
		sh:NodeShape
		;
	rdfs:subClassOf observable:ObservableObject ;
	rdfs:label "DomainName"@en ;
	rdfs:comment "A domain name is an identification string that defines a realm of administrative autonomy, authority or control within the Internet. [based on https://en.wikipedia.org/wiki/Domain_name]"@en ;
	sh:targetClass observable:DomainName ;
	.

observable:DomainNameFacet
	a
		owl:Class ,
		sh:NodeShape
		;
	rdfs:subClassOf core:Facet ;
	rdfs:label "DomainNameFacet"@en ;
	rdfs:comment "A domain name facet is a grouping of characteristics unique to an identification string that defines a realm of administrative autonomy, authority or control within the Internet. [based on https://en.wikipedia.org/wiki/Domain_name]"@en ;
	sh:property
		[
			sh:datatype xsd:boolean ;
			sh:maxCount "1"^^xsd:integer ;
			sh:nodeKind sh:Literal ;
			sh:path observable:isTLD ;
		] ,
		[
			sh:datatype xsd:string ;
			sh:maxCount "1"^^xsd:integer ;
			sh:minCount "1"^^xsd:integer ;
			sh:nodeKind sh:Literal ;
			sh:path observable:value ;
		]
		;
	sh:targetClass observable:DomainNameFacet ;
	.

observable:ESN
	a owl:DatatypeProperty ;
	rdfs:label "ESN"@en ;
	rdfs:comment "Electronic Serial Number ."@en ;
	rdfs:range xsd:string ;
	.

observable:EXIFFacet
	a
		owl:Class ,
		sh:NodeShape
		;
	rdfs:subClassOf core:Facet ;
	rdfs:label "EXIFFacet"@en ;
	rdfs:comment "An EXIF (exchangeable image file format) facet is a grouping of characteristics unique to the formats for images, sound, and ancillary tags used by digital cameras (including smartphones), scanners and other systems handling image and sound files recorded by digital cameras conformant to JEIDA/JEITA/CIPA specifications. [based on https://en.wikipedia.org/wiki/Exif]"@en ;
	sh:property [
		sh:class types:ControlledDictionary ;
		sh:minCount "1"^^xsd:integer ;
		sh:nodeKind sh:BlankNodeOrIRI ;
		sh:path observable:exifData ;
	] ;
	sh:targetClass observable:EXIFFacet ;
	.

observable:EmailAccount
	a
		owl:Class ,
		sh:NodeShape
		;
	rdfs:subClassOf observable:DigitalAccount ;
	rdfs:label "EmailAccount"@en ;
	rdfs:comment "An email account is an arrangement with an entity to enable and control the provision of electronic mail (email) capabilities or services."@en ;
	sh:targetClass observable:EmailAccount ;
	.

observable:EmailAccountFacet
	a
		owl:Class ,
		sh:NodeShape
		;
	rdfs:subClassOf core:Facet ;
	rdfs:label "EmailAccountFacet"@en ;
	rdfs:comment "An email account facet is a grouping of characteristics unique to an arrangement with an entity to enable and control the provision of electronic mail (email) capabilities or services."@en ;
	sh:property [
		sh:class observable:ObservableObject ;
		sh:maxCount "1"^^xsd:integer ;
		sh:minCount "1"^^xsd:integer ;
		sh:nodeKind sh:BlankNodeOrIRI ;
		sh:path observable:emailAddress ;
	] ;
	sh:targetClass observable:EmailAccountFacet ;
	.

observable:EmailAddress
	a
		owl:Class ,
		sh:NodeShape
		;
	rdfs:subClassOf observable:DigitalAddress ;
	rdfs:label "EmailAddress"@en ;
	rdfs:comment "An email address is an identifier for an electronic mailbox to which electronic mail messages (conformant to the Simple Mail Transfer Protocol (SMTP)) are sent from and delivered to."@en ;
	sh:targetClass observable:EmailAddress ;
	.

observable:EmailAddressFacet
	a
		owl:Class ,
		sh:NodeShape
		;
	rdfs:subClassOf observable:DigitalAddressFacet ;
	rdfs:label "EmailAddressFacet"@en ;
	rdfs:comment "An email address facet is a grouping of characteristics unique to an identifier for an electronic mailbox to which electronic mail messages (conformant to the Simple Mail Transfer Protocol (SMTP)) are sent from and delivered to."@en ;
	sh:property
		[
			sh:datatype xsd:string ;
			sh:maxCount "1"^^xsd:integer ;
			sh:minCount "1"^^xsd:integer ;
			sh:nodeKind sh:Literal ;
			sh:path observable:addressValue ;
		] ,
		[
			sh:datatype xsd:string ;
			sh:maxCount "1"^^xsd:integer ;
			sh:nodeKind sh:Literal ;
			sh:path observable:displayName ;
		]
		;
	sh:targetClass observable:EmailAddressFacet ;
	.

observable:EmailMessage
	a
		owl:Class ,
		sh:NodeShape
		;
	rdfs:subClassOf observable:Message ;
	rdfs:label "EmailMessage"@en ;
	rdfs:comment "An email message is a message that is an instance of an electronic mail correspondence conformant to the internet message format described in RFC 5322 and related RFCs."@en ;
	sh:targetClass observable:EmailMessage ;
	.

observable:EmailMessageFacet
	a
		owl:Class ,
		sh:NodeShape
		;
	rdfs:subClassOf core:Facet ;
	rdfs:label "EmailMessageFacet"@en ;
	rdfs:comment "An email message facet is a grouping of characteristics unique to a message that is an instance of an electronic mail correspondence conformant to the internet message format described in RFC 5322 and related RFCs."@en ;
	sh:property
		[
			sh:class observable:MimePartType ;
			sh:nodeKind sh:BlankNodeOrIRI ;
			sh:path observable:bodyMultipart ;
		] ,
		[
			sh:class observable:ObservableObject ;
			sh:maxCount "1"^^xsd:integer ;
			sh:nodeKind sh:BlankNodeOrIRI ;
			sh:path observable:application ;
		] ,
		[
			sh:class observable:ObservableObject ;
			sh:maxCount "1"^^xsd:integer ;
			sh:nodeKind sh:BlankNodeOrIRI ;
			sh:path observable:bodyRaw ;
		] ,
		[
			sh:class observable:ObservableObject ;
			sh:maxCount "1"^^xsd:integer ;
			sh:nodeKind sh:BlankNodeOrIRI ;
			sh:path observable:from ;
		] ,
		[
			sh:class observable:ObservableObject ;
			sh:maxCount "1"^^xsd:integer ;
			sh:nodeKind sh:BlankNodeOrIRI ;
			sh:path observable:headerRaw ;
		] ,
		[
			sh:class observable:ObservableObject ;
			sh:maxCount "1"^^xsd:integer ;
			sh:nodeKind sh:BlankNodeOrIRI ;
			sh:path observable:sender ;
		] ,
		[
			sh:class observable:ObservableObject ;
			sh:maxCount "1"^^xsd:integer ;
			sh:nodeKind sh:BlankNodeOrIRI ;
			sh:path observable:xOriginatingIP ;
		] ,
		[
			sh:class observable:ObservableObject ;
			sh:nodeKind sh:BlankNodeOrIRI ;
			sh:path observable:bcc ;
		] ,
		[
			sh:class observable:ObservableObject ;
			sh:nodeKind sh:BlankNodeOrIRI ;
			sh:path observable:cc ;
		] ,
		[
			sh:class observable:ObservableObject ;
			sh:nodeKind sh:BlankNodeOrIRI ;
			sh:path observable:references ;
		] ,
		[
			sh:class observable:ObservableObject ;
			sh:nodeKind sh:BlankNodeOrIRI ;
			sh:path observable:to ;
		] ,
		[
			sh:class types:Dictionary ;
			sh:maxCount "1"^^xsd:integer ;
			sh:nodeKind sh:BlankNodeOrIRI ;
			sh:path observable:otherHeaders ;
		] ,
		[
			sh:datatype xsd:boolean ;
			sh:maxCount "1"^^xsd:integer ;
			sh:nodeKind sh:Literal ;
			sh:path observable:isMimeEncoded ;
		] ,
		[
			sh:datatype xsd:boolean ;
			sh:maxCount "1"^^xsd:integer ;
			sh:nodeKind sh:Literal ;
			sh:path observable:isMultipart ;
		] ,
		[
			sh:datatype xsd:boolean ;
			sh:maxCount "1"^^xsd:integer ;
			sh:nodeKind sh:Literal ;
			sh:path observable:isRead ;
		] ,
		[
			sh:datatype xsd:dateTime ;
			sh:maxCount "1"^^xsd:integer ;
			sh:nodeKind sh:Literal ;
			sh:path observable:modifiedTime ;
		] ,
		[
			sh:datatype xsd:dateTime ;
			sh:maxCount "1"^^xsd:integer ;
			sh:nodeKind sh:Literal ;
			sh:path observable:receivedTime ;
		] ,
		[
			sh:datatype xsd:dateTime ;
			sh:maxCount "1"^^xsd:integer ;
			sh:nodeKind sh:Literal ;
			sh:path observable:sentTime ;
		] ,
		[
			sh:datatype xsd:string ;
			sh:maxCount "1"^^xsd:integer ;
			sh:nodeKind sh:Literal ;
			sh:path observable:body ;
		] ,
		[
			sh:datatype xsd:string ;
			sh:maxCount "1"^^xsd:integer ;
			sh:nodeKind sh:Literal ;
			sh:path observable:contentDisposition ;
		] ,
		[
			sh:datatype xsd:string ;
			sh:maxCount "1"^^xsd:integer ;
			sh:nodeKind sh:Literal ;
			sh:path observable:contentType ;
		] ,
		[
			sh:datatype xsd:string ;
			sh:maxCount "1"^^xsd:integer ;
			sh:nodeKind sh:Literal ;
			sh:path observable:inReplyTo ;
		] ,
		[
			sh:datatype xsd:string ;
			sh:maxCount "1"^^xsd:integer ;
			sh:nodeKind sh:Literal ;
			sh:path observable:messageID ;
		] ,
		[
			sh:datatype xsd:string ;
			sh:maxCount "1"^^xsd:integer ;
			sh:nodeKind sh:Literal ;
			sh:path observable:priority ;
		] ,
		[
			sh:datatype xsd:string ;
			sh:maxCount "1"^^xsd:integer ;
			sh:nodeKind sh:Literal ;
			sh:path observable:subject ;
		] ,
		[
			sh:datatype xsd:string ;
			sh:maxCount "1"^^xsd:integer ;
			sh:nodeKind sh:Literal ;
			sh:path observable:xMailer ;
		] ,
		[
			sh:datatype xsd:string ;
			sh:nodeKind sh:Literal ;
			sh:path observable:categories ;
		] ,
		[
			sh:datatype xsd:string ;
			sh:nodeKind sh:Literal ;
			sh:path observable:labels ;
		] ,
		[
			sh:datatype xsd:string ;
			sh:nodeKind sh:Literal ;
			sh:path observable:receivedLines ;
		]
		;
	sh:targetClass observable:EmailMessageFacet ;
	.

observable:EncodedStreamFacet
	a
		owl:Class ,
		sh:NodeShape
		;
	rdfs:subClassOf core:Facet ;
	rdfs:label "EncodedStreamFacet"@en ;
	rdfs:comment "An encoded stream facet is a grouping of characteristics unique to the conversion of a body of data content from one form to another form."@en ;
	sh:property [
		sh:datatype xsd:string ;
		sh:maxCount "1"^^xsd:integer ;
		sh:nodeKind sh:Literal ;
		sh:path observable:encodingMethod ;
	] ;
	sh:targetClass observable:EncodedStreamFacet ;
	.

observable:EncryptedStreamFacet
	a
		owl:Class ,
		sh:NodeShape
		;
	rdfs:subClassOf core:Facet ;
	rdfs:label "EncryptedStreamFacet"@en ;
	rdfs:comment "An encrypted stream facet is a grouping of characteristics unique to the conversion of a body of data content from one form to another obfuscated form in such a way that reversing the conversion to obtain the original data form can only be accomplished through possession and use of a specific key."@en ;
	sh:property
		[
			sh:datatype xsd:string ;
			sh:maxCount "1"^^xsd:integer ;
			sh:nodeKind sh:Literal ;
			sh:path observable:encryptionMethod ;
		] ,
		[
			sh:datatype xsd:string ;
			sh:maxCount "1"^^xsd:integer ;
			sh:nodeKind sh:Literal ;
			sh:path observable:encryptionMode ;
		] ,
		[
			sh:datatype xsd:string ;
			sh:nodeKind sh:Literal ;
			sh:path observable:encryptionIV ;
		] ,
		[
			sh:datatype xsd:string ;
			sh:nodeKind sh:Literal ;
			sh:path observable:encryptionKey ;
		]
		;
	sh:targetClass observable:EncryptedStreamFacet ;
	.

observable:EnvironmentVariable
	a
		owl:Class ,
		sh:NodeShape
		;
	rdfs:label "EnvironmentVariable"@en ;
	rdfs:comment "An environment variable is a grouping of characteristics unique to a dynamic-named value that can affect the way running processes will behave on a computer. [based on https://en.wikipedia.org/wiki/Environment_variable]"@en ;
	sh:property
		[
			sh:datatype xsd:string ;
			sh:maxCount "1"^^xsd:integer ;
			sh:minCount "1"^^xsd:integer ;
			sh:nodeKind sh:Literal ;
			sh:path core:name ;
		] ,
		[
			sh:datatype xsd:string ;
			sh:maxCount "1"^^xsd:integer ;
			sh:nodeKind sh:Literal ;
			sh:path observable:value ;
		]
		;
	sh:targetClass observable:EnvironmentVariable ;
	.

observable:Event
	a
		owl:Class ,
		sh:NodeShape
		;
	rdfs:subClassOf observable:ObservableObject ;
	rdfs:label "Event"@en ;
	rdfs:comment "An event is something that happens in a digital context (e.g., operating system events)."@en ;
	sh:targetClass observable:Event ;
	.

observable:EventFacet
	a
		owl:Class ,
		sh:NodeShape
		;
	rdfs:subClassOf core:Facet ;
	rdfs:label "EventFacet"@en ;
	rdfs:comment "An event facet is a grouping of characteristics unique to something that happens in a digital context (e.g., operating system events)."@en ;
	sh:property
		[
			sh:class observable:ObservableAction ;
			sh:maxCount "1"^^xsd:integer ;
			sh:nodeKind sh:BlankNodeOrIRI ;
			sh:path observable:cyberAction ;
		] ,
		[
			sh:class observable:ObservableObject ;
			sh:maxCount "1"^^xsd:integer ;
			sh:minCount "1"^^xsd:integer ;
			sh:nodeKind sh:BlankNodeOrIRI ;
			sh:path observable:application ;
		] ,
		[
			sh:class observable:ObservableObject ;
			sh:maxCount "1"^^xsd:integer ;
			sh:nodeKind sh:BlankNodeOrIRI ;
			sh:path observable:account ;
		] ,
		[
			sh:class observable:ObservableObject ;
			sh:maxCount "1"^^xsd:integer ;
			sh:nodeKind sh:BlankNodeOrIRI ;
			sh:path observable:device ;
		] ,
		[
			sh:datatype xsd:dateTime ;
			sh:maxCount "1"^^xsd:integer ;
			sh:nodeKind sh:Literal ;
			sh:path observable:endTime ;
		] ,
		[
			sh:datatype xsd:dateTime ;
			sh:maxCount "1"^^xsd:integer ;
			sh:nodeKind sh:Literal ;
			sh:path observable:observableCreatedTime ;
		] ,
		[
			sh:datatype xsd:dateTime ;
			sh:maxCount "1"^^xsd:integer ;
			sh:nodeKind sh:Literal ;
			sh:path observable:startTime ;
		] ,
		[
			sh:datatype xsd:string ;
			sh:maxCount "1"^^xsd:integer ;
			sh:nodeKind sh:Literal ;
<<<<<<< HEAD
			sh:path observable:eventID ;
=======
			sh:path observable:computerName ;
		] ,
		[
			sh:datatype xsd:string ;
			sh:maxCount "1"^^xsd:integer ;
			sh:nodeKind sh:Literal ;
			sh:path observable:eventRecordID ;
>>>>>>> 8a94f89c
		] ,
		[
			sh:datatype xsd:string ;
			sh:maxCount "1"^^xsd:integer ;
			sh:nodeKind sh:Literal ;
			sh:path observable:eventRecordRaw ;
		] ,
		[
			sh:datatype xsd:string ;
			sh:maxCount "1"^^xsd:integer ;
			sh:nodeKind sh:Literal ;
			sh:path observable:eventRecordServiceName ;
		] ,
		[
			sh:datatype xsd:string ;
			sh:maxCount "1"^^xsd:integer ;
			sh:nodeKind sh:Literal ;
			sh:path observable:eventRecordText ;
		] ,
		[
			sh:datatype xsd:string ;
			sh:maxCount "1"^^xsd:integer ;
			sh:nodeKind sh:Literal ;
			sh:path observable:eventType ;
		]
		;
	sh:targetClass observable:EventFacet ;
	.

observable:EventLog
	a
		owl:Class ,
		sh:NodeShape
		;
	rdfs:subClassOf observable:ObservableObject ;
	rdfs:label "EventLog"@en ;
	rdfs:comment "An event log is a recorded collection of events."@en ;
	sh:targetClass observable:EventLog ;
	.

observable:ExtInodeFacet
	a
		owl:Class ,
		sh:NodeShape
		;
	rdfs:subClassOf core:Facet ;
	rdfs:label "ExtInodeFacet"@en ;
	rdfs:comment "An extInode facet is a grouping of characteristics unique to a file system object (file, directory, etc.) conformant to the extended file system (EXT or related derivations) specification."@en ;
	sh:property
		[
			sh:datatype xsd:dateTime ;
			sh:maxCount "1"^^xsd:integer ;
			sh:nodeKind sh:Literal ;
			sh:path observable:extDeletionTime ;
		] ,
		[
			sh:datatype xsd:dateTime ;
			sh:maxCount "1"^^xsd:integer ;
			sh:nodeKind sh:Literal ;
			sh:path observable:extInodeChangeTime ;
		] ,
		[
			sh:datatype xsd:integer ;
			sh:maxCount "1"^^xsd:integer ;
			sh:nodeKind sh:Literal ;
			sh:path observable:extFileType ;
		] ,
		[
			sh:datatype xsd:integer ;
			sh:maxCount "1"^^xsd:integer ;
			sh:nodeKind sh:Literal ;
			sh:path observable:extFlags ;
		] ,
		[
			sh:datatype xsd:integer ;
			sh:maxCount "1"^^xsd:integer ;
			sh:nodeKind sh:Literal ;
			sh:path observable:extHardLinkCount ;
		] ,
		[
			sh:datatype xsd:integer ;
			sh:maxCount "1"^^xsd:integer ;
			sh:nodeKind sh:Literal ;
			sh:path observable:extInodeID ;
		] ,
		[
			sh:datatype xsd:integer ;
			sh:maxCount "1"^^xsd:integer ;
			sh:nodeKind sh:Literal ;
			sh:path observable:extPermissions ;
		] ,
		[
			sh:datatype xsd:integer ;
			sh:maxCount "1"^^xsd:integer ;
			sh:nodeKind sh:Literal ;
			sh:path observable:extSGID ;
		] ,
		[
			sh:datatype xsd:integer ;
			sh:maxCount "1"^^xsd:integer ;
			sh:nodeKind sh:Literal ;
			sh:path observable:extSUID ;
		]
		;
	sh:targetClass observable:ExtInodeFacet ;
	.

observable:ExtractedString
	a
		owl:Class ,
		sh:NodeShape
		;
	rdfs:label "ExtractedString"@en ;
	rdfs:comment "An extracted string is a grouping of characteristics unique to a series of characters pulled from an observable object."@en ;
	sh:property
		[
			sh:datatype xsd:integer ;
			sh:maxCount "1"^^xsd:integer ;
			sh:nodeKind sh:Literal ;
			sh:path observable:length ;
		] ,
		[
			sh:datatype xsd:string ;
			sh:maxCount "1"^^xsd:integer ;
			sh:nodeKind sh:Literal ;
			sh:path observable:encoding ;
		] ,
		[
			sh:datatype xsd:string ;
			sh:maxCount "1"^^xsd:integer ;
			sh:nodeKind sh:Literal ;
			sh:path observable:englishTranslation ;
		] ,
		[
			sh:datatype xsd:string ;
			sh:maxCount "1"^^xsd:integer ;
			sh:nodeKind sh:Literal ;
			sh:path observable:language ;
		] ,
		[
			sh:datatype xsd:string ;
			sh:maxCount "1"^^xsd:integer ;
			sh:nodeKind sh:Literal ;
			sh:path observable:stringValue ;
		] ,
		[
			sh:maxCount "1"^^xsd:integer ;
			sh:nodeKind sh:Literal ;
			sh:path observable:byteStringValue ;
		]
		;
	sh:targetClass observable:ExtractedString ;
	.

observable:ExtractedStringsFacet
	a
		owl:Class ,
		sh:NodeShape
		;
	rdfs:subClassOf core:Facet ;
	rdfs:label "ExtractedStringsFacet"@en ;
	rdfs:comment "An extracted strings facet is a grouping of characteristics unique to one or more sequences of characters pulled from an observable object."@en ;
	sh:property [
		sh:class observable:ExtractedString ;
		sh:nodeKind sh:BlankNodeOrIRI ;
		sh:path observable:strings ;
	] ;
	sh:targetClass observable:ExtractedStringsFacet ;
	.

observable:File
	a
		owl:Class ,
		sh:NodeShape
		;
	rdfs:subClassOf observable:FileSystemObject ;
	rdfs:label "File"@en ;
	rdfs:comment "A file is a computer resource for recording data discretely on a computer storage device."@en ;
	sh:targetClass observable:File ;
	.

observable:FileFacet
	a
		owl:Class ,
		sh:NodeShape
		;
	rdfs:subClassOf core:Facet ;
	rdfs:label "FileFacet"@en ;
	rdfs:comment "A file facet is a grouping of characteristics unique to the storage of a file (computer resource for recording data discretely in a computer storage device) on a file system (process that manages how and where data on a storage device is stored, accessed and managed). [based on https://en.wikipedia.org/Computer_file and https://www.techopedia.com/definition/5510/file-system]"@en ;
	sh:property
		[
			sh:datatype xsd:boolean ;
			sh:nodeKind sh:Literal ;
			sh:path observable:isDirectory ;
		] ,
		[
			sh:datatype xsd:dateTime ;
			sh:maxCount "1"^^xsd:integer ;
			sh:nodeKind sh:Literal ;
			sh:path observable:accessedTime ;
		] ,
		[
			sh:datatype xsd:dateTime ;
			sh:maxCount "1"^^xsd:integer ;
			sh:nodeKind sh:Literal ;
			sh:path observable:metadataChangeTime ;
		] ,
		[
			sh:datatype xsd:dateTime ;
			sh:maxCount "1"^^xsd:integer ;
			sh:nodeKind sh:Literal ;
			sh:path observable:modifiedTime ;
		] ,
		[
			sh:datatype xsd:dateTime ;
			sh:maxCount "1"^^xsd:integer ;
			sh:nodeKind sh:Literal ;
			sh:path observable:observableCreatedTime ;
		] ,
		[
			sh:datatype xsd:integer ;
			sh:description "When used to characterize a file the sizeInBytes property conveys the recorded size of a file in a file system."@en ;
			sh:maxCount "1"^^xsd:integer ;
			sh:nodeKind sh:Literal ;
			sh:path observable:sizeInBytes ;
		] ,
		[
			sh:datatype xsd:string ;
			sh:maxCount "1"^^xsd:integer ;
			sh:nodeKind sh:Literal ;
			sh:path observable:allocationStatus ;
		] ,
		[
			sh:datatype xsd:string ;
			sh:maxCount "1"^^xsd:integer ;
			sh:nodeKind sh:Literal ;
			sh:path observable:extension ;
		] ,
		[
			sh:datatype xsd:string ;
			sh:nodeKind sh:Literal ;
			sh:path observable:fileName ;
		] ,
		[
			sh:datatype xsd:string ;
			sh:nodeKind sh:Literal ;
			sh:path observable:filePath ;
		]
		;
	sh:targetClass observable:FileFacet ;
	.

observable:FilePermissionsFacet
	a
		owl:Class ,
		sh:NodeShape
		;
	rdfs:subClassOf core:Facet ;
	rdfs:label "FilePermissionsFacet"@en ;
	rdfs:comment "A file permissions facet is a grouping of characteristics unique to the access rights (e.g., view, change, navigate, execute) of a file on a file system."@en ;
	sh:property [
		sh:class core:UcoObject ;
		sh:maxCount "1"^^xsd:integer ;
		sh:nodeKind sh:BlankNodeOrIRI ;
		sh:path observable:owner ;
	] ;
	sh:targetClass observable:FilePermissionsFacet ;
	.

observable:FileSystem
	a
		owl:Class ,
		sh:NodeShape
		;
	rdfs:subClassOf observable:ObservableObject ;
	rdfs:label "FileSystem"@en ;
	rdfs:comment "A file system is the process that manages how and where data on a storage medium is stored, accessed and managed. [based on https://www.techopedia.com/definition/5510/file-system]"@en ;
	sh:targetClass observable:FileSystem ;
	.

observable:FileSystemFacet
	a
		owl:Class ,
		sh:NodeShape
		;
	rdfs:subClassOf core:Facet ;
	rdfs:label "FileSystemFacet"@en ;
	rdfs:comment "A file system facet is a grouping of characteristics unique to the process that manages how and where data on a storage medium is stored, accessed and managed. [based on https://www.techopedia.com/definition/5510/file-system]"@en ;
	sh:property
		[
			sh:datatype xsd:integer ;
			sh:maxCount "1"^^xsd:integer ;
			sh:nodeKind sh:Literal ;
			sh:path observable:clusterSize ;
		] ,
		[
			sh:datatype xsd:string ;
			sh:maxCount "1"^^xsd:integer ;
			sh:nodeKind sh:Literal ;
			sh:path observable:fileSystemType ;
		]
		;
	sh:targetClass observable:FileSystemFacet ;
	.

observable:FileSystemObject
	a
		owl:Class ,
		sh:NodeShape
		;
	rdfs:subClassOf observable:ObservableObject ;
	rdfs:label "FileSystemObject"@en ;
	rdfs:comment "A file system object is an informational object represented and managed within a file system."@en ;
	sh:targetClass observable:FileSystemObject ;
	.

observable:ForumPost
	a
		owl:Class ,
		sh:NodeShape
		;
	rdfs:subClassOf observable:Message ;
	rdfs:label "ForumPost"@en ;
	rdfs:comment "A forum post is message submitted by a user account to an online forum where the message content (and typically metadata including who posted it and when) is viewable by any party with viewing permissions on the forum."@en ;
	sh:targetClass observable:ForumPost ;
	.

observable:ForumPrivateMessage
	a
		owl:Class ,
		sh:NodeShape
		;
	rdfs:subClassOf observable:Message ;
	rdfs:label "ForumPrivateMessage"@en ;
	rdfs:comment "A forum private message (aka PM or DM (direct message)) is a one-to-one message from one specific user account to another specific user account on an online form where transmission is managed by the online forum platform and the message is only viewable by the parties directly involved."@en ;
	sh:targetClass observable:ForumPrivateMessage ;
	.

observable:FragmentFacet
	a
		owl:Class ,
		sh:NodeShape
		;
	rdfs:subClassOf core:Facet ;
	rdfs:label "FragmentFacet"@en ;
	rdfs:comment "A fragment facet is a grouping of characteristics unique to an individual piece of the content of a file."@en ;
	sh:property
		[
			sh:datatype xsd:integer ;
			sh:nodeKind sh:Literal ;
			sh:path observable:fragmentIndex ;
		] ,
		[
			sh:datatype xsd:integer ;
			sh:nodeKind sh:Literal ;
			sh:path observable:totalFragments ;
		]
		;
	sh:targetClass observable:FragmentFacet ;
	.

observable:GUI
	a
		owl:Class ,
		sh:NodeShape
		;
	rdfs:subClassOf observable:ObservableObject ;
	rdfs:label "GUI"@en ;
	rdfs:comment "A GUI is a graphical user interface that allows users to interact with electronic devices through graphical icons and audio indicators such as primary notation, instead of text-based user interfaces, typed command labels or text navigation. [based on https://en.wikipedia.org/wiki/Graphical_user_interface]"@en ;
	sh:targetClass observable:GUI ;
	.

observable:GenericObservableObject
	a
		owl:Class ,
		sh:NodeShape
		;
	rdfs:subClassOf observable:ObservableObject ;
	rdfs:label "GenericObservableObject"@en ;
	rdfs:comment "A generic observable object is an article or unit within the digital domain."@en ;
	sh:targetClass observable:GenericObservableObject ;
	.

observable:GeoLocationEntry
	a
		owl:Class ,
		sh:NodeShape
		;
	rdfs:subClassOf observable:ObservableObject ;
	rdfs:label "GeoLocationEntry"@en ;
	rdfs:comment "A geolocation entry is a single application-specific geolocation entry."@en ;
	sh:targetClass observable:GeoLocationEntry ;
	.

observable:GeoLocationEntryFacet
	a
		owl:Class ,
		sh:NodeShape
		;
	rdfs:subClassOf core:Facet ;
	rdfs:label "GeoLocationEntryFacet"@en ;
	rdfs:comment "A geolocation entry facet is a grouping of characteristics unique to a single application-specific geolocation entry."@en ;
	sh:property
		[
			sh:class location:Location ;
			sh:maxCount "1"^^xsd:integer ;
			sh:nodeKind sh:BlankNodeOrIRI ;
			sh:path observable:location ;
		] ,
		[
			sh:class observable:ObservableObject ;
			sh:maxCount "1"^^xsd:integer ;
			sh:minCount "1"^^xsd:integer ;
			sh:nodeKind sh:BlankNodeOrIRI ;
			sh:path observable:application ;
		] ,
		[
			sh:datatype xsd:dateTime ;
			sh:maxCount "1"^^xsd:integer ;
			sh:nodeKind sh:Literal ;
			sh:path observable:observableCreatedTime ;
		]
		;
	sh:targetClass observable:GeoLocationEntryFacet ;
	.

observable:GeoLocationLog
	a
		owl:Class ,
		sh:NodeShape
		;
	rdfs:subClassOf observable:ObservableObject ;
	rdfs:label "GeoLocationLog"@en ;
	rdfs:comment "A geolocation log is a record containing geolocation tracks and/or geolocation entries."@en ;
	sh:targetClass observable:GeoLocationLog ;
	.

observable:GeoLocationLogFacet
	a
		owl:Class ,
		sh:NodeShape
		;
	rdfs:subClassOf core:Facet ;
	rdfs:label "GeoLocationLogFacet"@en ;
	rdfs:comment "A geolocation log facet is a grouping of characteristics unique to a record containing geolocation tracks and/or geolocation entries."@en ;
	sh:property
		[
			sh:class observable:ObservableObject ;
			sh:maxCount "1"^^xsd:integer ;
			sh:minCount "1"^^xsd:integer ;
			sh:nodeKind sh:BlankNodeOrIRI ;
			sh:path observable:application ;
		] ,
		[
			sh:datatype xsd:dateTime ;
			sh:maxCount "1"^^xsd:integer ;
			sh:nodeKind sh:Literal ;
			sh:path observable:observableCreatedTime ;
		]
		;
	sh:targetClass observable:GeoLocationLogFacet ;
	.

observable:GeoLocationTrack
	a
		owl:Class ,
		sh:NodeShape
		;
	rdfs:subClassOf observable:ObservableObject ;
	rdfs:label "GeoLocationTrack"@en ;
	rdfs:comment "A geolocation track is a set of contiguous geolocation entries representing a path/track taken."@en ;
	sh:targetClass observable:GeoLocationTrack ;
	.

observable:GeoLocationTrackFacet
	a
		owl:Class ,
		sh:NodeShape
		;
	rdfs:subClassOf core:Facet ;
	rdfs:label "GeoLocationTrackFacet"@en ;
	rdfs:comment "A geolocation track facet is a grouping of characteristics unique to a set of contiguous geolocation entries representing a path/track taken."@en ;
	sh:property
		[
			sh:class observable:ObservableObject ;
			sh:maxCount "1"^^xsd:integer ;
			sh:minCount "1"^^xsd:integer ;
			sh:nodeKind sh:BlankNodeOrIRI ;
			sh:path observable:application ;
		] ,
		[
			sh:class observable:ObservableObject ;
			sh:nodeKind sh:BlankNodeOrIRI ;
			sh:path observable:geoLocationEntry ;
		] ,
		[
			sh:datatype xsd:dateTime ;
			sh:maxCount "1"^^xsd:integer ;
			sh:nodeKind sh:Literal ;
			sh:path observable:endTime ;
		] ,
		[
			sh:datatype xsd:dateTime ;
			sh:maxCount "1"^^xsd:integer ;
			sh:nodeKind sh:Literal ;
			sh:path observable:startTime ;
		]
		;
	sh:targetClass observable:GeoLocationTrackFacet ;
	.

observable:GlobalFlagType
	a
		owl:Class ,
		sh:NodeShape
		;
	rdfs:label "GlobalFlagType"@en ;
	rdfs:comment 'A global flag type is a grouping of characteristics unique to the Windows systemwide global variable named NtGlobalFlag that enables various internal debugging, tracing, and validation support in the operating system. [based on "Windows Global Flags, Chapter 3: System Mechanisms of Windows Internals by Solomon, Russinovich, and Ionescu]'@en ;
	sh:property
		[
			sh:datatype xsd:hexBinary ;
			sh:nodeKind sh:Literal ;
			sh:path observable:hexadecimalValue ;
		] ,
		[
			sh:datatype xsd:string ;
			sh:maxCount "1"^^xsd:integer ;
			sh:nodeKind sh:Literal ;
			sh:path observable:abbreviation ;
		] ,
		[
			sh:datatype xsd:string ;
			sh:maxCount "1"^^xsd:integer ;
			sh:nodeKind sh:Literal ;
			sh:path observable:destination ;
		] ,
		[
			sh:datatype xsd:string ;
			sh:maxCount "1"^^xsd:integer ;
			sh:nodeKind sh:Literal ;
			sh:path observable:symbolicName ;
		]
		;
	sh:targetClass observable:GlobalFlagType ;
	.

observable:HTTPConnection
	a
		owl:Class ,
		sh:NodeShape
		;
	rdfs:subClassOf observable:NetworkConnection ;
	rdfs:label "HTTPConnection"@en ;
	rdfs:comment "An HTTP connection is network connection that is conformant to the Hypertext Transfer Protocol (HTTP) standard."@en ;
	sh:targetClass observable:HTTPConnection ;
	.

observable:HTTPConnectionFacet
	a
		owl:Class ,
		sh:NodeShape
		;
	rdfs:subClassOf core:Facet ;
	rdfs:label "HTTPConnectionFacet"@en ;
	rdfs:comment "An HTTP connection facet is a grouping of characteristics unique to portions of a network connection that are conformant to the Hypertext Transfer Protocol (HTTP) standard."@en ;
	sh:property
		[
			sh:class observable:ObservableObject ;
			sh:maxCount "1"^^xsd:integer ;
			sh:nodeKind sh:BlankNodeOrIRI ;
			sh:path observable:httpMessageBodyData ;
		] ,
		[
			sh:class types:Dictionary ;
			sh:maxCount "1"^^xsd:integer ;
			sh:nodeKind sh:BlankNodeOrIRI ;
			sh:path observable:httpRequestHeader ;
		] ,
		[
			sh:datatype xsd:integer ;
			sh:maxCount "1"^^xsd:integer ;
			sh:nodeKind sh:Literal ;
			sh:path observable:httpMesageBodyLength ;
		] ,
		[
			sh:datatype xsd:string ;
			sh:maxCount "1"^^xsd:integer ;
			sh:minCount "1"^^xsd:integer ;
			sh:nodeKind sh:Literal ;
			sh:path observable:requestMethod ;
		] ,
		[
			sh:datatype xsd:string ;
			sh:maxCount "1"^^xsd:integer ;
			sh:minCount "1"^^xsd:integer ;
			sh:nodeKind sh:Literal ;
			sh:path observable:requestValue ;
		] ,
		[
			sh:datatype xsd:string ;
			sh:maxCount "1"^^xsd:integer ;
			sh:nodeKind sh:Literal ;
			sh:path observable:requestVersion ;
		]
		;
	sh:targetClass observable:HTTPConnectionFacet ;
	.

observable:Hostname
	a
		owl:Class ,
		sh:NodeShape
		;
	rdfs:subClassOf observable:ObservableObject ;
	rdfs:label "Hostname"@en ;
	rdfs:comment "A hostname is a label that is assigned to a device connected to a computer network and that is used to identify the device in various forms of electronic communication, such as the World Wide Web. A hostname may be a domain name, if it is properly organized into the domain name system. A domain name may be a hostname if it has been assigned to an Internet host and associated with the host's IP address. [based on https://en.wikipedia.org/wiki/Hostname]"@en ;
	sh:targetClass observable:Hostname ;
	.

observable:ICCID
	a owl:DatatypeProperty ;
	rdfs:label "ICCID"@en ;
	rdfs:comment "Integrated circuit card identifier (http://www.itu.int/)."@en ;
	rdfs:range xsd:string ;
	.

observable:ICMPConnection
	a
		owl:Class ,
		sh:NodeShape
		;
	rdfs:subClassOf observable:NetworkConnection ;
	rdfs:label "ICMPConnection"@en ;
	rdfs:comment "An ICMP connection is a network connection that is conformant to the Internet Control Message Protocol (ICMP) standard."@en ;
	sh:targetClass observable:ICMPConnection ;
	.

observable:ICMPConnectionFacet
	a
		owl:Class ,
		sh:NodeShape
		;
	rdfs:subClassOf core:Facet ;
	rdfs:label "ICMPConnectionFacet"@en ;
	rdfs:comment "An ICMP connection facet is a grouping of characteristics unique to portions of a network connection that are conformant to the Internet Control Message Protocol (ICMP) standard."@en ;
	sh:property
		[
			sh:datatype xsd:hexBinary ;
			sh:nodeKind sh:Literal ;
			sh:path observable:icmpCode ;
		] ,
		[
			sh:datatype xsd:hexBinary ;
			sh:nodeKind sh:Literal ;
			sh:path observable:icmpType ;
		]
		;
	sh:targetClass observable:ICMPConnectionFacet ;
	.

observable:IComHandlerActionType
	a
		owl:Class ,
		sh:NodeShape
		;
	rdfs:label "IComHandlerActionType"@en ;
	rdfs:comment "An IComHandler action type is a grouping of characteristics unique to a Windows Task-related action that fires a Windows COM handler (smart code in the client address space that can optimize calls between a client and server). [based on https://docs.microsoft.com/en-us/windows/win32/taskschd/comhandleraction]"@en ;
	sh:property
		[
			sh:datatype xsd:string ;
			sh:maxCount "1"^^xsd:integer ;
			sh:nodeKind sh:Literal ;
			sh:path observable:comClassID ;
		] ,
		[
			sh:datatype xsd:string ;
			sh:maxCount "1"^^xsd:integer ;
			sh:nodeKind sh:Literal ;
			sh:path observable:comData ;
		]
		;
	sh:targetClass observable:IComHandlerActionType ;
	.

observable:IExecActionType
	a
		owl:Class ,
		sh:NodeShape
		;
	rdfs:label "IExecActionType"@en ;
	rdfs:comment "An IExec action type is a grouping of characteristics unique to an action that executes a command-line operation on a Windows operating system. [based on https://docs.microsoft.com/en-us/windows/win32/api/taskschd/nn-taskschd-iexecaction?redirectedfrom=MSDN]"@en ;
	sh:property
		[
			sh:class types:Hash ;
			sh:nodeKind sh:BlankNodeOrIRI ;
			sh:path observable:execProgramHashes ;
		] ,
		[
			sh:datatype xsd:string ;
			sh:maxCount "1"^^xsd:integer ;
			sh:nodeKind sh:Literal ;
			sh:path observable:execArguments ;
		] ,
		[
			sh:datatype xsd:string ;
			sh:maxCount "1"^^xsd:integer ;
			sh:nodeKind sh:Literal ;
			sh:path observable:execProgramPath ;
		] ,
		[
			sh:datatype xsd:string ;
			sh:maxCount "1"^^xsd:integer ;
			sh:nodeKind sh:Literal ;
			sh:path observable:execWorkingDirectory ;
		]
		;
	sh:targetClass observable:IExecActionType ;
	.

observable:IMEI
	a owl:DatatypeProperty ;
	rdfs:label "IMEI"@en ;
	rdfs:comment "International Mobile Equipment Identity (IMEI)."@en ;
	rdfs:range xsd:string ;
	.

observable:IMSI
	a owl:DatatypeProperty ;
	rdfs:label "IMSI"@en ;
	rdfs:comment "An International Mobile Subscriber Identity (IMSI) is a unique identification associated with all GSM and UMTS network mobile phone users. It is stored as a 64-bit field in the SIM inside the phone and is sent by the phone to the network."@en ;
	rdfs:range xsd:string ;
	.

observable:IPAddress
	a
		owl:Class ,
		sh:NodeShape
		;
	rdfs:subClassOf observable:DigitalAddress ;
	rdfs:label "IPAddress"@en ;
	rdfs:comment "An IP address is an Internet Protocol (IP) standards conformant identifier assigned to a device to enable routing and management of IP standards conformant communication to or from that device."@en ;
	sh:targetClass observable:IPAddress ;
	.

observable:IPAddressFacet
	a
		owl:Class ,
		sh:NodeShape
		;
	rdfs:subClassOf observable:DigitalAddressFacet ;
	rdfs:label "IPAddressFacet"@en ;
	rdfs:comment "An IP address facet is a grouping of characteristics unique to an Internet Protocol (IP) standards conformant identifier assigned to a device to enable routing and management of IP standards conformant communication to or from that device."@en ;
	sh:property
		[
			sh:datatype xsd:string ;
			sh:maxCount "1"^^xsd:integer ;
			sh:minCount "1"^^xsd:integer ;
			sh:nodeKind sh:Literal ;
			sh:path observable:addressValue ;
		] ,
		[
			sh:datatype xsd:string ;
			sh:maxCount "1"^^xsd:integer ;
			sh:nodeKind sh:Literal ;
			sh:path observable:displayName ;
		]
		;
	sh:targetClass observable:IPAddressFacet ;
	.

observable:IPNetmask
	a
		owl:Class ,
		sh:NodeShape
		;
	rdfs:subClassOf observable:ObservableObject ;
	rdfs:label "IPNetmask"@en ;
	rdfs:comment "An IP netmask is a 32-bit \"mask\" used to divide an IP address into subnets and specify the network's available hosts."@en ;
	sh:targetClass observable:IPNetmask ;
	.

observable:IPv4Address
	a
		owl:Class ,
		sh:NodeShape
		;
	rdfs:subClassOf observable:IPAddress ;
	rdfs:label "IPv4Address"@en ;
	rdfs:comment "An IPv4 (Internet Protocol version 4) address is an IPv4 standards conformant identifier assigned to a device to enable routing and management of IPv4 standards conformant communication to or from that device."@en ;
	sh:targetClass observable:IPv4Address ;
	.

observable:IPv4AddressFacet
	a
		owl:Class ,
		sh:NodeShape
		;
	rdfs:subClassOf observable:IPAddressFacet ;
	rdfs:label "IPv4AddressFacet"@en ;
	rdfs:comment "An IPv4 (Internet Protocol version 4) address facet is a grouping of characteristics unique to an IPv4 standards conformant identifier assigned to a device to enable routing and management of IPv4 standards conformant communication to or from that device."@en ;
	sh:property [
		sh:datatype xsd:string ;
		sh:maxCount "1"^^xsd:integer ;
		sh:minCount "1"^^xsd:integer ;
		sh:nodeKind sh:Literal ;
		sh:path observable:addressValue ;
	] ;
	sh:targetClass observable:IPv4AddressFacet ;
	.

observable:IPv6Address
	a
		owl:Class ,
		sh:NodeShape
		;
	rdfs:subClassOf observable:IPAddress ;
	rdfs:label "IPv6Address"@en ;
	rdfs:comment "An IPv6 (Internet Protocol version 6) address is an IPv6 standards conformant identifier assigned to a device to enable routing and management of IPv6 standards conformant communication to or from that device."@en ;
	sh:targetClass observable:IPv6Address ;
	.

observable:IPv6AddressFacet
	a
		owl:Class ,
		sh:NodeShape
		;
	rdfs:subClassOf observable:IPAddressFacet ;
	rdfs:label "IPv6AddressFacet"@en ;
	rdfs:comment "An IPv6 (Internet Protocol version 6) address facet is a grouping of characteristics unique to an IPv6 standards conformant identifier assigned to a device to enable routing and management of IPv6 standards conformant communication to or from that device."@en ;
	sh:property [
		sh:datatype xsd:string ;
		sh:maxCount "1"^^xsd:integer ;
		sh:minCount "1"^^xsd:integer ;
		sh:nodeKind sh:Literal ;
		sh:path observable:addressValue ;
	] ;
	sh:targetClass observable:IPv6AddressFacet ;
	.

observable:IShowMessageActionType
	a
		owl:Class ,
		sh:NodeShape
		;
	rdfs:label "IShowMessageActionType"@en ;
	rdfs:comment "An IShow message action type is a grouping of characteristics unique to an action that shows a message box when a task is activate. [based on https://docs.microsoft.com/en-us/windows/win32/api/taskschd/nn-taskschd-ishowmessageaction?redirectedfrom=MSDN]"@en ;
	sh:property
		[
			sh:datatype xsd:string ;
			sh:maxCount "1"^^xsd:integer ;
			sh:nodeKind sh:Literal ;
			sh:path observable:showMessageBody ;
		] ,
		[
			sh:datatype xsd:string ;
			sh:maxCount "1"^^xsd:integer ;
			sh:nodeKind sh:Literal ;
			sh:path observable:showMessageTitle ;
		]
		;
	sh:targetClass observable:IShowMessageActionType ;
	.

observable:Image
	a
		owl:Class ,
		sh:NodeShape
		;
	rdfs:subClassOf observable:ObservableObject ;
	rdfs:label "Image"@en ;
	rdfs:comment "An image is a complete copy of a hard disk, memory, or other digital media."@en ;
	sh:targetClass observable:Image ;
	.

observable:ImageFacet
	a
		owl:Class ,
		sh:NodeShape
		;
	rdfs:subClassOf core:Facet ;
	rdfs:label "ImageFacet"@en ;
	rdfs:comment "An image facet is a grouping of characteristics unique to a complete copy of a hard disk, memory, or other digital media."@en ;
	sh:property [
		sh:datatype xsd:string ;
		sh:maxCount "1"^^xsd:integer ;
		sh:nodeKind sh:Literal ;
		sh:path observable:imageType ;
	] ;
	sh:targetClass observable:ImageFacet ;
	.

observable:InstantMessagingAddress
	a
		owl:Class ,
		sh:NodeShape
		;
	rdfs:subClassOf observable:DigitalAddress ;
	rdfs:label "InstantMessagingAddress"@en ;
	rdfs:comment ""@en ;
	sh:targetClass observable:InstantMessagingAddress ;
	.

observable:InstantMessagingAddressFacet
	a
		owl:Class ,
		sh:NodeShape
		;
	rdfs:subClassOf observable:DigitalAddressFacet ;
	rdfs:label "InstantMessagingAddressFacet"@en ;
	rdfs:comment "An instant messaging address facet is a grouping of characteristics unique to an identifier assigned to enable routing and management of instant messaging digital communication."@en ;
	sh:property
		[
			sh:datatype xsd:string ;
			sh:maxCount "1"^^xsd:integer ;
			sh:minCount "1"^^xsd:integer ;
			sh:nodeKind sh:Literal ;
			sh:path observable:addressValue ;
		] ,
		[
			sh:datatype xsd:string ;
			sh:maxCount "1"^^xsd:integer ;
			sh:nodeKind sh:Literal ;
			sh:path observable:displayName ;
		]
		;
	sh:targetClass observable:InstantMessagingAddressFacet ;
	.

observable:Junction
	a
		owl:Class ,
		sh:NodeShape
		;
	rdfs:subClassOf observable:FileSystemObject ;
	rdfs:label "Junction"@en ;
	rdfs:comment "A junction is a specific NTFS (New Technology File System) reparse point to redirect a directory access to another directory which can be on the same volume or another volume. A junction is similar to a directory symbolic link but may differ on whether they are processed on the local system or on the remote file server. [based on https://jp-andre.pagesperso-orange.fr/junctions.html]"@en ;
	sh:targetClass observable:Junction ;
	.

observable:Library
	a
		owl:Class ,
		sh:NodeShape
		;
	rdfs:subClassOf observable:ObservableObject ;
	rdfs:label "Library"@en ;
	rdfs:comment "A library is a suite of data and programming code that is used to develop software programs and applications. [based on https://www.techopedia.com/definition/3828/software-library]"@en ;
	sh:targetClass observable:Library ;
	.

observable:LibraryFacet
	a
		owl:Class ,
		sh:NodeShape
		;
	rdfs:subClassOf core:Facet ;
	rdfs:label "LibraryFacet"@en ;
	rdfs:comment "A library facet is a grouping of characteristics unique to a suite of data and programming code that is used to develop software programs and applications. [based on https://www.techopedia.com/definition/3828/software-library]"@en ;
	sh:property [
		sh:datatype xsd:string ;
		sh:maxCount "1"^^xsd:integer ;
		sh:nodeKind sh:Literal ;
		sh:path observable:libraryType ;
	] ;
	sh:targetClass observable:LibraryFacet ;
	.

observable:MACAddress
	a
		owl:Class ,
		sh:NodeShape
		;
	rdfs:subClassOf observable:DigitalAddress ;
	rdfs:label "MACAddress"@en ;
	rdfs:comment "A MAC address is a media access control standards conformant identifier assigned to a network interface to enable routing and management of communications at the data link layer of a network segment."@en ;
	sh:targetClass observable:MACAddress ;
	.

observable:MACAddressFacet
	a
		owl:Class ,
		sh:NodeShape
		;
	rdfs:subClassOf observable:DigitalAddressFacet ;
	rdfs:label "MACAddressFacet"@en ;
	rdfs:comment "A MAC address facet is a grouping of characteristics unique to a media access control standards conformant identifier assigned to a network interface to enable routing and management of communications at the data link layer of a network segment."@en ;
	sh:property [
		sh:datatype xsd:string ;
		sh:maxCount "1"^^xsd:integer ;
		sh:minCount "1"^^xsd:integer ;
		sh:nodeKind sh:Literal ;
		sh:path observable:addressValue ;
	] ;
	sh:targetClass observable:MACAddressFacet ;
	.

observable:MSISDN
	a owl:DatatypeProperty ;
	rdfs:label "MSISDN"@en ;
	rdfs:comment "Mobile Station International Subscriber Directory Number (MSISDN) is a number used to identify a mobile phone number internationally. MSISDN is defined by the E.164 numbering plan. This number includes a country code and a National Destination Code which identifies the subscriber's operator."@en ;
	rdfs:range xsd:string ;
	.

observable:MSISDNType
	a owl:DatatypeProperty ;
	rdfs:label "MSISDNType"@en ;
	rdfs:comment "???."@en ;
	rdfs:range xsd:string ;
	.

observable:Memory
	a
		owl:Class ,
		sh:NodeShape
		;
	rdfs:subClassOf observable:ObservableObject ;
	rdfs:label "Memory"@en ;
	rdfs:comment "Memory is a particular region of temporary information storage (e.g., RAM (random access memory), ROM (read only memory)) on a digital device."@en ;
	sh:targetClass observable:Memory ;
	.

observable:MemoryFacet
	a
		owl:Class ,
		sh:NodeShape
		;
	rdfs:subClassOf core:Facet ;
	rdfs:label "MemoryFacet"@en ;
	rdfs:comment "A memory facet is a grouping of characteristics unique to a particular region of temporary information storage (e.g., RAM (random access memory), ROM (read only memory)) on a digital device."@en ;
	sh:property
		[
			sh:datatype xsd:boolean ;
			sh:maxCount "1"^^xsd:integer ;
			sh:minCount "1"^^xsd:integer ;
			sh:nodeKind sh:Literal ;
			sh:path observable:isInjected ;
		] ,
		[
			sh:datatype xsd:boolean ;
			sh:maxCount "1"^^xsd:integer ;
			sh:minCount "1"^^xsd:integer ;
			sh:nodeKind sh:Literal ;
			sh:path observable:isMapped ;
		] ,
		[
			sh:datatype xsd:boolean ;
			sh:maxCount "1"^^xsd:integer ;
			sh:minCount "1"^^xsd:integer ;
			sh:nodeKind sh:Literal ;
			sh:path observable:isProtected ;
		] ,
		[
			sh:datatype xsd:boolean ;
			sh:maxCount "1"^^xsd:integer ;
			sh:minCount "1"^^xsd:integer ;
			sh:nodeKind sh:Literal ;
			sh:path observable:isVolatile ;
		] ,
		[
			sh:datatype xsd:hexBinary ;
			sh:nodeKind sh:Literal ;
			sh:path observable:regionEndAddress ;
		] ,
		[
			sh:datatype xsd:hexBinary ;
			sh:nodeKind sh:Literal ;
			sh:path observable:regionStartAddress ;
		] ,
		[
			sh:datatype xsd:integer ;
			sh:maxCount "1"^^xsd:integer ;
			sh:nodeKind sh:Literal ;
			sh:path observable:regionSize ;
		] ,
		[
			sh:datatype vocabulary:MemoryBlockTypeVocab ;
			sh:message "Value is outside the default vocabulary MemoryBlockTypeVocab." ;
			sh:path observable:blockType ;
			sh:severity sh:Info ;
		] ,
		[
			sh:maxCount "1"^^xsd:integer ;
			sh:nodeKind sh:Literal ;
			sh:or (
				[
					sh:datatype vocabulary:MemoryBlockTypeVocab ;
				]
				[
					sh:datatype xsd:string ;
				]
			) ;
			sh:path observable:blockType ;
		] ,
		[
			sh:message "Value is not member of the vocabulary MemoryBlockTypeVocab." ;
			sh:or (
				[
					sh:datatype vocabulary:MemoryBlockTypeVocab ;
					sh:in (
						"Bit-mapped"^^vocabulary:MemoryBlockTypeVocab
						"Byte-mapped"^^vocabulary:MemoryBlockTypeVocab
						"Initialized"^^vocabulary:MemoryBlockTypeVocab
						"Overlay"^^vocabulary:MemoryBlockTypeVocab
						"Uninitialized"^^vocabulary:MemoryBlockTypeVocab
					) ;
				]
				[
					sh:datatype xsd:string ;
				]
			) ;
			sh:path observable:blockType ;
		]
		;
	sh:targetClass observable:MemoryFacet ;
	.

observable:Message
	a
		owl:Class ,
		sh:NodeShape
		;
	rdfs:subClassOf observable:ObservableObject ;
	rdfs:label "Message"@en ;
	rdfs:comment "A message is a discrete unit of electronic communication intended by the source for consumption by some recipient or group of recipients. [based on https://en.wikipedia.org/wiki/Message]"@en ;
	sh:targetClass observable:Message ;
	.

observable:MessageFacet
	a
		owl:Class ,
		sh:NodeShape
		;
	rdfs:subClassOf core:Facet ;
	rdfs:label "MessageFacet"@en ;
	rdfs:comment "A message facet is a grouping of characteristics unique to a discrete unit of electronic communication intended by the source for consumption by some recipient or group of recipients. [based on https://en.wikipedia.org/wiki/Message]"@en ;
	sh:property
		[
			sh:class observable:ObservableObject ;
			sh:maxCount "1"^^xsd:integer ;
			sh:nodeKind sh:BlankNodeOrIRI ;
			sh:path observable:application ;
		] ,
		[
			sh:class observable:ObservableObject ;
			sh:maxCount "1"^^xsd:integer ;
			sh:nodeKind sh:BlankNodeOrIRI ;
			sh:path observable:from ;
		] ,
		[
			sh:class observable:ObservableObject ;
			sh:nodeKind sh:BlankNodeOrIRI ;
			sh:path observable:to ;
		] ,
		[
			sh:datatype xsd:dateTime ;
			sh:maxCount "1"^^xsd:integer ;
			sh:nodeKind sh:Literal ;
			sh:path observable:sentTime ;
		] ,
		[
			sh:datatype xsd:string ;
			sh:maxCount "1"^^xsd:integer ;
			sh:nodeKind sh:Literal ;
			sh:path observable:messageID ;
		] ,
		[
			sh:datatype xsd:string ;
			sh:maxCount "1"^^xsd:integer ;
			sh:nodeKind sh:Literal ;
			sh:path observable:messageText ;
		] ,
		[
			sh:datatype xsd:string ;
			sh:maxCount "1"^^xsd:integer ;
			sh:nodeKind sh:Literal ;
			sh:path observable:messageType ;
		] ,
		[
			sh:datatype xsd:string ;
			sh:maxCount "1"^^xsd:integer ;
			sh:nodeKind sh:Literal ;
			sh:path observable:sessionID ;
		]
		;
	sh:targetClass observable:MessageFacet ;
	.

observable:MessageThread
	a
		owl:Class ,
		sh:NodeShape
		;
	rdfs:subClassOf observable:ObservableObject ;
	rdfs:label "MessageTread"@en ;
	rdfs:comment "A message thread is a running commentary of electronic messages pertaining to one topic or question."@en ;
	sh:targetClass observable:MessageThread ;
	.

observable:MessageThreadFacet
	a
		owl:Class ,
		sh:NodeShape
		;
	rdfs:subClassOf core:Facet ;
	rdfs:label "MessageThreadFacet"@en ;
	rdfs:comment "A message thread facet is a grouping of characteristics unique to a running commentary of electronic messages pertaining to one topic or question."@en ;
	sh:property
		[
			sh:class observable:Message ;
			sh:description "The contents of ordered items in the Thread linked by messageThread must be Message objects."@en ;
			sh:path (
				observable:messageThread
				co:item
				co:itemContent
			) ;
		] ,
		[
			sh:class observable:Message ;
			sh:description "The contents of origin items in the Thread linked by messageThread must be Message objects."@en ;
			sh:path (
				observable:messageThread
				types:threadOriginItem
				co:itemContent
			) ;
		] ,
		[
			sh:class observable:Message ;
			sh:description "The contents of terminal items in the Thread linked by messageThread must be Message objects."@en ;
			sh:path (
				observable:messageThread
				types:threadTerminalItem
				co:itemContent
			) ;
		] ,
		[
			sh:class observable:Message ;
			sh:description "The contents of unordered items in the Thread linked by messageThread must be Message objects."@en ;
			sh:path (
				observable:messageThread
				co:element
			) ;
		] ,
		[
			sh:class observable:ObservableObject ;
			sh:nodeKind sh:BlankNodeOrIRI ;
			sh:path observable:participant ;
		] ,
		[
			sh:class types:Thread ;
			sh:maxCount "1"^^xsd:integer ;
			sh:nodeKind sh:BlankNodeOrIRI ;
			sh:path observable:messageThread ;
		] ,
		[
			sh:datatype xsd:boolean ;
			sh:maxCount "1"^^xsd:integer ;
			sh:nodeKind sh:Literal ;
			sh:path observable:visibility ;
		]
		;
	sh:targetClass observable:MessageThreadFacet ;
	.

observable:MftRecordFacet
	a
		owl:Class ,
		sh:NodeShape
		;
	rdfs:subClassOf core:Facet ;
	rdfs:label "MftRecordFacet"@en ;
	rdfs:comment "An MFT record facet is a grouping of characteristics unique to the details of a single file as managed in an NTFS (new technology filesystem) master file table (which is a collection of information about all files on an NTFS filesystem). [based on https://docs.microsoft.com/en-us/windows/win32/devnotes/master-file-table]"@en ;
	sh:property
		[
			sh:datatype xsd:dateTime ;
			sh:maxCount "1"^^xsd:integer ;
			sh:nodeKind sh:Literal ;
			sh:path observable:mftFileNameAccessedTime ;
		] ,
		[
			sh:datatype xsd:dateTime ;
			sh:maxCount "1"^^xsd:integer ;
			sh:nodeKind sh:Literal ;
			sh:path observable:mftFileNameCreatedTime ;
		] ,
		[
			sh:datatype xsd:dateTime ;
			sh:maxCount "1"^^xsd:integer ;
			sh:nodeKind sh:Literal ;
			sh:path observable:mftFileNameModifiedTime ;
		] ,
		[
			sh:datatype xsd:dateTime ;
			sh:maxCount "1"^^xsd:integer ;
			sh:nodeKind sh:Literal ;
			sh:path observable:mftFileNameRecordChangeTime ;
		] ,
		[
			sh:datatype xsd:dateTime ;
			sh:maxCount "1"^^xsd:integer ;
			sh:nodeKind sh:Literal ;
			sh:path observable:mftRecordChangeTime ;
		] ,
		[
			sh:datatype xsd:integer ;
			sh:maxCount "1"^^xsd:integer ;
			sh:nodeKind sh:Literal ;
			sh:path observable:mftFileID ;
		] ,
		[
			sh:datatype xsd:integer ;
			sh:maxCount "1"^^xsd:integer ;
			sh:nodeKind sh:Literal ;
			sh:path observable:mftFileNameLength ;
		] ,
		[
			sh:datatype xsd:integer ;
			sh:maxCount "1"^^xsd:integer ;
			sh:nodeKind sh:Literal ;
			sh:path observable:mftFlags ;
		] ,
		[
			sh:datatype xsd:integer ;
			sh:maxCount "1"^^xsd:integer ;
			sh:nodeKind sh:Literal ;
			sh:path observable:mftParentID ;
		] ,
		[
			sh:datatype xsd:integer ;
			sh:maxCount "1"^^xsd:integer ;
			sh:nodeKind sh:Literal ;
			sh:path observable:ntfsHardLinkCount ;
		] ,
		[
			sh:datatype xsd:string ;
			sh:maxCount "1"^^xsd:integer ;
			sh:nodeKind sh:Literal ;
			sh:path observable:ntfsOwnerID ;
		] ,
		[
			sh:datatype xsd:string ;
			sh:maxCount "1"^^xsd:integer ;
			sh:nodeKind sh:Literal ;
			sh:path observable:ntfsOwnerSID ;
		]
		;
	sh:targetClass observable:MftRecordFacet ;
	.

observable:MimePartType
	a
		owl:Class ,
		sh:NodeShape
		;
	rdfs:label "MimePartType"@en ;
	rdfs:comment "A mime part type is a grouping of characteristics unique to a component of a multi-part email body."@en ;
	sh:property
		[
			sh:class observable:ObservableObject ;
			sh:maxCount "1"^^xsd:integer ;
			sh:nodeKind sh:BlankNodeOrIRI ;
			sh:path observable:bodyRaw ;
		] ,
		[
			sh:datatype xsd:string ;
			sh:maxCount "1"^^xsd:integer ;
			sh:nodeKind sh:Literal ;
			sh:path observable:body ;
		] ,
		[
			sh:datatype xsd:string ;
			sh:maxCount "1"^^xsd:integer ;
			sh:nodeKind sh:Literal ;
			sh:path observable:contentDisposition ;
		] ,
		[
			sh:datatype xsd:string ;
			sh:maxCount "1"^^xsd:integer ;
			sh:nodeKind sh:Literal ;
			sh:path observable:contentType ;
		]
		;
	sh:targetClass observable:MimePartType ;
	.

observable:MobileAccount
	a
		owl:Class ,
		sh:NodeShape
		;
	rdfs:subClassOf observable:DigitalAccount ;
	rdfs:label "MobileAccount"@en ;
	rdfs:comment "A mobile account is an arrangement with an entity to enable and control the provision of some capability or service on a portable computing device. [based on https://www.lexico.com/definition/mobile_device]"@en ;
	sh:targetClass observable:MobileAccount ;
	.

observable:MobileAccountFacet
	a
		owl:Class ,
		sh:NodeShape
		;
	rdfs:subClassOf core:Facet ;
	rdfs:label "MobileAccountFacet"@en ;
	rdfs:comment "A mobile account facet is a grouping of characteristics unique to an arrangement with an entity to enable and control the provision of some capability or service on a portable computing device. [based on https://www.lexico.com/definition/mobile_device]"@en ;
	sh:property
		[
			sh:datatype xsd:string ;
			sh:maxCount "1"^^xsd:integer ;
			sh:nodeKind sh:Literal ;
			sh:path observable:IMSI ;
		] ,
		[
			sh:datatype xsd:string ;
			sh:maxCount "1"^^xsd:integer ;
			sh:nodeKind sh:Literal ;
			sh:path observable:MSISDN ;
		] ,
		[
			sh:datatype xsd:string ;
			sh:maxCount "1"^^xsd:integer ;
			sh:nodeKind sh:Literal ;
			sh:path observable:MSISDNType ;
		]
		;
	sh:targetClass observable:MobileAccountFacet ;
	.

observable:MobileDevice
	a
		owl:Class ,
		sh:NodeShape
		;
	rdfs:subClassOf observable:Device ;
	rdfs:label "MobileDevice"@en ;
	rdfs:comment "A mobile device is a portable computing device. [based on https://www.lexico.com.definition/mobile_device]"@en ;
	sh:targetClass observable:MobileDevice ;
	.

observable:MobileDeviceFacet
	a
		owl:Class ,
		sh:NodeShape
		;
	rdfs:subClassOf core:Facet ;
	rdfs:label "MobileDeviceFacet"@en ;
	rdfs:comment "A mobile device facet is a grouping of characteristics unique to a portable computing device. [based on https://www.lexico.com/definition/mobile_device]"@en ;
	sh:property
		[
			sh:datatype xsd:boolean ;
			sh:maxCount "1"^^xsd:integer ;
			sh:nodeKind sh:Literal ;
			sh:path observable:mockLocationsAllowed ;
		] ,
		[
			sh:datatype xsd:dateTime ;
			sh:maxCount "1"^^xsd:integer ;
			sh:nodeKind sh:Literal ;
			sh:path observable:clockSetting ;
		] ,
		[
			sh:datatype xsd:dateTime ;
			sh:maxCount "1"^^xsd:integer ;
			sh:nodeKind sh:Literal ;
			sh:path observable:phoneActivationTime ;
		] ,
		[
			sh:datatype xsd:integer ;
			sh:maxCount "1"^^xsd:integer ;
			sh:nodeKind sh:Literal ;
			sh:path observable:storageCapacityInBytes ;
		] ,
		[
			sh:datatype xsd:string ;
			sh:maxCount "1"^^xsd:integer ;
			sh:nodeKind sh:Literal ;
			sh:path observable:ESN ;
		] ,
		[
			sh:datatype xsd:string ;
			sh:maxCount "1"^^xsd:integer ;
			sh:nodeKind sh:Literal ;
			sh:path observable:IMEI ;
		] ,
		[
			sh:datatype xsd:string ;
			sh:maxCount "1"^^xsd:integer ;
			sh:nodeKind sh:Literal ;
			sh:path observable:bluetoothDeviceName ;
		] ,
		[
			sh:datatype xsd:string ;
			sh:maxCount "1"^^xsd:integer ;
			sh:nodeKind sh:Literal ;
			sh:path observable:keypadUnlockCode ;
		] ,
		[
			sh:datatype xsd:string ;
			sh:maxCount "1"^^xsd:integer ;
			sh:nodeKind sh:Literal ;
			sh:path observable:network ;
		] ,
		[
			sh:datatype xsd:string ;
			sh:nodeKind sh:Literal ;
			sh:path observable:MSISDN ;
		]
		;
	sh:targetClass observable:MobileDeviceFacet ;
	.

observable:Mutex
	a
		owl:Class ,
		sh:NodeShape
		;
	rdfs:subClassOf observable:ObservableObject ;
	rdfs:label "Mutex"@en ;
	rdfs:comment "A mutex is a mechanism that enforces limits on access to a resource when there are many threads of execution. A mutex is designed to enforce a mutual exclusion concurrency control policy, and with a variety of possible methods there exists multiple unique implementations for different applications. [based on https://en.wikipedia.org/wiki/Lock_(computer_science)]"@en ;
	sh:targetClass observable:Mutex ;
	.

observable:MutexFacet
	a
		owl:Class ,
		sh:NodeShape
		;
	rdfs:subClassOf core:Facet ;
	rdfs:label "MutexFacet"@en ;
	rdfs:comment "A mutex facet is a grouping of characteristics unique to a mechanism that enforces limits on access to a resource when there are many threads of execution. A mutex is designed to enforce a mutual exclusion concurrency control policy, and with a variety of possible methods there exists multiple unique implementations for different applications. [based on https://en.wikipedia.org/wiki/Lock_(computer_science)]"@en ;
	sh:property [
		sh:datatype xsd:boolean ;
		sh:maxCount "1"^^xsd:integer ;
		sh:minCount "1"^^xsd:integer ;
		sh:nodeKind sh:Literal ;
		sh:path observable:isNamed ;
	] ;
	sh:targetClass observable:MutexFacet ;
	.

observable:NTFSFile
	a
		owl:Class ,
		sh:NodeShape
		;
	rdfs:subClassOf observable:File ;
	rdfs:label "NTFSFile"@en ;
	rdfs:comment "An NTFS file is a New Technology File System (NTFS) file."@en ;
	sh:targetClass observable:NTFSFile ;
	.

observable:NTFSFileFacet
	a
		owl:Class ,
		sh:NodeShape
		;
	rdfs:subClassOf core:Facet ;
	rdfs:label "NTFSFileFacet"@en ;
	rdfs:comment "An NTFS file facet is a grouping of characteristics unique to a file on an NTFS (new technology filesystem) file system."@en ;
	sh:property
		[
			sh:class observable:AlternateDataStream ;
			sh:nodeKind sh:BlankNodeOrIRI ;
			sh:path observable:alternateDataStreams ;
		] ,
		[
			sh:datatype xsd:integer ;
			sh:maxCount "1"^^xsd:integer ;
			sh:nodeKind sh:Literal ;
			sh:path observable:entryID ;
		] ,
		[
			sh:datatype xsd:string ;
			sh:maxCount "1"^^xsd:integer ;
			sh:nodeKind sh:Literal ;
			sh:path observable:sid ;
		]
		;
	sh:targetClass observable:NTFSFileFacet ;
	.

observable:NTFSFilePermissionsFacet
	a
		owl:Class ,
		sh:NodeShape
		;
	rdfs:subClassOf core:Facet ;
	rdfs:label "NTFSFilePermissionsFacet"@en ;
	rdfs:comment "An NTFS file permissions facet is a grouping of characteristics unique to the access rights (e.g., view, change, navigate, execute) of a file on an NTFS (new technology filesystem) file system."@en ;
	sh:targetClass observable:NTFSFilePermissionsFacet ;
	.

observable:NamedPipe
	a
		owl:Class ,
		sh:NodeShape
		;
	rdfs:subClassOf observable:FileSystemObject ;
	rdfs:label "NamedPipe"@en ;
	rdfs:comment "A named pipe is a mechanism for FIFO (first-in-first-out) inter-process communication. It is persisted as a filesystem object (that can be deleted like any other file), can be written to or read from by any process and exists beyond the lifespan of any process interacting with it (unlike simple anonymous pipes). [based on https://en.wikipedia.org/wiki/Named_pipe]"@en ;
	sh:targetClass observable:NamedPipe ;
	.

observable:NetworkAppliance
	a
		owl:Class ,
		sh:NodeShape
		;
	rdfs:subClassOf observable:Appliance ;
	rdfs:label "NetworkAppliance"@en ;
	rdfs:comment "A network appliance is a purpose-built computer with software or firmware that is designed to provide a specific network management function."@en ;
	sh:targetClass observable:NetworkAppliance ;
	.

observable:NetworkConnection
	a
		owl:Class ,
		sh:NodeShape
		;
	rdfs:subClassOf observable:ObservableObject ;
	rdfs:label "NetworkConnection"@en ;
	rdfs:comment "A network connection is a connection (completed or attempted) across a digital network (a group of two or more computer systems linked together). [based on https://www.webopedia.com/TERM/N/network.html]"@en ;
	sh:targetClass observable:NetworkConnection ;
	.

observable:NetworkConnectionFacet
	a
		owl:Class ,
		sh:NodeShape
		;
	rdfs:subClassOf core:Facet ;
	rdfs:label "NetworkConnectionFacet"@en ;
	rdfs:comment "A network connection facet is a grouping of characteristics unique to a connection (complete or attempted) accross a digital network (a group of two or more computer systems linked together). [based on https://www.webopedia.com/TERM/N/network.html]"@en ;
	sh:property
		[
			sh:class core:UcoObject ;
			sh:nodeKind sh:BlankNodeOrIRI ;
			sh:path observable:src ;
		] ,
		[
			sh:class observable:ObservableObject ;
			sh:nodeKind sh:BlankNodeOrIRI ;
			sh:path observable:dst ;
		] ,
		[
			sh:class types:ControlledDictionary ;
			sh:maxCount "1"^^xsd:integer ;
			sh:nodeKind sh:BlankNodeOrIRI ;
			sh:path observable:protocols ;
		] ,
		[
			sh:datatype xsd:boolean ;
			sh:maxCount "1"^^xsd:integer ;
			sh:nodeKind sh:Literal ;
			sh:path observable:isActive ;
		] ,
		[
			sh:datatype xsd:dateTime ;
			sh:maxCount "1"^^xsd:integer ;
			sh:nodeKind sh:Literal ;
			sh:path observable:endTime ;
		] ,
		[
			sh:datatype xsd:dateTime ;
			sh:maxCount "1"^^xsd:integer ;
			sh:nodeKind sh:Literal ;
			sh:path observable:startTime ;
		] ,
		[
			sh:datatype xsd:integer ;
			sh:maxCount "1"^^xsd:integer ;
			sh:nodeKind sh:Literal ;
			sh:path observable:destinationPort ;
		] ,
		[
			sh:datatype xsd:integer ;
			sh:maxCount "1"^^xsd:integer ;
			sh:nodeKind sh:Literal ;
			sh:path observable:sourcePort ;
		]
		;
	sh:targetClass observable:NetworkConnectionFacet ;
	.

observable:NetworkFlow
	a
		owl:Class ,
		sh:NodeShape
		;
	rdfs:subClassOf observable:ObservableObject ;
	rdfs:label "NetworkFlow"@en ;
	rdfs:comment "A network flow is a sequence of data transiting one or more digital network (a group or two or more computer systems linked together) connections. [based on https://www.webopedia.com/TERM/N/network.html]"@en ;
	sh:targetClass observable:NetworkFlow ;
	.

observable:NetworkFlowFacet
	a
		owl:Class ,
		sh:NodeShape
		;
	rdfs:subClassOf core:Facet ;
	rdfs:label "NetworkFlowFacet"@en ;
	rdfs:comment "A network flow facet is a grouping of characteristics unique to a sequence of data transiting one or more digital network (a group of two or more computer systems linked together) connections. [based on https://www.webopedia.com/TERM/N/network.html]"@en ;
	sh:property
		[
			sh:class observable:ObservableObject ;
			sh:maxCount "1"^^xsd:integer ;
			sh:nodeKind sh:BlankNodeOrIRI ;
			sh:path observable:dstPayload ;
		] ,
		[
			sh:class observable:ObservableObject ;
			sh:maxCount "1"^^xsd:integer ;
			sh:nodeKind sh:BlankNodeOrIRI ;
			sh:path observable:srcPayload ;
		] ,
		[
			sh:class types:Dictionary ;
			sh:maxCount "1"^^xsd:integer ;
			sh:nodeKind sh:BlankNodeOrIRI ;
			sh:path observable:ipfix ;
		] ,
		[
			sh:datatype xsd:integer ;
			sh:maxCount "1"^^xsd:integer ;
			sh:nodeKind sh:Literal ;
			sh:path observable:dstBytes ;
		] ,
		[
			sh:datatype xsd:integer ;
			sh:maxCount "1"^^xsd:integer ;
			sh:nodeKind sh:Literal ;
			sh:path observable:dstPackets ;
		] ,
		[
			sh:datatype xsd:integer ;
			sh:maxCount "1"^^xsd:integer ;
			sh:nodeKind sh:Literal ;
			sh:path observable:srcBytes ;
		] ,
		[
			sh:datatype xsd:integer ;
			sh:maxCount "1"^^xsd:integer ;
			sh:nodeKind sh:Literal ;
			sh:path observable:srcPackets ;
		]
		;
	sh:targetClass observable:NetworkFlowFacet ;
	.

observable:NetworkInterface
	a
		owl:Class ,
		sh:NodeShape
		;
	rdfs:subClassOf observable:ObservableObject ;
	rdfs:label "NetworkInterface"@en ;
	rdfs:comment "A network interface is a software or hardware interface between two pieces of equipment or protocol layers in a computer network."@en ;
	sh:targetClass observable:NetworkInterface ;
	.

observable:NetworkInterfaceFacet
	a
		owl:Class ,
		sh:NodeShape
		;
	rdfs:subClassOf core:Facet ;
	rdfs:label "NetworkInterfaceFacet"@en ;
	rdfs:comment "A network interface facet is a grouping of characteristics unique to a software or hardware interface between two pieces of equipment or protocol layers in a computer network."@en ;
	sh:property
		[
			sh:class observable:ObservableObject ;
			sh:maxCount "1"^^xsd:integer ;
			sh:nodeKind sh:BlankNodeOrIRI ;
			sh:path observable:macAddress ;
		] ,
		[
			sh:class observable:ObservableObject ;
			sh:nodeKind sh:BlankNodeOrIRI ;
			sh:path observable:dhcpServer ;
		] ,
		[
			sh:class observable:ObservableObject ;
			sh:nodeKind sh:BlankNodeOrIRI ;
			sh:path observable:ip ;
		] ,
		[
			sh:class observable:ObservableObject ;
			sh:nodeKind sh:BlankNodeOrIRI ;
			sh:path observable:ipGateway ;
		] ,
		[
			sh:datatype xsd:dateTime ;
			sh:maxCount "1"^^xsd:integer ;
			sh:nodeKind sh:Literal ;
			sh:path observable:dhcpLeaseExpires ;
		] ,
		[
			sh:datatype xsd:dateTime ;
			sh:maxCount "1"^^xsd:integer ;
			sh:nodeKind sh:Literal ;
			sh:path observable:dhcpLeaseObtained ;
		] ,
		[
			sh:datatype xsd:string ;
			sh:maxCount "1"^^xsd:integer ;
			sh:nodeKind sh:Literal ;
			sh:path observable:adapterName ;
		]
		;
	sh:targetClass observable:NetworkInterfaceFacet ;
	.

observable:NetworkProtocol
	a
		owl:Class ,
		sh:NodeShape
		;
	rdfs:subClassOf observable:ObservableObject ;
	rdfs:label "NetworkProtocol"@en ;
	rdfs:comment "A network protocol is an established set of structured rules that determine how data is transmitted between different devices in the same network. Essentially, it allows connected devices to communicate with each other, regardless of any differences in their internal processes, structure or design. [based on https://www.comptia.org/content/guides/what-is-a-network-protocol]"@en ;
	sh:targetClass observable:NetworkProtocol ;
	.

observable:NetworkRoute
	a
		owl:Class ,
		sh:NodeShape
		;
	rdfs:subClassOf observable:ObservableObject ;
	rdfs:label "NetworkRoute"@en ;
	rdfs:comment "A network route is a specific path (of specific network nodes, connections and protocols) for traffic in a network or between or across multiple networks."@en ;
	sh:targetClass observable:NetworkRoute ;
	.

observable:NetworkSocketAddressFamily
	a rdfs:Datatype ;
	owl:equivalentClass [
		a rdfs:Datatype ;
		owl:oneOf (
			"af_appletalk"
			"af_bth"
			"af_inet"
			"af_inet6"
			"af_ipx"
			"af_irda"
			"af_netbios"
			"af_unspec"
		) ;
	] ;
	.

observable:NetworkSocketProtocolFamily
	a rdfs:Datatype ;
	owl:equivalentClass [
		a rdfs:Datatype ;
		owl:oneOf (
			"pf_appletalk"
			"pf_ash"
			"pf_atmpvc"
			"pf_atmsvc"
			"pf_ax25"
			"pf_bluetooth"
			"pf_bridge"
			"pf_decnet"
			"pf_econet"
			"pf_inet"
			"pf_inet6"
			"pf_ipx"
			"pf_irda"
			"pf_key"
			"pf_netbeui"
			"pf_netlink"
			"pf_netrom"
			"pf_packet"
			"pf_pppox"
			"pf_rose"
			"pf_route"
			"pf_security"
			"pf_sna"
			"pf_wanpipe"
			"pf_x25"
		) ;
	] ;
	.

observable:NetworkSocketType
	a rdfs:Datatype ;
	owl:equivalentClass [
		a rdfs:Datatype ;
		owl:oneOf (
			"sock_dgram"
			"sock_raw"
			"sock_rdm"
			"sock_seqpacket"
			"sock_stream"
		) ;
	] ;
	.

observable:NetworkSubnet
	a
		owl:Class ,
		sh:NodeShape
		;
	rdfs:subClassOf observable:ObservableObject ;
	rdfs:label "NetworkSubnet"@en ;
	rdfs:comment "A network subnet is a logical subdivision of an IP network. [based on https://en.wikipedia.org/wiki/Subnetwork]"@en ;
	sh:targetClass observable:NetworkSubnet ;
	.

observable:Note
	a
		owl:Class ,
		sh:NodeShape
		;
	rdfs:subClassOf observable:ObservableObject ;
	rdfs:label "Note"@en ;
	rdfs:comment "A note is a brief textual record."@en ;
	sh:targetClass observable:Note ;
	.

observable:NoteFacet
	a
		owl:Class ,
		sh:NodeShape
		;
	rdfs:subClassOf core:Facet ;
	rdfs:label "NoteFacet"@en ;
	rdfs:comment "A note facet is a grouping of characteristics unique to a brief textual record."@en ;
	sh:property
		[
			sh:class observable:ObservableObject ;
			sh:maxCount "1"^^xsd:integer ;
			sh:nodeKind sh:BlankNodeOrIRI ;
			sh:path observable:application ;
		] ,
		[
			sh:datatype xsd:dateTime ;
			sh:maxCount "1"^^xsd:integer ;
			sh:nodeKind sh:Literal ;
			sh:path observable:modifiedTime ;
		] ,
		[
			sh:datatype xsd:dateTime ;
			sh:maxCount "1"^^xsd:integer ;
			sh:nodeKind sh:Literal ;
			sh:path observable:observableCreatedTime ;
		] ,
		[
			sh:datatype xsd:string ;
			sh:maxCount "1"^^xsd:integer ;
			sh:nodeKind sh:Literal ;
			sh:path observable:text ;
		]
		;
	sh:targetClass observable:NoteFacet ;
	.

observable:Observable
	a
		owl:Class ,
		sh:NodeShape
		;
	rdfs:subClassOf core:UcoObject ;
	rdfs:label "Observable"@en ;
	rdfs:comment "An observable is a characterizable item or action within the digital domain."@en ;
	sh:targetClass observable:Observable ;
	.

observable:ObservableAction
	a
		owl:Class ,
		sh:NodeShape
		;
	rdfs:subClassOf
		action:Action ,
		observable:Observable
		;
	rdfs:label "ObservableAction"@en ;
	rdfs:comment "An observable action is a grouping of characteristics unique to something that may be done or performed within the digital domain."@en ;
	sh:targetClass observable:ObservableAction ;
	.

observable:ObservableObject
	a
		owl:Class ,
		sh:NodeShape
		;
	rdfs:subClassOf
		core:Item ,
		observable:Observable
		;
	rdfs:label "ObservableObject"@en ;
	rdfs:comment "An observable object is a grouping of characteristics unique to a distinct article or unit within the digital domain."@en ;
	sh:property
		[
			sh:datatype xsd:boolean ;
			sh:maxCount "1"^^xsd:integer ;
			sh:nodeKind sh:Literal ;
			sh:path observable:hasChanged ;
		] ,
		[
			sh:datatype xsd:string ;
			sh:maxCount "1"^^xsd:integer ;
			sh:nodeKind sh:Literal ;
			sh:path observable:state ;
		]
		;
	sh:targetClass observable:ObservableObject ;
	.

observable:ObservablePattern
	a
		owl:Class ,
		sh:NodeShape
		;
	rdfs:subClassOf observable:Observable ;
	rdfs:label "ObservablePattern"@en ;
	rdfs:comment "An observable pattern is a grouping of characteristics unique to a logical pattern composed of observable object and observable action properties."@en ;
	sh:targetClass observable:ObservablePattern ;
	.

observable:ObservableRelationship
	a
		owl:Class ,
		sh:NodeShape
		;
	rdfs:subClassOf
		core:Relationship ,
		observable:Observable
		;
	rdfs:label "ObservableRelationship"@en ;
	rdfs:comment "An observable relationship is a grouping of characteristics unique to an assertion of an association between two observable objects."@en ;
	sh:targetClass observable:ObservableRelationship ;
	.

observable:Observation
	a
		owl:Class ,
		sh:NodeShape
		;
	rdfs:subClassOf action:Action ;
	rdfs:label "Observation"@en ;
	rdfs:comment "An observation is a temporal perception of an observable."@en ;
	sh:property [
		sh:datatype xsd:string ;
		sh:hasValue "observe" ;
		sh:maxCount "1"^^xsd:integer ;
		sh:minCount "1"^^xsd:integer ;
		sh:nodeKind sh:Literal ;
		sh:path core:name ;
	] ;
	sh:targetClass observable:Observation ;
	.

observable:OnlineService
	a
		owl:Class ,
		sh:NodeShape
		;
	rdfs:subClassOf observable:ObservableObject ;
	rdfs:label "OnlineService"@en ;
	rdfs:comment "An online service is a particular provision mechanism of information access, distribution or manipulation over the Internet."@en ;
	sh:targetClass observable:OnlineService ;
	.

observable:OnlineServiceFacet
	a
		owl:Class ,
		sh:NodeShape
		;
	rdfs:subClassOf core:Facet ;
	rdfs:label "OnlineServiceFacet"@en-US ;
	rdfs:comment "An online service facet is a grouping of characteristics unique to a particular provision mechanism of information access, distribution or manipulation over the Internet."@en-US ;
	sh:property
		[
			sh:class location:Location ;
			sh:minCount "0"^^xsd:integer ;
			sh:nodeKind sh:BlankNodeOrIRI ;
			sh:path observable:location ;
		] ,
		[
			sh:class observable:ObservableObject ;
			sh:minCount "0"^^xsd:integer ;
			sh:nodeKind sh:BlankNodeOrIRI ;
			sh:path observable:inetLocation ;
		] ,
		[
			sh:datatype xsd:string ;
			sh:maxCount "1"^^xsd:integer ;
			sh:minCount "1"^^xsd:integer ;
			sh:nodeKind sh:Literal ;
			sh:path core:name ;
		]
		;
	sh:targetClass observable:OnlineServiceFacet ;
	.

observable:OperatingSystem
	a
		owl:Class ,
		sh:NodeShape
		;
	rdfs:subClassOf observable:ObservableObject ;
	rdfs:label "OperatingSystem"@en ;
	rdfs:comment "An operating system is the software that manages computer hardware, software resources, and provides common services for computer programs. [based on https://en.wikipedia.org/wiki/Operating_system]"@en ;
	sh:targetClass observable:OperatingSystem ;
	.

observable:OperatingSystemFacet
	a
		owl:Class ,
		sh:NodeShape
		;
	rdfs:subClassOf core:Facet ;
	rdfs:label "OperatingSystemFacet"@en ;
	rdfs:comment "An operating system facet is a grouping of characteristics unique to the software that manages computer hardware, software resources, and provides common services for computer programs. [based on https://en.wikipedia.org/wiki/Operating_system]"@en ;
	sh:property
		[
			sh:class identity:Identity ;
			sh:maxCount "1"^^xsd:integer ;
			sh:nodeKind sh:BlankNodeOrIRI ;
			sh:path observable:manufacturer ;
		] ,
		[
			sh:class types:Dictionary ;
			sh:maxCount "1"^^xsd:integer ;
			sh:nodeKind sh:BlankNodeOrIRI ;
			sh:path observable:environmentVariables ;
		] ,
		[
			sh:datatype xsd:boolean ;
			sh:maxCount "1"^^xsd:integer ;
			sh:nodeKind sh:Literal ;
			sh:path observable:isLimitAdTrackingEnabled ;
		] ,
		[
			sh:datatype xsd:dateTime ;
			sh:maxCount "1"^^xsd:integer ;
			sh:nodeKind sh:Literal ;
			sh:path observable:installDate ;
		] ,
		[
			sh:datatype xsd:string ;
			sh:maxCount "1"^^xsd:integer ;
			sh:nodeKind sh:Literal ;
			sh:path observable:bitness ;
		] ,
		[
			sh:datatype xsd:string ;
			sh:maxCount "1"^^xsd:integer ;
			sh:nodeKind sh:Literal ;
			sh:path observable:version ;
		] ,
		[
			sh:datatype xsd:string ;
			sh:nodeKind sh:Literal ;
			sh:path observable:advertisingID ;
		]
		;
	sh:targetClass observable:OperatingSystemFacet ;
	.

observable:PDFFile
	a
		owl:Class ,
		sh:NodeShape
		;
	rdfs:subClassOf observable:File ;
	rdfs:label "PDFFile"@en ;
	rdfs:comment "A PDF file is a Portable Document Format (PDF) file."@en ;
	sh:targetClass observable:PDFFile ;
	.

observable:PDFFileFacet
	a
		owl:Class ,
		sh:NodeShape
		;
	rdfs:subClassOf core:Facet ;
	rdfs:label "PDFFileFacet"@en ;
	rdfs:comment "A PDF file facet is a grouping of characteristics unique to a PDF (Portable Document Format) file."@en ;
	sh:property
		[
			sh:class types:ControlledDictionary ;
			sh:maxCount "1"^^xsd:integer ;
			sh:nodeKind sh:BlankNodeOrIRI ;
			sh:path observable:documentInformationDictionary ;
		] ,
		[
			sh:datatype xsd:boolean ;
			sh:maxCount "1"^^xsd:integer ;
			sh:nodeKind sh:Literal ;
			sh:path observable:isOptimized ;
		] ,
		[
			sh:datatype xsd:string ;
			sh:maxCount "1"^^xsd:integer ;
			sh:nodeKind sh:Literal ;
			sh:path observable:pdfId1 ;
		] ,
		[
			sh:datatype xsd:string ;
			sh:maxCount "1"^^xsd:integer ;
			sh:nodeKind sh:Literal ;
			sh:path observable:version ;
		] ,
		[
			sh:datatype xsd:string ;
			sh:nodeKind sh:Literal ;
			sh:path observable:pdfId0 ;
		]
		;
	sh:targetClass observable:PDFFileFacet ;
	.

observable:PIN
	a owl:DatatypeProperty ;
	rdfs:label "PIN"@en ;
	rdfs:comment "Personal Identification Number (PIN)."@en ;
	rdfs:range xsd:string ;
	.

observable:PUK
	a owl:DatatypeProperty ;
	rdfs:label "PUK"@en ;
	rdfs:comment "Personal Unlocking Key (PUK) to unlock the SIM card."@en ;
	rdfs:range xsd:string ;
	.

observable:PathRelationFacet
	a
		owl:Class ,
		sh:NodeShape
		;
	rdfs:subClassOf core:Facet ;
	rdfs:label "PathRelationFacet"@en ;
	rdfs:comment "A path relation facet is a grouping of characteristics unique to the location of one object within another containing object."@en ;
	sh:property [
		sh:datatype xsd:string ;
		sh:nodeKind sh:Literal ;
		sh:path observable:path ;
	] ;
	sh:targetClass observable:PathRelationFacet ;
	.

observable:PaymentCard
	a
		owl:Class ,
		sh:NodeShape
		;
	rdfs:subClassOf observable:ObservableObject ;
	rdfs:label "PaymentCard"@en ;
	rdfs:comment "A payment card is a physical token that is part of a payment system issued by financial institutions, such as a bank, to a customer that enables its owner (the cardholder) to access the funds in the customer's designated bank accounts, or through a credit account and make payments by electronic funds transfer and access automated teller machines (ATMs). [based on https://en.wikipedia.org/wiki/Payment_card]"@en ;
	sh:targetClass observable:PaymentCard ;
	.

observable:PhoneAccount
	a
		owl:Class ,
		sh:NodeShape
		;
	rdfs:subClassOf observable:DigitalAccount ;
	rdfs:label "PhoneAccount"@en ;
	rdfs:comment "A phone account is an arrangement with an entity to enable and control the provision of a telephony capability or service."@en ;
	sh:targetClass observable:PhoneAccount ;
	.

observable:PhoneAccountFacet
	a
		owl:Class ,
		sh:NodeShape
		;
	rdfs:subClassOf core:Facet ;
	rdfs:label "PhoneAccountFacet"@en ;
	rdfs:comment "A phone account facet is a grouping of characteristics unique to an arrangement with an entity to enable and control the provision of a telephony capability or service."@en ;
	sh:property [
		sh:datatype xsd:string ;
		sh:maxCount "1"^^xsd:integer ;
		sh:minCount "1"^^xsd:integer ;
		sh:nodeKind sh:Literal ;
		sh:path observable:phoneNumber ;
	] ;
	sh:targetClass observable:PhoneAccountFacet ;
	.

observable:Pipe
	a
		owl:Class ,
		sh:NodeShape
		;
	rdfs:subClassOf observable:ObservableObject ;
	rdfs:label "Pipe"@en ;
	rdfs:comment "A pipe is a mechanism for one-way inter-process communication using message passing where data written by one process is buffered by the operating system until it is read by the next process, and this uni-directional channel disappears when the processes are completed. [based on https://en.wikipedia.org/wiki/Pipeline_(Unix) ; https://en.wikipedia.org/wiki/Anonymous_pipe]"@en ;
	sh:targetClass observable:Pipe ;
	.

observable:Post
	a
		owl:Class ,
		sh:NodeShape
		;
	rdfs:subClassOf observable:Message ;
	rdfs:label "Post"@en ;
	rdfs:comment "A post is message submitted to an online discussion/publishing site (forum, blog, etc.)."@en ;
	sh:targetClass observable:Post ;
	.

observable:Process
	a
		owl:Class ,
		sh:NodeShape
		;
	rdfs:subClassOf observable:ObservableObject ;
	rdfs:label "Process"@en ;
	rdfs:comment "A process is an instance of a computer program executed on an operating system."@en ;
	sh:targetClass observable:Process ;
	.

observable:ProcessFacet
	a
		owl:Class ,
		sh:NodeShape
		;
	rdfs:subClassOf core:Facet ;
	rdfs:label "ProcessFacet"@en ;
	rdfs:comment "A process facet is a grouping of characteristics unique to an instance of a computer program executed on an operating system."@en ;
	sh:property
		[
			sh:class observable:ObservableObject ;
			sh:maxCount "1"^^xsd:integer ;
			sh:nodeKind sh:BlankNodeOrIRI ;
			sh:path observable:binary ;
		] ,
		[
			sh:class observable:ObservableObject ;
			sh:maxCount "1"^^xsd:integer ;
			sh:nodeKind sh:BlankNodeOrIRI ;
			sh:path observable:creatorUser ;
		] ,
		[
			sh:class observable:ObservableObject ;
			sh:maxCount "1"^^xsd:integer ;
			sh:nodeKind sh:BlankNodeOrIRI ;
			sh:path observable:parent ;
		] ,
		[
			sh:class types:Dictionary ;
			sh:maxCount "1"^^xsd:integer ;
			sh:nodeKind sh:BlankNodeOrIRI ;
			sh:path observable:environmentVariables ;
		] ,
		[
			sh:datatype xsd:boolean ;
			sh:maxCount "1"^^xsd:integer ;
			sh:nodeKind sh:Literal ;
			sh:path observable:isHidden ;
		] ,
		[
			sh:datatype xsd:dateTime ;
			sh:maxCount "1"^^xsd:integer ;
			sh:nodeKind sh:Literal ;
			sh:path observable:exitTime ;
		] ,
		[
			sh:datatype xsd:dateTime ;
			sh:maxCount "1"^^xsd:integer ;
			sh:nodeKind sh:Literal ;
			sh:path observable:observableCreatedTime ;
		] ,
		[
			sh:datatype xsd:integer ;
			sh:maxCount "1"^^xsd:integer ;
			sh:nodeKind sh:Literal ;
			sh:path observable:exitStatus ;
		] ,
		[
			sh:datatype xsd:integer ;
			sh:maxCount "1"^^xsd:integer ;
			sh:nodeKind sh:Literal ;
			sh:path observable:pid ;
		] ,
		[
			sh:datatype xsd:string ;
			sh:maxCount "1"^^xsd:integer ;
			sh:nodeKind sh:Literal ;
			sh:path observable:currentWorkingDirectory ;
		] ,
		[
			sh:datatype xsd:string ;
			sh:maxCount "1"^^xsd:integer ;
			sh:nodeKind sh:Literal ;
			sh:path observable:status ;
		] ,
		[
			sh:datatype xsd:string ;
			sh:nodeKind sh:Literal ;
			sh:path observable:arguments ;
		]
		;
	sh:targetClass observable:ProcessFacet ;
	.

observable:ProcessThread
	a
		owl:Class ,
		sh:NodeShape
		;
	rdfs:subClassOf observable:ObservableObject ;
	rdfs:label "ProcessThread"@en ;
	rdfs:comment "A process thread is the smallest sequence of programmed instructions that can be managed independently by a scheduler on a computer, which is typically a part of the operating system. It is a component of a process. Multiple threads can exist within one process, executing concurrently and sharing resources such as memory, while different processes do not share these resources. In particular, the threads of a process share its executable code and the values of its dynamically allocated variables and non-thread-local global variables at any given time. [based on https://en.wikipedia.org/wiki/Thread_(computing)]"@en ;
	sh:targetClass observable:ProcessThread ;
	.

observable:Profile
	a
		owl:Class ,
		sh:NodeShape
		;
	rdfs:subClassOf observable:ObservableObject ;
	rdfs:label "Profile"@en ;
	rdfs:comment "A profile is an explicit digital representation of identity and characteristics of the owner of a single user account associated with an online service or application. [based on https://en.wikipedia.org/wiki/User_profile]"@en ;
	sh:targetClass observable:Profile ;
	.

observable:ProfileFacet
	a
		owl:Class ,
		sh:NodeShape
		;
	rdfs:subClassOf core:Facet ;
	rdfs:label "ProfileFacet"@en-US ;
	rdfs:comment "A profile facet is a grouping of characteristics unique to an explicit digital representation of identity and characteristics of the owner of a single user account associated with an online service or application. [based on https://en.wikipedia.org/wiki/User_profile]"@en-US ;
	sh:property
		[
			sh:class identity:Identity ;
			sh:maxCount "1"^^xsd:integer ;
			sh:nodeKind sh:BlankNodeOrIRI ;
			sh:path observable:profileIdentity ;
		] ,
		[
			sh:class observable:ContactAddress ;
			sh:maxCount "1"^^xsd:integer ;
			sh:nodeKind sh:BlankNodeOrIRI ;
			sh:path observable:contactAddress ;
		] ,
		[
			sh:class observable:ContactEmail ;
			sh:maxCount "1"^^xsd:integer ;
			sh:nodeKind sh:BlankNodeOrIRI ;
			sh:path observable:contactEmail ;
		] ,
		[
			sh:class observable:ContactMessaging ;
			sh:maxCount "1"^^xsd:integer ;
			sh:nodeKind sh:BlankNodeOrIRI ;
			sh:path observable:contactMessaging ;
		] ,
		[
			sh:class observable:ContactPhone ;
			sh:maxCount "1"^^xsd:integer ;
			sh:nodeKind sh:BlankNodeOrIRI ;
			sh:path observable:contactPhone ;
		] ,
		[
			sh:class observable:ContactURL ;
			sh:maxCount "1"^^xsd:integer ;
			sh:nodeKind sh:BlankNodeOrIRI ;
			sh:path observable:contactURL ;
		] ,
		[
			sh:class observable:ObservableObject ;
			sh:maxCount "1"^^xsd:integer ;
			sh:nodeKind sh:BlankNodeOrIRI ;
			sh:path observable:profileAccount ;
		] ,
		[
			sh:class observable:ObservableObject ;
			sh:maxCount "1"^^xsd:integer ;
			sh:nodeKind sh:BlankNodeOrIRI ;
			sh:path observable:profileService ;
		] ,
		[
			sh:class observable:ObservableObject ;
			sh:maxCount "1"^^xsd:integer ;
			sh:nodeKind sh:BlankNodeOrIRI ;
			sh:path observable:profileWebsite ;
		] ,
		[
			sh:datatype xsd:dateTime ;
			sh:maxCount "1"^^xsd:integer ;
			sh:nodeKind sh:Literal ;
			sh:path observable:profileCreated ;
		] ,
		[
			sh:datatype xsd:string ;
			sh:maxCount "1"^^xsd:integer ;
			sh:nodeKind sh:Literal ;
			sh:path core:name ;
		] ,
		[
			sh:datatype xsd:string ;
			sh:maxCount "1"^^xsd:integer ;
			sh:nodeKind sh:Literal ;
			sh:path observable:displayName ;
		] ,
		[
			sh:datatype xsd:string ;
			sh:minCount "0"^^xsd:integer ;
			sh:nodeKind sh:Literal ;
			sh:path observable:profileLanguage ;
		]
		;
	sh:targetClass observable:ProfileFacet ;
	.

observable:PropertiesEnumeratedEffectFacet
	a
		owl:Class ,
		sh:NodeShape
		;
	rdfs:subClassOf
		core:Facet ,
		observable:DefinedEffectFacet
		;
	rdfs:label "PropertiesEnumeratedEffectFacet"@en ;
	rdfs:comment "A properties enumerated effect facet is a grouping of characteristics unique to the effects of actions upon observable objects where a characteristic of the observable object is enumerated. An example of this would be startup parameters for a process."@en ;
	sh:property [
		sh:datatype xsd:string ;
		sh:maxCount "1"^^xsd:integer ;
		sh:minCount "1"^^xsd:integer ;
		sh:nodeKind sh:Literal ;
		sh:path observable:properties ;
	] ;
	sh:targetClass observable:PropertiesEnumeratedEffectFacet ;
	.

observable:PropertyReadEffectFacet
	a
		owl:Class ,
		sh:NodeShape
		;
	rdfs:subClassOf
		core:Facet ,
		observable:DefinedEffectFacet
		;
	rdfs:label "PropertyReadEffectFacet"@en ;
	rdfs:comment "A properties read effect facet is a grouping of characteristics unique to the effects of actions upon observable objects where a characteristic is read from an observable object. An example of this would be the current running state of a process."@en ;
	sh:property
		[
			sh:datatype xsd:string ;
			sh:maxCount "1"^^xsd:integer ;
			sh:nodeKind sh:Literal ;
			sh:path observable:propertyName ;
		] ,
		[
			sh:datatype xsd:string ;
			sh:maxCount "1"^^xsd:integer ;
			sh:nodeKind sh:Literal ;
			sh:path observable:value ;
		]
		;
	sh:targetClass observable:PropertyReadEffectFacet ;
	.

observable:RasterPicture
	a
		owl:Class ,
		sh:NodeShape
		;
	rdfs:subClassOf observable:File ;
	rdfs:label "RasterPicture"@en ;
	rdfs:comment "A raster picture is a raster (or bitmap) image."@en ;
	sh:targetClass observable:RasterPicture ;
	.

observable:RasterPictureFacet
	a
		owl:Class ,
		sh:NodeShape
		;
	rdfs:subClassOf core:Facet ;
	rdfs:label "RasterPictureFacet"@en ;
	rdfs:comment "A raster picture facet is a grouping of characteristics unique to a raster (or bitmap) image."@en ;
	sh:property
		[
			sh:class observable:ObservableObject ;
			sh:maxCount "1"^^xsd:integer ;
			sh:nodeKind sh:BlankNodeOrIRI ;
			sh:path observable:camera ;
		] ,
		[
			sh:datatype xsd:integer ;
			sh:maxCount "1"^^xsd:integer ;
			sh:nodeKind sh:Literal ;
			sh:path observable:bitsPerPixel ;
		] ,
		[
			sh:datatype xsd:integer ;
			sh:maxCount "1"^^xsd:integer ;
			sh:nodeKind sh:Literal ;
			sh:path observable:pictureHeight ;
		] ,
		[
			sh:datatype xsd:integer ;
			sh:maxCount "1"^^xsd:integer ;
			sh:nodeKind sh:Literal ;
			sh:path observable:pictureWidth ;
		] ,
		[
			sh:datatype xsd:string ;
			sh:maxCount "1"^^xsd:integer ;
			sh:nodeKind sh:Literal ;
			sh:path observable:imageCompressionMethod ;
		] ,
		[
			sh:datatype xsd:string ;
			sh:maxCount "1"^^xsd:integer ;
			sh:nodeKind sh:Literal ;
			sh:path observable:pictureType ;
		]
		;
	sh:targetClass observable:RasterPictureFacet ;
	.

observable:RegistryDatatype
	a rdfs:Datatype ;
	owl:equivalentClass [
		a rdfs:Datatype ;
		owl:oneOf (
			"reg_binary"
			"reg_dword"
			"reg_dword_big_endian"
			"reg_expand_sz"
			"reg_full_resource_descriptor"
			"reg_invalid_type"
			"reg_link"
			"reg_multi_sz"
			"reg_none"
			"reg_qword"
			"reg_resource_list"
			"reg_resource_requirements_list"
			"reg_sz"
		) ;
	] ;
	.

observable:ReparsePoint
	a
		owl:Class ,
		sh:NodeShape
		;
	rdfs:subClassOf observable:FileSystemObject ;
	rdfs:label "ReparsePoint"@en ;
	rdfs:comment "A reparse point is a type of NTFS (New Technology File System) object which is an optional attribute of files and directories meant to define some sort of preprocessing before accessing the said file or directory. For instance reparse points can be used to redirect access to files which have been moved to long term storage so that some application would retrieve them and make them directly accessible. A reparse point contains a reparse tag and data that are interpreted by a filesystem filter identified by the tag. [based on https://jp-andre.pagesperso-orange.fr/junctions.html ; https://en.wikipedia.org/wiki/NTFS_reparse_point]"@en ;
	sh:targetClass observable:ReparsePoint ;
	.

observable:SIMCard
	a
		owl:Class ,
		sh:NodeShape
		;
	rdfs:subClassOf observable:Device ;
	rdfs:label "SIMCard" ;
	rdfs:comment "A SIM card is a subscriber identification module card intended to securely store the international mobile subscriber identity (IMSI) number and its related key, which are used to identify and authenticate subscribers on mobile telephony. [based on https://en.wikipedia.org/wiki/SIM_card]"@en ;
	sh:targetClass observable:SIMCard ;
	.

observable:SIMCardFacet
	a
		owl:Class ,
		sh:NodeShape
		;
	rdfs:subClassOf core:Facet ;
	rdfs:label "SIMCardFacet"@en ;
	rdfs:comment "A SIM card facet is a grouping of characteristics unique to a subscriber identification module card intended to securely store the international mobile subscriber identity (IMSI) number and its related key, which are used to identify and authenticate subscribers on mobile telephony devices (such as mobile phones and computers). [based on https://en.wikipedia.org/wiki/SIM_card]"@en ;
	sh:property
		[
			sh:class identity:Identity ;
			sh:maxCount "1"^^xsd:integer ;
			sh:nodeKind sh:BlankNodeOrIRI ;
			sh:path observable:carrier ;
		] ,
		[
			sh:datatype xsd:integer ;
			sh:maxCount "1"^^xsd:integer ;
			sh:nodeKind sh:Literal ;
			sh:path observable:storageCapacityInBytes ;
		] ,
		[
			sh:datatype xsd:string ;
			sh:maxCount "1"^^xsd:integer ;
			sh:nodeKind sh:Literal ;
			sh:path observable:ICCID ;
		] ,
		[
			sh:datatype xsd:string ;
			sh:maxCount "1"^^xsd:integer ;
			sh:nodeKind sh:Literal ;
			sh:path observable:IMSI ;
		] ,
		[
			sh:datatype xsd:string ;
			sh:maxCount "1"^^xsd:integer ;
			sh:nodeKind sh:Literal ;
			sh:path observable:PIN ;
		] ,
		[
			sh:datatype xsd:string ;
			sh:maxCount "1"^^xsd:integer ;
			sh:nodeKind sh:Literal ;
			sh:path observable:PUK ;
		] ,
		[
			sh:datatype xsd:string ;
			sh:maxCount "1"^^xsd:integer ;
			sh:nodeKind sh:Literal ;
			sh:path observable:SIMForm ;
		] ,
		[
			sh:datatype xsd:string ;
			sh:maxCount "1"^^xsd:integer ;
			sh:nodeKind sh:Literal ;
			sh:path observable:SIMType ;
		]
		;
	sh:targetClass observable:SIMCardFacet ;
	.

observable:SIMForm
	a owl:DatatypeProperty ;
	rdfs:label "SIMForm"@en ;
	rdfs:comment "The form of SIM card such as SIM, Micro SIM, Nano SIM."@en ;
	rdfs:range xsd:string ;
	.

observable:SIMType
	a owl:DatatypeProperty ;
	rdfs:label "SIMType"@en ;
	rdfs:comment "The type of SIM card such as SIM, USIM, UICC."@en ;
	rdfs:range xsd:string ;
	.

observable:SIPAddress
	a
		owl:Class ,
		sh:NodeShape
		;
	rdfs:subClassOf observable:DigitalAddress ;
	rdfs:label "SIPAddress"@en ;
	rdfs:comment "A SIP address is an identifier for Session Initiation Protocol (SIP) communication."@en ;
	sh:targetClass observable:SIPAddress ;
	.

observable:SIPAddressFacet
	a
		owl:Class ,
		sh:NodeShape
		;
	rdfs:subClassOf observable:DigitalAddressFacet ;
	rdfs:label "SIPAddressFacet"@en ;
	rdfs:comment "A SIP address facet is a grouping of characteristics unique to a Session Initiation Protocol (SIP) standards conformant identifier assigned to a user to enable routing and management of SIP standards conformant communication to or from that user loosely coupled from any particular devices."@en ;
	sh:property
		[
			sh:datatype xsd:string ;
			sh:maxCount "1"^^xsd:integer ;
			sh:minCount "1"^^xsd:integer ;
			sh:nodeKind sh:Literal ;
			sh:path observable:addressValue ;
		] ,
		[
			sh:datatype xsd:string ;
			sh:maxCount "1"^^xsd:integer ;
			sh:nodeKind sh:Literal ;
			sh:path observable:displayName ;
		]
		;
	sh:targetClass observable:SIPAddressFacet ;
	.

observable:SMSMessage
	a
		owl:Class ,
		sh:NodeShape
		;
	rdfs:subClassOf observable:Message ;
	rdfs:label "SMSMessage"@en ;
	rdfs:comment "An SMS message is a message conformant to the short message service (SMS) communication protocol standards."@en ;
	sh:targetClass observable:SMSMessage ;
	.

observable:SMSMessageFacet
	a
		owl:Class ,
		sh:NodeShape
		;
	rdfs:subClassOf core:Facet ;
	rdfs:label "SMSMessageFacet"@en ;
	rdfs:comment "A SMS message facet is a grouping of characteristics unique to a message conformant to the short message service (SMS) communication protocol standards."@en ;
	sh:property [
		sh:datatype xsd:boolean ;
		sh:maxCount "1"^^xsd:integer ;
		sh:nodeKind sh:Literal ;
		sh:path observable:isRead ;
	] ;
	sh:targetClass observable:SMSMessageFacet ;
	.

observable:SQLiteBlob
	a
		owl:Class ,
		sh:NodeShape
		;
	rdfs:subClassOf observable:ObservableObject ;
	rdfs:label "SQLiteBlob"@en ;
	rdfs:comment "An SQLite blob is a blob (binary large object) of data within an SQLite database. [based on https://en.wikipedia.org/wiki/SQLite]"@en ;
	sh:targetClass observable:SQLiteBlob ;
	.

observable:SQLiteBlobFacet
	a
		owl:Class ,
		sh:NodeShape
		;
	rdfs:subClassOf core:Facet ;
	rdfs:label "SQLiteBlobFacet"@en ;
	rdfs:comment "An SQLite blob facet is a grouping of characteristics unique to a blob (binary large object) of data within an SQLite database. [based on https://en.wikipedia.org/wiki/SQLite]"@en ;
	sh:property
		[
			sh:datatype xsd:positiveInteger ;
			sh:nodeKind sh:Literal ;
			sh:path observable:rowIndex ;
		] ,
		[
			sh:datatype xsd:string ;
			sh:maxCount "1"^^xsd:integer ;
			sh:nodeKind sh:Literal ;
			sh:path observable:columnName ;
		] ,
		[
			sh:datatype xsd:string ;
			sh:maxCount "1"^^xsd:integer ;
			sh:nodeKind sh:Literal ;
			sh:path observable:rowCondition ;
		] ,
		[
			sh:datatype xsd:string ;
			sh:maxCount "1"^^xsd:integer ;
			sh:nodeKind sh:Literal ;
			sh:path observable:tableName ;
		]
		;
	sh:targetClass observable:SQLiteBlobFacet ;
	.

observable:SecurityAppliance
	a
		owl:Class ,
		sh:NodeShape
		;
	rdfs:subClassOf observable:Appliance ;
	rdfs:label "SecurityAppliance"@en ;
	rdfs:comment "A security appliance is a purpose-built computer with software or firmware that is designed to provide a specific security function to protect computer networks."@en ;
	sh:targetClass observable:SecurityAppliance ;
	.

observable:Semaphore
	a
		owl:Class ,
		sh:NodeShape
		;
	rdfs:subClassOf observable:ObservableObject ;
	rdfs:label "Semaphore"@en ;
	rdfs:comment "A semaphore is a variable or abstract data type used to control access to a common resource by multiple processes and avoid critical section problems in a concurrent system such as a multitasking operating system. [based on https://en.wikipedia.org/wiki/Semaphore_(programming)]"@en ;
	sh:targetClass observable:Semaphore ;
	.

observable:SendControlCodeEffectFacet
	a
		owl:Class ,
		sh:NodeShape
		;
	rdfs:subClassOf
		core:Facet ,
		observable:DefinedEffectFacet
		;
	rdfs:label "SendControlCodeEffectFacet"@en ;
	rdfs:comment "A send control code effect facet is a grouping of characteristics unique to the effects of actions upon observable objects where a control code, or other control-oriented communication signal, is sent to the observable object. An example of this would be an action sending a control code changing the running state of a process."@en ;
	sh:property [
		sh:datatype xsd:string ;
		sh:maxCount "1"^^xsd:integer ;
		sh:minCount "1"^^xsd:integer ;
		sh:nodeKind sh:Literal ;
		sh:path observable:controlCode ;
	] ;
	sh:targetClass observable:SendControlCodeEffectFacet ;
	.

observable:ShopListing
	a
		owl:Class ,
		sh:NodeShape
		;
	rdfs:subClassOf observable:ObservableObject ;
	rdfs:label "ShopListing"@en ;
	rdfs:comment "A shop listing is a listing of offered products on an online marketplace/shop."@en ;
	sh:targetClass observable:ShopListing ;
	.

observable:Snapshot
	a
		owl:Class ,
		sh:NodeShape
		;
	rdfs:subClassOf observable:FileSystemObject ;
	rdfs:label "Snapshot"@en ;
	rdfs:comment "A snapshot is a file system object representing a snapshot of the contents of a part of a file system at a point in time."@en ;
	sh:targetClass observable:Snapshot ;
	.

observable:Socket
	a
		owl:Class ,
		sh:NodeShape
		;
	rdfs:subClassOf observable:FileSystemObject ;
	rdfs:label "Socket"@en ;
	rdfs:comment "A socket is a special file used for inter-process communication, which enables communication between two processes. In addition to sending data, processes can send file descriptors across a Unix domain socket connection using the sendmsg() and recvmsg() system calls. Unlike named pipes which allow only unidirectional data flow, sockets are fully duplex-capable. [based on https://en.wikipedia.org/wiki/Unix_file_types]"@en ;
	sh:targetClass observable:Socket ;
	.

observable:SocketAddress
	a
		owl:Class ,
		sh:NodeShape
		;
	rdfs:subClassOf observable:Address ;
	rdfs:label "SocketAddress"@en ;
	rdfs:comment "A socket address (combining and IP address and a port number) is a composite identifier for a network socket endpoint supporting internet protocol communications."@en ;
	sh:targetClass observable:SocketAddress ;
	.

observable:Software
	a
		owl:Class ,
		sh:NodeShape
		;
	rdfs:subClassOf observable:ObservableObject ;
	rdfs:label "Software"@en ;
	rdfs:comment "Software is a definitely scoped instance of a collection of data or computer instructions that tell the computer how to work. [based on https://en.wikipedia.org/wiki/Software]"@en ;
	sh:targetClass observable:Software ;
	.

observable:SoftwareFacet
	a
		owl:Class ,
		sh:NodeShape
		;
	rdfs:subClassOf core:Facet ;
	rdfs:label "SoftwareFacet"@en ;
	rdfs:comment "A software facet is a grouping of characteristics unique to a software program (a definitively scoped instance of a collection of data or computer instructions that tell the computer how to work). [based on https://en.wikipedia.org/wiki/Software]"@en ;
	sh:property
		[
			sh:class identity:Identity ;
			sh:maxCount "1"^^xsd:integer ;
			sh:nodeKind sh:BlankNodeOrIRI ;
			sh:path observable:manufacturer ;
		] ,
		[
			sh:datatype xsd:string ;
			sh:maxCount "1"^^xsd:integer ;
			sh:nodeKind sh:Literal ;
			sh:path observable:cpeid ;
		] ,
		[
			sh:datatype xsd:string ;
			sh:maxCount "1"^^xsd:integer ;
			sh:nodeKind sh:Literal ;
			sh:path observable:language ;
		] ,
		[
			sh:datatype xsd:string ;
			sh:maxCount "1"^^xsd:integer ;
			sh:nodeKind sh:Literal ;
			sh:path observable:swid ;
		] ,
		[
			sh:datatype xsd:string ;
			sh:maxCount "1"^^xsd:integer ;
			sh:nodeKind sh:Literal ;
			sh:path observable:version ;
		]
		;
	sh:targetClass observable:SoftwareFacet ;
	.

observable:StateChangeEffectFacet
	a
		owl:Class ,
		sh:NodeShape
		;
	rdfs:subClassOf
		core:Facet ,
		observable:DefinedEffectFacet
		;
	rdfs:label "StateChangeEffectFacet"@en ;
	rdfs:comment "A state change effect facet is a grouping of characteristics unique to the effects of actions upon observable objects where a state of the observable object is changed."@en ;
	sh:property
		[
			sh:class observable:ObservableObject ;
			sh:maxCount "1"^^xsd:integer ;
			sh:minCount "1"^^xsd:integer ;
			sh:nodeKind sh:BlankNodeOrIRI ;
			sh:path observable:newObject ;
		] ,
		[
			sh:class observable:ObservableObject ;
			sh:maxCount "1"^^xsd:integer ;
			sh:nodeKind sh:BlankNodeOrIRI ;
			sh:path observable:oldObject ;
		]
		;
	sh:targetClass observable:StateChangeEffectFacet ;
	.

observable:SymbolicLink
	a
		owl:Class ,
		sh:NodeShape
		;
	rdfs:subClassOf observable:FileSystemObject ;
	rdfs:label "SymbolicLink"@en ;
	rdfs:comment "A symbolic link is a file that contains a reference to another file or directory in the form of an absolute or relative path and that affects pathname resolution. [based on https://en.wikipedia.org/wiki/Symbolic_link]"@en ;
	sh:targetClass observable:SymbolicLink ;
	.

observable:SymbolicLinkFacet
	a
		owl:Class ,
		sh:NodeShape
		;
	rdfs:subClassOf core:Facet ;
	rdfs:label "SymbolicLinkFacet"@en ;
	rdfs:comment "A symbolic link facet is a grouping of characteristics unique to a file that contains a reference to another file or directory in the form of an absolute or relative path and that affects pathname resolution. [based on https://en.wikipedia.org/wiki/Symbolic_link]"@en ;
	sh:property [
		sh:class observable:ObservableObject ;
		sh:maxCount "1"^^xsd:integer ;
		sh:minCount "1"^^xsd:integer ;
		sh:nodeKind sh:BlankNodeOrIRI ;
		sh:path observable:targetFile ;
	] ;
	sh:targetClass observable:SymbolicLinkFacet ;
	.

observable:TCPConnection
	a
		owl:Class ,
		sh:NodeShape
		;
	rdfs:subClassOf observable:NetworkConnection ;
	rdfs:label "TCPConnection"@en ;
	rdfs:comment "A TCP connection is a network connection that is conformant to the Transfer "@en ;
	sh:targetClass observable:TCPConnection ;
	.

observable:TCPConnectionFacet
	a
		owl:Class ,
		sh:NodeShape
		;
	rdfs:subClassOf core:Facet ;
	rdfs:label "TCPConnectionFacet"@en ;
	rdfs:comment "A TCP connection facet is a grouping of characteristics unique to portions of a network connection that are conformant to the Transmission Control Protocl (TCP) standard."@en ;
	sh:property
		[
			sh:datatype xsd:hexBinary ;
			sh:nodeKind sh:Literal ;
			sh:path observable:sourceFlags ;
		] ,
		[
			sh:nodeKind sh:Literal ;
			sh:path observable:destinationFlags ;
		]
		;
	sh:targetClass observable:TCPConnectionFacet ;
	.

observable:TaskActionType
	a
		owl:Class ,
		sh:NodeShape
		;
	rdfs:label "TaskActionType"@en ;
	rdfs:comment "A task action type is a grouping of characteristics for a scheduled action to be completed."@en ;
	sh:property
		[
			sh:class observable:IComHandlerActionType ;
			sh:maxCount "1"^^xsd:integer ;
			sh:nodeKind sh:BlankNodeOrIRI ;
			sh:path observable:iComHandlerAction ;
		] ,
		[
			sh:class observable:IExecActionType ;
			sh:maxCount "1"^^xsd:integer ;
			sh:nodeKind sh:BlankNodeOrIRI ;
			sh:path observable:iExecAction ;
		] ,
		[
			sh:class observable:IShowMessageActionType ;
			sh:maxCount "1"^^xsd:integer ;
			sh:nodeKind sh:BlankNodeOrIRI ;
			sh:path observable:iShowMessageAction ;
		] ,
		[
			sh:class observable:ObservableObject ;
			sh:maxCount "1"^^xsd:integer ;
			sh:nodeKind sh:BlankNodeOrIRI ;
			sh:path observable:iEmailAction ;
		] ,
		[
			sh:datatype xsd:string ;
			sh:maxCount "1"^^xsd:integer ;
			sh:nodeKind sh:Literal ;
			sh:path observable:actionID ;
		] ,
		[
			sh:datatype vocabulary:TaskActionTypeVocab ;
			sh:message "Value is outside the default vocabulary TaskActionTypeVocab." ;
			sh:path observable:actionType ;
			sh:severity sh:Info ;
		] ,
		[
			sh:maxCount "1"^^xsd:integer ;
			sh:nodeKind sh:Literal ;
			sh:or (
				[
					sh:datatype vocabulary:TaskActionTypeVocab ;
				]
				[
					sh:datatype xsd:string ;
				]
			) ;
			sh:path observable:actionType ;
		] ,
		[
			sh:message "Value is not member of the vocabulary TaskActionTypeVocab." ;
			sh:or (
				[
					sh:datatype vocabulary:TaskActionTypeVocab ;
					sh:in (
						"TASK_ACTION_COM_HANDLER"^^vocabulary:TaskActionTypeVocab
						"TASK_ACTION_EXEC"^^vocabulary:TaskActionTypeVocab
						"TASK_ACTION_SEND_EMAIL"^^vocabulary:TaskActionTypeVocab
						"TASK_ACTION_SHOW_MESSAGE"^^vocabulary:TaskActionTypeVocab
					) ;
				]
				[
					sh:datatype xsd:string ;
				]
			) ;
			sh:path observable:actionType ;
		]
		;
	sh:targetClass observable:TaskActionType ;
	.

observable:TriggerType
	a
		owl:Class ,
		sh:NodeShape
		;
	rdfs:label "TriggerType"@en ;
	rdfs:comment "A trigger type is a grouping of characterizes unique to a set of criteria that, when met, starts the execution of a task within a Windows operating system. [based on https://docs.microsoft.com/en-us/windows/win32/taskschd/task-triggers]"@en ;
	sh:property
		[
			sh:datatype xsd:boolean ;
			sh:maxCount "1"^^xsd:integer ;
			sh:nodeKind sh:Literal ;
			sh:path observable:isEnabled ;
		] ,
		[
			sh:datatype xsd:dateTime ;
			sh:maxCount "1"^^xsd:integer ;
			sh:nodeKind sh:Literal ;
			sh:path observable:triggerBeginTime ;
		] ,
		[
			sh:datatype xsd:dateTime ;
			sh:maxCount "1"^^xsd:integer ;
			sh:nodeKind sh:Literal ;
			sh:path observable:triggerEndTime ;
		] ,
		[
			sh:datatype xsd:string ;
			sh:maxCount "1"^^xsd:integer ;
			sh:nodeKind sh:Literal ;
			sh:path observable:triggerDelay ;
		] ,
		[
			sh:datatype xsd:string ;
			sh:maxCount "1"^^xsd:integer ;
			sh:nodeKind sh:Literal ;
			sh:path observable:triggerMaxRunTime ;
		] ,
		[
			sh:datatype xsd:string ;
			sh:maxCount "1"^^xsd:integer ;
			sh:nodeKind sh:Literal ;
			sh:path observable:triggerSessionChangeType ;
		] ,
		[
			sh:datatype vocabulary:TriggerFrequencyVocab ;
			sh:message "Value is outside the default vocabulary TriggerFrequencyVocab." ;
			sh:path observable:triggerFrequency ;
			sh:severity sh:Info ;
		] ,
		[
			sh:datatype vocabulary:TriggerTypeVocab ;
			sh:message "Value is outside the default vocabulary TriggerTypeVocab." ;
			sh:path observable:triggerType ;
			sh:severity sh:Info ;
		] ,
		[
			sh:maxCount "1"^^xsd:integer ;
			sh:nodeKind sh:Literal ;
			sh:or (
				[
					sh:datatype vocabulary:TriggerFrequencyVocab ;
				]
				[
					sh:datatype xsd:string ;
				]
			) ;
			sh:path observable:triggerFrequency ;
		] ,
		[
			sh:maxCount "1"^^xsd:integer ;
			sh:nodeKind sh:Literal ;
			sh:or (
				[
					sh:datatype vocabulary:TriggerTypeVocab ;
				]
				[
					sh:datatype xsd:string ;
				]
			) ;
			sh:path observable:triggerType ;
		] ,
		[
			sh:message "Value is not member of the vocabulary TriggerFrequencyVocab." ;
			sh:or (
				[
					sh:datatype vocabulary:TriggerFrequencyVocab ;
					sh:in (
						"TASK_EVENT_TRIGGER_AT_LOGON"^^vocabulary:TriggerFrequencyVocab
						"TASK_EVENT_TRIGGER_AT_SYSTEMSTART"^^vocabulary:TriggerFrequencyVocab
						"TASK_EVENT_TRIGGER_ON_IDLE"^^vocabulary:TriggerFrequencyVocab
						"TASK_TIME_TRIGGER_DAILY"^^vocabulary:TriggerFrequencyVocab
						"TASK_TIME_TRIGGER_MONTHLYDATE"^^vocabulary:TriggerFrequencyVocab
						"TASK_TIME_TRIGGER_MONTHLYDOW"^^vocabulary:TriggerFrequencyVocab
						"TASK_TIME_TRIGGER_ONCE"^^vocabulary:TriggerFrequencyVocab
						"TASK_TIME_TRIGGER_WEEKLY"^^vocabulary:TriggerFrequencyVocab
					) ;
				]
				[
					sh:datatype xsd:string ;
				]
			) ;
			sh:path observable:triggerFrequency ;
		] ,
		[
			sh:message "Value is not member of the vocabulary TriggerTypeVocab." ;
			sh:or (
				[
					sh:datatype vocabulary:TriggerTypeVocab ;
					sh:in (
						"TASK_TRIGGER_BOOT"^^vocabulary:TriggerTypeVocab
						"TASK_TRIGGER_EVENT"^^vocabulary:TriggerTypeVocab
						"TASK_TRIGGER_IDLE"^^vocabulary:TriggerTypeVocab
						"TASK_TRIGGER_LOGON"^^vocabulary:TriggerTypeVocab
						"TASK_TRIGGER_REGISTRATION"^^vocabulary:TriggerTypeVocab
						"TASK_TRIGGER_SESSION_STATE_CHANGE"^^vocabulary:TriggerTypeVocab
						"TASK_TRIGGER_TIME"^^vocabulary:TriggerTypeVocab
					) ;
				]
				[
					sh:datatype xsd:string ;
				]
			) ;
			sh:path observable:triggerType ;
		]
		;
	sh:targetClass observable:TriggerType ;
	.

observable:Tweet
	a
		owl:Class ,
		sh:NodeShape
		;
	rdfs:subClassOf observable:Message ;
	rdfs:label "Tweet"@en ;
	rdfs:comment "A tweet is message submitted by a Twitter user account to the Twitter microblogging platform."@en ;
	sh:targetClass observable:Tweet ;
	.

observable:TwitterProfileFacet
	a
		owl:Class ,
		sh:NodeShape
		;
	rdfs:subClassOf core:Facet ;
	rdfs:label "TwitterProfileFacet" ;
	rdfs:comment "A twitter profile facet is a grouping of characteristics unique to an explicit digital representation of identity and characteristics of the owner of a single Twitter user account. [based on https://en.wikipedia.org/wiki/User_profile]" ;
	sh:property
		[
			sh:class observable:ObservableObject ;
			sh:maxCount "1"^^xsd:integer ;
			sh:nodeKind sh:BlankNodeOrIRI ;
			sh:path observable:profileBackgroundLocation ;
		] ,
		[
			sh:class observable:ObservableObject ;
			sh:maxCount "1"^^xsd:integer ;
			sh:nodeKind sh:BlankNodeOrIRI ;
			sh:path observable:profileBannerLocation ;
		] ,
		[
			sh:class observable:ObservableObject ;
			sh:maxCount "1"^^xsd:integer ;
			sh:nodeKind sh:BlankNodeOrIRI ;
			sh:path observable:profileImageLocation ;
		] ,
		[
			sh:class types:Hash ;
			sh:minCount "0"^^xsd:integer ;
			sh:nodeKind sh:BlankNodeOrIRI ;
			sh:path observable:profileBackgroundHash ;
		] ,
		[
			sh:class types:Hash ;
			sh:minCount "0"^^xsd:integer ;
			sh:nodeKind sh:BlankNodeOrIRI ;
			sh:path observable:profileBannerHash ;
		] ,
		[
			sh:class types:Hash ;
			sh:minCount "0"^^xsd:integer ;
			sh:nodeKind sh:BlankNodeOrIRI ;
			sh:path observable:profileImageHash ;
		] ,
		[
			sh:datatype xsd:boolean ;
			sh:maxCount "1"^^xsd:integer ;
			sh:nodeKind sh:Literal ;
			sh:path observable:profileIsProtected ;
		] ,
		[
			sh:datatype xsd:boolean ;
			sh:maxCount "1"^^xsd:integer ;
			sh:nodeKind sh:Literal ;
			sh:path observable:profileIsVerified ;
		] ,
		[
			sh:datatype xsd:integer ;
			sh:maxCount "1"^^xsd:integer ;
			sh:nodeKind sh:Literal ;
			sh:path observable:listedCount ;
		] ,
		[
			sh:datatype xsd:nonNegativeInteger ;
			sh:maxCount "1"^^xsd:integer ;
			sh:nodeKind sh:Literal ;
			sh:path observable:favoritesCount ;
		] ,
		[
			sh:datatype xsd:nonNegativeInteger ;
			sh:maxCount "1"^^xsd:integer ;
			sh:nodeKind sh:Literal ;
			sh:path observable:followersCount ;
		] ,
		[
			sh:datatype xsd:nonNegativeInteger ;
			sh:maxCount "1"^^xsd:integer ;
			sh:nodeKind sh:Literal ;
			sh:path observable:friendsCount ;
		] ,
		[
			sh:datatype xsd:nonNegativeInteger ;
			sh:maxCount "1"^^xsd:integer ;
			sh:nodeKind sh:Literal ;
			sh:path observable:statusesCount ;
		] ,
		[
			sh:datatype xsd:string ;
			sh:maxCount "1"^^xsd:integer ;
			sh:minCount "1"^^xsd:integer ;
			sh:nodeKind sh:Literal ;
			sh:path observable:twitterId ;
		] ,
		[
			sh:datatype xsd:string ;
			sh:maxCount "1"^^xsd:integer ;
			sh:nodeKind sh:Literal ;
			sh:path observable:twitterHandle ;
		] ,
		[
			sh:datatype xsd:string ;
			sh:maxCount "1"^^xsd:integer ;
			sh:nodeKind sh:Literal ;
			sh:path observable:userLocationString ;
		]
		;
	sh:targetClass observable:TwitterProfileFacet ;
	.

observable:UNIXAccount
	a
		owl:Class ,
		sh:NodeShape
		;
	rdfs:subClassOf observable:DigitalAccount ;
	rdfs:label "UNIXAccount"@en ;
	rdfs:comment "A UNIX account is an account on a UNIX operating system."@en ;
	sh:targetClass observable:UNIXAccount ;
	.

observable:UNIXAccountFacet
	a
		owl:Class ,
		sh:NodeShape
		;
	rdfs:subClassOf core:Facet ;
	rdfs:label "UNIXAccountFacet"@en ;
	rdfs:comment "A UNIX account facet is a grouping of characteristics unique to an account on a UNIX operating system."@en ;
	sh:property
		[
			sh:datatype xsd:integer ;
			sh:maxCount "1"^^xsd:integer ;
			sh:nodeKind sh:Literal ;
			sh:path observable:gid ;
		] ,
		[
			sh:datatype xsd:string ;
			sh:maxCount "1"^^xsd:integer ;
			sh:nodeKind sh:Literal ;
			sh:path observable:shell ;
		]
		;
	sh:targetClass observable:UNIXAccountFacet ;
	.

observable:UNIXFile
	a
		owl:Class ,
		sh:NodeShape
		;
	rdfs:subClassOf observable:File ;
	rdfs:label "UNIXFile"@en ;
	rdfs:comment "A UNIX file is a file pertaining to the UNIX operating system."@en ;
	sh:targetClass observable:UNIXFile ;
	.

observable:UNIXFilePermissionsFacet
	a
		owl:Class ,
		sh:NodeShape
		;
	rdfs:subClassOf core:Facet ;
	rdfs:label "UNIXFilePermissionsFacet"@en ;
	rdfs:comment "A UNIX file permissions facet is a grouping of characteristics unique to the access rights (e.g., view, change, navigate, execute) of a file on a UNIX file system."@en ;
	sh:targetClass observable:UNIXFilePermissionsFacet ;
	.

observable:UNIXProcess
	a
		owl:Class ,
		sh:NodeShape
		;
	rdfs:subClassOf observable:Process ;
	rdfs:label "UNIXProcess"@en ;
	rdfs:comment "A UNIX process is an instance of a computer program executed on a UNIX operating system."@en ;
	sh:targetClass observable:UNIXProcess ;
	.

observable:UNIXProcessFacet
	a
		owl:Class ,
		sh:NodeShape
		;
	rdfs:subClassOf core:Facet ;
	rdfs:label "UNIXProcessFacet"@en ;
	rdfs:comment "A UNIX process facet is a grouping of characteristics unique to an instance of a computer program executed on a UNIX operating system."@en ;
	sh:property
		[
			sh:datatype xsd:integer ;
			sh:nodeKind sh:Literal ;
			sh:path observable:openFileDescriptor ;
		] ,
		[
			sh:datatype xsd:nonNegativeInteger ;
			sh:nodeKind sh:Literal ;
			sh:path observable:ruid ;
		]
		;
	sh:targetClass observable:UNIXProcessFacet ;
	.

observable:UNIXVolumeFacet
	a
		owl:Class ,
		sh:NodeShape
		;
	rdfs:subClassOf core:Facet ;
	rdfs:label "UNIXVolumeFacet"@en ;
	rdfs:comment "A UNIX volume facet is a grouping of characteristics unique to a single accessible storage area (volume) with a single UNIX file system. [based on https://en.wikipedia.org/wiki/Volume_(computing)]"@en ;
	sh:property
		[
			sh:datatype xsd:string ;
			sh:maxCount "1"^^xsd:integer ;
			sh:nodeKind sh:Literal ;
			sh:path observable:mountPoint ;
		] ,
		[
			sh:datatype xsd:string ;
			sh:maxCount "1"^^xsd:integer ;
			sh:nodeKind sh:Literal ;
			sh:path observable:options ;
		]
		;
	sh:targetClass observable:UNIXVolumeFacet ;
	.

observable:URL
	a
		owl:Class ,
		sh:NodeShape
		;
	rdfs:subClassOf observable:ObservableObject ;
	rdfs:label "URL"@en ;
	rdfs:comment "A URL is a uniform resource locator (URL) acting as a resolvable address to a particular WWW (World Wide Web) accessible resource."@en ;
	sh:targetClass observable:URL ;
	.

observable:URLFacet
	a
		owl:Class ,
		sh:NodeShape
		;
	rdfs:subClassOf core:Facet ;
	rdfs:label "URLFacet"@en ;
	rdfs:comment "A URL facet is a grouping of characteristics unique to a uniform resource locator (URL) acting as a resolvable address to a particular WWW (World Wide Web) accessible resource."@en ;
	sh:property
		[
			sh:class observable:ObservableObject ;
			sh:maxCount "1"^^xsd:integer ;
			sh:nodeKind sh:BlankNodeOrIRI ;
			sh:path observable:host ;
		] ,
		[
			sh:datatype xsd:integer ;
			sh:maxCount "1"^^xsd:integer ;
			sh:nodeKind sh:Literal ;
			sh:path observable:port ;
		] ,
		[
			sh:datatype xsd:string ;
			sh:maxCount "1"^^xsd:integer ;
			sh:minCount "1"^^xsd:integer ;
			sh:nodeKind sh:Literal ;
			sh:path observable:fullValue ;
		] ,
		[
			sh:datatype xsd:string ;
			sh:maxCount "1"^^xsd:integer ;
			sh:nodeKind sh:Literal ;
			sh:path observable:fragment ;
		] ,
		[
			sh:datatype xsd:string ;
			sh:maxCount "1"^^xsd:integer ;
			sh:nodeKind sh:Literal ;
			sh:path observable:password ;
		] ,
		[
			sh:datatype xsd:string ;
			sh:maxCount "1"^^xsd:integer ;
			sh:nodeKind sh:Literal ;
			sh:path observable:path ;
		] ,
		[
			sh:datatype xsd:string ;
			sh:maxCount "1"^^xsd:integer ;
			sh:nodeKind sh:Literal ;
			sh:path observable:query ;
		] ,
		[
			sh:datatype xsd:string ;
			sh:maxCount "1"^^xsd:integer ;
			sh:nodeKind sh:Literal ;
			sh:path observable:scheme ;
		] ,
		[
			sh:datatype xsd:string ;
			sh:maxCount "1"^^xsd:integer ;
			sh:nodeKind sh:Literal ;
			sh:path observable:userName ;
		]
		;
	sh:targetClass observable:URLFacet ;
	.

observable:URLHistory
	a
		owl:Class ,
		sh:NodeShape
		;
	rdfs:subClassOf observable:ObservableObject ;
	rdfs:label "URLHistory"@en ;
	rdfs:comment "A URL history characterizes the stored URL history for a particular web browser"@en ;
	sh:targetClass observable:URLHistory ;
	.

observable:URLHistoryEntry
	a
		owl:Class ,
		sh:NodeShape
		;
	rdfs:label "URL History Entry"@en-US ;
	rdfs:comment "A URL history entry is a grouping of characteristics unique to the properties of a single URL history entry for a particular browser."@en-US ;
	sh:property
		[
			sh:class observable:ObservableObject ;
			sh:maxCount "1"^^xsd:integer ;
			sh:nodeKind sh:BlankNodeOrIRI ;
			sh:path observable:url ;
		] ,
		[
			sh:class observable:ObservableObject ;
			sh:minCount "0"^^xsd:integer ;
			sh:nodeKind sh:BlankNodeOrIRI ;
			sh:path observable:referrerUrl ;
		] ,
		[
			sh:datatype xsd:dateTime ;
			sh:maxCount "1"^^xsd:integer ;
			sh:nodeKind sh:Literal ;
			sh:path observable:expirationTime ;
		] ,
		[
			sh:datatype xsd:dateTime ;
			sh:maxCount "1"^^xsd:integer ;
			sh:nodeKind sh:Literal ;
			sh:path observable:firstVisit ;
		] ,
		[
			sh:datatype xsd:dateTime ;
			sh:maxCount "1"^^xsd:integer ;
			sh:nodeKind sh:Literal ;
			sh:path observable:lastVisit ;
		] ,
		[
			sh:datatype xsd:integer ;
			sh:maxCount "1"^^xsd:integer ;
			sh:nodeKind sh:Literal ;
			sh:path observable:visitCount ;
		] ,
		[
			sh:datatype xsd:nonNegativeInteger ;
			sh:maxCount "1"^^xsd:integer ;
			sh:nodeKind sh:Literal ;
			sh:path observable:manuallyEnteredCount ;
		] ,
		[
			sh:datatype xsd:string ;
			sh:maxCount "1"^^xsd:integer ;
			sh:nodeKind sh:Literal ;
			sh:path observable:browserUserProfile ;
		] ,
		[
			sh:datatype xsd:string ;
			sh:maxCount "1"^^xsd:integer ;
			sh:nodeKind sh:Literal ;
			sh:path observable:hostname ;
		] ,
		[
			sh:datatype xsd:string ;
			sh:maxCount "1"^^xsd:integer ;
			sh:nodeKind sh:Literal ;
			sh:path observable:pageTitle ;
		] ,
		[
			sh:datatype xsd:string ;
			sh:minCount "0"^^xsd:integer ;
			sh:nodeKind sh:Literal ;
			sh:path observable:keywordSearchTerm ;
		]
		;
	sh:targetClass observable:URLHistoryEntry ;
	.

observable:URLHistoryFacet
	a
		owl:Class ,
		sh:NodeShape
		;
	rdfs:subClassOf core:Facet ;
	rdfs:label "URLHistoryFacet"@en-US ;
	rdfs:comment "A URL history facet is a grouping of characteristics unique to the stored URL history for a particular web browser"@en-US ;
	sh:property
		[
			sh:class observable:ObservableObject ;
			sh:maxCount "1"^^xsd:integer ;
			sh:nodeKind sh:BlankNodeOrIRI ;
			sh:path observable:browserInformation ;
		] ,
		[
			sh:class observable:URLHistoryEntry ;
			sh:minCount "1"^^xsd:integer ;
			sh:nodeKind sh:BlankNodeOrIRI ;
			sh:path observable:urlHistoryEntry ;
		]
		;
	sh:targetClass observable:URLHistoryFacet ;
	.

observable:URLVisit
	a
		owl:Class ,
		sh:NodeShape
		;
	rdfs:subClassOf observable:ObservableObject ;
	rdfs:label "URLVisit"@en ;
	rdfs:comment "A URL visit characterizes the properties of a visit of a URL within a particular browser."@en ;
	sh:targetClass observable:URLVisit ;
	.

observable:URLVisitFacet
	a
		owl:Class ,
		sh:NodeShape
		;
	rdfs:subClassOf core:Facet ;
	rdfs:label "URLVisitFacet"@en ;
	rdfs:comment "A URL visit facet is a grouping of characteristics unique to the properties of a visit of a URL within a particular browser."@en ;
	sh:property
		[
			sh:class observable:ObservableObject ;
			sh:maxCount "1"^^xsd:integer ;
			sh:nodeKind sh:BlankNodeOrIRI ;
			sh:path observable:browserInformation ;
		] ,
		[
			sh:class observable:ObservableObject ;
			sh:maxCount "1"^^xsd:integer ;
			sh:nodeKind sh:BlankNodeOrIRI ;
			sh:path observable:fromURLVisit ;
		] ,
		[
			sh:class observable:ObservableObject ;
			sh:maxCount "1"^^xsd:integer ;
			sh:nodeKind sh:BlankNodeOrIRI ;
			sh:path observable:url ;
		] ,
		[
			sh:datatype xsd:dateTime ;
			sh:maxCount "1"^^xsd:integer ;
			sh:nodeKind sh:Literal ;
			sh:path observable:visitTime ;
		] ,
		[
			sh:datatype xsd:duration ;
			sh:maxCount "1"^^xsd:integer ;
			sh:nodeKind sh:Literal ;
			sh:path observable:visitDuration ;
		] ,
		[
			sh:datatype vocabulary:URLTransitionTypeVocab ;
			sh:message "Value is outside the default vocabulary URLTransitionTypeVocab." ;
			sh:path observable:urlTransitionType ;
			sh:severity sh:Info ;
		] ,
		[
			sh:maxCount "1"^^xsd:integer ;
			sh:nodeKind sh:Literal ;
			sh:or (
				[
					sh:datatype vocabulary:URLTransitionTypeVocab ;
				]
				[
					sh:datatype xsd:string ;
				]
			) ;
			sh:path observable:urlTransitionType ;
		] ,
		[
			sh:message "Value is not member of the vocabulary URLTransitionTypeVocab." ;
			sh:or (
				[
					sh:datatype vocabulary:URLTransitionTypeVocab ;
					sh:in (
						"link"^^vocabulary:URLTransitionTypeVocab
						"typed"^^vocabulary:URLTransitionTypeVocab
						"auto_bookmark"^^vocabulary:URLTransitionTypeVocab
						"auto_subframe"^^vocabulary:URLTransitionTypeVocab
						"manual_subframe"^^vocabulary:URLTransitionTypeVocab
						"generated"^^vocabulary:URLTransitionTypeVocab
						"auto_toplevel"^^vocabulary:URLTransitionTypeVocab
						"form_submit"^^vocabulary:URLTransitionTypeVocab
						"reload"^^vocabulary:URLTransitionTypeVocab
						"keyword"^^vocabulary:URLTransitionTypeVocab
						"keyword_generated"^^vocabulary:URLTransitionTypeVocab
					) ;
				]
				[
					sh:datatype xsd:string ;
				]
			) ;
			sh:path observable:urlTransitionType ;
		]
		;
	sh:targetClass observable:URLVisitFacet ;
	.

observable:UserAccount
	a
		owl:Class ,
		sh:NodeShape
		;
	rdfs:subClassOf observable:DigitalAccount ;
	rdfs:label "UserAccount"@en ;
	rdfs:comment "A user account is an account controlling a user's access to a network, system or platform."@en ;
	sh:targetClass observable:UserAccount ;
	.

observable:UserAccountFacet
	a
		owl:Class ,
		sh:NodeShape
		;
	rdfs:subClassOf core:Facet ;
	rdfs:label "UserAccountFacet"@en ;
	rdfs:comment "A user account facet is a grouping of characteristics unique to an account controlling a user's access to a network, system, or platform."@en ;
	sh:property
		[
			sh:datatype xsd:boolean ;
			sh:maxCount "1"^^xsd:integer ;
			sh:nodeKind sh:Literal ;
			sh:path observable:canEscalatePrivs ;
		] ,
		[
			sh:datatype xsd:boolean ;
			sh:maxCount "1"^^xsd:integer ;
			sh:nodeKind sh:Literal ;
			sh:path observable:isPrivileged ;
		] ,
		[
			sh:datatype xsd:boolean ;
			sh:maxCount "1"^^xsd:integer ;
			sh:nodeKind sh:Literal ;
			sh:path observable:isServiceAccount ;
		] ,
		[
			sh:datatype xsd:string ;
			sh:maxCount "1"^^xsd:integer ;
			sh:nodeKind sh:Literal ;
			sh:path observable:homeDirectory ;
		]
		;
	sh:targetClass observable:UserAccountFacet ;
	.

observable:UserSession
	a
		owl:Class ,
		sh:NodeShape
		;
	rdfs:subClassOf observable:ObservableObject ;
	rdfs:label "UserSession"@en ;
	rdfs:comment "A user session is a temporary and interactive information interchange between two or more communicating devices within the managed scope of a single user. [based on https://en.wikipedia.org/wiki/Session_(computer_science)]"@en ;
	sh:targetClass observable:UserSession ;
	.

observable:UserSessionFacet
	a
		owl:Class ,
		sh:NodeShape
		;
	rdfs:subClassOf core:Facet ;
	rdfs:label "UserSessionFacet"@en ;
	rdfs:comment "A user session facet is a grouping of characteristics unique to a temporary and interactive information interchange between two or more communicating devices within the managed scope of a single user. [based on https://en.wikipedia.org/wiki/Session_(computer_science)]"@en ;
	sh:property
		[
			sh:class observable:ObservableObject ;
			sh:maxCount "1"^^xsd:integer ;
			sh:nodeKind sh:BlankNodeOrIRI ;
			sh:path observable:effectiveUser ;
		] ,
		[
			sh:datatype xsd:dateTime ;
			sh:maxCount "1"^^xsd:integer ;
			sh:nodeKind sh:Literal ;
			sh:path observable:loginTime ;
		] ,
		[
			sh:datatype xsd:dateTime ;
			sh:maxCount "1"^^xsd:integer ;
			sh:nodeKind sh:Literal ;
			sh:path observable:logoutTime ;
		] ,
		[
			sh:datatype xsd:string ;
			sh:maxCount "1"^^xsd:integer ;
			sh:nodeKind sh:Literal ;
			sh:path observable:effectiveGroup ;
		] ,
		[
			sh:datatype xsd:string ;
			sh:maxCount "1"^^xsd:integer ;
			sh:nodeKind sh:Literal ;
			sh:path observable:effectiveGroupID ;
		]
		;
	sh:targetClass observable:UserSessionFacet ;
	.

observable:ValuesEnumeratedEffectFacet
	a
		owl:Class ,
		sh:NodeShape
		;
	rdfs:subClassOf
		core:Facet ,
		observable:DefinedEffectFacet
		;
	rdfs:label "ValuesEnumeratedEffectFacet"@en ;
	rdfs:comment "A values enumerated effect facet is a grouping of characteristics unique to the effects of actions upon observable objects where a value of the observable object is enumerated. An example of this would be the values of a registry key."@en ;
	sh:property [
		sh:datatype xsd:string ;
		sh:maxCount "1"^^xsd:integer ;
		sh:minCount "1"^^xsd:integer ;
		sh:nodeKind sh:Literal ;
		sh:path observable:values ;
	] ;
	sh:targetClass observable:ValuesEnumeratedEffectFacet ;
	.

observable:Volume
	a
		owl:Class ,
		sh:NodeShape
		;
	rdfs:subClassOf observable:ObservableObject ;
	rdfs:label "Volume"@en ;
	rdfs:comment "A volume is a single accessible storage area (volume) with a single file system. [based on https://en.wikipedia.org/wiki/Volume_(computing)]"@en ;
	sh:targetClass observable:Volume ;
	.

observable:VolumeFacet
	a
		owl:Class ,
		sh:NodeShape
		;
	rdfs:subClassOf core:Facet ;
	rdfs:label "VolumeFacet"@en ;
	rdfs:comment "A volume facet is a grouping of characteristics unique to a single accessible storage area (volume) with a single file system. [based on https://en.wikipedia.org/wiki/Volume_(computing)]"@en ;
	sh:property
		[
			sh:datatype xsd:integer ;
			sh:maxCount "1"^^xsd:integer ;
			sh:nodeKind sh:Literal ;
			sh:path observable:sectorSize ;
		] ,
		[
			sh:datatype xsd:string ;
			sh:maxCount "1"^^xsd:integer ;
			sh:nodeKind sh:Literal ;
			sh:path observable:volumeID ;
		]
		;
	sh:targetClass observable:VolumeFacet ;
	.

observable:WebPage
	a
		owl:Class ,
		sh:NodeShape
		;
	rdfs:subClassOf observable:ObservableObject ;
	rdfs:label "WebPage"@en ;
	rdfs:comment "A web page is a specific collection of information provided by a website and displayed to a user in a web browser. A website typically consists of many web pages linked together in a coherent fashion. [based on https://en.wikipedia.org/wiki/Web_page]"@en ;
	sh:targetClass observable:WebPage ;
	.

observable:WhoIs
	a
		owl:Class ,
		sh:NodeShape
		;
	rdfs:subClassOf observable:ObservableObject ;
	rdfs:label "WhoIs"@en ;
	rdfs:comment "WhoIs is a response record conformant to the WHOIS protocol standard (RFC 3912). [based on https://en.wikipedia.org/wiki/WHOIS]"@en ;
	sh:targetClass observable:WhoIs ;
	.

observable:WhoIsFacet
	a
		owl:Class ,
		sh:NodeShape
		;
	rdfs:subClassOf core:Facet ;
	rdfs:label "WhoIsFacet"@en ;
	rdfs:comment "A whois facet is a grouping of characteristics unique to a response record conformant to the WHOIS protocol standard (RFC 3912). [based on https://en.wikipedia.org/wiki/WHOIS]"@en ;
	sh:property
		observable:regionalInternetRegistry-shape-value-not-vocabulary-member ,
		observable:regionalInternetRegistry-shape-value-outside-default-vocabulary ,
		[
			sh:class observable:ObservableObject ;
			sh:maxCount "1"^^xsd:integer ;
			sh:nodeKind sh:BlankNodeOrIRI ;
			sh:path observable:domainName ;
		] ,
		[
			sh:class observable:ObservableObject ;
			sh:maxCount "1"^^xsd:integer ;
			sh:nodeKind sh:BlankNodeOrIRI ;
			sh:path observable:ipAddress ;
		] ,
		[
			sh:class observable:ObservableObject ;
			sh:maxCount "1"^^xsd:integer ;
			sh:nodeKind sh:BlankNodeOrIRI ;
			sh:path observable:registrantContactInfo ;
		] ,
		[
			sh:class observable:ObservableObject ;
			sh:maxCount "1"^^xsd:integer ;
			sh:nodeKind sh:BlankNodeOrIRI ;
			sh:path observable:serverName ;
		] ,
		[
			sh:class observable:ObservableObject ;
			sh:nodeKind sh:BlankNodeOrIRI ;
			sh:path observable:nameServer ;
		] ,
		[
			sh:class observable:WhoisRegistrarInfoType ;
			sh:maxCount "1"^^xsd:integer ;
			sh:nodeKind sh:BlankNodeOrIRI ;
			sh:path observable:registrarInfo ;
		] ,
		[
			sh:datatype xsd:dateTime ;
			sh:maxCount "1"^^xsd:integer ;
			sh:nodeKind sh:Literal ;
			sh:path observable:creationDate ;
		] ,
		[
			sh:datatype xsd:dateTime ;
			sh:maxCount "1"^^xsd:integer ;
			sh:nodeKind sh:Literal ;
			sh:path observable:expirationDate ;
		] ,
		[
			sh:datatype xsd:dateTime ;
			sh:maxCount "1"^^xsd:integer ;
			sh:nodeKind sh:Literal ;
			sh:path observable:lookupDate ;
		] ,
		[
			sh:datatype xsd:dateTime ;
			sh:maxCount "1"^^xsd:integer ;
			sh:nodeKind sh:Literal ;
			sh:path observable:updatedDate ;
		] ,
		[
			sh:datatype xsd:string ;
			sh:maxCount "1"^^xsd:integer ;
			sh:nodeKind sh:Literal ;
			sh:path observable:domainID ;
		] ,
		[
			sh:datatype xsd:string ;
			sh:maxCount "1"^^xsd:integer ;
			sh:nodeKind sh:Literal ;
			sh:path observable:remarks ;
		] ,
		[
			sh:datatype xsd:string ;
			sh:maxCount "1"^^xsd:integer ;
			sh:nodeKind sh:Literal ;
			sh:path observable:sponsoringRegistrar ;
		] ,
		[
			sh:datatype xsd:string ;
			sh:nodeKind sh:Literal ;
			sh:path observable:registrantIDs ;
		] ,
		[
			sh:datatype vocabulary:WhoisDNSSECTypeVocab ;
			sh:maxCount "1"^^xsd:integer ;
			sh:nodeKind sh:Literal ;
			sh:path observable:dnssec ;
		] ,
		[
			sh:datatype vocabulary:WhoisStatusTypeVocab ;
			sh:message "Value is outside the default vocabulary WhoisStatusTypeVocab." ;
			sh:path observable:status ;
			sh:severity sh:Info ;
		] ,
		[
			sh:maxCount "1"^^xsd:integer ;
			sh:nodeKind sh:Literal ;
			sh:or (
				[
					sh:datatype vocabulary:RegionalRegistryTypeVocab ;
				]
				[
					sh:datatype xsd:string ;
				]
			) ;
			sh:path observable:regionalInternetRegistry ;
		] ,
		[
			sh:maxCount "1"^^xsd:integer ;
			sh:nodeKind sh:Literal ;
			sh:or (
				[
					sh:datatype vocabulary:WhoisStatusTypeVocab ;
				]
				[
					sh:datatype xsd:string ;
				]
			) ;
			sh:path observable:status ;
		] ,
		[
			sh:message "Value is not member of the vocabulary WhoisStatusTypeVocab." ;
			sh:or (
				[
					sh:datatype vocabulary:WhoisStatusTypeVocab ;
					sh:in (
						"ADD_PERIOD"^^vocabulary:WhoisStatusTypeVocab
						"AUTO_RENEW_PERIOD"^^vocabulary:WhoisStatusTypeVocab
						"CLIENT_DELETE_PROHIBITED"^^vocabulary:WhoisStatusTypeVocab
						"CLIENT_HOLD"^^vocabulary:WhoisStatusTypeVocab
						"CLIENT_RENEW_PROHIBITED"^^vocabulary:WhoisStatusTypeVocab
						"CLIENT_TRANSFER_PROHIBITED"^^vocabulary:WhoisStatusTypeVocab
						"CLIENT_UPDATE_PROHIBITED"^^vocabulary:WhoisStatusTypeVocab
						"DELETE_PROHIBITED"^^vocabulary:WhoisStatusTypeVocab
						"HOLD"^^vocabulary:WhoisStatusTypeVocab
						"INACTIVE"^^vocabulary:WhoisStatusTypeVocab
						"OK"^^vocabulary:WhoisStatusTypeVocab
						"PENDING_DELETE_RESTORABLE"^^vocabulary:WhoisStatusTypeVocab
						"PENDING_DELETE_SCHEDULED_FOR_RELEASE"^^vocabulary:WhoisStatusTypeVocab
						"PENDING_RESTORE"^^vocabulary:WhoisStatusTypeVocab
						"RENEW_PERIOD"^^vocabulary:WhoisStatusTypeVocab
						"RENEW_PROHIBITED"^^vocabulary:WhoisStatusTypeVocab
						"TRANSFER_PERIOD"^^vocabulary:WhoisStatusTypeVocab
						"TRANSFER_PROHIBITED"^^vocabulary:WhoisStatusTypeVocab
						"UPDATE_PROHIBITED"^^vocabulary:WhoisStatusTypeVocab
					) ;
				]
				[
					sh:datatype xsd:string ;
				]
			) ;
			sh:path observable:status ;
		]
		;
	sh:targetClass observable:WhoIsFacet ;
	.

observable:WhoisContactFacet
	a
		owl:Class ,
		sh:NodeShape
		;
	rdfs:subClassOf observable:ContactFacet ;
	rdfs:label "WhoIsContactFacet"@en ;
	rdfs:comment "A Whois contact type is a grouping of characteristics unique to contact-related information present in a response record conformant to the WHOIS protocol standard (RFC 3912). [based on https://en.wikipedia.org/wiki/WHOIS]"@en ;
	sh:property
		[
			sh:datatype vocabulary:WhoisContactTypeVocab ;
			sh:message "Value is outside the default vocabulary WhoisContactTypeVocab." ;
			sh:path observable:whoisContactType ;
			sh:severity sh:Info ;
		] ,
		[
			sh:maxCount "1"^^xsd:integer ;
			sh:nodeKind sh:Literal ;
			sh:or (
				[
					sh:datatype vocabulary:WhoisContactTypeVocab ;
				]
				[
					sh:datatype xsd:string ;
				]
			) ;
			sh:path observable:whoisContactType ;
		] ,
		[
			sh:message "Value is not member of the vocabulary WhoisContactTypeVocab." ;
			sh:or (
				[
					sh:datatype vocabulary:WhoisContactTypeVocab ;
					sh:in (
						"ADMIN"^^vocabulary:WhoisContactTypeVocab
						"BILLING"^^vocabulary:WhoisContactTypeVocab
						"TECHNICAL"^^vocabulary:WhoisContactTypeVocab
					) ;
				]
				[
					sh:datatype xsd:string ;
				]
			) ;
			sh:path observable:whoisContactType ;
		]
		;
	sh:targetClass observable:WhoisContactFacet ;
	.

observable:WhoisRegistrarInfoType
	a
		owl:Class ,
		sh:NodeShape
		;
	rdfs:label "WhoisRegistrarInfoType"@en ;
	rdfs:comment "A Whois registrar info type is a grouping of characteristics unique to registrar-related information present in a response record conformant to the WHOIS protocol standard (RFC 3912). [based on https://en.wikipedia.org/wiki/WHOIS]"@en ;
	sh:property
		[
			sh:class location:Location ;
			sh:maxCount "1"^^xsd:integer ;
			sh:nodeKind sh:BlankNodeOrIRI ;
			sh:path observable:geolocationAddress ;
		] ,
		[
			sh:class observable:ObservableObject ;
			sh:maxCount "1"^^xsd:integer ;
			sh:nodeKind sh:BlankNodeOrIRI ;
			sh:path observable:contactPhoneNumber ;
		] ,
		[
			sh:class observable:ObservableObject ;
			sh:maxCount "1"^^xsd:integer ;
			sh:nodeKind sh:BlankNodeOrIRI ;
			sh:path observable:emailAddress ;
		] ,
		[
			sh:class observable:ObservableObject ;
			sh:maxCount "1"^^xsd:integer ;
			sh:nodeKind sh:BlankNodeOrIRI ;
			sh:path observable:referralURL ;
		] ,
		[
			sh:class observable:ObservableObject ;
			sh:maxCount "1"^^xsd:integer ;
			sh:nodeKind sh:BlankNodeOrIRI ;
			sh:path observable:whoisServer ;
		] ,
		[
			sh:datatype xsd:string ;
			sh:maxCount "1"^^xsd:integer ;
			sh:nodeKind sh:Literal ;
			sh:path observable:registrarGUID ;
		] ,
		[
			sh:datatype xsd:string ;
			sh:maxCount "1"^^xsd:integer ;
			sh:nodeKind sh:Literal ;
			sh:path observable:registrarID ;
		] ,
		[
			sh:datatype xsd:string ;
			sh:maxCount "1"^^xsd:integer ;
			sh:nodeKind sh:Literal ;
			sh:path observable:registrarName ;
		]
		;
	sh:targetClass observable:WhoisRegistrarInfoType ;
	.

observable:WifiAddress
	a
		owl:Class ,
		sh:NodeShape
		;
	rdfs:subClassOf observable:MACAddress ;
	rdfs:label "WifiAddress"@en ;
	rdfs:comment "A Wi-Fi address is a media access control (MAC) standards-conformant identifier assigned to a device network interface to enable routing and management of IEEE 802.11 standards-conformant communications to and from that device."@en ;
	sh:targetClass observable:WifiAddress ;
	.

observable:WifiAddressFacet
	a
		owl:Class ,
		sh:NodeShape
		;
	rdfs:subClassOf observable:MACAddressFacet ;
	rdfs:label "WifiAddressFacet"@en ;
	rdfs:comment "A Wi-Fi address facet is a grouping of characteristics unique to a media access control (MAC) standards conformant identifier assigned to a device network interface to enable routing and management of IEEE 802.11 standards-conformant communications to and from that device."@en ;
	sh:property [
		sh:datatype xsd:string ;
		sh:maxCount "1"^^xsd:integer ;
		sh:minCount "1"^^xsd:integer ;
		sh:nodeKind sh:Literal ;
		sh:path observable:addressValue ;
	] ;
	sh:targetClass observable:WifiAddressFacet ;
	.

observable:Wiki
	a
		owl:Class ,
		sh:NodeShape
		;
	rdfs:subClassOf observable:ObservableObject ;
	rdfs:label "Wiki"@en ;
	rdfs:comment "A wiki is an online hypertext publication collaboratively edited and managed by its own audience directly using a web browser. A typical wiki contains multiple pages/articles for the subjects or scope of the project and could be either open to the public or limited to use within an organization for maintaining its internal knowledge base. [based on https://en.wikipedia.org/wiki/Wiki]"@en ;
	sh:targetClass observable:Wiki ;
	.

observable:WikiArticle
	a
		owl:Class ,
		sh:NodeShape
		;
	rdfs:subClassOf observable:ObservableObject ;
	rdfs:label "WikiArticle"@en ;
	rdfs:comment "A wiki article is one or more pages in a wiki focused on characterizing a particular topic."@en ;
	sh:targetClass observable:WikiArticle ;
	.

observable:WindowsAccount
	a
		owl:Class ,
		sh:NodeShape
		;
	rdfs:subClassOf observable:DigitalAccount ;
	rdfs:label "WindowsAccount"@en ;
	rdfs:comment "A Windows account is a user account on a Windows operating system."@en ;
	sh:targetClass observable:WindowsAccount ;
	.

observable:WindowsAccountFacet
	a
		owl:Class ,
		sh:NodeShape
		;
	rdfs:subClassOf core:Facet ;
	rdfs:label "WindowsAccountFacet"@en ;
	rdfs:comment "A Windows account facet is a grouping of characteristics unique to a user account on a Windows operating system."@en ;
	sh:property [
		sh:datatype xsd:string ;
		sh:nodeKind sh:Literal ;
		sh:path observable:groups ;
	] ;
	sh:targetClass observable:WindowsAccountFacet ;
	.

observable:WindowsActiveDirectoryAccount
	a
		owl:Class ,
		sh:NodeShape
		;
	rdfs:subClassOf observable:DigitalAccount ;
	rdfs:label "WindowsActiveDirectoryAccount"@en ;
	rdfs:comment "A Windows Active Directory account is an account managed by directory-based identity-related services of a Windows operating system."@en ;
	sh:targetClass observable:WindowsActiveDirectoryAccount ;
	.

observable:WindowsActiveDirectoryAccountFacet
	a
		owl:Class ,
		sh:NodeShape
		;
	rdfs:subClassOf core:Facet ;
	rdfs:label "WindowsActiveDirectoryAccountFacet"@en ;
	rdfs:comment "A Windows Active Directory account facet is a grouping of characteristics unique to an account managed by directory-based identity-related services of a Windows operating system."@en ;
	sh:property
		[
			sh:datatype xsd:string ;
			sh:maxCount "1"^^xsd:integer ;
			sh:minCount "1"^^xsd:integer ;
			sh:nodeKind sh:Literal ;
			sh:path observable:objectGUID ;
		] ,
		[
			sh:datatype xsd:string ;
			sh:nodeKind sh:Literal ;
			sh:path observable:activeDirectoryGroups ;
		]
		;
	sh:targetClass observable:WindowsActiveDirectoryAccountFacet ;
	.

observable:WindowsComputerSpecification
	a
		owl:Class ,
		sh:NodeShape
		;
	rdfs:subClassOf observable:ObservableObject ;
	rdfs:label "WindowsComputerSpecification"@en ;
	rdfs:comment "A Windows computer specification is the hardware ans software of a programmable electronic device that can store, retrieve, and process data running a Microsoft Windows operating system. [based on merriam-webster.com/dictionary/computer]"@en ;
	sh:targetClass observable:WindowsComputerSpecification ;
	.

observable:WindowsComputerSpecificationFacet
	a
		owl:Class ,
		sh:NodeShape
		;
	rdfs:subClassOf core:Facet ;
	rdfs:label "WindowsComputerSpecificationFacet"@en ;
	rdfs:comment "A Windows computer specification facet is a grouping of characteristics unique to the hardware and software of a programmable electronic device that can store, retrieve, and process data running a Microsoft Windows operating system. [based on merriam-webster.com/dictionary/computer]"@en ;
	sh:property
		[
			sh:class identity:Identity ;
			sh:maxCount "1"^^xsd:integer ;
			sh:nodeKind sh:BlankNodeOrIRI ;
			sh:path observable:registeredOrganization ;
		] ,
		[
			sh:class identity:Identity ;
			sh:maxCount "1"^^xsd:integer ;
			sh:nodeKind sh:BlankNodeOrIRI ;
			sh:path observable:registeredOwner ;
		] ,
		[
			sh:class observable:GlobalFlagType ;
			sh:nodeKind sh:BlankNodeOrIRI ;
			sh:path observable:globalFlagList ;
		] ,
		[
			sh:class observable:ObservableObject ;
			sh:maxCount "1"^^xsd:integer ;
			sh:nodeKind sh:BlankNodeOrIRI ;
			sh:path observable:windowsDirectory ;
		] ,
		[
			sh:class observable:ObservableObject ;
			sh:maxCount "1"^^xsd:integer ;
			sh:nodeKind sh:BlankNodeOrIRI ;
			sh:path observable:windowsSystemDirectory ;
		] ,
		[
			sh:class observable:ObservableObject ;
			sh:maxCount "1"^^xsd:integer ;
			sh:nodeKind sh:BlankNodeOrIRI ;
			sh:path observable:windowsTempDirectory ;
		] ,
		[
			sh:datatype xsd:string ;
			sh:maxCount "1"^^xsd:integer ;
			sh:nodeKind sh:Literal ;
			sh:path observable:msProductID ;
		] ,
		[
			sh:datatype xsd:string ;
			sh:maxCount "1"^^xsd:integer ;
			sh:nodeKind sh:Literal ;
			sh:path observable:msProductName ;
		] ,
		[
			sh:datatype xsd:string ;
			sh:maxCount "1"^^xsd:integer ;
			sh:nodeKind sh:Literal ;
			sh:path observable:netBIOSName ;
		] ,
		[
			sh:datatype xsd:string ;
			sh:nodeKind sh:Literal ;
			sh:path observable:domain ;
		]
		;
	sh:targetClass observable:WindowsComputerSpecificationFacet ;
	.

observable:WindowsCriticalSection
	a
		owl:Class ,
		sh:NodeShape
		;
	rdfs:subClassOf observable:ObservableObject ;
	rdfs:label "WindowsCriticalSection"@en ;
	rdfs:comment "A Windows critical section is a Windows object that provides synchronization similar to that provided by a mutex object, except that a critical section can be used only by the threads of a single process. Critical section objects cannot be shared across processes. Event, mutex, and semaphore objects can also be used in a single-process application, but critical section objects provide a slightly faster, more efficient mechanism for mutual-exclusion synchronization (a processor-specific test and set instruction). Like a mutex object, a critical section object can be owned by only one thread at a time, which makes it useful for protecting a shared resource from simultaneous access. Unlike a mutex object, there is no way to tell whether a critical section has been abandoned. [based on https://docs.microsoft.com/en-us/windows/win32/sync/critical-section-objects]"@en ;
	sh:targetClass observable:WindowsCriticalSection ;
	.

observable:WindowsEvent
	a
		owl:Class ,
		sh:NodeShape
		;
	rdfs:subClassOf observable:ObservableObject ;
	rdfs:label "WindowsEvent"@en ;
	rdfs:comment "A Windows event is a notification record of an occurance of interest (system, security, application, etc.) on a Windows operating system."@en ;
	sh:targetClass observable:WindowsEvent ;
	.

observable:WindowsFilemapping
	a
		owl:Class ,
		sh:NodeShape
		;
	rdfs:subClassOf observable:ObservableObject ;
	rdfs:label "WindowsFilemapping"@en ;
	rdfs:comment "A Windows file mapping is the association of a file's contents with a portion of the virtual address space of a process within a Windows operating system. The system creates a file mapping object (also known as a section object) to maintain this association. A file view is the portion of virtual address space that a process uses to access the file's contents. File mapping allows the process to use both random input and output (I/O) and sequential I/O. It also allows the process to work efficiently with a large data file, such as a database, without having to map the whole file into memory. Multiple processes can also use memory-mapped files to share data. Processes read from and write to the file view using pointers, just as they would with dynamically allocated memory. The use of file mapping improves efficiency because the file resides on disk, but the file view resides in memory.[based on https://docs.microsoft.com/en-us/windows/win32/memory/file-mapping]"@en ;
	sh:targetClass observable:WindowsFilemapping ;
	.

observable:WindowsHandle
	a
		owl:Class ,
		sh:NodeShape
		;
	rdfs:subClassOf observable:ObservableObject ;
	rdfs:label "WindowsHandle"@en ;
	rdfs:comment "A Windows handle is an abstract reference to a resource within the Windows operating system, such as a window, memory, an open file or a pipe. It is the mechanism by which applications interact with such resources in the Windows operating system."@en ;
	sh:targetClass observable:WindowsHandle ;
	.

observable:WindowsHook
	a
		owl:Class ,
		sh:NodeShape
		;
	rdfs:subClassOf observable:ObservableObject ;
	rdfs:label "WindowsHook"@en ;
	rdfs:comment "A Windows hook is a mechanism by which an application can intercept events, such as messages, mouse actions, and keystrokes within the Windows operating system. A function that intercepts a particular type of event is known as a hook procedure. A hook procedure can act on each event it receives, and then modify or discard the event. [based on https://docs.microsoft.com/en-us/windows/win32/winmsg/about-hooks]"@en ;
	sh:targetClass observable:WindowsHook ;
	.

observable:WindowsMailslot
	a
		owl:Class ,
		sh:NodeShape
		;
	rdfs:subClassOf observable:ObservableObject ;
	rdfs:label "WindowsMailslot"@en ;
	rdfs:comment "A Windows mailslot is is a pseudofile that resides in memory, and may be accessed using standard file functions. The data in a mailslot message can be in any form, but cannot be larger than 424 bytes when sent between computers. Unlike disk files, mailslots are temporary. When all handles to a mailslot are closed, the mailslot and all the data it contains are deleted. [based on https://docs.microsoft.com/en-us/windows/win32/ipc/about-mailslots]"@en ;
	sh:targetClass observable:WindowsMailslot ;
	.

observable:WindowsNetworkShare
	a
		owl:Class ,
		sh:NodeShape
		;
	rdfs:subClassOf observable:ObservableObject ;
	rdfs:label "WindowsNetworkShare"@en ;
	rdfs:comment "A Windows network share is a Windows computer resource made available from one host to other hosts on a computer network. It is a device or piece of information on a computer that can be remotely accessed from another computer transparently as if it were a resource in the local machine. Network sharing is made possible by inter-process communication over the network. [based on https://en.wikipedia.org/wiki/Shared_resource]"@en ;
	sh:targetClass observable:WindowsNetworkShare ;
	.

observable:WindowsPEBinaryFile
	a
		owl:Class ,
		sh:NodeShape
		;
	rdfs:subClassOf observable:File ;
	rdfs:label "WindowsPEBinaryFile"@en ;
	rdfs:comment "A Windows PE binary file is a Windows portable executable (PE) file."@en ;
	sh:targetClass observable:WindowsPEBinaryFile ;
	.

observable:WindowsPEBinaryFileFacet
	a
		owl:Class ,
		sh:NodeShape
		;
	rdfs:subClassOf core:Facet ;
	rdfs:label "WindowsPEBinaryFileFacet"@en ;
	rdfs:comment "A Windows PE binary file facet is a grouping of characteristics unique to a Windows portable executable (PE) file."@en ;
	sh:property
		[
			sh:class observable:WindowsPEOptionalHeader ;
			sh:maxCount "1"^^xsd:integer ;
			sh:nodeKind sh:BlankNodeOrIRI ;
			sh:path observable:optionalHeader ;
		] ,
		[
			sh:class observable:WindowsPESection ;
			sh:nodeKind sh:BlankNodeOrIRI ;
			sh:path observable:sections ;
		] ,
		[
			sh:class types:Hash ;
			sh:nodeKind sh:BlankNodeOrIRI ;
			sh:path observable:fileHeaderHashes ;
		] ,
		[
			sh:datatype xsd:dateTime ;
			sh:maxCount "1"^^xsd:integer ;
			sh:nodeKind sh:Literal ;
			sh:path observable:timeDateStamp ;
		] ,
		[
			sh:datatype xsd:hexBinary ;
			sh:nodeKind sh:Literal ;
			sh:path observable:pointerToSymbolTable ;
		] ,
		[
			sh:datatype xsd:integer ;
			sh:maxCount "1"^^xsd:integer ;
			sh:nodeKind sh:Literal ;
			sh:path observable:numberOfSections ;
		] ,
		[
			sh:datatype xsd:integer ;
			sh:maxCount "1"^^xsd:integer ;
			sh:nodeKind sh:Literal ;
			sh:path observable:numberOfSymbols ;
		] ,
		[
			sh:datatype xsd:integer ;
			sh:maxCount "1"^^xsd:integer ;
			sh:nodeKind sh:Literal ;
			sh:path observable:sizeOfOptionalHeader ;
		] ,
		[
			sh:datatype xsd:string ;
			sh:maxCount "1"^^xsd:integer ;
			sh:nodeKind sh:Literal ;
			sh:path observable:impHash ;
		] ,
		[
			sh:datatype xsd:string ;
			sh:maxCount "1"^^xsd:integer ;
			sh:nodeKind sh:Literal ;
			sh:path observable:peType ;
		] ,
		[
			sh:datatype xsd:string ;
			sh:nodeKind sh:Literal ;
			sh:path observable:machine ;
		] ,
		[
			sh:datatype xsd:unsignedShort ;
			sh:nodeKind sh:Literal ;
			sh:path observable:characteristics ;
		]
		;
	sh:targetClass observable:WindowsPEBinaryFileFacet ;
	.

observable:WindowsPEBinaryType
	a rdfs:Datatype ;
	owl:equivalentClass [
		a rdfs:Datatype ;
		owl:oneOf (
			"dll"
			"exe"
			"sys"
		) ;
	] ;
	.

observable:WindowsPEFileHeader
	a
		owl:Class ,
		sh:NodeShape
		;
	rdfs:label "WindowsPEFileHeader"@en ;
	rdfs:comment "A Windows PE file header is a grouping of characteristics unique to the 'header' of a Windows PE (Portable Executable) file, consisting of a collection of metadata about the overall nature and structure of the file."@en ;
	sh:property [
		sh:datatype xsd:dateTime ;
		sh:maxCount "1"^^xsd:integer ;
		sh:nodeKind sh:Literal ;
		sh:path observable:timeDateStamp ;
	] ;
	sh:targetClass observable:WindowsPEFileHeader ;
	.

observable:WindowsPEOptionalHeader
	a
		owl:Class ,
		sh:NodeShape
		;
	rdfs:label "WindowsPEOptionalHeader"@en ;
	rdfs:comment "A Windows PE optional header is a grouping of characteristics unique to the 'optional header' of a Windows PE (Portable Executable) file, consisting of a collection of metadata about the executable code structure of the file."@en ;
	sh:property
		[
			sh:datatype xsd:byte ;
			sh:nodeKind sh:Literal ;
			sh:path observable:majorLinkerVersion ;
		] ,
		[
			sh:datatype xsd:byte ;
			sh:nodeKind sh:Literal ;
			sh:path observable:minorLinkerVersion ;
		] ,
		[
			sh:datatype xsd:unsignedInt ;
			sh:nodeKind sh:Literal ;
			sh:path observable:addressOfEntryPoint ;
		] ,
		[
			sh:datatype xsd:unsignedInt ;
			sh:nodeKind sh:Literal ;
			sh:path observable:baseOfCode ;
		] ,
		[
			sh:datatype xsd:unsignedInt ;
			sh:nodeKind sh:Literal ;
			sh:path observable:checksum ;
		] ,
		[
			sh:datatype xsd:unsignedInt ;
			sh:nodeKind sh:Literal ;
			sh:path observable:fileAlignment ;
		] ,
		[
			sh:datatype xsd:unsignedInt ;
			sh:nodeKind sh:Literal ;
			sh:path observable:imageBase ;
		] ,
		[
			sh:datatype xsd:unsignedInt ;
			sh:nodeKind sh:Literal ;
			sh:path observable:loaderFlags ;
		] ,
		[
			sh:datatype xsd:unsignedInt ;
			sh:nodeKind sh:Literal ;
			sh:path observable:numberOfRVAAndSizes ;
		] ,
		[
			sh:datatype xsd:unsignedInt ;
			sh:nodeKind sh:Literal ;
			sh:path observable:sectionAlignment ;
		] ,
		[
			sh:datatype xsd:unsignedInt ;
			sh:nodeKind sh:Literal ;
			sh:path observable:sizeOfCode ;
		] ,
		[
			sh:datatype xsd:unsignedInt ;
			sh:nodeKind sh:Literal ;
			sh:path observable:sizeOfHeaders ;
		] ,
		[
			sh:datatype xsd:unsignedInt ;
			sh:nodeKind sh:Literal ;
			sh:path observable:sizeOfHeapCommit ;
		] ,
		[
			sh:datatype xsd:unsignedInt ;
			sh:nodeKind sh:Literal ;
			sh:path observable:sizeOfHeapReserve ;
		] ,
		[
			sh:datatype xsd:unsignedInt ;
			sh:nodeKind sh:Literal ;
			sh:path observable:sizeOfImage ;
		] ,
		[
			sh:datatype xsd:unsignedInt ;
			sh:nodeKind sh:Literal ;
			sh:path observable:sizeOfInitializedData ;
		] ,
		[
			sh:datatype xsd:unsignedInt ;
			sh:nodeKind sh:Literal ;
			sh:path observable:sizeOfStackCommit ;
		] ,
		[
			sh:datatype xsd:unsignedInt ;
			sh:nodeKind sh:Literal ;
			sh:path observable:sizeOfStackReserve ;
		] ,
		[
			sh:datatype xsd:unsignedInt ;
			sh:nodeKind sh:Literal ;
			sh:path observable:sizeOfUninitializedData ;
		] ,
		[
			sh:datatype xsd:unsignedInt ;
			sh:nodeKind sh:Literal ;
			sh:path observable:win32VersionValue ;
		] ,
		[
			sh:datatype xsd:unsignedShort ;
			sh:nodeKind sh:Literal ;
			sh:path observable:dllCharacteristics ;
		] ,
		[
			sh:datatype xsd:unsignedShort ;
			sh:nodeKind sh:Literal ;
			sh:path observable:magic ;
		] ,
		[
			sh:datatype xsd:unsignedShort ;
			sh:nodeKind sh:Literal ;
			sh:path observable:majorImageVersion ;
		] ,
		[
			sh:datatype xsd:unsignedShort ;
			sh:nodeKind sh:Literal ;
			sh:path observable:majorOSVersion ;
		] ,
		[
			sh:datatype xsd:unsignedShort ;
			sh:nodeKind sh:Literal ;
			sh:path observable:majorSubsystemVersion ;
		] ,
		[
			sh:datatype xsd:unsignedShort ;
			sh:nodeKind sh:Literal ;
			sh:path observable:minorImageVersion ;
		] ,
		[
			sh:datatype xsd:unsignedShort ;
			sh:nodeKind sh:Literal ;
			sh:path observable:minorOSVersion ;
		] ,
		[
			sh:datatype xsd:unsignedShort ;
			sh:nodeKind sh:Literal ;
			sh:path observable:minorSubsystemVersion ;
		] ,
		[
			sh:datatype xsd:unsignedShort ;
			sh:nodeKind sh:Literal ;
			sh:path observable:subsystem ;
		]
		;
	sh:targetClass observable:WindowsPEOptionalHeader ;
	.

observable:WindowsPESection
	a
		owl:Class ,
		sh:NodeShape
		;
	rdfs:label "WindowsPESection"@en ;
	rdfs:comment "A Windows PE section is a grouping of characteristics unique to a specific default or custom-defined region of a Windows PE (Portable Executable) file, consisting of an individual portion of the actual executable content of the file delineated according to unique purpose and memory protection requirements."@en ;
	sh:property
		[
			sh:class types:Hash ;
			sh:nodeKind sh:BlankNodeOrIRI ;
			sh:path observable:hashes ;
		] ,
		[
			sh:datatype xsd:decimal ;
			sh:maxCount "1"^^xsd:integer ;
			sh:nodeKind sh:Literal ;
			sh:path observable:entropy ;
		] ,
		[
			sh:datatype xsd:integer ;
			sh:maxCount "1"^^xsd:integer ;
			sh:nodeKind sh:Literal ;
			sh:path observable:size ;
		] ,
		[
			sh:datatype xsd:string ;
			sh:maxCount "1"^^xsd:integer ;
			sh:minCount "1"^^xsd:integer ;
			sh:nodeKind sh:Literal ;
			sh:path core:name ;
		]
		;
	sh:targetClass observable:WindowsPESection ;
	.

observable:WindowsPrefetch
	a
		owl:Class ,
		sh:NodeShape
		;
	rdfs:subClassOf observable:ObservableObject ;
	rdfs:label "WindowsPrefetch"@en ;
	rdfs:comment "The Windows prefetch contains entries in a Windows prefetch file (used to speed up application startup starting with Windows XP)."@en ;
	sh:targetClass observable:WindowsPrefetch ;
	.

observable:WindowsPrefetchFacet
	a
		owl:Class ,
		sh:NodeShape
		;
	rdfs:subClassOf core:Facet ;
	rdfs:label "WindowsPrefetchFacet"@en ;
	rdfs:comment "A Windows prefetch facet is a grouping of characteristics unique to entries in the Windows prefetch file (used to speed up application startup starting with Windows XP)."@en ;
	sh:property
		[
			sh:class observable:ObservableObject ;
			sh:maxCount "1"^^xsd:integer ;
			sh:nodeKind sh:BlankNodeOrIRI ;
			sh:path observable:volume ;
		] ,
		[
			sh:class observable:ObservableObject ;
			sh:nodeKind sh:BlankNodeOrIRI ;
			sh:path observable:accessedDirectory ;
		] ,
		[
			sh:class observable:ObservableObject ;
			sh:nodeKind sh:BlankNodeOrIRI ;
			sh:path observable:accessedFile ;
		] ,
		[
			sh:datatype xsd:dateTime ;
			sh:maxCount "1"^^xsd:integer ;
			sh:nodeKind sh:Literal ;
			sh:path observable:firstRun ;
		] ,
		[
			sh:datatype xsd:dateTime ;
			sh:maxCount "1"^^xsd:integer ;
			sh:nodeKind sh:Literal ;
			sh:path observable:lastRun ;
		] ,
		[
			sh:datatype xsd:integer ;
			sh:maxCount "1"^^xsd:integer ;
			sh:nodeKind sh:Literal ;
			sh:path observable:timesExecuted ;
		] ,
		[
			sh:datatype xsd:string ;
			sh:maxCount "1"^^xsd:integer ;
			sh:nodeKind sh:Literal ;
			sh:path observable:applicationFileName ;
		] ,
		[
			sh:datatype xsd:string ;
			sh:maxCount "1"^^xsd:integer ;
			sh:nodeKind sh:Literal ;
			sh:path observable:prefetchHash ;
		]
		;
	sh:targetClass observable:WindowsPrefetchFacet ;
	.

observable:WindowsProcess
	a
		owl:Class ,
		sh:NodeShape
		;
	rdfs:subClassOf observable:Process ;
	rdfs:label "WindowsProcess"@en ;
	rdfs:comment "A Windows process is a program running on a Windows operating system."@en ;
	sh:targetClass observable:WindowsProcess ;
	.

observable:WindowsProcessFacet
	a
		owl:Class ,
		sh:NodeShape
		;
	rdfs:subClassOf core:Facet ;
	rdfs:label "WindowsProcessFacet"@en ;
	rdfs:comment "A Windows process facet is a grouping of characteristics unique to a program running on a Windows operating system."@en ;
	sh:property
		[
			sh:class types:Dictionary ;
			sh:maxCount "1"^^xsd:integer ;
			sh:nodeKind sh:BlankNodeOrIRI ;
			sh:path observable:startupInfo ;
		] ,
		[
			sh:datatype xsd:boolean ;
			sh:maxCount "1"^^xsd:integer ;
			sh:nodeKind sh:Literal ;
			sh:path observable:aslrEnabled ;
		] ,
		[
			sh:datatype xsd:boolean ;
			sh:maxCount "1"^^xsd:integer ;
			sh:nodeKind sh:Literal ;
			sh:path observable:depEnabled ;
		] ,
		[
			sh:datatype xsd:string ;
			sh:maxCount "1"^^xsd:integer ;
			sh:nodeKind sh:Literal ;
			sh:path observable:ownerSID ;
		] ,
		[
			sh:datatype xsd:string ;
			sh:maxCount "1"^^xsd:integer ;
			sh:nodeKind sh:Literal ;
			sh:path observable:priority ;
		] ,
		[
			sh:datatype xsd:string ;
			sh:maxCount "1"^^xsd:integer ;
			sh:nodeKind sh:Literal ;
			sh:path observable:windowTitle ;
		]
		;
	sh:targetClass observable:WindowsProcessFacet ;
	.

observable:WindowsRegistryHive
	a
		owl:Class ,
		sh:NodeShape
		;
	rdfs:subClassOf observable:ObservableObject ;
	rdfs:label "WindowsRegistryHive"@en ;
	rdfs:comment "The Windows registry hive is a particular logical group of keys, subkeys, and values in a Windows registry (a hierarchical database that stores low-level settings for the Microsoft Windows operating system and for applications that opt to use the registry). [based on https://en.wikipedia.org/wiki/Windows_Registry]"@en ;
	sh:targetClass observable:WindowsRegistryHive ;
	.

observable:WindowsRegistryHiveFacet
	a
		owl:Class ,
		sh:NodeShape
		;
	rdfs:subClassOf core:Facet ;
	rdfs:label "WindowsRegistryHiveFacet"@en ;
	rdfs:comment "A Windows registry hive facet is a grouping of characteristics unique to a particular logical group of keys, subkeys, and values in a Windows registry (a hierarchical database that stores low-level settings for the Microsoft Windows operating system and for applications that opt to use the registry). [based on https://en.wikipedia.org/wiki/Windows_Registry]"@en ;
	sh:property [
		sh:datatype xsd:string ;
		sh:maxCount "1"^^xsd:integer ;
		sh:nodeKind sh:Literal ;
		sh:path observable:hiveType ;
	] ;
	sh:targetClass observable:WindowsRegistryHiveFacet ;
	.

observable:WindowsRegistryKey
	a
		owl:Class ,
		sh:NodeShape
		;
	rdfs:subClassOf observable:ObservableObject ;
	rdfs:label "WindowsRegistryKey"@en ;
	rdfs:comment "A Windows registry key is a particular key within a Windows registry (a hierarchical database that stores low-level settings for the Microsoft Windows operating system and for applications that opt to use the registry). [based on https://en.wikipedia.org/wiki/Windows_Registry]"@en ;
	sh:targetClass observable:WindowsRegistryKey ;
	.

observable:WindowsRegistryKeyFacet
	a
		owl:Class ,
		sh:NodeShape
		;
	rdfs:subClassOf core:Facet ;
	rdfs:label "WindowsRegistryKeyFacet"@en ;
	rdfs:comment "A Windows registry key facet is a grouping of characteristics unique to a particular key within a Windows registry (A hierarchical database that stores low-level settings for the Microsoft Windows operating system and for applications that opt to use the registry). [based on https://en.wikipedia.org/wiki/Windows_Registry]"@en ;
	sh:property
		[
			sh:class observable:ObservableObject ;
			sh:maxCount "1"^^xsd:integer ;
			sh:nodeKind sh:BlankNodeOrIRI ;
			sh:path observable:creator ;
		] ,
		[
			sh:class observable:WindowsRegistryValue ;
			sh:nodeKind sh:BlankNodeOrIRI ;
			sh:path observable:registryValues ;
		] ,
		[
			sh:datatype xsd:dateTime ;
			sh:maxCount "1"^^xsd:integer ;
			sh:nodeKind sh:Literal ;
			sh:path observable:modifiedTime ;
		] ,
		[
			sh:datatype xsd:integer ;
			sh:maxCount "1"^^xsd:integer ;
			sh:nodeKind sh:Literal ;
			sh:path observable:numberOfSubkeys ;
		] ,
		[
			sh:datatype xsd:string ;
			sh:maxCount "1"^^xsd:integer ;
			sh:minCount "1"^^xsd:integer ;
			sh:nodeKind sh:Literal ;
			sh:path observable:key ;
		]
		;
	sh:targetClass observable:WindowsRegistryKeyFacet ;
	.

observable:WindowsRegistryValue
	a
		owl:Class ,
		sh:NodeShape
		;
	rdfs:label "WindowsRegistryValue"@en ;
	rdfs:comment "A Windows registry value is a grouping of characteristics unique to a particular value within a Windows registry (a hierarchical database that stores low-level settings for the Microsoft Windows operating system and for applications that opt to use the registry. [based on https://en.wikipedia.org/wiki/Windows_Registry]"@en ;
	sh:property
		[
			sh:datatype xsd:string ;
			sh:maxCount "1"^^xsd:integer ;
			sh:minCount "1"^^xsd:integer ;
			sh:nodeKind sh:Literal ;
			sh:path core:name ;
		] ,
		[
			sh:datatype xsd:string ;
			sh:maxCount "1"^^xsd:integer ;
			sh:nodeKind sh:Literal ;
			sh:path observable:data ;
		] ,
		[
			sh:datatype xsd:string ;
			sh:maxCount "1"^^xsd:integer ;
			sh:nodeKind sh:Literal ;
			sh:path observable:dataType ;
		]
		;
	sh:targetClass observable:WindowsRegistryValue ;
	.

observable:WindowsService
	a
		owl:Class ,
		sh:NodeShape
		;
	rdfs:subClassOf observable:ObservableObject ;
	rdfs:label "WindowsService"@en ;
	rdfs:comment "A Windows service is a specific Windows service (a computer program that operates in the background of a Windows operating system, similar to the way a UNIX daemon runs on UNIX). [based on https://en.wikipedia.org/wiki/Windows_service]"@en ;
	sh:targetClass observable:WindowsService ;
	.

observable:WindowsServiceFacet
	a
		owl:Class ,
		sh:NodeShape
		;
	rdfs:subClassOf core:Facet ;
	rdfs:label "WindowsServiceFacet"@en ;
	rdfs:comment "A Windows service facet is a grouping of characteristics unique to a specific Windows service (a computer program that operates in the background of a Windows operating system, similar to the way a UNIX daemon runs on UNIX). [based on https://en.wikipedia.org/wiki/Windows_service]"@en ;
	sh:property
		[
			sh:datatype xsd:string ;
			sh:maxCount "1"^^xsd:integer ;
			sh:minCount "1"^^xsd:integer ;
			sh:nodeKind sh:Literal ;
			sh:path observable:serviceName ;
		] ,
		[
			sh:datatype xsd:string ;
			sh:maxCount "1"^^xsd:integer ;
			sh:nodeKind sh:Literal ;
			sh:path observable:displayName ;
		] ,
		[
			sh:datatype xsd:string ;
			sh:maxCount "1"^^xsd:integer ;
			sh:nodeKind sh:Literal ;
			sh:path observable:groupName ;
		] ,
		[
			sh:datatype xsd:string ;
			sh:maxCount "1"^^xsd:integer ;
			sh:nodeKind sh:Literal ;
			sh:path observable:serviceStatus ;
		] ,
		[
			sh:datatype xsd:string ;
			sh:maxCount "1"^^xsd:integer ;
			sh:nodeKind sh:Literal ;
			sh:path observable:serviceType ;
		] ,
		[
			sh:datatype xsd:string ;
			sh:maxCount "1"^^xsd:integer ;
			sh:nodeKind sh:Literal ;
			sh:path observable:startCommandLine ;
		] ,
		[
			sh:datatype xsd:string ;
			sh:maxCount "1"^^xsd:integer ;
			sh:nodeKind sh:Literal ;
			sh:path observable:startType ;
		] ,
		[
			sh:datatype xsd:string ;
			sh:nodeKind sh:Literal ;
			sh:path observable:descriptions ;
		]
		;
	sh:targetClass observable:WindowsServiceFacet ;
	.

observable:WindowsServiceStartType
	a rdfs:Datatype ;
	owl:equivalentClass [
		a rdfs:Datatype ;
		owl:oneOf (
			"service_auto_start"
			"service_boot_start"
			"service_demand_start"
			"service_disabled"
			"service_system_alert"
		) ;
	] ;
	.

observable:WindowsServiceStatus
	a rdfs:Datatype ;
	owl:equivalentClass [
		a rdfs:Datatype ;
		owl:oneOf (
			"service_continue_pending"
			"service_pause_pending"
			"service_paused"
			"service_running"
			"service_start_pending"
			"service_stop_pending"
			"service_stopped"
		) ;
	] ;
	.

observable:WindowsServiceType
	a rdfs:Datatype ;
	owl:equivalentClass [
		a rdfs:Datatype ;
		owl:oneOf (
			"service_file_system_driver"
			"service_kernel_driver"
			"service_win32_own_process"
			"service_win32_share_process"
		) ;
	] ;
	.

observable:WindowsSystemRestore
	a
		owl:Class ,
		sh:NodeShape
		;
	rdfs:subClassOf observable:ObservableObject ;
	rdfs:label "WindowsSystemRestore"@en ;
	rdfs:comment "A Windows system restore is a capture of a Windows computer's state (including system files, installed applications, Windows Registry, and system settings) at a particular point in time such that the computer can be reverted to that state in the event of system malfunctions or other problems. [based on https://en.wikipedia.org/wiki/System_Restore]"@en ;
	sh:targetClass observable:WindowsSystemRestore ;
	.

observable:WindowsTask
	a
		owl:Class ,
		sh:NodeShape
		;
	rdfs:subClassOf observable:ObservableObject ;
	rdfs:label "WindowsTask"@en ;
	rdfs:comment "A Windows task is a process that is scheduled to execute on a Windows operating system by the Windows Task Scheduler. [based on http://msdn.microsoft.com/en-us/library/windows/desktop/aa381311(v=vs.85).aspx]"@en ;
	sh:targetClass observable:WindowsTask ;
	.

observable:WindowsTaskFacet
	a
		owl:Class ,
		sh:NodeShape
		;
	rdfs:subClassOf core:Facet ;
	rdfs:label "WindowsTaskFacet"@en ;
	rdfs:comment "A Windows Task facet is a grouping of characteristics unique to a Windows Task (a process that is scheduled to execute on a Windows operating system by the Windows Task Scheduler). [based on http://msdn.microsoft.com/en-us/library/windows/desktop/aa381311(v=vs.85).aspx]"@en ;
	sh:property
		[
			sh:class observable:ObservableObject ;
			sh:maxCount "1"^^xsd:integer ;
			sh:nodeKind sh:BlankNodeOrIRI ;
			sh:path observable:account ;
		] ,
		[
			sh:class observable:ObservableObject ;
			sh:maxCount "1"^^xsd:integer ;
			sh:nodeKind sh:BlankNodeOrIRI ;
			sh:path observable:application ;
		] ,
		[
			sh:class observable:ObservableObject ;
			sh:maxCount "1"^^xsd:integer ;
			sh:nodeKind sh:BlankNodeOrIRI ;
			sh:path observable:workItemData ;
		] ,
		[
			sh:class observable:ObservableObject ;
			sh:maxCount "1"^^xsd:integer ;
			sh:nodeKind sh:BlankNodeOrIRI ;
			sh:path observable:workingDirectory ;
		] ,
		[
			sh:class observable:TaskActionType ;
			sh:nodeKind sh:BlankNodeOrIRI ;
			sh:path observable:actionList ;
		] ,
		[
			sh:class observable:TriggerType ;
			sh:nodeKind sh:BlankNodeOrIRI ;
			sh:path observable:triggerList ;
		] ,
		[
			sh:datatype xsd:dateTime ;
			sh:maxCount "1"^^xsd:integer ;
			sh:nodeKind sh:Literal ;
			sh:path observable:mostRecentRunTime ;
		] ,
		[
			sh:datatype xsd:dateTime ;
			sh:maxCount "1"^^xsd:integer ;
			sh:nodeKind sh:Literal ;
			sh:path observable:nextRunTime ;
		] ,
		[
			sh:datatype xsd:dateTime ;
			sh:maxCount "1"^^xsd:integer ;
			sh:nodeKind sh:Literal ;
			sh:path observable:observableCreatedTime ;
		] ,
		[
			sh:datatype xsd:integer ;
			sh:maxCount "1"^^xsd:integer ;
			sh:nodeKind sh:Literal ;
			sh:path observable:exitCode ;
		] ,
		[
			sh:datatype xsd:integer ;
			sh:maxCount "1"^^xsd:integer ;
			sh:nodeKind sh:Literal ;
			sh:path observable:maxRunTime ;
		] ,
		[
			sh:datatype xsd:string ;
			sh:maxCount "1"^^xsd:integer ;
			sh:nodeKind sh:Literal ;
			sh:path observable:accountLogonType ;
		] ,
		[
			sh:datatype xsd:string ;
			sh:maxCount "1"^^xsd:integer ;
			sh:nodeKind sh:Literal ;
			sh:path observable:accountRunLevel ;
		] ,
		[
			sh:datatype xsd:string ;
			sh:maxCount "1"^^xsd:integer ;
			sh:nodeKind sh:Literal ;
			sh:path observable:imageName ;
		] ,
		[
			sh:datatype xsd:string ;
			sh:maxCount "1"^^xsd:integer ;
			sh:nodeKind sh:Literal ;
			sh:path observable:parameters ;
		] ,
		[
			sh:datatype xsd:string ;
			sh:maxCount "1"^^xsd:integer ;
			sh:nodeKind sh:Literal ;
			sh:path observable:taskComment ;
		] ,
		[
			sh:datatype xsd:string ;
			sh:maxCount "1"^^xsd:integer ;
			sh:nodeKind sh:Literal ;
			sh:path observable:taskCreator ;
		] ,
		[
			sh:datatype vocabulary:TaskFlagVocab ;
			sh:message "Value is outside the default vocabulary TaskFlagVocab." ;
			sh:path observable:flags ;
			sh:severity sh:Info ;
		] ,
		[
			sh:datatype vocabulary:TaskPriorityVocab ;
			sh:message "Value is outside the default vocabulary TaskPriorityVocab." ;
			sh:path observable:priority ;
			sh:severity sh:Info ;
		] ,
		[
			sh:datatype vocabulary:TaskStatusVocab ;
			sh:message "Value is outside the default vocabulary TaskStatusVocab." ;
			sh:path observable:status ;
			sh:severity sh:Info ;
		] ,
		[
			sh:maxCount "1"^^xsd:integer ;
			sh:nodeKind sh:Literal ;
			sh:or (
				[
					sh:datatype vocabulary:TaskPriorityVocab ;
				]
				[
					sh:datatype xsd:integer ;
				]
				[
					sh:datatype xsd:string ;
				]
			) ;
			sh:path observable:priority ;
		] ,
		[
			sh:maxCount "1"^^xsd:integer ;
			sh:nodeKind sh:Literal ;
			sh:or (
				[
					sh:datatype vocabulary:TaskStatusVocab ;
				]
				[
					sh:datatype xsd:string ;
				]
			) ;
			sh:path observable:status ;
		] ,
		[
			sh:message "Value is not member of the vocabulary TaskFlagVocab." ;
			sh:or (
				[
					sh:datatype vocabulary:TaskFlagVocab ;
					sh:in (
						"TASK_FLAG_DELETE_WHEN_DONE"^^vocabulary:TaskFlagVocab
						"TASK_FLAG_DISABLED"^^vocabulary:TaskFlagVocab
						"TASK_FLAG_DONT_START_IF_ON_BATTERIES"^^vocabulary:TaskFlagVocab
						"TASK_FLAG_HIDDEN"^^vocabulary:TaskFlagVocab
						"TASK_FLAG_INTERACTIVE"^^vocabulary:TaskFlagVocab
						"TASK_FLAG_KILL_IF_GOING_ON_BATTERIES"^^vocabulary:TaskFlagVocab
						"TASK_FLAG_KILL_ON_IDLE_END"^^vocabulary:TaskFlagVocab
						"TASK_FLAG_RESTART_ON_IDLE_RESUME"^^vocabulary:TaskFlagVocab
						"TASK_FLAG_RUN_IF_CONNECTED_TO_INTERNET"^^vocabulary:TaskFlagVocab
						"TASK_FLAG_RUN_ONLY_IF_LOGGED_ON"^^vocabulary:TaskFlagVocab
						"TASK_FLAG_START_ONLY_IF_IDLE"^^vocabulary:TaskFlagVocab
						"TASK_FLAG_SYSTEM_REQUIRED"^^vocabulary:TaskFlagVocab
						"TASK_FLAG_ZERO"^^vocabulary:TaskFlagVocab
					) ;
				]
				[
					sh:datatype xsd:string ;
				]
			) ;
			sh:path observable:flags ;
		] ,
		[
			sh:message "Value is not member of the vocabulary TaskPriorityVocab." ;
			sh:or (
				[
					sh:datatype vocabulary:TaskPriorityVocab ;
					sh:in (
						"ABOVE_NORMAL_PRIORITY_CLASS"^^vocabulary:TaskPriorityVocab
						"BELOW_NORMAL_PRIORITY_CLASS"^^vocabulary:TaskPriorityVocab
						"HIGH_PRIORITY_CLASS"^^vocabulary:TaskPriorityVocab
						"IDLE_PRIORITY_CLASS"^^vocabulary:TaskPriorityVocab
						"NORMAL_PRIORITY_CLASS"^^vocabulary:TaskPriorityVocab
						"REALTIME_PRIORITY_CLASS"^^vocabulary:TaskPriorityVocab
					) ;
				]
				[
					sh:datatype xsd:integer ;
				]
				[
					sh:datatype xsd:string ;
				]
			) ;
			sh:path observable:priority ;
		] ,
		[
			sh:message "Value is not member of the vocabulary TaskStatusVocab." ;
			sh:or (
				[
					sh:datatype vocabulary:TaskStatusVocab ;
					sh:in (
						"SCHED_E_ACCOUNT_DBASE_CORRUPT"^^vocabulary:TaskStatusVocab
						"SCHED_E_ACCOUNT_INFORMATION_NOT_SET"^^vocabulary:TaskStatusVocab
						"SCHED_E_ACCOUNT_NAME_NOT_FOUND"^^vocabulary:TaskStatusVocab
						"SCHED_E_CANNOT_OPEN_TASK"^^vocabulary:TaskStatusVocab
						"SCHED_E_INVALID_TASK"^^vocabulary:TaskStatusVocab
						"SCHED_E_NO_SECURITY_SERVICES"^^vocabulary:TaskStatusVocab
						"SCHED_E_SERVICE_NOT_INSTALLED"^^vocabulary:TaskStatusVocab
						"SCHED_E_SERVICE_NOT_RUNNING"^^vocabulary:TaskStatusVocab
						"SCHED_E_TASK_NOT_READY"^^vocabulary:TaskStatusVocab
						"SCHED_E_TASK_NOT_RUNNING"^^vocabulary:TaskStatusVocab
						"SCHED_E_TRIGGER_NOT_FOUND"^^vocabulary:TaskStatusVocab
						"SCHED_E_UNKNOWN_OBJECT_VERSION"^^vocabulary:TaskStatusVocab
						"SCHED_E_UNSUPPORTED_ACCOUNT_OPTION"^^vocabulary:TaskStatusVocab
						"SCHED_S_EVENT_TRIGGER"^^vocabulary:TaskStatusVocab
						"SCHED_S_TASK_DISABLED"^^vocabulary:TaskStatusVocab
						"SCHED_S_TASK_HAS_NOT_RUN"^^vocabulary:TaskStatusVocab
						"SCHED_S_TASK_NOT_SCHEDULED"^^vocabulary:TaskStatusVocab
						"SCHED_S_TASK_NO_MORE_RUNS"^^vocabulary:TaskStatusVocab
						"SCHED_S_TASK_NO_VALID_TRIGGERS"^^vocabulary:TaskStatusVocab
						"SCHED_S_TASK_READY"^^vocabulary:TaskStatusVocab
						"SCHED_S_TASK_RUNNING"^^vocabulary:TaskStatusVocab
						"SCHED_S_TASK_TERMINATED"^^vocabulary:TaskStatusVocab
						"TASK_STATE_QUEUED"^^vocabulary:TaskStatusVocab
						"TASK_STATE_UNKNOWN"^^vocabulary:TaskStatusVocab
					) ;
				]
				[
					sh:datatype xsd:string ;
				]
			) ;
			sh:path observable:status ;
		] ,
		[
			sh:nodeKind sh:Literal ;
			sh:or (
				[
					sh:datatype vocabulary:TaskFlagVocab ;
				]
				[
					sh:datatype xsd:string ;
				]
			) ;
			sh:path observable:flags ;
		]
		;
	sh:targetClass observable:WindowsTaskFacet ;
	.

observable:WindowsThread
	a
		owl:Class ,
		sh:NodeShape
		;
	rdfs:subClassOf observable:ProcessThread ;
	rdfs:label "WindowsThread"@en ;
	rdfs:comment "A Windows thread is a single thread of execution within a Windows process."@en ;
	sh:targetClass observable:WindowsThread ;
	.

observable:WindowsThreadFacet
	a
		owl:Class ,
		sh:NodeShape
		;
	rdfs:subClassOf core:Facet ;
	rdfs:label "WindowsThreadFacet"@en ;
	rdfs:comment "A Windows thread facet is a grouping os characteristics unique to a single thread of execution within a Windows process."@en ;
	sh:property
		[
			sh:datatype xsd:dateTime ;
			sh:maxCount "1"^^xsd:integer ;
			sh:nodeKind sh:Literal ;
			sh:path observable:creationTime ;
		] ,
		[
			sh:datatype xsd:hexBinary ;
			sh:nodeKind sh:Literal ;
			sh:path observable:parameterAddress ;
		] ,
		[
			sh:datatype xsd:hexBinary ;
			sh:nodeKind sh:Literal ;
			sh:path observable:startAddress ;
		] ,
		[
			sh:datatype xsd:integer ;
			sh:maxCount "1"^^xsd:integer ;
			sh:nodeKind sh:Literal ;
			sh:path observable:priority ;
		] ,
		[
			sh:datatype xsd:nonNegativeInteger ;
			sh:nodeKind sh:Literal ;
			sh:path observable:stackSize ;
		] ,
		[
			sh:datatype xsd:nonNegativeInteger ;
			sh:nodeKind sh:Literal ;
			sh:path observable:threadID ;
		] ,
		[
			sh:datatype xsd:string ;
			sh:maxCount "1"^^xsd:integer ;
			sh:nodeKind sh:Literal ;
			sh:path observable:context ;
		] ,
		[
			sh:datatype xsd:string ;
			sh:maxCount "1"^^xsd:integer ;
			sh:nodeKind sh:Literal ;
			sh:path observable:runningStatus ;
		] ,
		[
			sh:datatype xsd:string ;
			sh:maxCount "1"^^xsd:integer ;
			sh:nodeKind sh:Literal ;
			sh:path observable:securityAttributes ;
		] ,
		[
			sh:datatype xsd:unsignedInt ;
			sh:nodeKind sh:Literal ;
			sh:path observable:creationFlags ;
		]
		;
	sh:targetClass observable:WindowsThreadFacet ;
	.

observable:WindowsVolumeFacet
	a
		owl:Class ,
		sh:NodeShape
		;
	rdfs:subClassOf core:Facet ;
	rdfs:label "WindowsVolumeFacet"@en ;
	rdfs:comment "A Windows volume facet is a grouping of characteristics unique to a single accessible storage area (volume) with a single Windows file system. [based on https://en.wikipedia.org/wiki/Volume_(computing)]"@en ;
	sh:property
		[
			sh:datatype xsd:string ;
			sh:maxCount "1"^^xsd:integer ;
			sh:nodeKind sh:Literal ;
			sh:path observable:driveLetter ;
		] ,
		[
			sh:datatype vocabulary:WindowsDriveTypeVocab ;
			sh:message "Value is outside the default vocabulary WindowsDriveTypeVocab." ;
			sh:path observable:driveType ;
			sh:severity sh:Info ;
		] ,
		[
			sh:datatype vocabulary:WindowsVolumeAttributeVocab ;
			sh:maxCount "4"^^xsd:integer ;
			sh:nodeKind sh:Literal ;
			sh:path observable:windowsVolumeAttributes ;
		] ,
		[
			sh:maxCount "1"^^xsd:integer ;
			sh:nodeKind sh:Literal ;
			sh:or (
				[
					sh:datatype vocabulary:WindowsDriveTypeVocab ;
				]
				[
					sh:datatype xsd:string ;
				]
			) ;
			sh:path observable:driveType ;
		] ,
		[
			sh:message "Value is not member of the vocabulary WindowsDriveTypeVocab." ;
			sh:or (
				[
					sh:datatype vocabulary:WindowsDriveTypeVocab ;
					sh:in (
						"DRIVE_CDROM"^^vocabulary:WindowsDriveTypeVocab
						"DRIVE_FIXED"^^vocabulary:WindowsDriveTypeVocab
						"DRIVE_NO_ROOT_DIR"^^vocabulary:WindowsDriveTypeVocab
						"DRIVE_RAMDISK"^^vocabulary:WindowsDriveTypeVocab
						"DRIVE_REMOTE"^^vocabulary:WindowsDriveTypeVocab
						"DRIVE_REMOVABLE"^^vocabulary:WindowsDriveTypeVocab
						"DRIVE_UNKNOWN"^^vocabulary:WindowsDriveTypeVocab
					) ;
				]
				[
					sh:datatype xsd:string ;
				]
			) ;
			sh:path observable:driveType ;
		]
		;
	sh:targetClass observable:WindowsVolumeFacet ;
	.

observable:WindowsWaitableTime
	a
		owl:Class ,
		sh:NodeShape
		;
	rdfs:subClassOf observable:ObservableObject ;
	rdfs:label "WindowsWaitableTime"@en ;
	rdfs:comment "A Windows waitable timer is a synchronization object within the Windows operating system whose state is set to signaled when a specified due time arrives. There are two types of waitable timers that can be created: manual-reset and synchronization. A timer of either type can also be a periodic timer. [based on https://docs.microsoft.com/en-us/windows/win32/sync/waitable-timer-objects]"@en ;
	sh:targetClass observable:WindowsWaitableTime ;
	.

observable:WirelessNetworkConnection
	a
		owl:Class ,
		sh:NodeShape
		;
	rdfs:subClassOf observable:NetworkConnection ;
	rdfs:label "WirelessNetworkConnection"@en ;
	rdfs:comment "A wireless network connection is a connection (completed or attempted) across an IEEE 802.11 standards-confromant digital network (a group of two or more computer systems linked together). [based on https://www.webopedia.com/TERM/N/network.html]"@en ;
	sh:targetClass observable:WirelessNetworkConnection ;
	.

observable:WirelessNetworkConnectionFacet
	a
		owl:Class ,
		sh:NodeShape
		;
	rdfs:subClassOf core:Facet ;
	rdfs:label "WirelessNetworkConnectionFacet"@en ;
	rdfs:comment "A wireless network connection facet is a grouping of characteristics unique to a connection (completed or attempted) across an IEEE 802.11 standards-conformant digital network (a group of two or more computer systems linked together). [based on https://www.webopedia.com/TERM/N/network.html]"@en ;
	sh:property
		[
			sh:datatype xsd:string ;
			sh:maxCount "1"^^xsd:integer ;
			sh:nodeKind sh:Literal ;
			sh:path observable:baseStation ;
		] ,
		[
			sh:datatype xsd:string ;
			sh:maxCount "1"^^xsd:integer ;
			sh:nodeKind sh:Literal ;
			sh:path observable:password ;
		] ,
		[
			sh:datatype xsd:string ;
			sh:maxCount "1"^^xsd:integer ;
			sh:nodeKind sh:Literal ;
			sh:path observable:ssid ;
		] ,
		[
			sh:maxCount "1"^^xsd:integer ;
			sh:nodeKind sh:Literal ;
			sh:or (
				[
					sh:datatype vocabulary:WirelessNetworkSecurityModeVocab ;
				]
				[
					sh:datatype xsd:string ;
				]
			) ;
			sh:path observable:wirelessNetworkSecurityMode ;
		] ,
		[
			sh:message "Value is not member of the vocabulary WirelessNetworkSecurityModeVocab." ;
			sh:or (
				[
					sh:datatype vocabulary:WirelessNetworkSecurityModeVocab ;
					sh:in (
						"None"^^vocabulary:WirelessNetworkSecurityModeVocab
						"WEP"^^vocabulary:WirelessNetworkSecurityModeVocab
						"WPA"^^vocabulary:WirelessNetworkSecurityModeVocab
						"WPA2-PSK"^^vocabulary:WirelessNetworkSecurityModeVocab
						"WPA2-Enterprise"^^vocabulary:WirelessNetworkSecurityModeVocab
						"WPA3-PSK"^^vocabulary:WirelessNetworkSecurityModeVocab
						"WPA3-Enterprise"^^vocabulary:WirelessNetworkSecurityModeVocab
					) ;
				]
				[
					sh:datatype xsd:string ;
				]
			) ;
			sh:path observable:wirelessNetworkSecurityMode ;
		]
		;
	sh:targetClass observable:WirelessNetworkConnectionFacet ;
	.

observable:X509Certificate
	a
		owl:Class ,
		sh:NodeShape
		;
	rdfs:subClassOf observable:ObservableObject ;
	rdfs:label "X509Certificate"@en ;
	rdfs:comment "A X.509 certificate is a public key digital identity certificate conformant to the X.509 PKI (Public Key Infrastructure) standard."@en ;
	sh:targetClass observable:X509Certificate ;
	.

observable:X509CertificateFacet
	a
		owl:Class ,
		sh:NodeShape
		;
	rdfs:subClassOf core:Facet ;
	rdfs:label "X509CertificateFacet"@en ;
	rdfs:comment "A X.509 certificate facet is a grouping of characteristics unique to a public key digital identity certificate conformant to the X.509 PKI (Public Key Infrastructure) standard. "@en ;
	sh:property
		[
			sh:class observable:X509V3ExtensionsFacet ;
			sh:maxCount "1"^^xsd:integer ;
			sh:nodeKind sh:BlankNodeOrIRI ;
			sh:path observable:x509v3extensions ;
		] ,
		[
			sh:class types:Hash ;
			sh:maxCount "1"^^xsd:integer ;
			sh:nodeKind sh:BlankNodeOrIRI ;
			sh:path observable:issuerHash ;
		] ,
		[
			sh:class types:Hash ;
			sh:maxCount "1"^^xsd:integer ;
			sh:nodeKind sh:BlankNodeOrIRI ;
			sh:path observable:subjectHash ;
		] ,
		[
			sh:class types:Hash ;
			sh:maxCount "1"^^xsd:integer ;
			sh:nodeKind sh:BlankNodeOrIRI ;
			sh:path observable:thumbprintHash ;
		] ,
		[
			sh:datatype xsd:boolean ;
			sh:maxCount "1"^^xsd:integer ;
			sh:nodeKind sh:Literal ;
			sh:path observable:isSelfSigned ;
		] ,
		[
			sh:datatype xsd:dateTime ;
			sh:maxCount "1"^^xsd:integer ;
			sh:nodeKind sh:Literal ;
			sh:path observable:validityNotAfter ;
		] ,
		[
			sh:datatype xsd:dateTime ;
			sh:maxCount "1"^^xsd:integer ;
			sh:nodeKind sh:Literal ;
			sh:path observable:validityNotBefore ;
		] ,
		[
			sh:datatype xsd:integer ;
			sh:maxCount "1"^^xsd:integer ;
			sh:nodeKind sh:Literal ;
			sh:path observable:subjectPublicKeyExponent ;
		] ,
		[
			sh:datatype xsd:string ;
			sh:maxCount "1"^^xsd:integer ;
			sh:nodeKind sh:Literal ;
			sh:path observable:issuer ;
		] ,
		[
			sh:datatype xsd:string ;
			sh:maxCount "1"^^xsd:integer ;
			sh:nodeKind sh:Literal ;
			sh:path observable:serialNumber ;
		] ,
		[
			sh:datatype xsd:string ;
			sh:maxCount "1"^^xsd:integer ;
			sh:nodeKind sh:Literal ;
			sh:path observable:signature ;
		] ,
		[
			sh:datatype xsd:string ;
			sh:maxCount "1"^^xsd:integer ;
			sh:nodeKind sh:Literal ;
			sh:path observable:signatureAlgorithm ;
		] ,
		[
			sh:datatype xsd:string ;
			sh:maxCount "1"^^xsd:integer ;
			sh:nodeKind sh:Literal ;
			sh:path observable:subject ;
		] ,
		[
			sh:datatype xsd:string ;
			sh:maxCount "1"^^xsd:integer ;
			sh:nodeKind sh:Literal ;
			sh:path observable:subjectPublicKeyAlgorithm ;
		] ,
		[
			sh:datatype xsd:string ;
			sh:maxCount "1"^^xsd:integer ;
			sh:nodeKind sh:Literal ;
			sh:path observable:subjectPublicKeyModulus ;
		] ,
		[
			sh:datatype xsd:string ;
			sh:maxCount "1"^^xsd:integer ;
			sh:nodeKind sh:Literal ;
			sh:path observable:version ;
		]
		;
	sh:targetClass observable:X509CertificateFacet ;
	.

observable:X509V3Certificate
	a
		owl:Class ,
		sh:NodeShape
		;
	rdfs:subClassOf observable:ObservableObject ;
	rdfs:label "X509V3Certificate"@en ;
	rdfs:comment "An X.509 v3 certificate is a public key digital identity certificate conformant to the X.509 v3 PKI (Public Key Infrastructure) standard. "@en ;
	sh:targetClass observable:X509V3Certificate ;
	.

observable:X509V3ExtensionsFacet
	a
		owl:Class ,
		sh:NodeShape
		;
	rdfs:subClassOf core:Facet ;
	rdfs:label "X509V3ExtensionsFacet"@en ;
	rdfs:comment "An X.509 v3 certificate extensions facet is a grouping of characteristics unique to a public key digital identity certificate conformant to the X.509 v3 PKI (Public Key Infrastructure) standard."@en ;
	sh:property
		[
			sh:datatype xsd:dateTime ;
			sh:maxCount "1"^^xsd:integer ;
			sh:nodeKind sh:Literal ;
			sh:path observable:privateKeyUsagePeriodNotAfter ;
		] ,
		[
			sh:datatype xsd:dateTime ;
			sh:maxCount "1"^^xsd:integer ;
			sh:nodeKind sh:Literal ;
			sh:path observable:privateKeyUsagePeriodNotBefore ;
		] ,
		[
			sh:datatype xsd:string ;
			sh:maxCount "1"^^xsd:integer ;
			sh:nodeKind sh:Literal ;
			sh:path observable:authorityKeyIdentifier ;
		] ,
		[
			sh:datatype xsd:string ;
			sh:maxCount "1"^^xsd:integer ;
			sh:nodeKind sh:Literal ;
			sh:path observable:basicConstraints ;
		] ,
		[
			sh:datatype xsd:string ;
			sh:maxCount "1"^^xsd:integer ;
			sh:nodeKind sh:Literal ;
			sh:path observable:certificatePolicies ;
		] ,
		[
			sh:datatype xsd:string ;
			sh:maxCount "1"^^xsd:integer ;
			sh:nodeKind sh:Literal ;
			sh:path observable:crlDistributionPoints ;
		] ,
		[
			sh:datatype xsd:string ;
			sh:maxCount "1"^^xsd:integer ;
			sh:nodeKind sh:Literal ;
			sh:path observable:extendedKeyUsage ;
		] ,
		[
			sh:datatype xsd:string ;
			sh:maxCount "1"^^xsd:integer ;
			sh:nodeKind sh:Literal ;
			sh:path observable:inhibitAnyPolicy ;
		] ,
		[
			sh:datatype xsd:string ;
			sh:maxCount "1"^^xsd:integer ;
			sh:nodeKind sh:Literal ;
			sh:path observable:issuerAlternativeName ;
		] ,
		[
			sh:datatype xsd:string ;
			sh:maxCount "1"^^xsd:integer ;
			sh:nodeKind sh:Literal ;
			sh:path observable:keyUsage ;
		] ,
		[
			sh:datatype xsd:string ;
			sh:maxCount "1"^^xsd:integer ;
			sh:nodeKind sh:Literal ;
			sh:path observable:nameConstraints ;
		] ,
		[
			sh:datatype xsd:string ;
			sh:maxCount "1"^^xsd:integer ;
			sh:nodeKind sh:Literal ;
			sh:path observable:policyConstraints ;
		] ,
		[
			sh:datatype xsd:string ;
			sh:maxCount "1"^^xsd:integer ;
			sh:nodeKind sh:Literal ;
			sh:path observable:policyMappings ;
		] ,
		[
			sh:datatype xsd:string ;
			sh:maxCount "1"^^xsd:integer ;
			sh:nodeKind sh:Literal ;
			sh:path observable:subjectAlternativeName ;
		] ,
		[
			sh:datatype xsd:string ;
			sh:maxCount "1"^^xsd:integer ;
			sh:nodeKind sh:Literal ;
			sh:path observable:subjectDirectoryAttributes ;
		] ,
		[
			sh:datatype xsd:string ;
			sh:maxCount "1"^^xsd:integer ;
			sh:nodeKind sh:Literal ;
			sh:path observable:subjectKeyIdentifier ;
		]
		;
	sh:targetClass observable:X509V3ExtensionsFacet ;
	.

observable:abbreviation
	a owl:DatatypeProperty ;
	rdfs:label "abbreviation"@en ;
	rdfs:comment "The abbreviation of a global flag. See also: http://msdn.microsoft.com/en-us/library/windows/hardware/ff549646(v=vs.85).aspx."@en ;
	rdfs:range xsd:string ;
	.

observable:accessedDirectory
	a owl:ObjectProperty ;
	rdfs:label "accessedDirectory"@en ;
	rdfs:comment "Directories accessed by the prefetch application during startup."@en ;
	rdfs:range observable:ObservableObject ;
	.

observable:accessedFile
	a owl:ObjectProperty ;
	rdfs:label "accessedFile"@en ;
	rdfs:comment "Files (e.g., DLLs and other support files) used by the application during startup."@en ;
	rdfs:range observable:ObservableObject ;
	.

observable:accessedTime
	a owl:DatatypeProperty ;
	rdfs:label "accessedTime"@en ;
	rdfs:comment "The date and time at which the Object was accessed."@en ;
	rdfs:range xsd:dateTime ;
	.

observable:account
	a owl:ObjectProperty ;
	rdfs:label "account"@en ;
	rdfs:comment "Specifies the account referenced in an event log entry or used to run the scheduled task. See also: http://msdn.microsoft.com/en-us/library/windows/desktop/aa381228(v=vs.85).aspx."@en ;
	rdfs:range observable:ObservableObject ;
	.

observable:accountIdentifier
	a owl:DatatypeProperty ;
	rdfs:label "accountIdentifier"@en ;
	rdfs:comment "The unique identifier for the account."@en ;
	rdfs:range xsd:string ;
	.

observable:accountIssuer
	a owl:ObjectProperty ;
	rdfs:label "accountIssuer"@en ;
	rdfs:comment "The issuer of this account."@en ;
	rdfs:range core:UcoObject ;
	.

observable:accountLogin
	a owl:DatatypeProperty ;
	rdfs:label "accountLogin"@en ;
	rdfs:comment "The login identifier for the digital account."@en ;
	rdfs:range xsd:string ;
	.

observable:accountLogonType
	a owl:DatatypeProperty ;
	rdfs:label "accountLogonType"@en ;
	rdfs:comment "Specifies the security logon method required to run the tasks associated with the account. See also: http://msdn.microsoft.com/en-us/library/windows/desktop/aa383013(v=vs.85).aspx."@en ;
	rdfs:range xsd:string ;
	.

observable:accountRunLevel
	a owl:DatatypeProperty ;
	rdfs:label "accountRunLevel"@en ;
	rdfs:comment "Specifies the permission level of the account that the task will be run at."@en ;
	rdfs:range xsd:string ;
	.

observable:accountType
	a owl:DatatypeProperty ;
	rdfs:label "accountType"@en ;
	rdfs:comment "The type of account, for instance bank, phone, application, service, etc."@en ;
	rdfs:range [
		a rdfs:Datatype ;
		owl:unionOf (
			vocabulary:AccountTypeVocab
			xsd:string
		) ;
	] ;
	.

observable:actionID
	a owl:DatatypeProperty ;
	rdfs:label "actionID"@en ;
	rdfs:comment "Specifies the user-defined identifier for the action. This identifier is used by the Task Scheduler for logging purposes. See also: http://msdn.microsoft.com/en-us/library/windows/desktop/aa380590(v=vs.85).aspx."@en ;
	rdfs:range xsd:string ;
	.

observable:actionList
	a owl:ObjectProperty ;
	rdfs:label "actionList"@en ;
	rdfs:comment "Specifies a list of actions to be performed by the scheduled task."@en ;
	rdfs:range observable:TaskActionType ;
	.

observable:actionType
	a owl:DatatypeProperty ;
	rdfs:label "actionType"@en ;
	rdfs:comment "Specifies the type of the action. See also: http://msdn.microsoft.com/en-us/library/windows/desktop/aa380596(v=vs.85).aspx."@en ;
	rdfs:range [
		a rdfs:Datatype ;
		owl:unionOf (
			vocabulary:TaskActionTypeVocab
			xsd:string
		) ;
	] ;
	.

observable:activeDirectoryGroups
	a owl:DatatypeProperty ;
	rdfs:label "activeDirectoryGroups"@en ;
	rdfs:range xsd:string ;
	.

observable:adapterName
	a owl:DatatypeProperty ;
	rdfs:label "adapterName"@en ;
	rdfs:comment "Specifies the name of the network adapter used by the network interface."@en ;
	rdfs:range xsd:string ;
	.

observable:addressOfEntryPoint
	a owl:DatatypeProperty ;
	rdfs:label "addressOfEntryPoint"@en ;
	rdfs:comment "Specifies the address of the entry point relative to the image base when the executable is loaded into memory."@en ;
	rdfs:range xsd:unsignedInt ;
	.

observable:addressValue
	a owl:DatatypeProperty ;
	rdfs:label "addressValue"@en ;
	rdfs:comment "The value of an address."@en ;
	rdfs:range xsd:string ;
	.

observable:advertisingID
	a owl:DatatypeProperty ;
	rdfs:label "advertisingID"@en ;
	rdfs:comment "Advertising ID as a UUID. [based on https://developer.android.com/reference/androidx/ads/identifier/AdvertisingIdInfo]"@en ;
	rdfs:range xsd:string ;
	.

observable:allocationStatus
	a owl:DatatypeProperty ;
	rdfs:label "allocationStatus"@en ;
	rdfs:comment "The allocation status of a file."@en ;
	rdfs:range xsd:string ;
	.

observable:alternateDataStreams
	a owl:ObjectProperty ;
	rdfs:label "alternateDataStreams"@en ;
	rdfs:range observable:AlternateDataStream ;
	.

observable:androidFingerprint
	a owl:DatatypeProperty ;
	rdfs:label "androidFingerprint"@en ;
	rdfs:comment "A string that uniquely identifies a build of the Android operating system. [based on https://developer.android.com/reference/android/os/Build#FINGERPRINT]"@en ;
	rdfs:range xsd:string ;
	.

observable:androidID
	a owl:DatatypeProperty ;
	rdfs:label "androidID"@en ;
	rdfs:comment "A 64-bit number (expressed as a hexadecimal string), unique to each combination of app-signing key, user, and device. [based on https://developer.android.com/reference/android/provider/Settings.Secure#ANDROID_ID]"@en ;
	rdfs:range xsd:hexBinary ;
	.

observable:androidVersion
	a owl:DatatypeProperty ;
	rdfs:label "androidVersion"@en ;
	rdfs:comment "The user-visible version string. E.g., '1.0' or '3.4b5' or 'bananas'. This field is an opaque string. Do not assume that its value has any particular structure or that values of RELEASE from different releases can be somehow ordered. [based on https://developer.android.com/reference/android/os/Build.VERSION#RELEASE]"@en ;
	rdfs:range xsd:string ;
	.

observable:application
	a owl:ObjectProperty ;
	rdfs:label "application"@en ;
	rdfs:comment "The application associated with this object."@en ;
	rdfs:range observable:ObservableObject ;
	.

observable:applicationFileName
	a owl:DatatypeProperty ;
	rdfs:label "applicationFileName"@en ;
	rdfs:comment "Name of the executable of the prefetch file."@en ;
	rdfs:range xsd:string ;
	.

observable:applicationIdentifier
	a owl:DatatypeProperty ;
	rdfs:label "applicationIdentifier"@en ;
	rdfs:range xsd:string ;
	.

observable:archiveType
	a owl:DatatypeProperty ;
	rdfs:label "archiveType"@en ;
	rdfs:comment "The type of a file archive, e.g. ZIP, GZIP or RAR."@en ;
	rdfs:range xsd:string ;
	.

observable:arguments
	a owl:DatatypeProperty ;
	rdfs:label "arguments"@en ;
	rdfs:comment "A list of arguments utilized in initiating the process."@en ;
	rdfs:range xsd:string ;
	.

observable:asHandle
	a owl:DatatypeProperty ;
	rdfs:label "asHandle"@en ;
	rdfs:range xsd:string ;
	.

observable:aslrEnabled
	a owl:DatatypeProperty ;
	rdfs:label "aslrEnabled"@en ;
	rdfs:range xsd:boolean ;
	.

observable:attendant
	a owl:ObjectProperty ;
	rdfs:label "attendant"@en ;
	rdfs:comment "The attendants of the event."@en ;
	rdfs:range identity:Identity ;
	.

observable:audioType
	a owl:DatatypeProperty ;
	rdfs:label "audioType"@en ;
	rdfs:comment "The type of a audio. For example: music or speech."@en ;
	rdfs:range xsd:string ;
	.

observable:authorityKeyIdentifier
	a owl:DatatypeProperty ;
	rdfs:label "authorityKeyIdentifier"@en ;
	rdfs:range xsd:string ;
	.

observable:availableRam
	a owl:DatatypeProperty ;
	rdfs:label "availableRam"@en ;
	rdfs:comment "Specifies the amount of physical memory available on the system, in bytes."@en ;
	rdfs:range xsd:integer ;
	.

observable:baseOfCode
	a owl:DatatypeProperty ;
	rdfs:label "baseOfCode"@en ;
	rdfs:comment "Specifies the address that is relative to the image base of the beginning-of-code section when it is loaded into memory."@en ;
	rdfs:range xsd:unsignedInt ;
	.

observable:baseStation
	a owl:DatatypeProperty ;
	rdfs:label "baseStation"@en ;
	rdfs:comment "The base station."@en ;
	rdfs:range xsd:string ;
	.

observable:basicConstraints
	a owl:DatatypeProperty ;
	rdfs:label "basicConstraints"@en ;
	rdfs:range xsd:string ;
	.

observable:bcc
	a owl:ObjectProperty ;
	rdfs:label "bcc"@en ;
	rdfs:range observable:ObservableObject ;
	.

observable:binary
	a owl:ObjectProperty ;
	rdfs:label "binary"@en ;
	rdfs:range observable:ObservableObject ;
	.

observable:biosDate
	a owl:DatatypeProperty ;
	rdfs:label "biosDate"@en ;
	rdfs:comment "Specifies the date of the BIOS (e.g. the datestamp of the BIOS revision)."@en ;
	rdfs:range xsd:dateTime ;
	.

observable:biosManufacturer
	a owl:DatatypeProperty ;
	rdfs:label "biosManufacturer"@en ;
	rdfs:comment "Specifies the manufacturer of the BIOS."@en ;
	rdfs:range xsd:string ;
	.

observable:biosReleaseDate
	a owl:DatatypeProperty ;
	rdfs:label "biosReleaseDate"@en ;
	rdfs:comment "Specifies the date the BIOS was released."@en ;
	rdfs:range xsd:dateTime ;
	.

observable:biosSerialNumber
	a owl:DatatypeProperty ;
	rdfs:label "biosSerialNumber"@en ;
	rdfs:comment "Specifies the serial number of the BIOS."@en ;
	rdfs:range xsd:string ;
	.

observable:biosVersion
	a owl:DatatypeProperty ;
	rdfs:label "biosVersion"@en ;
	rdfs:comment "Specifies the version of the BIOS."@en ;
	rdfs:range xsd:string ;
	.

observable:bitRate
	a owl:DatatypeProperty ;
	rdfs:label "bitRate"@en ;
	rdfs:comment "The bitrate of the audio in bits per second."@en ;
	rdfs:range xsd:integer ;
	.

observable:bitness
	a owl:DatatypeProperty ;
	rdfs:label "bitness"@en ;
	rdfs:comment "Specifies the bitness of the operating system (i.e. 32 or 64). Note that this is potentially different from the word size of the underlying hardware or CPU. A 32-bit operating system can be installed on a machine running a 64-bit processor."@en ;
	rdfs:range xsd:string ;
	.

observable:bitsPerPixel
	a owl:DatatypeProperty ;
	rdfs:label "bitsPerPixel"@en ;
	rdfs:range xsd:integer ;
	.

observable:blockType
	a owl:DatatypeProperty ;
	rdfs:label "blockType"@en ;
	rdfs:comment "The blockType property specifies the block type of a particular memory object."@en ;
	rdfs:range [
		a rdfs:Datatype ;
		owl:unionOf (
			vocabulary:MemoryBlockTypeVocab
			xsd:string
		) ;
	] ;
	.

observable:bluetoothDeviceName
	a owl:DatatypeProperty ;
	rdfs:label "bluetoothDeviceName"@en ;
	rdfs:comment "Name configured withing Bluetooth settings on a device."@en ;
	rdfs:range xsd:string ;
	.

observable:body
	a owl:DatatypeProperty ;
	rdfs:label "body"@en ;
	rdfs:range xsd:string ;
	.

observable:bodyMultipart
	a owl:ObjectProperty ;
	rdfs:label "bodyMultipart"@en ;
	rdfs:comment "A list of the MIME parts that make up the email body. This field MAY only be used if isMultipart is true."@en ;
	rdfs:range observable:MimePartType ;
	.

observable:bodyRaw
	a owl:ObjectProperty ;
	rdfs:label "bodyRaw"@en ;
	rdfs:range observable:ObservableObject ;
	.

observable:bookmarkPath
	a owl:DatatypeProperty ;
	rdfs:label "bookmarkPath"@en ;
	rdfs:comment "The folder containing the bookmark."@en ;
	rdfs:range xsd:string ;
	.

observable:browserInformation
	a owl:ObjectProperty ;
	rdfs:label "Browser Information"@en ;
	rdfs:comment "Specifies information about the particular Web Browser."@en ;
	rdfs:range observable:ObservableObject ;
	.

observable:browserUserProfile
	a owl:DatatypeProperty ;
	rdfs:label "Browser User Profile"@en ;
	rdfs:comment "Specifies the web browser user profile for which the URL history entry was created."@en ;
	rdfs:range xsd:string ;
	.

observable:byteOrder
	a owl:DatatypeProperty ;
	rdfs:label "byteOrder"@en ;
	rdfs:range [
		a rdfs:Datatype ;
		owl:unionOf (
			vocabulary:EndiannessTypeVocab
			xsd:string
		) ;
	] ;
	.

observable:byteStringValue
	a owl:DatatypeProperty ;
	rdfs:label "byteStringValue"@en ;
	rdfs:comment "Specifies the raw, byte-string representation of the extracted string."@en ;
	.

observable:callType
	a owl:DatatypeProperty ;
	rdfs:label "callType"@en ;
	rdfs:comment "The type of a phone call,for example incoming, outgoing, missed."@en ;
	rdfs:range xsd:string ;
	.

observable:camera
	a owl:ObjectProperty ;
	rdfs:label "camera"@en ;
	rdfs:comment "The name/make of the camera that was used for taking the picture."@en ;
	rdfs:range observable:ObservableObject ;
	.

observable:canEscalatePrivs
	a owl:DatatypeProperty ;
	rdfs:label "canEscalatePrivs"@en ;
	rdfs:range xsd:boolean ;
	.

observable:carrier
	a owl:ObjectProperty ;
	rdfs:label "carrier"@en ;
	rdfs:comment "Telecommunications service provider that sold the SIM card."@en ;
	rdfs:range identity:Identity ;
	.

observable:categories
	a owl:DatatypeProperty ;
	rdfs:label "categories"@en ;
	rdfs:comment "Categories applied to the object."@en ;
	rdfs:range xsd:string ;
	.

observable:cc
	a owl:ObjectProperty ;
	rdfs:label "cc"@en ;
	rdfs:range observable:ObservableObject ;
	.

observable:certificateIssuer
	a owl:ObjectProperty ;
	rdfs:label "certificateIssuer"@en ;
	rdfs:range identity:Identity ;
	.

observable:certificatePolicies
	a owl:DatatypeProperty ;
	rdfs:label "certificatePolicies"@en ;
	rdfs:range xsd:string ;
	.

observable:certificateSubject
	a owl:ObjectProperty ;
	rdfs:label "certificateSubject"@en ;
	rdfs:range core:UcoObject ;
	.

observable:characteristics
	a owl:DatatypeProperty ;
	rdfs:label "characteristics"@en ;
	rdfs:comment "Specifies the flags that indicate the fileâ€™s characteristics."@en ;
	rdfs:range xsd:unsignedShort ;
	.

observable:checksum
	a owl:DatatypeProperty ;
	rdfs:label "checksum"@en ;
	rdfs:comment "Specifies the checksum of the PE binary."@en ;
	rdfs:range xsd:unsignedInt ;
	.

observable:clockSetting
	a owl:DatatypeProperty ;
	rdfs:label "clockSetting"@en ;
	rdfs:comment "The generalizedTime value on the mobile device when it was processed."@en ;
	rdfs:range xsd:dateTime ;
	.

observable:clusterSize
	a owl:DatatypeProperty ;
	rdfs:label "clusterSize"@en ;
	rdfs:comment "The size of cluster allocation units in a file system."@en ;
	rdfs:range xsd:integer ;
	.

observable:columnName
	a owl:DatatypeProperty ;
	rdfs:label "columnName"@en ;
	rdfs:range xsd:string ;
	.

observable:comClassID
	a owl:DatatypeProperty ;
	rdfs:label "comClassID"@en ;
	rdfs:comment "Specifies the ID of the COM action. See also: http://msdn.microsoft.com/en-us/library/windows/desktop/aa380613(v=vs.85).aspx."@en ;
	rdfs:range xsd:string ;
	.

observable:comData
	a owl:DatatypeProperty ;
	rdfs:label "comData"@en ;
	rdfs:comment "Specifies the data associated with the COM handler. See also: http://msdn.microsoft.com/en-us/library/windows/desktop/aa380613(v=vs.85).aspx."@en ;
	rdfs:range xsd:string ;
	.

observable:comment
	a owl:DatatypeProperty ;
	rdfs:label "comment"@en ;
	rdfs:range xsd:string ;
	.

observable:compressionMethod
	a owl:DatatypeProperty ;
	rdfs:label "compressionMethod"@en ;
	rdfs:comment "The algorithm used to compress the data."@en ;
	rdfs:range xsd:string ;
	.

observable:compressionRatio
	a owl:DatatypeProperty ;
	rdfs:label "compressionRatio"@en ;
	rdfs:comment "The compression ratio of the compressed data."@en ;
	rdfs:range xsd:decimal ;
	.

observable:contact
	a owl:ObjectProperty ;
	rdfs:label "contact"@en ;
	rdfs:comment "Contact specifies information characterizing contact details for a single entity."@en ;
	rdfs:range observable:ObservableObject ;
	.

observable:contactAddress
	a owl:ObjectProperty ;
	rdfs:label "contactAddress"@en ;
	rdfs:comment "Contact address specifies information characterizing a geolocation address of a contact entity."@en ;
	rdfs:range observable:ContactAddress ;
	.

observable:contactAddressScope
	a owl:DatatypeProperty ;
	rdfs:label "contactAddressScope"@en ;
	rdfs:comment "Contact address scope specifies the relevant scope (home, work, school, etc) for a geolocation address of a contact entity."@en ;
	rdfs:range [
		a rdfs:Datatype ;
		owl:unionOf (
			xsd:string
			vocabulary:ContactAddressScopeVocab
		) ;
	] ;
	.

observable:contactAffiliation
	a owl:ObjectProperty ;
	rdfs:label "contactAffiliation"@en ;
	rdfs:comment "Contact affiliation specifies information characterizing details of an organizational affiliation for a single contact entity."@en ;
	rdfs:range observable:ContactAffiliation ;
	.

observable:contactEmail
	a owl:ObjectProperty ;
	rdfs:label "contactEmail"@en ;
	rdfs:comment "Contact email specifies information characterizing details for contacting a contact entity by email."@en ;
	rdfs:range observable:ContactEmail ;
	.

observable:contactEmailScope
	a owl:DatatypeProperty ;
	rdfs:label "contactEmailScope"@en ;
	rdfs:comment "Contact email scope specifies the relevant scope (home, work, school, etc) of details for contacting a contact entity by email."@en ;
	rdfs:range [
		a rdfs:Datatype ;
		owl:unionOf (
			xsd:string
			vocabulary:ContactEmailScopeVocab
		) ;
	] ;
	.

observable:contactGroup
	a owl:DatatypeProperty ;
	rdfs:label "contactGroup"@en ;
	rdfs:comment "Contact group specifies the name/tag of a particular named/tagged grouping of contacts."@en ;
	rdfs:range xsd:string ;
	.

observable:contactID
	a owl:DatatypeProperty ;
	rdfs:label "contactID"@en ;
	rdfs:comment "Specifies an ID for the contact."@en ;
	rdfs:range xsd:string ;
	.

observable:contactMessaging
	a owl:ObjectProperty ;
	rdfs:label "contactMessaging"@en ;
	rdfs:comment "Contact messaging specifies information characterizing details for contacting a contact entity by digital messaging."@en ;
	rdfs:range observable:ContactMessaging ;
	.

observable:contactMessagingPlatform
	a owl:ObjectProperty ;
	rdfs:label "contactMessagingPlatform"@en ;
	rdfs:comment "A contact messaging platform specifies a digital messaging platform associated with a contact."@en ;
	rdfs:range observable:ObservableObject ;
	.

observable:contactNote
	a owl:DatatypeProperty ;
	rdfs:label "contactNote"@en ;
	rdfs:comment "Contact note specifies a comment/note associated with a given contact."@en ;
	rdfs:range xsd:string ;
	.

observable:contactOrganization
	a owl:ObjectProperty ;
	rdfs:label "contactOrganization"@en ;
	rdfs:comment "The name of the organization a contact works for or is assocciated with."@en ;
	rdfs:range identity:Organization ;
	.

observable:contactPhone
	a owl:ObjectProperty ;
	rdfs:label "contactPhone"@en ;
	rdfs:comment "Contact phone specifies information characterizing details for contacting a contact entity by telephone."@en ;
	rdfs:range observable:ContactPhone ;
	.

observable:contactPhoneNumber
	a owl:ObjectProperty ;
	rdfs:label "contactPhoneNumber"@en ;
	rdfs:comment "Contact phone number specifies a telephone service account number for contacting a contact entity by telephone."@en ;
	rdfs:range observable:ObservableObject ;
	.

observable:contactPhoneScope
	a owl:DatatypeProperty ;
	rdfs:label "contactPhoneScope"@en ;
	rdfs:comment "Contact phone scope specifies the relevant scope (home, work, school, etc) of details for contacting a contact entity by telephone."@en ;
	rdfs:range [
		a rdfs:Datatype ;
		owl:unionOf (
			xsd:string
			vocabulary:ContactPhoneScopeVocab
		) ;
	] ;
	.

observable:contactProfile
	a owl:ObjectProperty ;
	rdfs:label "contactProfile"@en ;
	rdfs:comment "Contact profile specifies information characterizing details for contacting a contact entity by online service."@en ;
	rdfs:range observable:ContactProfile ;
	.

observable:contactProfilePlatform
	a owl:ObjectProperty ;
	rdfs:label "contactProfilePlatform"@en ;
	rdfs:comment "A contact profile platform specifies an online service platform associated with a contact."@en ;
	rdfs:range observable:ObservableObject ;
	.

observable:contactSIP
	a owl:ObjectProperty ;
	rdfs:label "contactSIP"@en ;
	rdfs:comment "Contact SIP specifies information characterizing details for contacting a contact entity by Session Initiation Protocol (SIP)."@en ;
	rdfs:range observable:ContactSIP ;
	.

observable:contactSIPScope
	a owl:DatatypeProperty ;
	rdfs:label "contactSIPScope"@en ;
	rdfs:comment "Contact SIP scope specifies the relevant scope (home, work, school, etc) of details for contacting a contact entity by Session Initiation Protocol (SIP)."@en ;
	rdfs:range [
		a rdfs:Datatype ;
		owl:unionOf (
			xsd:string
			vocabulary:ContactSIPScopeVocab
		) ;
	] ;
	.

observable:contactURL
	a owl:ObjectProperty ;
	rdfs:label "contactURL"@en ;
	rdfs:comment "Contact URL specifies information characterizing details for contacting a contact entity by Uniform Resource Locator (URL)."@en ;
	rdfs:range observable:ContactURL ;
	.

observable:contactURLScope
	a owl:DatatypeProperty ;
	rdfs:label "contactURLScope"@en ;
	rdfs:comment "Contact url scope specifies the relevant scope (homepage, home, work, school, etc) of details for contacting a contact entity by Uniform Resource Locator (URL)."@en ;
	rdfs:range [
		a rdfs:Datatype ;
		owl:unionOf (
			xsd:string
			vocabulary:ContactURLScopeVocab
		) ;
	] ;
	.

observable:contentDisposition
	a owl:DatatypeProperty ;
	rdfs:label "contentDisposition"@en ;
	rdfs:range xsd:string ;
	.

observable:contentType
	a owl:DatatypeProperty ;
	rdfs:label "contentType"@en ;
	rdfs:range xsd:string ;
	.

observable:context
	a owl:DatatypeProperty ;
	rdfs:label "context"@en ;
	rdfs:range xsd:string ;
	.

observable:controlCode
	a owl:DatatypeProperty ;
	rdfs:label "controlCode"@en ;
	rdfs:comment "Specifies the actual control code that was sent to the observable object."@en ;
	rdfs:range xsd:string ;
	.

observable:cookieDomain
	a owl:ObjectProperty ;
	rdfs:label "cookieDomain"@en ;
	rdfs:comment "The domain for which the cookie is stored, for example nfi.minjus.nl."@en ;
	rdfs:range observable:ObservableObject ;
	.

observable:cookieName
	a owl:DatatypeProperty ;
	rdfs:label "cookieName"@en ;
	rdfs:comment "The name of the cookie."@en ;
	rdfs:range xsd:string ;
	.

observable:cookiePath
	a owl:DatatypeProperty ;
	rdfs:label "cookiePath"@en ;
	rdfs:comment "String representation of the path of the cookie."@en ;
	rdfs:range xsd:string ;
	.

observable:cpeid
	a owl:DatatypeProperty ;
	rdfs:label "cpeid"@en ;
	rdfs:comment "Specifies the Common Platform Enumeration identifier for the software."@en ;
	rdfs:range xsd:string ;
	.

observable:cpu
	a owl:DatatypeProperty ;
	rdfs:label "cpu"@en ;
	rdfs:comment "Specifies the name of the CPU used by the system."@en ;
	rdfs:range xsd:string ;
	.

observable:cpuFamily
	a owl:DatatypeProperty ;
	rdfs:label "cpuFamily"@en ;
	rdfs:comment "Specifies the name of the CPU family used by the system."@en ;
	rdfs:range xsd:string ;
	.

observable:creationDate
	a owl:DatatypeProperty ;
	rdfs:label "creationDate"@en ;
	rdfs:comment "Specifies the date in which the registered domain was created."@en ;
	rdfs:range xsd:dateTime ;
	.

observable:creationFlags
	a owl:DatatypeProperty ;
	rdfs:label "creationFlags"@en ;
	rdfs:range xsd:unsignedInt ;
	.

observable:creationTime
	a owl:DatatypeProperty ;
	rdfs:label "creationTime"@en ;
	rdfs:range xsd:dateTime ;
	.

observable:creator
	a owl:ObjectProperty ;
	rdfs:label "creator"@en ;
	rdfs:comment "Specifies the name of the creator of the registry key."@en ;
	rdfs:range observable:ObservableObject ;
	.

observable:creatorUser
	a owl:ObjectProperty ;
	rdfs:label "creatorUser"@en ;
	rdfs:comment "The user that created/owns the process."@en ;
	rdfs:range observable:ObservableObject ;
	.

observable:crlDistributionPoints
	a owl:DatatypeProperty ;
	rdfs:label "crlDistributionPoints"@en ;
	rdfs:range xsd:string ;
	.

observable:currentSystemDate
	a owl:DatatypeProperty ;
	rdfs:label "currentSystemDate"@en ;
	rdfs:comment "Specifies the current date on the system."@en ;
	rdfs:range xsd:dateTime ;
	.

observable:currentWorkingDirectory
	a owl:DatatypeProperty ;
	rdfs:label "currentWorkingDirectory"@en ;
	rdfs:range xsd:string ;
	.

observable:cyberAction
	a owl:ObjectProperty ;
	rdfs:label "cyberAction"@en ;
	rdfs:comment "The action taken in response to the event."@en ;
	rdfs:range observable:ObservableAction ;
	.

observable:data
	a owl:DatatypeProperty ;
	rdfs:label "data"@en ;
	rdfs:range xsd:string ;
	.

observable:dataPayload
	a owl:DatatypeProperty ;
	rdfs:label "dataPayload"@en ;
	rdfs:range xsd:string ;
	.

observable:dataPayloadReferenceURL
	a owl:ObjectProperty ;
	rdfs:label "dataPayloadReferenceURL"@en ;
	rdfs:range observable:ObservableObject ;
	.

observable:dataType
	a owl:DatatypeProperty ;
	rdfs:label "dataType"@en ;
	rdfs:range xsd:string ;
	.

observable:depEnabled
	a owl:DatatypeProperty ;
	rdfs:label "depEnabled"@en ;
	rdfs:range xsd:boolean ;
	.

observable:descriptions
	a owl:DatatypeProperty ;
	rdfs:label "descriptions"@en ;
	rdfs:range xsd:string ;
	.

observable:destination
	a owl:DatatypeProperty ;
	rdfs:label "destination"@en ;
	rdfs:comment "The destination of a global flag. See also: http://msdn.microsoft.com/en-us/library/windows/hardware/ff549646(v=vs.85).aspx."@en ;
	rdfs:range xsd:string ;
	.

observable:destinationFlags
	a owl:DatatypeProperty ;
	rdfs:label "destinationFlags"@en ;
	rdfs:comment """Specifies the destination TCP flags.
          """@en ;
	.

observable:destinationPort
	a owl:DatatypeProperty ;
	rdfs:label "destinationPort"@en ;
	rdfs:comment "Specifies the destination port used in the connection, as an integer in the range of 0 - 65535."@en ;
	rdfs:range xsd:integer ;
	.

observable:device
	a owl:ObjectProperty ;
	rdfs:label "device"@en ;
	rdfs:comment "The device on which the log entry was generated."@en ;
	rdfs:range observable:ObservableObject ;
	.

observable:deviceType
	a owl:DatatypeProperty ;
	rdfs:label "deviceType"@en ;
	rdfs:range xsd:string ;
	.

observable:dhcpLeaseExpires
	a owl:DatatypeProperty ;
	rdfs:label "dhcpLeaseExpires"@en ;
	rdfs:comment "Specifies the date/time that the DHCP lease obtained on the network interface expires."@en ;
	rdfs:range xsd:dateTime ;
	.

observable:dhcpLeaseObtained
	a owl:DatatypeProperty ;
	rdfs:label "dhcpLeaseObtained"@en ;
	rdfs:comment "Specifies the date/time that the DHCP lease was obtained on the network interface."@en ;
	rdfs:range xsd:dateTime ;
	.

observable:dhcpServer
	a owl:ObjectProperty ;
	rdfs:label "dhcpServer"@en ;
	rdfs:comment "Specifies the list of DHCP server IP Addresses used by the network interface."@en ;
	rdfs:range observable:ObservableObject ;
	.

observable:diskPartitionType
	a owl:DatatypeProperty ;
	rdfs:label "diskPartitionType"@en ;
	rdfs:comment "Specifies the type of partition being characterized."@en ;
	rdfs:range xsd:string ;
	.

observable:diskSize
	a owl:DatatypeProperty ;
	rdfs:label "diskSize"@en ;
	rdfs:comment "The size of the disk, in bytes."@en ;
	rdfs:range xsd:integer ;
	.

observable:diskType
	a owl:DatatypeProperty ;
	rdfs:label "diskType"@en ;
	rdfs:comment "The type of disk being characterized, e.g., removable."@en ;
	rdfs:range xsd:string ;
	.

observable:displayName
	a owl:DatatypeProperty ;
	rdfs:label "displayName"@en ;
	rdfs:comment "Display name specifies the name to display for some entity within a user interface."@en ;
	rdfs:range xsd:string ;
	.

observable:dllCharacteristics
	a owl:DatatypeProperty ;
	rdfs:label "dllCharacteristics"@en ;
	rdfs:comment "Specifies the flags that characterize the PE binary."@en ;
	rdfs:range xsd:unsignedShort ;
	.

observable:dnssec
	a owl:DatatypeProperty ;
	rdfs:label "dnssec"@en ;
	rdfs:comment "Specifies the DNSSEC property associated with a Whois entry. Acceptable values are: 'Signed' or 'Unsigned'."@en ;
	rdfs:range vocabulary:WhoisDNSSECTypeVocab ;
	.

observable:documentInformationDictionary
	a owl:ObjectProperty ;
	rdfs:label "documentInformationDictionary"@en ;
	rdfs:range types:ControlledDictionary ;
	.

observable:domain
	a owl:DatatypeProperty ;
	rdfs:label "domain"@en ;
	rdfs:comment "The domain(s) that the system belongs to."@en ;
	rdfs:range xsd:string ;
	.

observable:domainID
	a owl:DatatypeProperty ;
	rdfs:label "domainID"@en ;
	rdfs:comment "Specifies the domain id for the domain associated with a Whois entry."@en ;
	rdfs:range xsd:string ;
	.

observable:domainName
	a owl:ObjectProperty ;
	rdfs:label "domainName"@en ;
	rdfs:comment "Specifies the corresponding domain name for a whois entry."@en ;
	rdfs:range observable:ObservableObject ;
	.

observable:driveLetter
	a owl:DatatypeProperty ;
	rdfs:label "driveLetter"@en ;
	rdfs:comment "Specifies the drive letter of a windows volume."@en ;
	rdfs:range xsd:string ;
	.

observable:driveType
	a owl:DatatypeProperty ;
	rdfs:label "driveType"@en ;
	rdfs:comment "Specifies the drive type of a windows volume."@en ;
	rdfs:range [
		a rdfs:Datatype ;
		owl:unionOf (
			vocabulary:WindowsDriveTypeVocab
			xsd:string
		) ;
	] ;
	.

observable:dst
	a owl:ObjectProperty ;
	rdfs:label "dst"@en ;
	rdfs:comment "Specifies the destination(s) of the network connection."@en ;
	rdfs:range observable:ObservableObject ;
	.

observable:dstBytes
	a owl:DatatypeProperty ;
	rdfs:label "dstBytes"@en ;
	rdfs:range xsd:integer ;
	.

observable:dstPackets
	a owl:DatatypeProperty ;
	rdfs:label "dstPackets"@en ;
	rdfs:range xsd:integer ;
	.

observable:dstPayload
	a owl:ObjectProperty ;
	rdfs:label "dstPayload"@en ;
	rdfs:range observable:ObservableObject ;
	.

observable:duration
	a owl:DatatypeProperty ;
	rdfs:label "duration"@en ;
	rdfs:comment "The duration of the phone call in seconds."@en ;
	rdfs:range xsd:integer ;
	.

observable:effectiveGroup
	a owl:DatatypeProperty ;
	rdfs:label "effectiveGroup"@en ;
	rdfs:comment "Specifies the name of the effective group used in the user session."@en ;
	rdfs:range xsd:string ;
	.

observable:effectiveGroupID
	a owl:DatatypeProperty ;
	rdfs:label "effectiveGroupID"@en ;
	rdfs:comment "Specifies the effective group ID of the group used in the user session."@en ;
	rdfs:range xsd:string ;
	.

observable:effectiveUser
	a owl:ObjectProperty ;
	rdfs:label "effectiveUser"@en ;
	rdfs:comment "Specifies the effective user details used in the user session."@en ;
	rdfs:range observable:ObservableObject ;
	.

observable:emailAddress
	a owl:ObjectProperty ;
	rdfs:label "emailAddress"@en ;
	rdfs:comment "An email address."@en ;
	rdfs:range observable:ObservableObject ;
	.

observable:encoding
	a owl:DatatypeProperty ;
	rdfs:label "Encoding"@en ;
	rdfs:comment "The encoding method used for the extracted string."@en ;
	rdfs:range xsd:string ;
	.

observable:encodingMethod
	a owl:DatatypeProperty ;
	rdfs:label "encodingMethod"@en ;
	rdfs:range xsd:string ;
	.

observable:encryptionIV
	a owl:DatatypeProperty ;
	rdfs:label "encryptionIV"@en ;
	rdfs:range xsd:string ;
	.

observable:encryptionKey
	a owl:DatatypeProperty ;
	rdfs:label "encryptionKey"@en ;
	rdfs:range xsd:string ;
	.

observable:encryptionMethod
	a owl:DatatypeProperty ;
	rdfs:label "encryptionMethod"@en ;
	rdfs:range xsd:string ;
	.

observable:encryptionMode
	a owl:DatatypeProperty ;
	rdfs:label "encryptionMode"@en ;
	rdfs:range xsd:string ;
	.

observable:endTime
	a owl:DatatypeProperty ;
	rdfs:label "endTime"@en ;
	rdfs:range xsd:dateTime ;
	.

observable:englishTranslation
	a owl:DatatypeProperty ;
	rdfs:label "englishTranslation"@en ;
	rdfs:comment "Specifies the English translation of the string, if it is not written in English."@en ;
	rdfs:range xsd:string ;
	.

observable:entropy
	a owl:DatatypeProperty ;
	rdfs:label "entropy"@en ;
	rdfs:comment "Shannon entropy (a measure of randomness) of the data."@en ;
	rdfs:range xsd:decimal ;
	.

observable:entryID
	a owl:DatatypeProperty ;
	rdfs:label "entryID"@en ;
	rdfs:comment "A unique identifier for the file within the filesystem."@en ;
	rdfs:range xsd:integer ;
	.

observable:environmentVariables
	a owl:ObjectProperty ;
	rdfs:label "environmentVariables"@en ;
	rdfs:comment "A list of environment variables associated with the process. "@en ;
	rdfs:range types:Dictionary ;
	.

observable:eventRecordID
	a owl:DatatypeProperty ;
	rdfs:label "eventRecordID"@en ;
	rdfs:comment "The identifier of the event record."@en ;
	rdfs:range xsd:string ;
	.

observable:eventRecordRaw
	a owl:DatatypeProperty ;
	rdfs:label "eventRecordRaw"@en ;
	rdfs:comment "The complete raw content of the event record."@en ;
	rdfs:range xsd:string ;
	.

observable:eventRecordServiceName
	a owl:DatatypeProperty ;
	rdfs:label "eventServiceName"@en ;
	rdfs:comment "The service that generated the event record. A single application can have multiple services generating event records."@en ;
	rdfs:range xsd:string ;
	.

observable:eventRecordText
	a owl:DatatypeProperty ;
	rdfs:label "eventRecordText"@en ;
	rdfs:comment "The textual representation of the event."@en ;
	rdfs:range xsd:string ;
	.

observable:eventStatus
	a owl:DatatypeProperty ;
	rdfs:label "eventStatus"@en ;
	rdfs:comment "The status of the event, for instance accepted, pending or cancelled."@en ;
	rdfs:range xsd:string ;
	.

observable:eventType
	a owl:DatatypeProperty ;
	rdfs:label "eventType"@en ;
	rdfs:comment "The type of the event, for example 'information', 'warning' or 'error'."@en ;
	rdfs:range xsd:string ;
	.

observable:execArguments
	a owl:DatatypeProperty ;
	rdfs:label "execArguments"@en ;
	rdfs:comment "Specifies the arguments associated with the command-line operation launched by the action. See also: http://msdn.microsoft.com/en-us/library/windows/desktop/aa380715(v=vs.85).aspx."@en ;
	rdfs:range xsd:string ;
	.

observable:execProgramHashes
	a owl:ObjectProperty ;
	rdfs:label "execProgramHashes"@en ;
	rdfs:comment "Specifies the hashes of the executable file launched by the action."@en ;
	rdfs:range types:Hash ;
	.

observable:execProgramPath
	a owl:DatatypeProperty ;
	rdfs:label "execProgramPath"@en ;
	rdfs:comment "Specifies the path to the executable file launched by the action. See also: http://msdn.microsoft.com/en-us/library/windows/desktop/aa380715(v=vs.85).aspx."@en ;
	rdfs:range xsd:string ;
	.

observable:execWorkingDirectory
	a owl:DatatypeProperty ;
	rdfs:label "execWorkingDirectory"@en ;
	rdfs:comment "Specifies the directory that contains either the executable file or the files that are used by the executable file launched by the action. See also: http://msdn.microsoft.com/en-us/library/windows/desktop/aa380715(v=vs.85).aspx."@en ;
	rdfs:range xsd:string ;
	.

observable:exifData
	a owl:ObjectProperty ;
	rdfs:label "exifData"@en ;
	rdfs:range types:ControlledDictionary ;
	.

observable:exitCode
	a owl:DatatypeProperty ;
	rdfs:label "exitCode"@en ;
	rdfs:comment "Specifies the last exit code of the scheduled task. See also: http://msdn.microsoft.com/en-us/library/windows/desktop/aa381245(v=vs.85).aspx."@en ;
	rdfs:range xsd:integer ;
	.

observable:exitStatus
	a owl:DatatypeProperty ;
	rdfs:label "exitStatus"@en ;
	rdfs:comment "A small number passed from the process to the parent process when it has finished executing. In general, 0 indicates successful termination, any other number indicates a failure."@en ;
	rdfs:range xsd:integer ;
	.

observable:exitTime
	a owl:DatatypeProperty ;
	rdfs:label "exitTime"@en ;
	rdfs:comment "The time at which the process exited."@en ;
	rdfs:range xsd:dateTime ;
	.

observable:expirationDate
	a owl:DatatypeProperty ;
	rdfs:label "expirationDate"@en ;
	rdfs:comment "Specifies the date in which the registered domain will expire."@en ;
	rdfs:range xsd:dateTime ;
	.

observable:expirationTime
	a owl:DatatypeProperty ;
	rdfs:label "expirationTime"@en ;
	rdfs:comment "The date and time at which the validity of the object expires."@en ;
	rdfs:range xsd:dateTime ;
	.

observable:extDeletionTime
	a owl:DatatypeProperty ;
	rdfs:label "extDeletionTime"@en ;
	rdfs:comment "Specifies the time at which the file represented by an Inode was 'deleted'."@en ;
	rdfs:range xsd:dateTime ;
	.

observable:extFileType
	a owl:DatatypeProperty ;
	rdfs:label "extFileType"@en ;
	rdfs:comment "Specifies the EXT file type (FIFO, Directory, Regular file, Symbolic link, etc) for the Inode."@en ;
	rdfs:range xsd:integer ;
	.

observable:extFlags
	a owl:DatatypeProperty ;
	rdfs:label "extFlags"@en ;
	rdfs:comment "Specifies user flags to further protect (limit its use and modification) the file represented by an Inode."@en ;
	rdfs:range xsd:integer ;
	.

observable:extHardLinkCount
	a owl:DatatypeProperty ;
	rdfs:label "extHardLinkCount"@en ;
	rdfs:comment "Specifies a count of how many hard links point to an Inode."@en ;
	rdfs:range xsd:integer ;
	.

observable:extInodeChangeTime
	a owl:DatatypeProperty ;
	rdfs:label "extInodeChangeTime"@en ;
	rdfs:comment "The date and time at which the file Inode metadata was last modified."@en ;
	rdfs:range xsd:dateTime ;
	.

observable:extInodeID
	a owl:DatatypeProperty ;
	rdfs:label "extInodeID"@en ;
	rdfs:comment "Specifies a single Inode identifier."@en ;
	rdfs:range xsd:integer ;
	.

observable:extPermissions
	a owl:DatatypeProperty ;
	rdfs:label "extPermissions"@en ;
	rdfs:comment "Specifies the read/write/execute permissions for the file represented by an EXT Inode."@en ;
	rdfs:range xsd:integer ;
	.

observable:extSGID
	a owl:DatatypeProperty ;
	rdfs:label "extSGID"@en ;
	rdfs:comment "Specifies the group ID for the file represented by an Inode."@en ;
	rdfs:range xsd:integer ;
	.

observable:extSUID
	a owl:DatatypeProperty ;
	rdfs:label "extSUID"@en ;
	rdfs:comment "Specifies the user ID that 'owns' the file represented by an Inode."@en ;
	rdfs:range xsd:integer ;
	.

observable:extendedKeyUsage
	a owl:DatatypeProperty ;
	rdfs:label "extendedKeyUsage"@en ;
	rdfs:range xsd:string ;
	.

observable:extension
	a owl:DatatypeProperty ;
	rdfs:label "extension"@en ;
	rdfs:comment "The file name extension: everything after the last dot. Not present if the file has no dot in its name."@en ;
	rdfs:range xsd:string ;
	.

observable:favoritesCount
	a owl:DatatypeProperty ;
	rdfs:label "Favorites Count"@en-US ;
	rdfs:comment "Specifies the number of times that this profile has favorited a tweet."@en-US ;
	rdfs:range xsd:nonNegativeInteger ;
	.

observable:fileAlignment
	a owl:DatatypeProperty ;
	rdfs:label "fileAlignment"@en ;
	rdfs:comment "Specifies the factor (in bytes) that is used to align the raw data of sections in the image file."@en ;
	rdfs:range xsd:unsignedInt ;
	.

observable:fileHeaderHashes
	a owl:ObjectProperty ;
	rdfs:label "fileHeaderHashes"@en ;
	rdfs:comment "Specifies any hashes that were computed for the file header."@en ;
	rdfs:range types:Hash ;
	.

observable:fileName
	a owl:DatatypeProperty ;
	rdfs:label "fileName"@en ;
	rdfs:comment "Specifies the name associated with a file in a file system."@en ;
	rdfs:range xsd:string ;
	.

observable:filePath
	a owl:DatatypeProperty ;
	rdfs:label "filePath"@en ;
	rdfs:comment "Specifies the file path for the location of a file within a filesystem."@en ;
	rdfs:range xsd:string ;
	.

observable:fileSystemType
	a owl:DatatypeProperty ;
	rdfs:label "fileSystemType"@en ;
	rdfs:comment "The specific type of a file system."@en ;
	rdfs:range xsd:string ;
	.

observable:firstLoginTime
	a owl:DatatypeProperty ;
	rdfs:label "firstLoginTime"@en ;
	rdfs:comment "The date and time of the first login of the account."@en ;
	rdfs:range xsd:dateTime ;
	.

observable:firstName
	a owl:DatatypeProperty ;
	rdfs:label "firstName"@en ;
	rdfs:comment "The first name of a person."@en ;
	rdfs:range xsd:string ;
	.

observable:firstRun
	a owl:DatatypeProperty ;
	rdfs:label "firstRun"@en ;
	rdfs:comment "Timestamp of when the prefetch application was first run."@en ;
	rdfs:range xsd:dateTime ;
	.

observable:firstVisit
	a owl:DatatypeProperty ;
	rdfs:label "First Visit Time"@en ;
	rdfs:comment "Specifies the date/time that the URL referred to by the URL field was first visited."@en-US ;
	rdfs:range xsd:dateTime ;
	.

observable:flags
	a owl:DatatypeProperty ;
	rdfs:label "flags"@en ;
	rdfs:comment "Specifies any flags that modify the behavior of the scheduled task. See also: http://msdn.microsoft.com/en-us/library/windows/desktop/aa381248(v=vs.85).aspx."@en ;
	rdfs:range [
		a rdfs:Datatype ;
		owl:unionOf (
			vocabulary:TaskFlagVocab
			xsd:string
		) ;
	] ;
	.

observable:followersCount
	a owl:DatatypeProperty ;
	rdfs:label "Followers Count"@en-US ;
	rdfs:comment "Specifies the followers count associated with the twitter profile."@en-US ;
	rdfs:range xsd:nonNegativeInteger ;
	.

observable:format
	a owl:DatatypeProperty ;
	rdfs:label "format"@en ;
	rdfs:comment "The format of the audio. For example: mp3 or flac."@en ;
	rdfs:range xsd:string ;
	.

observable:fragment
	a owl:DatatypeProperty ;
	rdfs:label "fragment"@en ;
	rdfs:comment "Fragment pointing to a specific part in the resource."@en ;
	rdfs:range xsd:string ;
	.

observable:fragmentIndex
	a owl:DatatypeProperty ;
	rdfs:label "fragmentIndex"@en ;
	rdfs:range xsd:integer ;
	.

observable:freeSpace
	a owl:DatatypeProperty ;
	rdfs:label "freeSpace"@en ;
	rdfs:comment "The amount of free space on the disk, in bytes."@en ;
	rdfs:range xsd:integer ;
	.

observable:friendsCount
	a owl:DatatypeProperty ;
	rdfs:label "Friends Count"@en-US ;
	rdfs:comment "Specifies the friends count associated with the twitter profile."@en-US ;
	rdfs:range xsd:nonNegativeInteger ;
	.

observable:from
	a owl:ObjectProperty ;
	rdfs:label "from"@en ;
	rdfs:comment "The phone number of the initiating party."@en ;
	rdfs:range observable:ObservableObject ;
	.

observable:fromURLVisit
	a owl:ObjectProperty ;
	rdfs:label "From URL Visit"@en ;
	rdfs:comment "Specifies the URL visit origination point (i.e., URL) of the URL captured in the URL history entry, if applicable."@en ;
	rdfs:range observable:ObservableObject ;
	.

observable:fullValue
	a owl:DatatypeProperty ;
	rdfs:label "fullValue"@en ;
	rdfs:comment "The full string value of the URL."@en ;
	rdfs:range xsd:string ;
	.

observable:geoLocationEntry
	a owl:ObjectProperty ;
	rdfs:label "geoLocationEntry"@en ;
	rdfs:range observable:ObservableObject ;
	.

observable:geolocationAddress
	a owl:ObjectProperty ;
	rdfs:label "geolocationAddress"@en ;
	rdfs:comment "An administrative address for a particular geolocation."@en ;
	rdfs:range location:Location ;
	.

observable:gid
	a owl:DatatypeProperty ;
	rdfs:label "gid"@en ;
	rdfs:range xsd:integer ;
	.

observable:globalFlagList
	a owl:ObjectProperty ;
	rdfs:label "globalFlagList"@en ;
	rdfs:comment "A list of global flags. See also: http://msdn.microsoft.com/en-us/library/windows/hardware/ff549557(v=vs.85).aspx."@en ;
	rdfs:range observable:GlobalFlagType ;
	.

observable:gpu
	a owl:DatatypeProperty ;
	rdfs:label "gpu"@en ;
	rdfs:comment "Specifies the name of the GPU used by the system."@en ;
	rdfs:range xsd:string ;
	.

observable:gpuFamily
	a owl:DatatypeProperty ;
	rdfs:label "gpuFamily"@en ;
	rdfs:comment "Specifies the name of the GPU family used by the system."@en ;
	rdfs:range xsd:string ;
	.

observable:groupName
	a owl:DatatypeProperty ;
	rdfs:label "groupName"@en ;
	rdfs:range xsd:string ;
	.

observable:groups
	a owl:DatatypeProperty ;
	rdfs:label "groups"@en ;
	rdfs:range xsd:string ;
	.

observable:hasChanged
	a owl:DatatypeProperty ;
	rdfs:label "hasChanged"@en ;
	rdfs:range xsd:boolean ;
	.

observable:hash
	a owl:ObjectProperty ;
	rdfs:label "hash"@en ;
	rdfs:comment "Hash values of the data."@en ;
	rdfs:range types:Hash ;
	.

observable:hashes
	a owl:ObjectProperty ;
	rdfs:label "hashes"@en ;
	rdfs:comment "Specifies any hashes computed over the section."@en ;
	rdfs:range types:Hash ;
	.

observable:headerRaw
	a owl:ObjectProperty ;
	rdfs:label "headerRaw"@en ;
	rdfs:range observable:ObservableObject ;
	.

observable:hexadecimalValue
	a owl:DatatypeProperty ;
	rdfs:label "hexadecimalValue"@en ;
	rdfs:comment "The hexadecimal value of a global flag. See also: http://msdn.microsoft.com/en-us/library/windows/hardware/ff549646(v=vs.85).aspx."@en ;
	rdfs:range xsd:hexBinary ;
	.

observable:hiveType
	a owl:DatatypeProperty ;
	rdfs:label "hiveType"@en ;
	rdfs:comment "The type of a registry hive."@en ;
	rdfs:range xsd:string ;
	.

observable:homeDirectory
	a owl:DatatypeProperty ;
	rdfs:label "homeDirectory"@en ;
	rdfs:range xsd:string ;
	.

observable:host
	a owl:ObjectProperty ;
	rdfs:label "host"@en ;
	rdfs:comment "Domain name or IP address where the resource is located."@en ;
	rdfs:range observable:ObservableObject ;
	.

observable:hostname
	a owl:DatatypeProperty ;
	rdfs:label "hostname"@en ;
	rdfs:comment "Specifies the hostname of the system."@en ;
	rdfs:range xsd:string ;
	.

observable:httpMesageBodyLength
	a owl:DatatypeProperty ;
	rdfs:label "httpMesageBodyLength"@en ;
	rdfs:comment "Specifies the length of an HTTP message body in bytes."@en ;
	rdfs:range xsd:integer ;
	.

observable:httpMessageBodyData
	a owl:ObjectProperty ;
	rdfs:label "httpMessageBodyData"@en ;
	rdfs:comment "Specifies the data contained in an HTTP message body."@en ;
	rdfs:range observable:ObservableObject ;
	.

observable:httpRequestHeader
	a owl:ObjectProperty ;
	rdfs:label "httpRequestHeader"@en ;
	rdfs:comment "Specifies all of the HTTP header fields that may be found in the HTTP client request"@en ;
	rdfs:range types:Dictionary ;
	.

observable:iComHandlerAction
	a owl:ObjectProperty ;
	rdfs:label "iComHandlerAction"@en ;
	rdfs:comment "Specifies the data associated with the task action-fired COM handler."@en ;
	rdfs:range observable:IComHandlerActionType ;
	.

observable:iEmailAction
	a owl:ObjectProperty ;
	rdfs:label "iEmailAction"@en ;
	rdfs:comment "Specifies an action that sends an e-mail, which in this context refers to actual email message sent. See also: http://msdn.microsoft.com/en-us/library/windows/desktop/aa380693(v=vs.85).aspx."@en ;
	rdfs:range observable:ObservableObject ;
	.

observable:iExecAction
	a owl:ObjectProperty ;
	rdfs:label "iExecAction"@en ;
	rdfs:comment "Specifies an action that executes a command-line operation. See also: http://msdn.microsoft.com/en-us/library/windows/desktop/aa380715(v=vs.85).aspx."@en ;
	rdfs:range observable:IExecActionType ;
	.

observable:iShowMessageAction
	a owl:ObjectProperty ;
	rdfs:label "iShowMessageAction"@en ;
	rdfs:comment "Specifies an action that shows a message box when a task is activated. See also: http://msdn.microsoft.com/en-us/library/windows/desktop/aa381302(v=vs.85).aspx."@en ;
	rdfs:range observable:IShowMessageActionType ;
	.

observable:icmpCode
	a owl:DatatypeProperty ;
	rdfs:label "icmpCode"@en ;
	rdfs:comment "Specifies the ICMP code byte."@en ;
	rdfs:range xsd:hexBinary ;
	.

observable:icmpType
	a owl:DatatypeProperty ;
	rdfs:label "icmpType"@en ;
	rdfs:comment "Specifies the ICMP type byte."@en ;
	rdfs:range xsd:hexBinary ;
	.

observable:imageBase
	a owl:DatatypeProperty ;
	rdfs:label "imageBase"@en ;
	rdfs:comment "Specifies the address that is relative to the image base of the beginning-of-data section when it is loaded into memory."@en ;
	rdfs:range xsd:unsignedInt ;
	.

observable:imageCompressionMethod
	a owl:DatatypeProperty ;
	rdfs:label "imageCompressionMethod"@en ;
	rdfs:range xsd:string ;
	.

observable:imageName
	a owl:DatatypeProperty ;
	rdfs:label "imageName"@en ;
	rdfs:comment "Specifies the image name for the task."@en ;
	rdfs:range xsd:string ;
	.

observable:imageType
	a owl:DatatypeProperty ;
	rdfs:label "imageType"@en ;
	rdfs:comment "The type of the image, e.g. EnCase, RAW or LocalFolder."@en ;
	rdfs:range xsd:string ;
	.

observable:impHash
	a owl:DatatypeProperty ;
	rdfs:label "impHash"@en ;
	rdfs:comment "Specifies the special import hash, or â€˜imphashâ€™, calculated for the PE Binary based on its imported libraries and functions. "@en ;
	rdfs:range xsd:string ;
	.

observable:inReplyTo
	a owl:DatatypeProperty ;
	rdfs:label "inReplyTo"@en ;
	rdfs:comment "One of more unique identifiers for identifying the email(s) this email is a reply to."@en ;
	rdfs:range xsd:string ;
	.

observable:inetLocation
	a owl:ObjectProperty ;
	rdfs:label "Internet Location"@en-US ;
	rdfs:comment "Specifies a location on the Internet."@en-US ;
	rdfs:range observable:ObservableObject ;
	.

observable:inhibitAnyPolicy
	a owl:DatatypeProperty ;
	rdfs:label "inhibitAnyPolicy"@en ;
	rdfs:range xsd:string ;
	.

observable:installDate
	a owl:DatatypeProperty ;
	rdfs:label "installDate"@en ;
	rdfs:comment "Specifies the date the operating system was installed."@en ;
	rdfs:range xsd:dateTime ;
	.

observable:ip
	a owl:ObjectProperty ;
	rdfs:label "ip"@en ;
	rdfs:comment "Specifies the list of IP addresses used by the network interface."@en ;
	rdfs:range observable:ObservableObject ;
	.

observable:ipAddress
	a owl:ObjectProperty ;
	rdfs:label "ipAddress"@en ;
	rdfs:comment "Specifies the corresponding ip address for a whois entry. Usually corresponds to a name server lookup."@en ;
	rdfs:range observable:ObservableObject ;
	.

observable:ipGateway
	a owl:ObjectProperty ;
	rdfs:label "ipGateway"@en ;
	rdfs:comment "Specifies the list of IP Gateway IP Addresses used by the network interface."@en ;
	rdfs:range observable:ObservableObject ;
	.

observable:ipfix
	a owl:ObjectProperty ;
	rdfs:label "ipfix"@en ;
	rdfs:comment "Specifies any IP Flow Information Export (IPFIX) data for the network traffic flow."@en ;
	rdfs:range types:Dictionary ;
	.

observable:isADBRootEnabled
	a owl:DatatypeProperty ;
	rdfs:label "isADBRootEnabled"@en ;
	rdfs:comment "Root access through the Android Debug Bridge (ADB) daemon observed to be enabled. [based on https://developer.android.com/studio/command-line/adb]"@en ;
	rdfs:range xsd:boolean ;
	.

observable:isActive
	a owl:DatatypeProperty ;
	rdfs:label "isActive"@en ;
	rdfs:comment "Indicates whether the network connection is still active."@en ;
	rdfs:range xsd:boolean ;
	.

observable:isDirectory
	a owl:DatatypeProperty ;
	rdfs:label "isDirectory"@en ;
	rdfs:comment "Specifies whether a file entry represents a directory."@en ;
	rdfs:range xsd:boolean ;
	.

observable:isDisabled
	a owl:DatatypeProperty ;
	rdfs:label "isDisabled"@en ;
	rdfs:comment "Is the digital account disabled?"@en ;
	rdfs:range xsd:boolean ;
	.

observable:isEnabled
	a owl:DatatypeProperty ;
	rdfs:label "isEnabled"@en ;
	rdfs:comment "Specifies whether the trigger is enabled."@en ;
	rdfs:range xsd:boolean ;
	.

observable:isEncrypted
	a owl:DatatypeProperty ;
	rdfs:label "isEncrypted"@en ;
	rdfs:range xsd:boolean ;
	.

observable:isHidden
	a owl:DatatypeProperty ;
	rdfs:label "isHidden"@en ;
	rdfs:comment """The isHidden property specifies whether the process is hidden or not.
          """@en ;
	rdfs:range xsd:boolean ;
	.

observable:isInjected
	a owl:DatatypeProperty ;
	rdfs:label "isInjected"@en ;
	rdfs:comment "The isInjected property specifies whether or not the particular memory object has had data/code injected into it by another process."@en ;
	rdfs:range xsd:boolean ;
	.

observable:isLimitAdTrackingEnabled
	a owl:DatatypeProperty ;
	rdfs:label "isLimitAdTrackingEnabled"@en ;
	rdfs:comment "Limits advertising tracking if enabled. [based on https://developer.android.com/reference/androidx/ads/identifier/AdvertisingIdInfo]"@en ;
	rdfs:range xsd:boolean ;
	.

observable:isMapped
	a owl:DatatypeProperty ;
	rdfs:label "isMapped"@en ;
	rdfs:comment "The isMapped property specifies whether or not the particular memory object has been assigned a byte-for-byte correlation with some portion of a file or file-like resource."@en ;
	rdfs:range xsd:boolean ;
	.

observable:isMimeEncoded
	a owl:DatatypeProperty ;
	rdfs:label "isMimeEncoded"@en ;
	rdfs:range xsd:boolean ;
	.

observable:isMultipart
	a owl:DatatypeProperty ;
	rdfs:label "isMultipart"@en ;
	rdfs:range xsd:boolean ;
	.

observable:isNamed
	a owl:DatatypeProperty ;
	rdfs:label "isNamed"@en ;
	rdfs:range xsd:boolean ;
	.

observable:isOptimized
	a owl:DatatypeProperty ;
	rdfs:label "isOptimized"@en ;
	rdfs:range xsd:boolean ;
	.

observable:isPrivate
	a owl:DatatypeProperty ;
	rdfs:label "isPrivate"@en ;
	rdfs:comment "Is the event marked as private?"@en ;
	rdfs:range xsd:boolean ;
	.

observable:isPrivileged
	a owl:DatatypeProperty ;
	rdfs:label "isPrivileged"@en ;
	rdfs:range xsd:boolean ;
	.

observable:isProtected
	a owl:DatatypeProperty ;
	rdfs:label "isProtected"@en ;
	rdfs:comment "The isProtected property specifies whether or not the particular memory object is protected (read/write only from the process that allocated it)."@en ;
	rdfs:range xsd:boolean ;
	.

observable:isRead
	a owl:DatatypeProperty ;
	rdfs:label "isRead"@en ;
	rdfs:range xsd:boolean ;
	.

observable:isSURootEnabled
	a owl:DatatypeProperty ;
	rdfs:label "isSURootEnabled"@en ;
	rdfs:comment "Root access through Linux SU binary observed to be enabled. [based on https://en.wikipedia.org/wiki/Rooting_(Android)]"@en ;
	rdfs:range xsd:boolean ;
	.

observable:isSecure
	a owl:DatatypeProperty ;
	rdfs:label "isSecure"@en ;
	rdfs:comment "Is the cookie secure? If the cookie is secure it cannot be delivered over an unencrypted session such as http."@en ;
	rdfs:range xsd:boolean ;
	.

observable:isSelfSigned
	a owl:DatatypeProperty ;
	rdfs:label "isSelfSigned"@en ;
	rdfs:range xsd:boolean ;
	.

observable:isServiceAccount
	a owl:DatatypeProperty ;
	rdfs:label "isServiceAccount"@en ;
	rdfs:range xsd:boolean ;
	.

observable:isTLD
	a owl:DatatypeProperty ;
	rdfs:label "isTLD"@en ;
	rdfs:range xsd:boolean ;
	.

observable:isVolatile
	a owl:DatatypeProperty ;
	rdfs:label "isVolatile"@en ;
	rdfs:comment "The isVolatile property specifies whether or not the particular memory object is volatile."@en ;
	rdfs:range xsd:boolean ;
	.

observable:issuer
	a owl:DatatypeProperty ;
	rdfs:label "issuer"@en ;
	rdfs:range xsd:string ;
	.

observable:issuerAlternativeName
	a owl:DatatypeProperty ;
	rdfs:label "issuerAlternativeName"@en ;
	rdfs:range xsd:string ;
	.

observable:issuerHash
	a owl:ObjectProperty ;
	rdfs:label "issuerHash"@en ;
	rdfs:comment "A hash calculated on the certificate issuer name."@en ;
	rdfs:range types:Hash ;
	.

observable:key
	a owl:DatatypeProperty ;
	rdfs:label "key"@en ;
	rdfs:range xsd:string ;
	.

observable:keyUsage
	a owl:DatatypeProperty ;
	rdfs:label "keyUsage"@en ;
	rdfs:range xsd:string ;
	.

observable:keypadUnlockCode
	a owl:DatatypeProperty ;
	rdfs:label "keypadUnlockCode"@en ;
	rdfs:comment "A code or password set on a device for security that must be entered to gain access to the device."@en ;
	rdfs:range xsd:string ;
	.

observable:keywordSearchTerm
	a owl:DatatypeProperty ;
	rdfs:label "Keyword Search Term"@en ;
	rdfs:comment "Specifies a string representing a keyword search term contained within the URL field."@en ;
	rdfs:range xsd:string ;
	.

observable:labels
	a owl:DatatypeProperty ;
	rdfs:label "labels"@en ;
	rdfs:comment "Named and colored label."@en ;
	rdfs:range xsd:string ;
	.

observable:language
	a owl:DatatypeProperty ;
	rdfs:label "language"@en ;
	rdfs:comment """Specifies the language the string is written in, e.g. English.
          For consistency, it is strongly recommended to use the ISO 639-2 language code, if available. Please see http://www.loc.gov/standards/iso639-2/php/code_list.php for a list of ISO 639-2 codes."""@en ;
	rdfs:range xsd:string ;
	.

observable:lastLoginTime
	a owl:DatatypeProperty ;
	rdfs:label "lastLoginTime"@en ;
	rdfs:comment "The date and time of the last login of the account."@en ;
	rdfs:range xsd:dateTime ;
	.

observable:lastName
	a owl:DatatypeProperty ;
	rdfs:label "lastName"@en ;
	rdfs:comment "The last name of a person."@en ;
	rdfs:range xsd:string ;
	.

observable:lastRun
	a owl:DatatypeProperty ;
	rdfs:label "lastRun"@en ;
	rdfs:comment "Timestamp of when the prefetch application was last run."@en ;
	rdfs:range xsd:dateTime ;
	.

observable:lastTimeContacted
	a owl:DatatypeProperty ;
	rdfs:label "lastTimeContacted"@en ;
	rdfs:comment "Last time contacted specifies the date and time that a particular contact was last contacted."@en ;
	rdfs:range xsd:dateTime ;
	.

observable:lastVisit
	a owl:DatatypeProperty ;
	rdfs:label "Last Visit Time"@en ;
	rdfs:comment "Specifies the date/time that the URL referred to by the URL field was last visited."@en ;
	rdfs:range xsd:dateTime ;
	.

observable:length
	a owl:DatatypeProperty ;
	rdfs:label "length"@en ;
	rdfs:comment "Specifies the length, in characters, of the extracted string."@en ;
	rdfs:range xsd:integer ;
	.

observable:libraryType
	a owl:DatatypeProperty ;
	rdfs:label "libraryType"@en ;
	rdfs:comment "Specifies the type of library being characterized."@en ;
	rdfs:range xsd:string ;
	.

observable:listedCount
	a owl:DatatypeProperty ;
	rdfs:label "listedCount"@en ;
	rdfs:comment "Specifies the number of public lists that this profile is associated with."@en ;
	rdfs:range xsd:integer ;
	.

observable:loaderFlags
	a owl:DatatypeProperty ;
	rdfs:label "loaderFlags"@en ;
	rdfs:comment "Specifies the reserved loader flags"@en ;
	rdfs:range xsd:unsignedInt ;
	.

observable:localTime
	a owl:DatatypeProperty ;
	rdfs:label "localTime"@en ;
	rdfs:comment "Specifies the local time on the system."@en ;
	rdfs:range xsd:dateTime ;
	.

observable:location
	a owl:ObjectProperty ;
	rdfs:label "location"@en ;
	rdfs:comment "An associated location."@en ;
	rdfs:range location:Location ;
	.

observable:loginTime
	a owl:DatatypeProperty ;
	rdfs:label "loginTime"@en ;
	rdfs:comment "Specifies the date/time of the login for the user session."@en ;
	rdfs:range xsd:dateTime ;
	.

observable:logoutTime
	a owl:DatatypeProperty ;
	rdfs:label "logoutTime"@en ;
	rdfs:comment "Specifies the date/time of the logout for the user session."@en ;
	rdfs:range xsd:dateTime ;
	.

observable:lookupDate
	a owl:DatatypeProperty ;
	rdfs:label "lookupDate"@en ;
	rdfs:comment "Specifies the date and time that the Whois record was queried."@en ;
	rdfs:range xsd:dateTime ;
	.

observable:macAddress
	a owl:ObjectProperty ;
	rdfs:label "macAddress"@en ;
	rdfs:comment "Specifies the MAC or hardware address of the physical network card. "@en ;
	rdfs:range observable:ObservableObject ;
	.

observable:machine
	a owl:DatatypeProperty ;
	rdfs:label "machine"@en ;
	rdfs:comment "Specifies the type of target machine."@en ;
	rdfs:range xsd:string ;
	.

observable:magic
	a owl:DatatypeProperty ;
	rdfs:label "magic"@en ;
	rdfs:comment "Specifies the value that indicates the type of the PE binary."@en ;
	rdfs:range xsd:unsignedShort ;
	.

observable:magicNumber
	a owl:DatatypeProperty ;
	rdfs:label "magicNumber"@en ;
	rdfs:range xsd:string ;
	.

observable:majorImageVersion
	a owl:DatatypeProperty ;
	rdfs:label "majorImageVersion"@en ;
	rdfs:comment "Specifies the major version number of the image."@en ;
	rdfs:range xsd:unsignedShort ;
	.

observable:majorLinkerVersion
	a owl:DatatypeProperty ;
	rdfs:label "majorLinkerVersion"@en ;
	rdfs:comment "Specifies the linker major version number."@en ;
	rdfs:range xsd:byte ;
	.

observable:majorOSVersion
	a owl:DatatypeProperty ;
	rdfs:label "majorOSVersion"@en ;
	rdfs:comment "Specifies the major version number of the required operating system."@en ;
	rdfs:range xsd:unsignedShort ;
	.

observable:majorSubsystemVersion
	a owl:DatatypeProperty ;
	rdfs:label "majorSubsystemVersion"@en ;
	rdfs:comment "Specifies the major version number of the subsystem."@en ;
	rdfs:range xsd:unsignedShort ;
	.

observable:manuallyEnteredCount
	a owl:DatatypeProperty ;
	rdfs:label "Manually-Entered Count"@en ;
	rdfs:comment "Specifies the number of times the URL referred to by the URL field was manually entered into the browser's address field by the user. This field is only applicable for URL history entries generated by Google's Chrome browser."@en ;
	rdfs:range xsd:nonNegativeInteger ;
	.

observable:manufacturer
	a owl:ObjectProperty ;
	rdfs:label "manufacturer"@en ;
	rdfs:range identity:Identity ;
	.

observable:maxRunTime
	a owl:DatatypeProperty ;
	rdfs:label "maxRunTime"@en ;
	rdfs:comment "Specifies the maximum run time of the scheduled task before terminating, in milliseconds. See also: http://msdn.microsoft.com/en-us/library/windows/desktop/aa381874(v=vs.85).aspx."@en ;
	rdfs:range xsd:integer ;
	.

observable:messageID
	a owl:DatatypeProperty ;
	rdfs:label "messageID"@en ;
	rdfs:comment "An unique identifier for the message."@en ;
	rdfs:range xsd:string ;
	.

observable:messageText
	a owl:DatatypeProperty ;
	rdfs:label "messageText"@en ;
	rdfs:comment "The contents of the message."@en ;
	rdfs:range xsd:string ;
	.

observable:messageThread
	a owl:ObjectProperty ;
	rdfs:label "messageThread"@en ;
	rdfs:range types:Thread ;
	.

observable:messageType
	a owl:DatatypeProperty ;
	rdfs:label "messageType"@en ;
	rdfs:comment "Message type specifies what sort of message (email, chat, SMS, etc) a Message is."@en ;
	rdfs:range xsd:string ;
	.

observable:messagingAddress
	a owl:ObjectProperty ;
	rdfs:label "messagingAddress"@en ;
	rdfs:comment "A messaging address specifies details of an identifier for digital messsaging communication."@en ;
	rdfs:range observable:ObservableObject ;
	.

observable:metadataChangeTime
	a owl:DatatypeProperty ;
	rdfs:label "metadataChangeTime"@en ;
	rdfs:comment "The date and time at which the file metadata was last modified."@en ;
	rdfs:range xsd:dateTime ;
	.

observable:mftFileID
	a owl:DatatypeProperty ;
	rdfs:label "mftFileID"@en ;
	rdfs:comment "Specifies the record number for the file within an NTFS Master File Table."@en ;
	rdfs:range xsd:integer ;
	.

observable:mftFileNameAccessedTime
	a owl:DatatypeProperty ;
	rdfs:label "mftFileNameAccessedTime"@en ;
	rdfs:comment "The access date and time recorded in an MFT entry $File_Name attribute."@en ;
	rdfs:range xsd:dateTime ;
	.

observable:mftFileNameCreatedTime
	a owl:DatatypeProperty ;
	rdfs:label "mftFileNameCreatedTime"@en ;
	rdfs:comment "The creation date and time recorded in an MFT entry $File_Name attribute."@en ;
	rdfs:range xsd:dateTime ;
	.

observable:mftFileNameLength
	a owl:DatatypeProperty ;
	rdfs:label "mftFileNameLength"@en ;
	rdfs:comment " Specifies the length of an NTFS file name, in unicode characters."@en ;
	rdfs:range xsd:integer ;
	.

observable:mftFileNameModifiedTime
	a owl:DatatypeProperty ;
	rdfs:label "mftFileNameModifiedTime"@en ;
	rdfs:comment "The modification date and time recorded in an MFT entry $File_Name attribute."@en ;
	rdfs:range xsd:dateTime ;
	.

observable:mftFileNameRecordChangeTime
	a owl:DatatypeProperty ;
	rdfs:label "mftFileNameRecordChangeTime"@en ;
	rdfs:comment "The metadata modification date and time recorded in an MFT entry $File_Name attribute."@en ;
	rdfs:range xsd:dateTime ;
	.

observable:mftFlags
	a owl:DatatypeProperty ;
	rdfs:label "mftFlags"@en ;
	rdfs:comment "Specifies basic permissions for the file (Read-Only, Hidden, Archive, Compressed, etc.)."@en ;
	rdfs:range xsd:integer ;
	.

observable:mftParentID
	a owl:DatatypeProperty ;
	rdfs:label "mftParentID"@en ;
	rdfs:comment "Specifies the record number within an NTFS Master File Table for parent directory of the file."@en ;
	rdfs:range xsd:integer ;
	.

observable:mftRecordChangeTime
	a owl:DatatypeProperty ;
	rdfs:label "mftRecordChangeTime"@en ;
	rdfs:comment "The date and time at which an NTFS file metadata was last modified."@en ;
	rdfs:range xsd:dateTime ;
	.

observable:middleName
	a owl:DatatypeProperty ;
	rdfs:label "middleName"@en ;
	rdfs:comment "The middle name of a person."@en ;
	rdfs:range xsd:string ;
	.

observable:mimeClass
	a owl:DatatypeProperty ;
	rdfs:label "mimeClass"@en ;
	rdfs:range xsd:string ;
	.

observable:mimeType
	a owl:DatatypeProperty ;
	rdfs:label "mimeType"@en ;
	rdfs:comment "MIME type of the data. For example 'text/html' or 'audio/mp3'."@en ;
	rdfs:range xsd:string ;
	.

observable:minorImageVersion
	a owl:DatatypeProperty ;
	rdfs:label "minorImageVersion"@en ;
	rdfs:comment "Specifies the minor version number of the image."@en ;
	rdfs:range xsd:unsignedShort ;
	.

observable:minorLinkerVersion
	a owl:DatatypeProperty ;
	rdfs:label "minorLinkerVersion"@en ;
	rdfs:comment "Specifies the linker minor version number."@en ;
	rdfs:range xsd:byte ;
	.

observable:minorOSVersion
	a owl:DatatypeProperty ;
	rdfs:label "minorOSVersion"@en ;
	rdfs:comment "Specifies the minor version number of the required operating system."@en ;
	rdfs:range xsd:unsignedShort ;
	.

observable:minorSubsystemVersion
	a owl:DatatypeProperty ;
	rdfs:label "minorSubsystemVersion"@en ;
	rdfs:comment """Specifies the minor version number of the subsystem.
          """@en ;
	rdfs:range xsd:unsignedShort ;
	.

observable:mockLocationsAllowed
	a owl:DatatypeProperty ;
	rdfs:label "mockLocationsAllowed"@en ;
	rdfs:comment "???."@en ;
	rdfs:range xsd:boolean ;
	.

observable:model
	a owl:DatatypeProperty ;
	rdfs:label "model"@en ;
	rdfs:range xsd:string ;
	.

observable:modifiedTime
	a owl:DatatypeProperty ;
	rdfs:label "modifiedTime"@en ;
	rdfs:comment "The date and time at which the Object was last modified."@en ;
	rdfs:range xsd:dateTime ;
	.

observable:mostRecentRunTime
	a owl:DatatypeProperty ;
	rdfs:label "mostRecentRunTime"@en ;
	rdfs:comment "Specifies the most recent run date/time of this scheduled task. See also: http://msdn.microsoft.com/en-us/library/windows/desktop/aa381254(v=vs.85).aspx."@en ;
	rdfs:range xsd:dateTime ;
	.

observable:mountPoint
	a owl:DatatypeProperty ;
	rdfs:label "mountPoint"@en ;
	rdfs:comment "Specifies the mount point of the partition."@en ;
	rdfs:range xsd:string ;
	.

observable:msProductID
	a owl:DatatypeProperty ;
	rdfs:label "msProductID"@en ;
	rdfs:comment "The Microsoft Product ID. See also: http://support.microsoft.com/gp/pidwin."@en ;
	rdfs:range xsd:string ;
	.

observable:msProductName
	a owl:DatatypeProperty ;
	rdfs:label "msProductName"@en ;
	rdfs:comment "The Microsoft ProductName of the current installation of Windows. This is typically found in HKEY_LOCAL_MACHINE\\Software\\Microsoft\\Windows\\CurrentVersion!ProductName."@en ;
	rdfs:range xsd:string ;
	.

observable:nameConstraints
	a owl:DatatypeProperty ;
	rdfs:label "nameConstraints"@en ;
	rdfs:range xsd:string ;
	.

observable:namePhonetic
	a owl:DatatypeProperty ;
	rdfs:label "namePhonetic"@en ;
	rdfs:comment "Name phonetic specifies the phonetic pronunciation of the name of a person."@en ;
	rdfs:range xsd:string ;
	.

observable:namePrefix
	a owl:DatatypeProperty ;
	rdfs:label "namePrefix"@en ;
	rdfs:comment "Name prefix specifies an honorific prefix (coming ordinally before first/given name) for the name of a person."@en ;
	rdfs:range xsd:string ;
	.

observable:nameServer
	a owl:ObjectProperty ;
	rdfs:label "nameServer"@en ;
	rdfs:comment "Specifies a list of name server entries for a Whois entry."@en ;
	rdfs:range observable:ObservableObject ;
	.

observable:nameSuffix
	a owl:DatatypeProperty ;
	rdfs:label "nameSuffix"@en ;
	rdfs:comment "Name suffix specifies an suffix (coming ordinally after last/family name) for the name of a person."@en ;
	rdfs:range xsd:string ;
	.

observable:netBIOSName
	a owl:DatatypeProperty ;
	rdfs:label "netBIOSName"@en ;
	rdfs:comment "Specifies the NetBIOS (Network Basic Input/Output System) name of the Windows system. This is not the same as the host name."@en ;
	rdfs:range xsd:string ;
	.

observable:network
	a owl:DatatypeProperty ;
	rdfs:label "network"@en ;
	rdfs:comment "???."@en ;
	rdfs:range xsd:string ;
	.

observable:networkInterface
	a owl:ObjectProperty ;
	rdfs:label "networkInterface"@en ;
	rdfs:comment "Specifies the list of network interfaces present on the system."@en ;
	rdfs:range observable:ObservableObject ;
	.

observable:newObject
	a owl:ObjectProperty ;
	rdfs:label "newObject"@en ;
	rdfs:comment "Specifies the observable object and its properties as they are after the state change effect occurred."@en ;
	rdfs:range observable:ObservableObject ;
	.

observable:nextRunTime
	a owl:DatatypeProperty ;
	rdfs:label "nextRunTime"@en ;
	rdfs:comment "Specifies the next run date/time of the scheduled task. See also: http://msdn.microsoft.com/en-us/library/windows/desktop/aa381257(v=vs.85).aspx."@en ;
	rdfs:range xsd:dateTime ;
	.

observable:nickname
	a owl:DatatypeProperty ;
	rdfs:label "nickname"@en ;
	rdfs:comment "Nickname specifies an alternate, unofficial and typically informal name for a person independent of their official name."@en ;
	rdfs:range xsd:string ;
	.

observable:ntfsHardLinkCount
	a owl:DatatypeProperty ;
	rdfs:label "ntfsHardLinkCount"@en ;
	rdfs:comment "Specifies the number of directory entries that reference an NTFS file record."@en ;
	rdfs:range xsd:integer ;
	.

observable:ntfsOwnerID
	a owl:DatatypeProperty ;
	rdfs:label "ntfsOwnerID"@en ;
	rdfs:comment "Specifies the identifier of the file owner, from the security index."@en ;
	rdfs:range xsd:string ;
	.

observable:ntfsOwnerSID
	a owl:DatatypeProperty ;
	rdfs:label "ntfsOwnerSID"@en ;
	rdfs:comment "Specifies the security ID (key in the $SII Index and $SDS DataStream in the file $Secure) for an NTFS file."@en ;
	rdfs:range xsd:string ;
	.

observable:number
	a owl:DatatypeProperty ;
	rdfs:label "number"@en ;
	rdfs:range xsd:integer ;
	.

observable:numberOfLaunches
	a owl:DatatypeProperty ;
	rdfs:label "numberOfLaunches"@en ;
	rdfs:range xsd:integer ;
	.

observable:numberOfRVAAndSizes
	a owl:DatatypeProperty ;
	rdfs:label "numberOfRVAAndSizes"@en ;
	rdfs:comment "Specifies the number of data-directory entries in the remainder of the optional header."@en ;
	rdfs:range xsd:unsignedInt ;
	.

observable:numberOfSections
	a owl:DatatypeProperty ;
	rdfs:label "numberOfSections"@en ;
	rdfs:comment "Specifies the number of sections in the PE binary, as a non-negative integer."@en ;
	rdfs:range xsd:integer ;
	.

observable:numberOfSubkeys
	a owl:DatatypeProperty ;
	rdfs:label "numberOfSubkeys"@en ;
	rdfs:range xsd:integer ;
	.

observable:numberOfSymbols
	a owl:DatatypeProperty ;
	rdfs:label "numberOfSymbols"@en ;
	rdfs:comment "Specifies the number of entries in the symbol table of the PE binary, as a non-negative integer."@en ;
	rdfs:range xsd:integer ;
	.

observable:numberTimesContacted
	a owl:DatatypeProperty ;
	rdfs:label "numberTimesContacted"@en ;
	rdfs:comment "Number times contacted specifies the number of times a particular contact has been contacted."@en ;
	rdfs:range xsd:integer ;
	.

observable:objectGUID
	a owl:DatatypeProperty ;
	rdfs:label "objectGUID"@en ;
	rdfs:range xsd:string ;
	.

observable:observableCreatedTime
	a owl:DatatypeProperty ;
	rdfs:label "observableCreatedTime"@en ;
	rdfs:comment "The date and time at which the observable object being characterized was created. This time pertains to an intrinsic characteristic of the observable object, and would be consistent across independent characterizations or observations of the observable object."@en ;
	rdfs:range xsd:dateTime ;
	.

observable:oldObject
	a owl:ObjectProperty ;
	rdfs:label "oldObject"@en ;
	rdfs:comment "Specifies the observable object and its properties as they were before the state change effect occurred."@en ;
	rdfs:range observable:ObservableObject ;
	.

observable:openFileDescriptor
	a owl:DatatypeProperty ;
	rdfs:label "openFileDescriptor"@en ;
	rdfs:comment "Specifies a listing of the current file descriptors used by the Unix process."@en ;
	rdfs:range xsd:integer ;
	.

observable:operatingSystem
	a owl:ObjectProperty ;
	rdfs:label "operatingSystem"@en ;
	rdfs:range observable:ObservableObject ;
	.

observable:optionalHeader
	a owl:ObjectProperty ;
	rdfs:label "optionalHeader"@en ;
	rdfs:comment "Specifies the PE optional header of the PE binary."@en ;
	rdfs:range observable:WindowsPEOptionalHeader ;
	.

observable:options
	a owl:DatatypeProperty ;
	rdfs:label "options"@en ;
	rdfs:comment "Specifies any options used when mounting the volume."@en ;
	rdfs:range xsd:string ;
	.

observable:organizationDepartment
	a owl:DatatypeProperty ;
	rdfs:label "organizationDepartment"@en ;
	rdfs:comment "Specifies a particular suborganization (division, branch, office, etc.) that exists within a larger organization."@en ;
	rdfs:range xsd:string ;
	.

observable:organizationLocation
	a owl:ObjectProperty ;
	rdfs:label "organizationLocation"@en ;
	rdfs:comment "Specifies a geolocation address of an organization."@en ;
	rdfs:range observable:ContactAddress ;
	.

observable:organizationPosition
	a owl:DatatypeProperty ;
	rdfs:label "organizationPosition"@en ;
	rdfs:comment "Specifies the title or role that a person plays within an organization."@en ;
	rdfs:range xsd:string ;
	.

observable:otherHeaders
	a owl:ObjectProperty ;
	rdfs:label "otherHeaders"@en ;
	rdfs:range types:Dictionary ;
	.

observable:owner
	a owl:ObjectProperty ;
	rdfs:label "owner"@en ;
	rdfs:comment "Specifies the owner of an Observable Object."@en ;
	rdfs:range core:UcoObject ;
	.

observable:ownerSID
	a owl:DatatypeProperty ;
	rdfs:label "ownerSID"@en ;
	rdfs:range xsd:string ;
	.

observable:pageTitle
	a owl:DatatypeProperty ;
	rdfs:label "Page Title"@en ;
	rdfs:comment "Specifies the title of a web page."@en ;
	rdfs:range xsd:string ;
	.

observable:parameterAddress
	a owl:DatatypeProperty ;
	rdfs:label "parameterAddress"@en ;
	rdfs:range xsd:hexBinary ;
	.

observable:parameters
	a owl:DatatypeProperty ;
	rdfs:label "parameters"@en ;
	rdfs:comment "Specifies the command line parameters used to launch the scheduled task. See also: http://msdn.microsoft.com/en-us/library/windows/desktop/aa381875(v=vs.85).aspx."@en ;
	rdfs:range xsd:string ;
	.

observable:parent
	a owl:ObjectProperty ;
	rdfs:label "parent"@en ;
	rdfs:comment "The process that created this process."@en ;
	rdfs:range observable:ObservableObject ;
	.

observable:participant
	a owl:ObjectProperty ;
	rdfs:label "participant"@en ;
	rdfs:range observable:ObservableObject ;
	.

observable:partition
	a owl:ObjectProperty ;
	rdfs:label "partition"@en ;
	rdfs:comment "The partitions that reside on the disk."@en ;
	rdfs:range observable:ObservableObject ;
	.

observable:partitionID
	a owl:DatatypeProperty ;
	rdfs:label "partitionID"@en ;
	rdfs:comment "Specifies the identifier of the partition, as provided by the containing partition table.  This identifier is the index value within the partition table, and is expected to be an incrementing alphanumeric value (numeric in most partition systems), not a GUID or UUID.  Sorting partitions by this index should first attempt to sort a numeric cast of the value."@en ;
	rdfs:range xsd:string ;
	.

observable:partitionLength
	a owl:DatatypeProperty ;
	rdfs:label "partitionLength"@en ;
	rdfs:comment "Specifies the length of the partition, in bytes."@en ;
	rdfs:range xsd:integer ;
	.

observable:partitionOffset
	a owl:DatatypeProperty ;
	rdfs:label "partitionOffset"@en ;
	rdfs:comment "Specifies the starting offset of the partition, in bytes."@en ;
	rdfs:range xsd:integer ;
	.

observable:password
	a owl:DatatypeProperty ;
	rdfs:label "password"@en ;
	rdfs:comment "Specifies an authentication password."@en ;
	rdfs:range xsd:string ;
	.

observable:passwordLastChanged
	a owl:DatatypeProperty ;
	rdfs:label "passwordLastChanged"@en ;
	rdfs:comment "The date and time that the password was last changed."@en ;
	rdfs:range xsd:dateTime ;
	.

observable:passwordType
	a owl:DatatypeProperty ;
	rdfs:label "passwordType"@en ;
	rdfs:comment "The type of password, for instance plain-text or encrypted."@en ;
	rdfs:range xsd:string ;
	.

observable:path
	a owl:DatatypeProperty ;
	rdfs:label "path"@en ;
	rdfs:comment "Specifies the location of one object within another containing object."@en ;
	rdfs:range xsd:string ;
	.

observable:pdfId0
	a owl:DatatypeProperty ;
	rdfs:label "pdfId0"@en ;
	rdfs:range xsd:string ;
	.

observable:pdfId1
	a owl:DatatypeProperty ;
	rdfs:label "pdfId1"@en ;
	rdfs:range xsd:string ;
	.

observable:peType
	a owl:DatatypeProperty ;
	rdfs:label "peType"@en ;
	rdfs:comment "Specifies the type of the PE binary."@en ;
	rdfs:range xsd:string ;
	.

observable:phoneActivationTime
	a owl:DatatypeProperty ;
	rdfs:label "phoneActivationTime"@en ;
	rdfs:comment "The date and time that a device was activated."@en ;
	rdfs:range xsd:dateTime ;
	.

observable:phoneNumber
	a owl:DatatypeProperty ;
	rdfs:label "phoneNumber"@en ;
	rdfs:comment "A phone number(account)."@en ;
	rdfs:range xsd:string ;
	.

observable:pictureHeight
	a owl:DatatypeProperty ;
	rdfs:label "pictureHeight"@en ;
	rdfs:range xsd:integer ;
	.

observable:pictureType
	a owl:DatatypeProperty ;
	rdfs:label "pictureType"@en ;
	rdfs:comment "The type of a picture, for example a thumbnail."@en ;
	rdfs:range xsd:string ;
	.

observable:pictureWidth
	a owl:DatatypeProperty ;
	rdfs:label "pictureWidth"@en ;
	rdfs:comment "The width of the picture in pixels."@en ;
	rdfs:range xsd:integer ;
	.

observable:pid
	a owl:DatatypeProperty ;
	rdfs:label "pid"@en ;
	rdfs:comment "The Process ID, or PID, of the process."@en ;
	rdfs:range xsd:integer ;
	.

observable:pointerToSymbolTable
	a owl:DatatypeProperty ;
	rdfs:label "pointerToSymbolTable"@en ;
	rdfs:comment "Specifies the file offset of the COFF symbol table."@en ;
	rdfs:range xsd:hexBinary ;
	.

observable:policyConstraints
	a owl:DatatypeProperty ;
	rdfs:label "policyConstraints"@en ;
	rdfs:range xsd:string ;
	.

observable:policyMappings
	a owl:DatatypeProperty ;
	rdfs:label "policyMappings"@en ;
	rdfs:range xsd:string ;
	.

observable:port
	a owl:DatatypeProperty ;
	rdfs:label "port"@en ;
	rdfs:comment "Port on which communication takes place."@en ;
	rdfs:range xsd:integer ;
	.

observable:prefetchHash
	a owl:DatatypeProperty ;
	rdfs:label "prefetchHash"@en ;
	rdfs:comment "An eight character hash of the location from which the application was run."@en ;
	rdfs:range xsd:string ;
	.

observable:priority
	a owl:DatatypeProperty ;
	rdfs:label "priority"@en ;
	rdfs:comment "The priority of the email."@en ;
	rdfs:range [
		a rdfs:Datatype ;
		owl:unionOf (
			xsd:integer
			xsd:string
			vocabulary:TaskPriorityVocab
		) ;
	] ;
	.

observable:privateKeyUsagePeriodNotAfter
	a owl:DatatypeProperty ;
	rdfs:label "privateKeyUsagePeriodNotAfter"@en ;
	rdfs:range xsd:dateTime ;
	.

observable:privateKeyUsagePeriodNotBefore
	a owl:DatatypeProperty ;
	rdfs:label "privateKeyUsagePeriodNotBefore"@en ;
	rdfs:range xsd:dateTime ;
	.

observable:processorArchitecture
	a owl:DatatypeProperty ;
	rdfs:label "processorArchitecture"@en ;
	rdfs:comment "Specifies the specific architecture (e.g. x86) used by the CPU of the system."@en ;
	rdfs:range xsd:string ;
	.

observable:profile
	a owl:ObjectProperty ;
	rdfs:label "profile"@en ;
	rdfs:comment "A profile specifies a particular online service profile."@en ;
	rdfs:range observable:ObservableObject ;
	.

observable:profileAccount
	a owl:ObjectProperty ;
	rdfs:label "Profile Account"@en-US ;
	rdfs:comment "Specifies the online service account associated with the profile."@en-US ;
	rdfs:range observable:ObservableObject ;
	.

observable:profileBackgroundHash
	a owl:ObjectProperty ;
	rdfs:label "Profile Background Hash"@en-US ;
	rdfs:comment "Specifies hashes of the background associated with the profile."@en-US ;
	rdfs:range types:Hash ;
	.

observable:profileBackgroundLocation
	a owl:ObjectProperty ;
	rdfs:label "Profile Background Location"@en-US ;
	rdfs:comment "Specifies the network location of the background associated with the profile."@en-US ;
	rdfs:range observable:ObservableObject ;
	.

observable:profileBannerHash
	a owl:ObjectProperty ;
	rdfs:label "Profile Banner Hash"@en-US ;
	rdfs:comment "Specifies hashes of the banner associated with the profile."@en-US ;
	rdfs:range types:Hash ;
	.

observable:profileBannerLocation
	a owl:ObjectProperty ;
	rdfs:label "Profile Banner Location"@en-US ;
	rdfs:comment "Specifies the network location of the banner associated with the profile."@en-US ;
	rdfs:range observable:ObservableObject ;
	.

observable:profileCreated
	a owl:DatatypeProperty ;
	rdfs:label "Profile Created"@en-US ;
	rdfs:comment "Specifies the date and time the profile was created."@en-US ;
	rdfs:range xsd:dateTime ;
	.

observable:profileIdentity
	a owl:ObjectProperty ;
	rdfs:label "Profile Identity"@en-US ;
	rdfs:comment "Specifies the identity associated with the profile."@en-US ;
	rdfs:range identity:Identity ;
	.

observable:profileImageHash
	a owl:ObjectProperty ;
	rdfs:label "Profile Image Hash"@en-US ;
	rdfs:comment "Specifies hashes of the profile image associated with the profile."@en-US ;
	rdfs:range types:Hash ;
	.

observable:profileImageLocation
	a owl:ObjectProperty ;
	rdfs:label "Profile Image Location"@en-US ;
	rdfs:comment "Specifies the network location of the profile image associated with the profile."@en-US ;
	rdfs:range observable:ObservableObject ;
	.

observable:profileIsProtected
	a owl:DatatypeProperty ;
	rdfs:label "Is_Protected"@en-US ;
	rdfs:comment "Specifies whether the twitter profile is protected."@en-US ;
	rdfs:range xsd:boolean ;
	.

observable:profileIsVerified
	a owl:DatatypeProperty ;
	rdfs:label "Is_Verified"@en-US ;
	rdfs:comment "Specifies whether the twitter profile is verified."@en-US ;
	rdfs:range xsd:boolean ;
	.

observable:profileLanguage
	a owl:DatatypeProperty ;
	rdfs:label "Profile Language"@en-US ;
	rdfs:comment "Specifies the language associated with the profile. When present, it MUST be a language code conformant to RFC 5646/BCP47."@en-US ;
	rdfs:range xsd:string ;
	.

observable:profileService
	a owl:ObjectProperty ;
	rdfs:label "Profile Service"@en-US ;
	rdfs:comment "Specifies the online service associated with the profile."@en-US ;
	rdfs:range observable:ObservableObject ;
	.

observable:profileWebsite
	a owl:ObjectProperty ;
	rdfs:label "Profile Website"@en-US ;
	rdfs:comment "Specifies the website URL associated with the profile."@en-US ;
	rdfs:range observable:ObservableObject ;
	.

observable:properties
	a owl:DatatypeProperty ;
	rdfs:label "properties"@en ;
	rdfs:comment "Specifies the properties that were enumerated as a result of the action on the observable object."@en ;
	rdfs:range xsd:string ;
	.

observable:propertyName
	a owl:DatatypeProperty ;
	rdfs:label "propertyName"@en ;
	rdfs:comment "Specifies the Name of the property being read."@en ;
	rdfs:range xsd:string ;
	.

observable:protocols
	a owl:ObjectProperty ;
	rdfs:label "protocols"@en ;
	rdfs:comment "Specifies the protocols involved in the network connection, along with their corresponding state. "@en ;
	rdfs:range types:ControlledDictionary ;
	.

observable:query
	a owl:DatatypeProperty ;
	rdfs:label "query"@en ;
	rdfs:comment "Query passed to the resource."@en ;
	rdfs:range xsd:string ;
	.

observable:rangeOffset
	a owl:DatatypeProperty ;
	rdfs:label "rangeOffset"@en ;
	rdfs:comment "The offset at which the start of data can be found, relative to the rangeOffsetType defined."@en ;
	rdfs:range xsd:integer ;
	.

observable:rangeOffsetType
	a owl:DatatypeProperty ;
	rdfs:label "rangeOffsetType"@en ;
	rdfs:comment "The type of offset defined for the range (e.g., image, file, address)."@en ;
	rdfs:range xsd:string ;
	.

observable:rangeSize
	a owl:DatatypeProperty ;
	rdfs:label "rangeSize"@en ;
	rdfs:comment "The size of the data in bytes."@en ;
	rdfs:range xsd:integer ;
	.

observable:receivedLines
	a owl:DatatypeProperty ;
	rdfs:label "receivedLines"@en ;
	rdfs:range xsd:string ;
	.

observable:receivedTime
	a owl:DatatypeProperty ;
	rdfs:label "receivedTime"@en ;
	rdfs:comment "The date and time at which the message received. "@en ;
	rdfs:range xsd:dateTime ;
	.

observable:recurrence
	a owl:DatatypeProperty ;
	rdfs:label "recurrence"@en ;
	rdfs:comment "Recurrence of the event."@en ;
	rdfs:range xsd:string ;
	.

observable:references
	a owl:ObjectProperty ;
	rdfs:label "references"@en ;
	rdfs:comment "A list of email message identifiers this email relates to."@en ;
	rdfs:range observable:ObservableObject ;
	.

observable:referralURL
	a owl:ObjectProperty ;
	rdfs:label "referralURL"@en ;
	rdfs:comment "Specifies the corresponding referral URL for a registrar."@en ;
	rdfs:range observable:ObservableObject ;
	.

observable:referrerUrl
	a owl:ObjectProperty ;
	rdfs:label "referrerURL"@en ;
	rdfs:comment "Specifies the origination point (i.e., URL) of a URL request."@en ;
	rdfs:range observable:ObservableObject ;
	.

observable:regionEndAddress
	a owl:DatatypeProperty ;
	rdfs:label "regionEndAddress"@en ;
	rdfs:comment "The regionEndAddress property specifies the ending address of the particular memory region."@en ;
	rdfs:range xsd:hexBinary ;
	.

observable:regionSize
	a owl:DatatypeProperty ;
	rdfs:label "regionSize"@en ;
	rdfs:comment "The regionSize property specifies the size of the particular memory region, in bytes."@en ;
	rdfs:range xsd:integer ;
	.

observable:regionStartAddress
	a owl:DatatypeProperty ;
	rdfs:label "regionStartAddress"@en ;
	rdfs:comment """The regionStartAddress property specifies the starting address of the particular memory region.
          """@en ;
	rdfs:range xsd:hexBinary ;
	.

observable:regionalInternetRegistry
	a owl:DatatypeProperty ;
	rdfs:label "regionalInternetRegistry"@en ;
	rdfs:comment "specifies the name of the Regional Internet Registry (RIR) which allocated the IP address contained in a WHOIS entry."@en ;
	rdfs:range [
		a rdfs:Datatype ;
		owl:unionOf (
			vocabulary:RegionalRegistryTypeVocab
			xsd:string
		) ;
	] ;
	.

observable:regionalInternetRegistry-shape-value-not-vocabulary-member
	a sh:PropertyShape ;
	sh:message "Value is not member of the vocabulary RegionalRegistryTypeVocab." ;
	sh:or (
		[
			sh:datatype vocabulary:RegionalRegistryTypeVocab ;
			sh:in (
				"APNIC"^^vocabulary:RegionalRegistryTypeVocab
				"ARIN"^^vocabulary:RegionalRegistryTypeVocab
				"AfriNIC"^^vocabulary:RegionalRegistryTypeVocab
				"LACNIC"^^vocabulary:RegionalRegistryTypeVocab
				"RIPE NCC"^^vocabulary:RegionalRegistryTypeVocab
			) ;
		]
		[
			sh:datatype xsd:string ;
		]
	) ;
	sh:path observable:regionalInternetRegistry ;
	.

observable:regionalInternetRegistry-shape-value-outside-default-vocabulary
	a sh:PropertyShape ;
	sh:datatype vocabulary:RegionalRegistryTypeVocab ;
	sh:message "Value is outside the default vocabulary RegionalRegistryTypeVocab." ;
	sh:path observable:regionalInternetRegistry ;
	sh:severity sh:Info ;
	.

observable:registeredOrganization
	a owl:ObjectProperty ;
	rdfs:label "registeredOrganization"@en ;
	rdfs:comment "The organization that this copy of Windows is registered to."@en ;
	rdfs:range identity:Identity ;
	.

observable:registeredOwner
	a owl:ObjectProperty ;
	rdfs:label "registeredOwner"@en ;
	rdfs:comment "The person or organization that is the registered owner of this copy of Windows."@en ;
	rdfs:range identity:Identity ;
	.

observable:registrantContactInfo
	a owl:ObjectProperty ;
	rdfs:label "registrantContactInfo"@en ;
	rdfs:comment "Specifies contact info for the registrant of a domain within a WHOIS entity."@en ;
	rdfs:range observable:ObservableObject ;
	.

observable:registrantIDs
	a owl:DatatypeProperty ;
	rdfs:label "registrantIDs"@en ;
	rdfs:comment "Specifies the registrant IDs associated with a domain lookup."@en ;
	rdfs:range xsd:string ;
	.

observable:registrarGUID
	a owl:DatatypeProperty ;
	rdfs:label "registrarGUID"@en ;
	rdfs:comment "Specifies the Registrar GUID field of a Whois entry."@en ;
	rdfs:range xsd:string ;
	.

observable:registrarID
	a owl:DatatypeProperty ;
	rdfs:label "registrarID"@en ;
	rdfs:comment "Specifies the Registrar ID field of a Whois entry."@en ;
	rdfs:range xsd:string ;
	.

observable:registrarInfo
	a owl:ObjectProperty ;
	rdfs:label "registrarInfo"@en ;
	rdfs:comment "Specifies registrar info that would be returned from a registrar lookup."@en ;
	rdfs:range observable:WhoisRegistrarInfoType ;
	.

observable:registrarName
	a owl:DatatypeProperty ;
	rdfs:label "registrarName"@en ;
	rdfs:comment "The name of the registrar organization."@en ;
	rdfs:range xsd:string ;
	.

observable:registryValues
	a owl:ObjectProperty ;
	rdfs:label "registryValues"@en ;
	rdfs:comment "The values that were enumerated as a result of the action on the object."@en ;
	rdfs:range observable:WindowsRegistryValue ;
	.

observable:remarks
	a owl:DatatypeProperty ;
	rdfs:label "remarks"@en ;
	rdfs:comment "Specifies any remarks associated with this Whois entry."@en ;
	rdfs:range xsd:string ;
	.

observable:remindTime
	a owl:DatatypeProperty ;
	rdfs:label "remindTime"@en ;
	rdfs:range xsd:dateTime ;
	.

observable:requestMethod
	a owl:DatatypeProperty ;
	rdfs:label "requestMethod"@en ;
	rdfs:comment """Specifies the HTTP method portion of the HTTP request line, as a lowercase string.
          """@en ;
	rdfs:range xsd:string ;
	.

observable:requestValue
	a owl:DatatypeProperty ;
	rdfs:label "requestValue"@en ;
	rdfs:comment "Specifies the value (typically a resource path) portion of the HTTP request line."@en ;
	rdfs:range xsd:string ;
	.

observable:requestVersion
	a owl:DatatypeProperty ;
	rdfs:label "requestVersion"@en ;
	rdfs:comment "Specifies the HTTP version portion of the HTTP request line, as a lowercase string."@en ;
	rdfs:range xsd:string ;
	.

observable:rowCondition
	a owl:DatatypeProperty ;
	rdfs:label "rowCondition"@en ;
	rdfs:range xsd:string ;
	.

observable:rowIndex
	a owl:DatatypeProperty ;
	rdfs:label "rowIndex"@en ;
	rdfs:range xsd:positiveInteger ;
	.

observable:ruid
	a owl:DatatypeProperty ;
	rdfs:label "ruid"@en ;
	rdfs:comment "Specifies the real user ID, which represents the Unix user who created the process."@en ;
	rdfs:range xsd:nonNegativeInteger ;
	.

observable:runningStatus
	a owl:DatatypeProperty ;
	rdfs:label "runningStatus"@en ;
	rdfs:range xsd:string ;
	.

observable:scheme
	a owl:DatatypeProperty ;
	rdfs:label "scheme"@en ;
	rdfs:comment "Identifies the type of URL."@en ;
	rdfs:range xsd:string ;
	.

observable:sectionAlignment
	a owl:DatatypeProperty ;
	rdfs:label "sectionAlignment"@en ;
	rdfs:comment "Specifies the alignment (in bytes) of PE sections when they are loaded into memory."@en ;
	rdfs:range xsd:unsignedInt ;
	.

observable:sections
	a owl:ObjectProperty ;
	rdfs:label "sections"@en ;
	rdfs:comment "Specifies metadata about the sections in the PE file."@en ;
	rdfs:range observable:WindowsPESection ;
	.

observable:sectorSize
	a owl:DatatypeProperty ;
	rdfs:label "sectorSize"@en ;
	rdfs:comment "The sector size of the volume in bytes."@en ;
	rdfs:range xsd:integer ;
	.

observable:securityAttributes
	a owl:DatatypeProperty ;
	rdfs:label "securityAttributes"@en ;
	rdfs:range xsd:string ;
	.

observable:sender
	a owl:ObjectProperty ;
	rdfs:label "sender"@en ;
	rdfs:range observable:ObservableObject ;
	.

observable:sentTime
	a owl:DatatypeProperty ;
	rdfs:label "sentTime"@en ;
	rdfs:comment "The date and time at which the message sent."@en ;
	rdfs:range xsd:dateTime ;
	.

observable:serialNumber
	a owl:DatatypeProperty ;
	rdfs:label "serialNumber"@en ;
	rdfs:range xsd:string ;
	.

observable:serverName
	a owl:ObjectProperty ;
	rdfs:label "serverName"@en ;
	rdfs:comment "Specifies the corresponding server name for a whois entry. This usually corresponds to a name server lookup."@en ;
	rdfs:range observable:ObservableObject ;
	.

observable:serviceName
	a owl:DatatypeProperty ;
	rdfs:label "serviceName"@en ;
	rdfs:range xsd:string ;
	.

observable:serviceStatus
	a owl:DatatypeProperty ;
	rdfs:label "serviceStatus"@en ;
	rdfs:range xsd:string ;
	.

observable:serviceType
	a owl:DatatypeProperty ;
	rdfs:label "serviceType"@en ;
	rdfs:range xsd:string ;
	.

observable:sessionID
	a owl:DatatypeProperty ;
	rdfs:label "sessionID"@en ;
	rdfs:comment "An identifier for the session from which the message originates."@en ;
	rdfs:range xsd:string ;
	.

observable:shell
	a owl:DatatypeProperty ;
	rdfs:label "shell"@en ;
	rdfs:range xsd:string ;
	.

observable:showMessageBody
	a owl:DatatypeProperty ;
	rdfs:label "showMessageBody"@en ;
	rdfs:comment "Specifies the message text that is displayed in the body of the message box by the action. See also: http://msdn.microsoft.com/en-us/library/windows/desktop/aa381302(v=vs.85).aspx."@en ;
	rdfs:range xsd:string ;
	.

observable:showMessageTitle
	a owl:DatatypeProperty ;
	rdfs:label "showMessageTitle"@en ;
	rdfs:comment "Specifies the title of the message box shown by the action. See also: http://msdn.microsoft.com/en-us/library/windows/desktop/aa381302(v=vs.85).aspx."@en ;
	rdfs:range xsd:string ;
	.

observable:sid
	a owl:DatatypeProperty ;
	rdfs:label "sid"@en ;
	rdfs:range xsd:string ;
	.

observable:signature
	a owl:DatatypeProperty ;
	rdfs:label "signature"@en ;
	rdfs:comment "A"@en ;
	rdfs:range xsd:string ;
	.

observable:signatureAlgorithm
	a owl:DatatypeProperty ;
	rdfs:label "signatureAlgorithm"@en ;
	rdfs:range xsd:string ;
	.

observable:signatureDescription
	a owl:DatatypeProperty ;
	rdfs:label "signatureDescription"@en ;
	rdfs:range xsd:string ;
	.

observable:signatureExists
	a owl:DatatypeProperty ;
	rdfs:label "signatureExists"@en ;
	rdfs:range xsd:boolean ;
	.

observable:signatureVerified
	a owl:DatatypeProperty ;
	rdfs:label "signatureVerified"@en ;
	rdfs:range xsd:boolean ;
	.

observable:sipAddress
	a owl:ObjectProperty ;
	rdfs:label "sipAddress"@en ;
	rdfs:comment "A SIP address specifies Session Initiation Protocol (SIP) identifier."@en ;
	rdfs:range observable:ObservableObject ;
	.

observable:size
	a owl:DatatypeProperty ;
	rdfs:label "size"@en ;
	rdfs:comment "Specifies the size of the section, in bytes."@en ;
	rdfs:range xsd:integer ;
	.

observable:sizeInBytes
	a owl:DatatypeProperty ;
	rdfs:label "sizeInBytes"@en ;
	rdfs:comment "The size of the data in bytes."@en ;
	rdfs:range xsd:integer ;
	.

observable:sizeOfCode
	a owl:DatatypeProperty ;
	rdfs:label "sizeOfCode"@en ;
	rdfs:comment "Specifies the size of the code (text) section. If there are multiple such sections, this refers to the sum of the sizes of each section."@en ;
	rdfs:range xsd:unsignedInt ;
	.

observable:sizeOfHeaders
	a owl:DatatypeProperty ;
	rdfs:label "sizeOfHeaders"@en ;
	rdfs:comment "Specifies the combined size of the MS-DOS, PE header, and section headers, rounded up a multiple of the value specified in the file_alignment header."@en ;
	rdfs:range xsd:unsignedInt ;
	.

observable:sizeOfHeapCommit
	a owl:DatatypeProperty ;
	rdfs:label "sizeOfHeapCommit"@en ;
	rdfs:comment "Specifies the size of the local heap space to commit."@en ;
	rdfs:range xsd:unsignedInt ;
	.

observable:sizeOfHeapReserve
	a owl:DatatypeProperty ;
	rdfs:label "sizeOfHeapReserve"@en ;
	rdfs:comment "Specifies the size of the local heap space to reserve."@en ;
	rdfs:range xsd:unsignedInt ;
	.

observable:sizeOfImage
	a owl:DatatypeProperty ;
	rdfs:label "sizeOfImage"@en ;
	rdfs:comment "Specifies the size, in bytes, of the image, including all headers, as the image is loaded in memory."@en ;
	rdfs:range xsd:unsignedInt ;
	.

observable:sizeOfInitializedData
	a owl:DatatypeProperty ;
	rdfs:label "sizeOfInitializedData"@en ;
	rdfs:comment "Specifies the size of the initialized data section. If there are multiple such sections, this refers to the sum of the sizes of each section."@en ;
	rdfs:range xsd:unsignedInt ;
	.

observable:sizeOfOptionalHeader
	a owl:DatatypeProperty ;
	rdfs:label "sizeOfOptionalHeader"@en ;
	rdfs:comment "Specifies the size of the optional header of the PE binary. "@en ;
	rdfs:range xsd:integer ;
	.

observable:sizeOfStackCommit
	a owl:DatatypeProperty ;
	rdfs:label "sizeOfStackCommit"@en ;
	rdfs:comment "Specifies the size of the stack to commit."@en ;
	rdfs:range xsd:unsignedInt ;
	.

observable:sizeOfStackReserve
	a owl:DatatypeProperty ;
	rdfs:label "sizeOfStackReserve"@en ;
	rdfs:comment "Specifies the size of the stack to reserve."@en ;
	rdfs:range xsd:unsignedInt ;
	.

observable:sizeOfUninitializedData
	a owl:DatatypeProperty ;
	rdfs:label "sizeOfUninitializedData"@en ;
	rdfs:comment "Specifies the size of the uninitialized data section. If there are multiple such sections, this refers to the sum of the sizes of each section."@en ;
	rdfs:range xsd:unsignedInt ;
	.

observable:sourceApplication
	a owl:ObjectProperty ;
	rdfs:label "sourceApplication"@en ;
	rdfs:comment "Source application specifies the software application that a particular contact or contact list is associated with."@en ;
	rdfs:range observable:ObservableObject ;
	.

observable:sourceFlags
	a owl:DatatypeProperty ;
	rdfs:label "sourceFlags"@en ;
	rdfs:comment "Specifies the source TCP flags."@en ;
	rdfs:range xsd:hexBinary ;
	.

observable:sourcePort
	a owl:DatatypeProperty ;
	rdfs:label "sourcePort"@en ;
	rdfs:comment """Specifies the source port used in the connection, as an integer in the range of 0 - 65535.
          """@en ;
	rdfs:range xsd:integer ;
	.

observable:spaceLeft
	a owl:DatatypeProperty ;
	rdfs:label "spaceLeft"@en ;
	rdfs:comment "Specifies the amount of space left on the partition, in bytes."@en ;
	rdfs:range xsd:integer ;
	.

observable:spaceUsed
	a owl:DatatypeProperty ;
	rdfs:label "spaceUsed"@en ;
	rdfs:comment "Specifies the amount of space used on the partition, in bytes."@en ;
	rdfs:range xsd:integer ;
	.

observable:sponsoringRegistrar
	a owl:DatatypeProperty ;
	rdfs:label "sponsoringRegistrar"@en ;
	rdfs:comment "Specifies the name of the sponsoring registrar for a domain."@en ;
	rdfs:range xsd:string ;
	.

observable:src
	a owl:ObjectProperty ;
	rdfs:label "src"@en ;
	rdfs:comment "Specifies the source(s) of the network connection."@en ;
	rdfs:range core:UcoObject ;
	.

observable:srcBytes
	a owl:DatatypeProperty ;
	rdfs:label "srcBytes"@en ;
	rdfs:range xsd:integer ;
	.

observable:srcPackets
	a owl:DatatypeProperty ;
	rdfs:label "srcPackets"@en ;
	rdfs:range xsd:integer ;
	.

observable:srcPayload
	a owl:ObjectProperty ;
	rdfs:label "srcPayload"@en ;
	rdfs:range observable:ObservableObject ;
	.

observable:ssid
	a owl:DatatypeProperty ;
	rdfs:label "ssid"@en ;
	rdfs:comment "Network identifier."@en ;
	rdfs:range xsd:string ;
	.

observable:stackSize
	a owl:DatatypeProperty ;
	rdfs:label "stackSize"@en ;
	rdfs:range xsd:nonNegativeInteger ;
	.

observable:startAddress
	a owl:DatatypeProperty ;
	rdfs:label "startAddress"@en ;
	rdfs:range xsd:hexBinary ;
	.

observable:startCommandLine
	a owl:DatatypeProperty ;
	rdfs:label "startCommandLine"@en ;
	rdfs:range xsd:string ;
	.

observable:startTime
	a owl:DatatypeProperty ;
	rdfs:label "startTime"@en ;
	rdfs:range xsd:dateTime ;
	.

observable:startType
	a owl:DatatypeProperty ;
	rdfs:label "startType"@en ;
	rdfs:range xsd:string ;
	.

observable:startupInfo
	a owl:ObjectProperty ;
	rdfs:label "startupInfo"@en ;
	rdfs:range types:Dictionary ;
	.

observable:state
	a owl:DatatypeProperty ;
	rdfs:label "State"@en ;
	rdfs:range xsd:string ;
	.

observable:status
	a owl:DatatypeProperty ;
	rdfs:label "status"@en ;
	rdfs:comment "Specifies a list of statuses for a given Whois entry."@en ;
	rdfs:range [
		a rdfs:Datatype ;
		owl:unionOf (
			xsd:string
			vocabulary:TaskStatusVocab
			vocabulary:WhoisStatusTypeVocab
		) ;
	] ;
	.

observable:statusesCount
	a owl:DatatypeProperty ;
	rdfs:label "Statuses Count"@en-US ;
	rdfs:comment "Specifies the number of tweets that this profile has issued."@en-US ;
	rdfs:range xsd:nonNegativeInteger ;
	.

observable:storageCapacityInBytes
	a owl:DatatypeProperty ;
	rdfs:label "storageCapacityInBytes"@en ;
	rdfs:comment "The number of bytes that can be stored on a SIM card."@en ;
	rdfs:range xsd:integer ;
	.

observable:stringValue
	a owl:DatatypeProperty ;
	rdfs:label "stringValue"@en ;
	rdfs:comment "Specifies the actual value of the extracted string."@en ;
	rdfs:range xsd:string ;
	.

observable:strings
	a owl:ObjectProperty ;
	rdfs:label "strings"@en ;
	rdfs:range observable:ExtractedString ;
	.

observable:subject
	a owl:DatatypeProperty ;
	rdfs:label "subject"@en ;
	rdfs:comment "The subject of the email."@en ;
	rdfs:range xsd:string ;
	.

observable:subjectAlternativeName
	a owl:DatatypeProperty ;
	rdfs:label "subjectAlternativeName"@en ;
	rdfs:range xsd:string ;
	.

observable:subjectDirectoryAttributes
	a owl:DatatypeProperty ;
	rdfs:label "subjectDirectoryAttributes"@en ;
	rdfs:range xsd:string ;
	.

observable:subjectHash
	a owl:ObjectProperty ;
	rdfs:label "subjectHash"@en ;
	rdfs:comment "A hash calculated on the certificate subject name."@en ;
	rdfs:range types:Hash ;
	.

observable:subjectKeyIdentifier
	a owl:DatatypeProperty ;
	rdfs:label "subjectKeyIdentifier"@en ;
	rdfs:range xsd:string ;
	.

observable:subjectPublicKeyAlgorithm
	a owl:DatatypeProperty ;
	rdfs:label "subjectPublicKeyAlgorithm"@en ;
	rdfs:range xsd:string ;
	.

observable:subjectPublicKeyExponent
	a owl:DatatypeProperty ;
	rdfs:label "subjectPublicKeyExponent"@en ;
	rdfs:range xsd:integer ;
	.

observable:subjectPublicKeyModulus
	a owl:DatatypeProperty ;
	rdfs:label "subjectPublicKeyModulus"@en ;
	rdfs:range xsd:string ;
	.

observable:subsystem
	a owl:DatatypeProperty ;
	rdfs:label "subsystem"@en ;
	rdfs:comment "Specifies the subsystem (e.g., GUI, device driver, etc.) that is required to run this image."@en ;
	rdfs:range xsd:unsignedShort ;
	.

observable:swid
	a owl:DatatypeProperty ;
	rdfs:label "swid"@en ;
	rdfs:comment "Specifies the SWID tag for the software."@en ;
	rdfs:range xsd:string ;
	.

observable:symbolicName
	a owl:DatatypeProperty ;
	rdfs:label "symbolicName"@en ;
	rdfs:comment "The symbolic name of a global flag. See also: http://msdn.microsoft.com/en-us/library/windows/hardware/ff549646(v=vs.85).aspx."@en ;
	rdfs:range xsd:string ;
	.

observable:systemTime
	a owl:DatatypeProperty ;
	rdfs:label "systemTime"@en ;
	rdfs:range xsd:dateTime ;
	.

observable:tableName
	a owl:DatatypeProperty ;
	rdfs:label "tableName"@en ;
	rdfs:range xsd:string ;
	.

observable:targetFile
	a owl:ObjectProperty ;
	rdfs:label "targetFile"@en ;
	rdfs:comment "Specifies the file targeted by a symbolic link."@en ;
	rdfs:range observable:ObservableObject ;
	.

observable:taskComment
	a owl:DatatypeProperty ;
	rdfs:label "taskComment"@en ;
	rdfs:comment "Specifies a comment for the scheduled task. See also: http://msdn.microsoft.com/en-us/library/windows/desktop/aa381232(v=vs.85).aspx."@en ;
	rdfs:range xsd:string ;
	.

observable:taskCreator
	a owl:DatatypeProperty ;
	rdfs:label "taskCreator"@en ;
	rdfs:comment "Specifies the name of the creator of the scheduled task. See also: http://msdn.microsoft.com/en-us/library/windows/desktop/aa381235(v=vs.85).aspx."@en ;
	rdfs:range xsd:string ;
	.

observable:text
	a owl:DatatypeProperty ;
	rdfs:label "text"@en ;
	rdfs:range xsd:string ;
	.

observable:threadID
	a owl:DatatypeProperty ;
	rdfs:label "threadID"@en ;
	rdfs:range xsd:nonNegativeInteger ;
	.

observable:thumbprintHash
	a owl:ObjectProperty ;
	rdfs:label "thumbprintHash"@en ;
	rdfs:comment "A hash calculated on the entire certificate including signature."@en ;
	rdfs:range types:Hash ;
	.

observable:timeDateStamp
	a owl:DatatypeProperty ;
	rdfs:label "timeDateStamp"@en ;
	rdfs:comment "Specifies the time when the PE binary was created."@en ;
	rdfs:range xsd:dateTime ;
	.

observable:timesExecuted
	a owl:DatatypeProperty ;
	rdfs:label "timesExecuted"@en ;
	rdfs:comment "The number of times the prefetch application has executed."@en ;
	rdfs:range xsd:integer ;
	.

observable:timezoneDST
	a owl:DatatypeProperty ;
	rdfs:label "timezoneDST"@en ;
	rdfs:comment "Specifies the time zone used by the system, taking daylight savings time (DST) into account."@en ;
	rdfs:range xsd:string ;
	.

observable:timezoneStandard
	a owl:DatatypeProperty ;
	rdfs:label "timezoneStandard"@en ;
	rdfs:comment "Specifies the time zone used by the system, without taking daylight savings time (DST) into account."@en ;
	rdfs:range xsd:string ;
	.

observable:to
	a owl:ObjectProperty ;
	rdfs:label "to"@en ;
	rdfs:comment "The receiver's phone number."@en ;
	rdfs:range observable:ObservableObject ;
	.

observable:totalFragments
	a owl:DatatypeProperty ;
	rdfs:label "totalFragments"@en ;
	rdfs:range xsd:integer ;
	.

observable:totalRam
	a owl:DatatypeProperty ;
	rdfs:label "totalRam"@en ;
	rdfs:comment "Specifies the total amount of physical memory present on the system, in bytes."@en ;
	rdfs:range xsd:integer ;
	.

observable:totalSpace
	a owl:DatatypeProperty ;
	rdfs:label "totalSpace"@en ;
	rdfs:comment "Specifies the total amount of space available on the partition, in bytes."@en ;
	rdfs:range xsd:integer ;
	.

observable:triggerBeginTime
	a owl:DatatypeProperty ;
	rdfs:label "triggerBeginTime"@en ;
	rdfs:comment "Specifies the date/time that the trigger is activated."@en ;
	rdfs:range xsd:dateTime ;
	.

observable:triggerDelay
	a owl:DatatypeProperty ;
	rdfs:label "triggerDelay"@en ;
	rdfs:comment "Specifies the delay that takes place between when the task is registered and when the task is started."@en ;
	rdfs:range xsd:string ;
	.

observable:triggerEndTime
	a owl:DatatypeProperty ;
	rdfs:label "triggerEndTime"@en ;
	rdfs:comment "Specifies the date/time that the trigger is deactivated."@en ;
	rdfs:range xsd:dateTime ;
	.

observable:triggerFrequency
	a owl:DatatypeProperty ;
	rdfs:label "triggerFrequency"@en ;
	rdfs:comment "Specifies the frequency at which the trigger repeats."@en ;
	rdfs:range [
		a rdfs:Datatype ;
		owl:unionOf (
			vocabulary:TriggerFrequencyVocab
			xsd:string
		) ;
	] ;
	.

observable:triggerList
	a owl:ObjectProperty ;
	rdfs:label "triggerList"@en ;
	rdfs:comment "Specifies a set of triggers used by the scheduled task. See also: http://msdn.microsoft.com/en-us/library/windows/desktop/aa383264(v=vs.85).aspx."@en ;
	rdfs:range observable:TriggerType ;
	.

observable:triggerMaxRunTime
	a owl:DatatypeProperty ;
	rdfs:label "triggerMaxRunTime"@en ;
	rdfs:comment "The maximum amount of time that the task launched by the trigger is allowed to run. See also: http://msdn.microsoft.com/en-us/library/windows/desktop/aa383868(v=vs.85).aspx."@en ;
	rdfs:range xsd:string ;
	.

observable:triggerSessionChangeType
	a owl:DatatypeProperty ;
	rdfs:label "triggerSessionChangeType"@en ;
	rdfs:comment "Specifies the type of Terminal Server session change that would trigger a task launch. See also: http://msdn.microsoft.com/en-us/library/windows/desktop/aa381298(v=vs.85).aspx."@en ;
	rdfs:range xsd:string ;
	.

observable:triggerType
	a owl:DatatypeProperty ;
	rdfs:label "triggerType"@en ;
	rdfs:comment "Specifies the type of the task trigger."@en ;
	rdfs:range [
		a rdfs:Datatype ;
		owl:unionOf (
			vocabulary:TriggerTypeVocab
			xsd:string
		) ;
	] ;
	.

observable:twitterHandle
	a owl:DatatypeProperty ;
	rdfs:label "Twitter Handle"@en-US ;
	rdfs:comment "Specifies the twitter handle associated with the profile."@en-US ;
	rdfs:range xsd:string ;
	.

observable:twitterId
	a owl:DatatypeProperty ;
	rdfs:label "Twitter ID"@en-US ;
	rdfs:comment "Specifies the twitter id associated with the profile."@en-US ;
	rdfs:range xsd:string ;
	.

observable:updatedDate
	a owl:DatatypeProperty ;
	rdfs:label "updatedDate"@en ;
	rdfs:comment "Specifies the date in which the registered domain information was last updated."@en ;
	rdfs:range xsd:dateTime ;
	.

observable:uptime
	a owl:DatatypeProperty ;
	rdfs:label "uptime"@en ;
	rdfs:comment "Specifies the duration that represents the current amount of time that the system has been up."@en ;
	rdfs:range xsd:string ;
	.

observable:url
	a owl:ObjectProperty ;
	rdfs:label "url"@en ;
	rdfs:comment "Specifies a URL associated with a particular observable object or facet."@en ;
	rdfs:range observable:ObservableObject ;
	.

observable:urlHistoryEntry
	a owl:ObjectProperty ;
	rdfs:label "URL History Entries"@en ;
	rdfs:comment "Specifies a URL history record stored in the browser's history."@en ;
	rdfs:range observable:URLHistoryEntry ;
	.

observable:urlTargeted
	a owl:DatatypeProperty ;
	rdfs:label "urlTargeted"@en ;
	rdfs:comment "The target of the bookmark."@en ;
	rdfs:range xsd:anyURI ;
	.

observable:urlTransitionType
	a owl:DatatypeProperty ;
	rdfs:label "Transition Type"@en ;
	rdfs:comment "Specifies how a browser navigated to a particular URL on a particular visit."@en ;
	rdfs:range [
		a rdfs:Datatype ;
		owl:unionOf (
			xsd:string
			vocabulary:URLTransitionTypeVocab
		) ;
	] ;
	.

observable:userLocationString
	a owl:DatatypeProperty ;
	rdfs:label "User Location String"@en-US ;
	rdfs:comment "Specifies the user-provided location string associated with the profile."@en-US ;
	rdfs:range xsd:string ;
	.

observable:userName
	a owl:DatatypeProperty ;
	rdfs:label "userName"@en ;
	rdfs:comment "Username used to authenticate to this resource."@en ;
	rdfs:range xsd:string ;
	.

observable:validityNotAfter
	a owl:DatatypeProperty ;
	rdfs:label "validityNotAfter"@en ;
	rdfs:range xsd:dateTime ;
	.

observable:validityNotBefore
	a owl:DatatypeProperty ;
	rdfs:label "validityNotBefore"@en ;
	rdfs:range xsd:dateTime ;
	.

observable:value
	a owl:DatatypeProperty ;
	rdfs:label "value"@en ;
	rdfs:range xsd:string ;
	.

observable:values
	a owl:DatatypeProperty ;
	rdfs:label "values"@en ;
	rdfs:comment "The values that were enumerated as a result of the action on the object."@en ;
	rdfs:range xsd:string ;
	.

observable:version
	a owl:DatatypeProperty ;
	rdfs:label "version"@en ;
	rdfs:range xsd:string ;
	.

observable:visibility
	a owl:DatatypeProperty ;
	rdfs:label "visibility"@en ;
	rdfs:range xsd:boolean ;
	.

observable:visitCount
	a owl:DatatypeProperty ;
	rdfs:label "visitCount"@en ;
	rdfs:comment "Specifies the number of times a URL has been visited by a particular web browser."@en ;
	rdfs:range xsd:integer ;
	.

observable:visitDuration
	a owl:DatatypeProperty ;
	rdfs:label "Visit Duration"@en ;
	rdfs:comment "Specifies the duration of a specific visit of a URL within a particular browser."@en ;
	rdfs:range xsd:duration ;
	.

observable:visitTime
	a owl:DatatypeProperty ;
	rdfs:label "Visit Time"@en ;
	rdfs:comment "Specifies the date/time of a specific visit of a URL within a particular browser."@en ;
	rdfs:range xsd:dateTime ;
	.

observable:volume
	a owl:ObjectProperty ;
	rdfs:label "volume"@en ;
	rdfs:comment "The volume from which the prefetch application was run. If the applicatin was run from multiple volumes, there will be a separate prefetch file for each."@en ;
	rdfs:range observable:ObservableObject ;
	.

observable:volumeID
	a owl:DatatypeProperty ;
	rdfs:label "volumeID"@en ;
	rdfs:comment "The unique identifier of the volume."@en ;
	rdfs:range xsd:string ;
	.

observable:whoisContactType
	a owl:DatatypeProperty ;
	rdfs:label "whoisContactType"@en ;
	rdfs:comment "Specifies what type of WHOIS contact this is."@en ;
	rdfs:range [
		a rdfs:Datatype ;
		owl:unionOf (
			xsd:string
			vocabulary:WhoisContactTypeVocab
		) ;
	] ;
	.

observable:whoisServer
	a owl:ObjectProperty ;
	rdfs:label "whoisServer"@en ;
	rdfs:comment "Specifies the corresponding whois server for a registrar."@en ;
	rdfs:range observable:ObservableObject ;
	.

observable:win32VersionValue
	a owl:DatatypeProperty ;
	rdfs:label "win32VersionValue"@en ;
	rdfs:comment "Specifies the reserved win32 version value."@en ;
	rdfs:range xsd:unsignedInt ;
	.

observable:windowTitle
	a owl:DatatypeProperty ;
	rdfs:label "windowTitle"@en ;
	rdfs:range xsd:string ;
	.

observable:windowsDirectory
	a owl:ObjectProperty ;
	rdfs:label "windowsDirectory"@en ;
	rdfs:comment "The Windows_Directory field specifies the fully-qualified path to the Windows install directory."@en ;
	rdfs:range observable:ObservableObject ;
	.

observable:windowsSystemDirectory
	a owl:ObjectProperty ;
	rdfs:label "windowsSystemDirectory"@en ;
	rdfs:comment "The Windows_System_Directory field specifies the fully-qualified path to the Windows system directory."@en ;
	rdfs:range observable:ObservableObject ;
	.

observable:windowsTempDirectory
	a owl:ObjectProperty ;
	rdfs:label "windowsTempDirectory"@en ;
	rdfs:comment "The Windows_Temp_Directory field specifies the fully-qualified path to the Windows temporary files directory."@en ;
	rdfs:range observable:ObservableObject ;
	.

observable:windowsVolumeAttributes
	a owl:DatatypeProperty ;
	rdfs:label "windowsVolumeAttributes"@en ;
	rdfs:comment "Specifies the attributes of a windows volume."@en ;
	rdfs:range vocabulary:WindowsVolumeAttributeVocab ;
	.

observable:wirelessNetworkSecurityMode
	a owl:DatatypeProperty ;
	rdfs:label "wirelessNetworkSecurityMode"@en ;
	rdfs:comment "Specifies the security mode of a wireless network (None, WEP, WPA, etc)."@en ;
	rdfs:range [
		a rdfs:DataType ;
		owl:unionOf (
			vocabulary:WirelessNetworkSecurityModeVocab
			xsd:string
		) ;
	] ;
	.

observable:workItemData
	a owl:ObjectProperty ;
	rdfs:label "workItemData"@en ;
	rdfs:comment "Specifies application defined data associated with the scheduled task. See also: http://msdn.microsoft.com/en-us/library/windows/desktop/aa381271(v=vs.85).aspx."@en ;
	rdfs:range observable:ObservableObject ;
	.

observable:workingDirectory
	a owl:ObjectProperty ;
	rdfs:label "workingDirectory"@en ;
	rdfs:comment "Specifies the working directory for the scheduled task. See also: http://msdn.microsoft.com/en-us/library/windows/desktop/aa381878(v=vs.85).aspx."@en ;
	rdfs:range observable:ObservableObject ;
	.

observable:x509v3extensions
	a owl:ObjectProperty ;
	rdfs:label "x509V3Extensions"@en ;
	rdfs:range observable:X509V3ExtensionsFacet ;
	.

observable:xMailer
	a owl:DatatypeProperty ;
	rdfs:label "xMailer"@en ;
	rdfs:range xsd:string ;
	.

observable:xOriginatingIP
	a owl:ObjectProperty ;
	rdfs:label "xOriginatingIP"@en ;
	rdfs:range observable:ObservableObject ;
	.
<|MERGE_RESOLUTION|>--- conflicted
+++ resolved
@@ -2729,17 +2729,19 @@
 			sh:datatype xsd:string ;
 			sh:maxCount "1"^^xsd:integer ;
 			sh:nodeKind sh:Literal ;
-<<<<<<< HEAD
+			sh:path observable:computerName ;
+		] ,
+		[
+			sh:datatype xsd:string ;
+			sh:maxCount "1"^^xsd:integer ;
+			sh:nodeKind sh:Literal ;
 			sh:path observable:eventID ;
-=======
-			sh:path observable:computerName ;
 		] ,
 		[
 			sh:datatype xsd:string ;
 			sh:maxCount "1"^^xsd:integer ;
 			sh:nodeKind sh:Literal ;
 			sh:path observable:eventRecordID ;
->>>>>>> 8a94f89c
 		] ,
 		[
 			sh:datatype xsd:string ;
