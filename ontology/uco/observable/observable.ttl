--- conflicted
+++ resolved
@@ -10812,19 +10812,18 @@
 	rdfs:range xsd:dateTime ;
 	.
 
-<<<<<<< HEAD
 observable:installedVersionHistory
 	a owl:ObjectProperty ;
 	rdfs:label "installedVersionHistory"@en ;
 	rdfs:comment "Specifies the history of installed application version(s)."@en ;
 	rdfs:range observable:ApplicationVersion ;
-=======
+	.
+
 observable:interceptedCallState
 	a owl:DatatypeProperty ;
 	rdfs:label "interceptedCallState"@en ;
 	rdfs:comment "State of the call in a Call Detail Record (e.g. idle)."@en ;
 	rdfs:range xsd:string ;
->>>>>>> 2a479667
 	.
 
 observable:ip
