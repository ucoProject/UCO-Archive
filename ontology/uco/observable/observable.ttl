# imports: https://ontology.unifiedcyberontology.org/uco/action/1.0.0
# imports: https://ontology.unifiedcyberontology.org/uco/configuration/1.0.0
# imports: https://ontology.unifiedcyberontology.org/uco/core/1.0.0
# imports: https://ontology.unifiedcyberontology.org/uco/identity/1.0.0
# imports: https://ontology.unifiedcyberontology.org/uco/location/1.0.0
# imports: https://ontology.unifiedcyberontology.org/uco/types/1.0.0
# imports: https://ontology.unifiedcyberontology.org/uco/vocabulary/1.0.0

@prefix action: <https://ontology.unifiedcyberontology.org/uco/action/> .
@prefix co: <http://purl.org/co/> .
@prefix configuration: <https://ontology.unifiedcyberontology.org/uco/configuration/> .
@prefix core: <https://ontology.unifiedcyberontology.org/uco/core/> .
@prefix identity: <https://ontology.unifiedcyberontology.org/uco/identity/> .
@prefix location: <https://ontology.unifiedcyberontology.org/uco/location/> .
@prefix observable: <https://ontology.unifiedcyberontology.org/uco/observable/> .
@prefix owl: <http://www.w3.org/2002/07/owl#> .
@prefix rdf: <http://www.w3.org/1999/02/22-rdf-syntax-ns#> .
@prefix rdfs: <http://www.w3.org/2000/01/rdf-schema#> .
@prefix sh: <http://www.w3.org/ns/shacl#> .
@prefix types: <https://ontology.unifiedcyberontology.org/uco/types/> .
@prefix vocabulary: <https://ontology.unifiedcyberontology.org/uco/vocabulary/> .
@prefix xsd: <http://www.w3.org/2001/XMLSchema#> .

<https://ontology.unifiedcyberontology.org/uco/observable>
	a owl:Ontology ;
	rdfs:label "uco-observable"@en ;
	owl:imports
		action:1.0.0 ,
		configuration:1.0.0 ,
		core:1.0.0 ,
		identity:1.0.0 ,
		location:1.0.0 ,
		types:1.0.0 ,
		vocabulary:1.0.0
		;
	owl:incompatibleWith observable:0.9.1 ;
	owl:ontologyIRI <https://ontology.unifiedcyberontology.org/uco/observable> ;
	owl:priorVersion observable:0.9.1 ;
	owl:versionIRI observable:1.0.0 ;
	.

observable:API
	a
		owl:Class ,
		sh:NodeShape
		;
	rdfs:subClassOf observable:ObservableObject ;
	rdfs:label "API"@en ;
	rdfs:comment "An API (application programming interface) is a computing interface that defines interactions between multiple software or mixed hardware-software intermediaries. It defines the kinds of calls or requests that can be made, how to make them, the data formats that should be used, the conventions to follow, etc. [based on https://en.wikipedia.org/wiki/API]"@en ;
	sh:targetClass observable:API ;
	.

observable:ARPCache
	a
		owl:Class ,
		sh:NodeShape
		;
	rdfs:subClassOf observable:ObservableObject ;
	rdfs:label "ARPCache"@en ;
	rdfs:comment "An ARP cache is a collection of Address Resolution Protocol (ARP) entries (mostly dynamic) that are created when an IP address is resolved to a MAC address (so the computer can effectively communicate with the IP address). [based on https://en.wikipedia.org/wiki/ARP_cache]"@en ;
	sh:targetClass observable:ARPCache ;
	.

observable:ARPCacheEntry
	a
		owl:Class ,
		sh:NodeShape
		;
	rdfs:subClassOf observable:ObservableObject ;
	rdfs:label "ARPCacheEntry"@en ;
	rdfs:comment "An ARP cache entry is a single Address Resolution Protocol (ARP) response record that is created when an IP address is resolved to a MAC address (so the computer can effectively communicate with the IP address). [based on https://en.wikipedia.org/wiki/ARP_cache]"@en ;
	sh:targetClass observable:ARPCacheEntry ;
	.

observable:Account
	a
		owl:Class ,
		sh:NodeShape
		;
	rdfs:subClassOf observable:ObservableObject ;
	rdfs:label "Account"@en ;
	rdfs:comment "An account is an arrangement with an entity to enable and control the provision of some capability or service."@en ;
	sh:targetClass observable:Account ;
	.

observable:AccountAuthenticationFacet
	a
		owl:Class ,
		sh:NodeShape
		;
	rdfs:subClassOf core:Facet ;
	rdfs:label "AccountAuthenticationFacet"@en ;
	rdfs:comment "An account authentication facet is a grouping of characteristics unique to the mechanism of accessing an account."@en ;
	sh:property
		[
			sh:datatype xsd:dateTime ;
			sh:maxCount "1"^^xsd:integer ;
			sh:nodeKind sh:Literal ;
			sh:path observable:passwordLastChanged ;
		] ,
		[
			sh:datatype xsd:string ;
			sh:maxCount "1"^^xsd:integer ;
			sh:nodeKind sh:Literal ;
			sh:path observable:password ;
		] ,
		[
			sh:datatype xsd:string ;
			sh:maxCount "1"^^xsd:integer ;
			sh:nodeKind sh:Literal ;
			sh:path observable:passwordType ;
		]
		;
	sh:targetClass observable:AccountAuthenticationFacet ;
	.

observable:AccountFacet
	a
		owl:Class ,
		sh:NodeShape
		;
	rdfs:subClassOf core:Facet ;
	rdfs:label "AccountFacet"@en ;
	rdfs:comment "An account facet is a grouping of characteristics unique to an arrangement with an entity to enable and control the provision of some capability or service."@en ;
	sh:property
		[
			sh:class core:UcoObject ;
			sh:maxCount "1"^^xsd:integer ;
			sh:nodeKind sh:IRI ;
			sh:path observable:accountIssuer ;
		] ,
		[
			sh:class core:UcoObject ;
			sh:maxCount "1"^^xsd:integer ;
			sh:nodeKind sh:IRI ;
			sh:path observable:owner ;
		] ,
		[
			sh:datatype xsd:boolean ;
			sh:maxCount "1"^^xsd:integer ;
			sh:nodeKind sh:Literal ;
			sh:path observable:isActive ;
		] ,
		[
			sh:datatype xsd:dateTime ;
			sh:maxCount "1"^^xsd:integer ;
			sh:nodeKind sh:Literal ;
			sh:path observable:expirationTime ;
		] ,
		[
			sh:datatype xsd:dateTime ;
			sh:maxCount "1"^^xsd:integer ;
			sh:nodeKind sh:Literal ;
			sh:path observable:modifiedTime ;
		] ,
		[
			sh:datatype xsd:dateTime ;
			sh:maxCount "1"^^xsd:integer ;
			sh:nodeKind sh:Literal ;
			sh:path observable:observableCreatedTime ;
		] ,
		[
			sh:datatype xsd:string ;
			sh:maxCount "1"^^xsd:integer ;
			sh:nodeKind sh:Literal ;
			sh:path observable:accountIdentifier ;
		] ,
		[
			sh:datatype vocabulary:AccountTypeVocab ;
			sh:message "Value is outside the default vocabulary AccountTypeVocab." ;
			sh:path observable:accountType ;
			sh:severity sh:Info ;
		] ,
		[
			sh:maxCount "1"^^xsd:integer ;
			sh:nodeKind sh:Literal ;
			sh:or (
				[
					sh:datatype vocabulary:AccountTypeVocab ;
				]
				[
					sh:datatype xsd:string ;
				]
			) ;
			sh:path observable:accountType ;
		] ,
		[
			sh:message "Value is not member of the vocabulary AccountTypeVocab." ;
			sh:or (
				[
					sh:datatype vocabulary:AccountTypeVocab ;
					sh:in (
						"ldap"^^vocabulary:AccountTypeVocab
						"nis"^^vocabulary:AccountTypeVocab
						"openid"^^vocabulary:AccountTypeVocab
						"radius"^^vocabulary:AccountTypeVocab
						"tacacs"^^vocabulary:AccountTypeVocab
						"unix"^^vocabulary:AccountTypeVocab
						"windows_domain"^^vocabulary:AccountTypeVocab
						"windows_local"^^vocabulary:AccountTypeVocab
					) ;
				]
				[
					sh:datatype xsd:string ;
				]
			) ;
			sh:path observable:accountType ;
		]
		;
	sh:targetClass observable:AccountFacet ;
	.

observable:Adaptor
	a
		owl:Class ,
		sh:NodeShape
		;
	rdfs:subClassOf observable:Device ;
	rdfs:label "Adaptor"@en-US ;
	rdfs:comment "An adaptor is a device that physically converts the pin outputs but does not alter the underlying protocol (e.g. uSD to SD, CF to ATA, etc.)"@en-US ;
	sh:targetClass observable:Adaptor ;
	.

observable:Address
	a
		owl:Class ,
		sh:NodeShape
		;
	rdfs:subClassOf observable:ObservableObject ;
	rdfs:label "Address"@en ;
	rdfs:comment "An address is an identifier assigned to enable routing and management of information."@en ;
	sh:targetClass observable:Address ;
	.

observable:AlternateDataStream
	a
		owl:Class ,
		sh:NodeShape
		;
	rdfs:subClassOf observable:ObservableObject ;
	rdfs:label "AlternateDataStream"@en ;
	rdfs:comment "An alternate data stream is data content stored within an NTFS file that is independent of the standard content stream of the file and is hidden from access by default NTFS file viewing mechanisms."@en ;
	sh:targetClass observable:AlternateDataStream ;
	.

observable:AlternateDataStreamFacet
	a
		owl:Class ,
		sh:NodeShape
		;
	rdfs:subClassOf core:Facet ;
	rdfs:label "AlternateDataStreamFacet"@en ;
	rdfs:comment "An alternate data stream facet is a grouping of characteristics unique to data content stored within an NTFS file that is independent of the standard content stream of the file and is hidden from access by default NTFS file viewing mechanisms."@en ;
	sh:property
		[
			sh:class types:Hash ;
			sh:maxCount "1"^^xsd:integer ;
			sh:nodeKind sh:IRI ;
			sh:path observable:hashes ;
		] ,
		[
			sh:datatype xsd:integer ;
			sh:maxCount "1"^^xsd:integer ;
			sh:nodeKind sh:Literal ;
			sh:path observable:size ;
		] ,
		[
			sh:datatype xsd:string ;
			sh:maxCount "1"^^xsd:integer ;
			sh:nodeKind sh:Literal ;
			sh:path core:name ;
		]
		;
	sh:targetClass observable:AlternateDataStreamFacet ;
	.

observable:AndroidDevice
	a
		owl:Class ,
		sh:NodeShape
		;
	rdfs:subClassOf observable:Device ;
	rdfs:label "AndroidDevice"@en ;
	rdfs:comment "An Android device is a device running the Android operating system. [based on https://en.wikipedia.org/wiki/Android_(operating_system)]"@en ;
	sh:targetClass observable:AndroidDevice ;
	.

observable:AndroidDeviceFacet
	a
		owl:Class ,
		sh:NodeShape
		;
	rdfs:subClassOf core:Facet ;
	rdfs:label "AndroidDeviceFacet"@en ;
	rdfs:comment "An Android device facet is a grouping of characteristics unique to an Android device. [based on https://en.wikipedia.org/wiki/Android_(operating_system)]"@en ;
	sh:property
		[
			sh:datatype xsd:boolean ;
			sh:maxCount "1"^^xsd:integer ;
			sh:nodeKind sh:Literal ;
			sh:path observable:isADBRootEnabled ;
		] ,
		[
			sh:datatype xsd:boolean ;
			sh:maxCount "1"^^xsd:integer ;
			sh:nodeKind sh:Literal ;
			sh:path observable:isSURootEnabled ;
		] ,
		[
			sh:datatype xsd:hexBinary ;
			sh:maxCount "1"^^xsd:integer ;
			sh:nodeKind sh:Literal ;
			sh:path observable:androidID ;
		] ,
		[
			sh:datatype xsd:string ;
			sh:maxCount "1"^^xsd:integer ;
			sh:nodeKind sh:Literal ;
			sh:path observable:androidFingerprint ;
		] ,
		[
			sh:datatype xsd:string ;
			sh:maxCount "1"^^xsd:integer ;
			sh:nodeKind sh:Literal ;
			sh:path observable:androidVersion ;
		]
		;
	sh:targetClass observable:AndroidDeviceFacet ;
	.

observable:AndroidPhone
	a
		owl:Class ,
		sh:NodeShape
		;
	rdfs:subClassOf
		observable:AndroidDevice ,
		observable:SmartPhone
		;
	rdfs:label "AndroidPhone"@en-US ;
	rdfs:comment "An android phone is a smart phone that applies the Android mobile operating system."@en-US ;
	sh:targetClass observable:AndroidPhone ;
	.

observable:AntennaFacet
	a
		owl:Class ,
		sh:NodeShape
		;
	rdfs:subClassOf core:Facet ;
	rdfs:label "AntennaFacet"@en ;
	rdfs:comment "An antenna alignment facet contains the metadata surrounding the cell tower's antenna position."@en ;
	sh:property
		[
			sh:datatype xsd:decimal ;
			sh:maxCount "1"^^xsd:integer ;
			sh:nodeKind sh:Literal ;
			sh:path observable:antennaHeight ;
		] ,
		[
			sh:datatype xsd:decimal ;
			sh:maxCount "1"^^xsd:integer ;
			sh:nodeKind sh:Literal ;
			sh:path observable:azimuth ;
		] ,
		[
			sh:datatype xsd:decimal ;
			sh:maxCount "1"^^xsd:integer ;
			sh:nodeKind sh:Literal ;
			sh:path observable:elevation ;
		] ,
		[
			sh:datatype xsd:decimal ;
			sh:maxCount "1"^^xsd:integer ;
			sh:nodeKind sh:Literal ;
			sh:path observable:horizontalBeamWidth ;
		] ,
		[
			sh:datatype xsd:decimal ;
			sh:maxCount "1"^^xsd:integer ;
			sh:nodeKind sh:Literal ;
			sh:path observable:signalStrength ;
		] ,
		[
			sh:datatype xsd:decimal ;
			sh:maxCount "1"^^xsd:integer ;
			sh:nodeKind sh:Literal ;
			sh:path observable:skew ;
		]
		;
	sh:targetClass observable:AntennaFacet ;
	.

observable:AppleDevice
	a
		owl:Class ,
		sh:NodeShape
		;
	rdfs:subClassOf observable:Device ;
	rdfs:label "AppleDevice"@en-US ;
	rdfs:comment "An apple device is a smart device that applies either the MacOS or iOS operating system."@en-US ;
	sh:targetClass observable:AppleDevice ;
	.

observable:Appliance
	a
		owl:Class ,
		sh:NodeShape
		;
	rdfs:subClassOf observable:Device ;
	rdfs:label "Appliance"@en ;
	rdfs:comment "An appliance is a purpose-built computer with software or firmware that is designed to provide a specific computing capability or resource. [based on https://en.wikipedia.org/wiki/Computer_appliance]"@en ;
	sh:targetClass observable:Appliance ;
	.

observable:Application
	a
		owl:Class ,
		sh:NodeShape
		;
	rdfs:subClassOf observable:ObservableObject ;
	rdfs:label "Application"@en ;
	rdfs:comment "An application is a particular software program designed for end users."@en ;
	sh:targetClass observable:Application ;
	.

observable:ApplicationAccount
	a
		owl:Class ,
		sh:NodeShape
		;
	rdfs:subClassOf observable:DigitalAccount ;
	rdfs:label "ApplicationAccount"@en ;
	rdfs:comment "An application account is an account within a particular software program designed for end users."@en ;
	sh:targetClass observable:ApplicationAccount ;
	.

observable:ApplicationAccountFacet
	a
		owl:Class ,
		sh:NodeShape
		;
	rdfs:subClassOf core:Facet ;
	rdfs:label "ApplicationAccountFacet"@en ;
	rdfs:comment "An application account facet is a grouping of characteristics unique to an account within a particular software program designed for end users."@en ;
	sh:property [
		sh:class observable:ObservableObject ;
		sh:maxCount "1"^^xsd:integer ;
		sh:nodeKind sh:IRI ;
		sh:path observable:application ;
	] ;
	sh:targetClass observable:ApplicationAccountFacet ;
	.

observable:ApplicationFacet
	a
		owl:Class ,
		sh:NodeShape
		;
	rdfs:subClassOf core:Facet ;
	rdfs:label "ApplicationFacet"@en ;
	rdfs:comment "An application facet is a grouping of characteristics unique to a particular software program designed for end users."@en ;
	sh:property
		[
			sh:class observable:ApplicationVersion ;
			sh:nodeKind sh:IRI ;
			sh:path observable:installedVersionHistory ;
		] ,
		[
			sh:class observable:ObservableObject ;
			sh:maxCount "1"^^xsd:integer ;
			sh:nodeKind sh:IRI ;
			sh:path observable:operatingSystem ;
		] ,
		[
			sh:datatype xsd:integer ;
			sh:maxCount "1"^^xsd:integer ;
			sh:nodeKind sh:Literal ;
			sh:path observable:numberOfLaunches ;
		] ,
		[
			sh:datatype xsd:string ;
			sh:maxCount "1"^^xsd:integer ;
			sh:nodeKind sh:Literal ;
			sh:path observable:applicationIdentifier ;
		] ,
		[
			sh:datatype xsd:string ;
			sh:maxCount "1"^^xsd:integer ;
			sh:nodeKind sh:Literal ;
			sh:path observable:version ;
		]
		;
	sh:targetClass observable:ApplicationFacet ;
	.

observable:ApplicationVersion
	a
		owl:Class ,
		sh:NodeShape
		;
	rdfs:subClassOf core:UcoInherentCharacterizationThing ;
	rdfs:label "ApplicationVersion"@en ;
	rdfs:comment "An application version is a grouping of characteristics unique to a particular software program version."@en ;
	sh:property
		[
			sh:datatype xsd:dateTime ;
			sh:maxCount "1"^^xsd:integer ;
			sh:nodeKind sh:Literal ;
			sh:path observable:installDate ;
		] ,
		[
			sh:datatype xsd:dateTime ;
			sh:maxCount "1"^^xsd:integer ;
			sh:nodeKind sh:Literal ;
			sh:path observable:uninstallDate ;
		] ,
		[
			sh:datatype xsd:string ;
			sh:maxCount "1"^^xsd:integer ;
			sh:nodeKind sh:Literal ;
			sh:path observable:version ;
		]
		;
	sh:targetClass observable:ApplicationVersion ;
	.

observable:ArchiveFile
	a
		owl:Class ,
		sh:NodeShape
		;
	rdfs:subClassOf observable:File ;
	rdfs:label "ArchiveFile"@en ;
	rdfs:comment "An archive file is a file that is composed of one or more computer files along with metadata."@en ;
	sh:targetClass observable:ArchiveFile ;
	.

observable:ArchiveFileFacet
	a
		owl:Class ,
		sh:NodeShape
		;
	rdfs:subClassOf core:Facet ;
	rdfs:label "ArchiveFileFacet"@en ;
	rdfs:comment "An archive file facet is a grouping of characteristics unique to a file that is composed of one or more computer files along with metadata."@en ;
	sh:property
		[
			sh:datatype xsd:string ;
			sh:maxCount "1"^^xsd:integer ;
			sh:nodeKind sh:Literal ;
			sh:path observable:archiveType ;
		] ,
		[
			sh:datatype xsd:string ;
			sh:maxCount "1"^^xsd:integer ;
			sh:nodeKind sh:Literal ;
			sh:path observable:comment ;
		] ,
		[
			sh:datatype xsd:string ;
			sh:maxCount "1"^^xsd:integer ;
			sh:nodeKind sh:Literal ;
			sh:path observable:version ;
		]
		;
	sh:targetClass observable:ArchiveFileFacet ;
	.

observable:Audio
	a
		owl:Class ,
		sh:NodeShape
		;
	rdfs:subClassOf observable:ObservableObject ;
	rdfs:label "Audio"@en ;
	rdfs:comment "Audio is a digital representation of sound."@en ;
	sh:targetClass observable:Audio ;
	.

observable:AudioFacet
	a
		owl:Class ,
		sh:NodeShape
		;
	rdfs:subClassOf core:Facet ;
	rdfs:label "AudioFacet"@en ;
	rdfs:comment "An audio facet is a grouping of characteristics unique to a digital representation of sound."@en ;
	sh:property
		[
			sh:datatype xsd:integer ;
			sh:maxCount "1"^^xsd:integer ;
			sh:nodeKind sh:Literal ;
			sh:path observable:bitRate ;
		] ,
		[
			sh:datatype xsd:integer ;
			sh:maxCount "1"^^xsd:integer ;
			sh:nodeKind sh:Literal ;
			sh:path observable:duration ;
		] ,
		[
			sh:datatype xsd:string ;
			sh:maxCount "1"^^xsd:integer ;
			sh:nodeKind sh:Literal ;
			sh:path observable:audioType ;
		] ,
		[
			sh:datatype xsd:string ;
			sh:maxCount "1"^^xsd:integer ;
			sh:nodeKind sh:Literal ;
			sh:path observable:format ;
		]
		;
	sh:targetClass observable:AudioFacet ;
	.

observable:AutonomousSystem
	a
		owl:Class ,
		sh:NodeShape
		;
	rdfs:subClassOf observable:ObservableObject ;
	rdfs:label "AutonomousSystem"@en ;
	rdfs:comment "An autonomous system is a collection of connected Internet Protocol (IP) routing prefixes under the control of one or more network operators on behalf of a single administrative entity or domain that presents a common, clearly defined routing policy to the Internet. [based on https://en.wikipedia.org/wiki/Autonomous_system_(Internet)]"@en ;
	sh:targetClass observable:AutonomousSystem ;
	.

observable:AutonomousSystemFacet
	a
		owl:Class ,
		sh:NodeShape
		;
	rdfs:subClassOf core:Facet ;
	rdfs:label "AutonomousSystemFacet"@en ;
	rdfs:comment "An autonomous system facet is a grouping of characteristics unique to a collection of connected Internet Protocol (IP) routing prefixes under the control of one or more network operators on behalf of a single administrative entity or domain that presents a common, clearly defined routing policy to the Internet. [based on https://en.wikipedia.org/wiki/Autonomous_system_(Internet)]"@en ;
	sh:property
		observable:regionalInternetRegistry-shape-value-not-vocabulary-member ,
		observable:regionalInternetRegistry-shape-value-outside-default-vocabulary ,
		[
			sh:datatype xsd:integer ;
			sh:maxCount "1"^^xsd:integer ;
			sh:nodeKind sh:Literal ;
			sh:path observable:number ;
		] ,
		[
			sh:datatype xsd:string ;
			sh:maxCount "1"^^xsd:integer ;
			sh:nodeKind sh:Literal ;
			sh:path observable:asHandle ;
		] ,
		[
			sh:maxCount "1"^^xsd:integer ;
			sh:nodeKind sh:Literal ;
			sh:or (
				[
					sh:datatype vocabulary:RegionalRegistryTypeVocab ;
				]
				[
					sh:datatype xsd:string ;
				]
			) ;
			sh:path observable:regionalInternetRegistry ;
		]
		;
	sh:targetClass observable:AutonomousSystemFacet ;
	.

observable:BlackberryPhone
	a
		owl:Class ,
		sh:NodeShape
		;
	rdfs:subClassOf observable:SmartPhone ;
	rdfs:label "BlackberryPhone"@en-US ;
	rdfs:comment "A blackberry phone is a smart phone that applies the Blackberry OS mobile operating system. (Blackberry 10 re-introduces Blackberry OS, prior to that the OS was Android.)"@en-US ;
	sh:targetClass observable:BlackberryPhone ;
	.

observable:BlockDeviceNode
	a
		owl:Class ,
		sh:NodeShape
		;
	rdfs:subClassOf observable:FileSystemObject ;
	rdfs:label "BlockDeviceNode"@en ;
	rdfs:comment "A block device node is a UNIX filesystem special file that serves as a conduit to communicate with devices, providing buffered randomly accesible input and output. Block device nodes are used to apply access rights to the devices and to direct operations on the files to the appropriate device drivers. [based on https://en.wikipedia.org/wiki/Unix_file_types]"@en ;
	sh:targetClass observable:BlockDeviceNode ;
	.

observable:BluetoothAddress
	a
		owl:Class ,
		sh:NodeShape
		;
	rdfs:subClassOf observable:MACAddress ;
	rdfs:label "BluetoothAddress"@en ;
	rdfs:comment "A Bluetooth address is a Bluetooth standard conformant identifier assigned to a Bluetooth device to enable routing and management of Bluetooth standards conformant communication to or from that device."@en ;
	sh:targetClass observable:BluetoothAddress ;
	.

observable:BluetoothAddressFacet
	a
		owl:Class ,
		sh:NodeShape
		;
	rdfs:subClassOf observable:MACAddressFacet ;
	rdfs:label "BluetoothAddressFacet"@en ;
	rdfs:comment "A Bluetooth address facet is a grouping of characteristics unique to a Bluetooth standard conformant identifier assigned to a Bluetooth device to enable routing and management of Bluetooth standards conformant communication to or from that device."@en ;
	sh:targetClass observable:BluetoothAddressFacet ;
	.

observable:BotConfiguration
	a
		owl:Class ,
		sh:NodeShape
		;
	rdfs:subClassOf observable:ObservableObject ;
	rdfs:label "BotConfiguration"@en ;
	rdfs:comment "A bot configuration is a set of contextual settings for a software application that runs automated tasks (scripts) over the Internet at a much higher rate than would be possible for a human alone."@en ;
	sh:targetClass observable:BotConfiguration ;
	.

observable:BrowserBookmark
	a
		owl:Class ,
		sh:NodeShape
		;
	rdfs:subClassOf observable:ObservableObject ;
	rdfs:label "BrowserBookmark"@en ;
	rdfs:comment "A browser bookmark is a saved shortcut that directs a WWW (World Wide Web) browser software program to a particular WWW accessible resource. [based on https://techterms.com/definition/bookmark]"@en ;
	sh:targetClass observable:BrowserBookmark ;
	.

observable:BrowserBookmarkFacet
	a
		owl:Class ,
		sh:NodeShape
		;
	rdfs:subClassOf core:Facet ;
	rdfs:label "BrowserBookmarkFacet"@en ;
	rdfs:comment "A browser bookmark facet is a grouping of characteristics unique to a saved shortcut that directs a WWW (World Wide Web) browser software program to a particular WWW accessible resource. [based on https://techterms.com/definition/bookmark]"@en ;
	sh:property
		[
			sh:class observable:ObservableObject ;
			sh:maxCount "1"^^xsd:integer ;
			sh:nodeKind sh:IRI ;
			sh:path observable:application ;
		] ,
		[
			sh:datatype xsd:anyURI ;
			sh:nodeKind sh:Literal ;
			sh:path observable:urlTargeted ;
		] ,
		[
			sh:datatype xsd:dateTime ;
			sh:maxCount "1"^^xsd:integer ;
			sh:nodeKind sh:Literal ;
			sh:path observable:accessedTime ;
		] ,
		[
			sh:datatype xsd:dateTime ;
			sh:maxCount "1"^^xsd:integer ;
			sh:nodeKind sh:Literal ;
			sh:path observable:modifiedTime ;
		] ,
		[
			sh:datatype xsd:dateTime ;
			sh:maxCount "1"^^xsd:integer ;
			sh:nodeKind sh:Literal ;
			sh:path observable:observableCreatedTime ;
		] ,
		[
			sh:datatype xsd:integer ;
			sh:maxCount "1"^^xsd:integer ;
			sh:nodeKind sh:Literal ;
			sh:path observable:visitCount ;
		] ,
		[
			sh:datatype xsd:string ;
			sh:maxCount "1"^^xsd:integer ;
			sh:nodeKind sh:Literal ;
			sh:path observable:bookmarkPath ;
		]
		;
	sh:targetClass observable:BrowserBookmarkFacet ;
	.

observable:BrowserCookie
	a
		owl:Class ,
		sh:NodeShape
		;
	rdfs:subClassOf observable:ObservableObject ;
	rdfs:label "BrowserCookie"@en ;
	rdfs:comment "A browser cookie is a piece of of data sent from a website and stored on the user's computer by the user's web browser while the user is browsing. [based on https://en.wikipedia.org/wiki/HTTP_cookie]"@en ;
	sh:targetClass observable:BrowserCookie ;
	.

observable:BrowserCookieFacet
	a
		owl:Class ,
		sh:NodeShape
		;
	rdfs:subClassOf core:Facet ;
	rdfs:label "BrowserCookieFacet"@en ;
	rdfs:comment "A browser cookie facet is a grouping of characteristics unique to a piece of data sent from a website and stored on the user's computer by the user's web browser while the user is browsing. [based on https://en.wikipedia.org/wiki/HTTP_cookie]"@en ;
	sh:property
		[
			sh:class observable:ObservableObject ;
			sh:maxCount "1"^^xsd:integer ;
			sh:nodeKind sh:IRI ;
			sh:path observable:application ;
		] ,
		[
			sh:class observable:ObservableObject ;
			sh:maxCount "1"^^xsd:integer ;
			sh:nodeKind sh:IRI ;
			sh:path observable:cookieDomain ;
		] ,
		[
			sh:datatype xsd:boolean ;
			sh:maxCount "1"^^xsd:integer ;
			sh:nodeKind sh:Literal ;
			sh:path observable:isSecure ;
		] ,
		[
			sh:datatype xsd:dateTime ;
			sh:maxCount "1"^^xsd:integer ;
			sh:nodeKind sh:Literal ;
			sh:path observable:accessedTime ;
		] ,
		[
			sh:datatype xsd:dateTime ;
			sh:maxCount "1"^^xsd:integer ;
			sh:nodeKind sh:Literal ;
			sh:path observable:expirationTime ;
		] ,
		[
			sh:datatype xsd:dateTime ;
			sh:maxCount "1"^^xsd:integer ;
			sh:nodeKind sh:Literal ;
			sh:path observable:observableCreatedTime ;
		] ,
		[
			sh:datatype xsd:string ;
			sh:maxCount "1"^^xsd:integer ;
			sh:nodeKind sh:Literal ;
			sh:path observable:cookieName ;
		] ,
		[
			sh:datatype xsd:string ;
			sh:maxCount "1"^^xsd:integer ;
			sh:nodeKind sh:Literal ;
			sh:path observable:cookiePath ;
		]
		;
	sh:targetClass observable:BrowserCookieFacet ;
	.

observable:Calendar
	a
		owl:Class ,
		sh:NodeShape
		;
	rdfs:subClassOf observable:ObservableObject ;
	rdfs:label "Calendar"@en ;
	rdfs:comment "A calendar is a collection of appointments, meetings, and events."@en ;
	sh:targetClass observable:Calendar ;
	.

observable:CalendarEntry
	a
		owl:Class ,
		sh:NodeShape
		;
	rdfs:subClassOf observable:ObservableObject ;
	rdfs:label "CalendarEntry"@en ;
	rdfs:comment "A calendar entry is an appointment, meeting or event within a collection of appointments, meetings and events."@en ;
	sh:targetClass observable:CalendarEntry ;
	.

observable:CalendarEntryFacet
	a
		owl:Class ,
		sh:NodeShape
		;
	rdfs:subClassOf core:Facet ;
	rdfs:label "CalendarEntryFacet"@en ;
	rdfs:comment "A calendar entry facet is a grouping of characteristics unique to an appointment, meeting, or event within a collection of appointments, meetings, and events."@en ;
	sh:property
		[
			sh:class core:UcoObject ;
			sh:maxCount "1"^^xsd:integer ;
			sh:nodeKind sh:IRI ;
			sh:path observable:owner ;
		] ,
		[
			sh:class identity:Identity ;
			sh:nodeKind sh:IRI ;
			sh:path observable:attendant ;
		] ,
		[
			sh:class location:Location ;
			sh:maxCount "1"^^xsd:integer ;
			sh:nodeKind sh:IRI ;
			sh:path observable:location ;
		] ,
		[
			sh:class observable:ObservableObject ;
			sh:maxCount "1"^^xsd:integer ;
			sh:nodeKind sh:IRI ;
			sh:path observable:application ;
		] ,
		[
			sh:datatype xsd:boolean ;
			sh:maxCount "1"^^xsd:integer ;
			sh:nodeKind sh:Literal ;
			sh:path observable:isPrivate ;
		] ,
		[
			sh:datatype xsd:dateTime ;
			sh:maxCount "1"^^xsd:integer ;
			sh:nodeKind sh:Literal ;
			sh:path observable:endTime ;
		] ,
		[
			sh:datatype xsd:dateTime ;
			sh:maxCount "1"^^xsd:integer ;
			sh:nodeKind sh:Literal ;
			sh:path observable:modifiedTime ;
		] ,
		[
			sh:datatype xsd:dateTime ;
			sh:maxCount "1"^^xsd:integer ;
			sh:nodeKind sh:Literal ;
			sh:path observable:observableCreatedTime ;
		] ,
		[
			sh:datatype xsd:dateTime ;
			sh:maxCount "1"^^xsd:integer ;
			sh:nodeKind sh:Literal ;
			sh:path observable:remindTime ;
		] ,
		[
			sh:datatype xsd:dateTime ;
			sh:maxCount "1"^^xsd:integer ;
			sh:nodeKind sh:Literal ;
			sh:path observable:startTime ;
		] ,
		[
			sh:datatype xsd:integer ;
			sh:maxCount "1"^^xsd:integer ;
			sh:nodeKind sh:Literal ;
			sh:path observable:duration ;
		] ,
		[
			sh:datatype xsd:string ;
			sh:maxCount "1"^^xsd:integer ;
			sh:nodeKind sh:Literal ;
			sh:path observable:eventStatus ;
		] ,
		[
			sh:datatype xsd:string ;
			sh:maxCount "1"^^xsd:integer ;
			sh:nodeKind sh:Literal ;
			sh:path observable:eventType ;
		] ,
		[
			sh:datatype xsd:string ;
			sh:maxCount "1"^^xsd:integer ;
			sh:nodeKind sh:Literal ;
			sh:path observable:recurrence ;
		] ,
		[
			sh:datatype xsd:string ;
			sh:maxCount "1"^^xsd:integer ;
			sh:nodeKind sh:Literal ;
			sh:path observable:subject ;
		]
		;
	sh:targetClass observable:CalendarEntryFacet ;
	.

observable:CalendarFacet
	a
		owl:Class ,
		sh:NodeShape
		;
	rdfs:subClassOf core:Facet ;
	rdfs:label "CalendarFacet"@en ;
	rdfs:comment "A calendar facet is a grouping of characteristics unique to a collection of appointments, meetings, and events."@en ;
	sh:property
		[
			sh:class core:UcoObject ;
			sh:maxCount "1"^^xsd:integer ;
			sh:nodeKind sh:IRI ;
			sh:path observable:owner ;
		] ,
		[
			sh:class observable:ObservableObject ;
			sh:maxCount "1"^^xsd:integer ;
			sh:nodeKind sh:IRI ;
			sh:path observable:application ;
		]
		;
	sh:targetClass observable:CalendarFacet ;
	.

observable:Call
	a
		owl:Class ,
		sh:NodeShape
		;
	rdfs:subClassOf observable:ObservableObject ;
	rdfs:label "Call"@en ;
	rdfs:comment "A call is a connection as part of a realtime cyber communication between one or more parties."@en ;
	sh:targetClass observable:Call ;
	.

observable:CallFacet
	a
		owl:Class ,
		sh:NodeShape
		;
	rdfs:subClassOf core:Facet ;
	rdfs:label "CallFacet"@en ;
	rdfs:comment "A call facet is a grouping of characteristics unique to a connection as part of a realtime cyber communication between one or more parties."@en ;
	sh:property
		[
			sh:class observable:ObservableObject ;
			sh:maxCount "1"^^xsd:integer ;
			sh:nodeKind sh:IRI ;
			sh:path observable:application ;
		] ,
		[
			sh:class observable:ObservableObject ;
			sh:maxCount "1"^^xsd:integer ;
			sh:nodeKind sh:IRI ;
			sh:path observable:from ;
		] ,
		[
			sh:class observable:ObservableObject ;
			sh:nodeKind sh:IRI ;
			sh:path observable:participant ;
		] ,
		[
			sh:class observable:ObservableObject ;
			sh:nodeKind sh:IRI ;
			sh:path observable:to ;
		] ,
		[
			sh:datatype xsd:dateTime ;
			sh:maxCount "1"^^xsd:integer ;
			sh:nodeKind sh:Literal ;
			sh:path observable:endTime ;
		] ,
		[
			sh:datatype xsd:dateTime ;
			sh:maxCount "1"^^xsd:integer ;
			sh:nodeKind sh:Literal ;
			sh:path observable:startTime ;
		] ,
		[
			sh:datatype xsd:integer ;
			sh:maxCount "1"^^xsd:integer ;
			sh:nodeKind sh:Literal ;
			sh:path observable:duration ;
		] ,
		[
			sh:datatype xsd:string ;
			sh:maxCount "1"^^xsd:integer ;
			sh:nodeKind sh:Literal ;
			sh:path observable:callType ;
		]
		;
	sh:targetClass observable:CallFacet ;
	.

observable:CapturedTelecommunicationsInformation
	a
		owl:Class ,
		sh:NodeShape
		;
	rdfs:subClassOf observable:ObservableObject ;
	rdfs:label "CapturedTelecommunicationsInformation"@en ;
	sh:targetClass observable:CapturedTelecommunicationsInformation ;
	.

observable:CapturedTelecommunicationsInformationFacet
	a
		owl:Class ,
		sh:NodeShape
		;
	rdfs:subClassOf core:Facet ;
	rdfs:label "CapturedTelecommunicationsInformationFacet"@en ;
	rdfs:comment "A captured telecommunications information facet represents certain information within captured or intercepted telecommunications data."@en ;
	sh:property
		[
			sh:class observable:CellSite ;
			sh:maxCount "1"^^xsd:integer ;
			sh:minCount "1"^^xsd:integer ;
			sh:nodeKind sh:IRI ;
			sh:path observable:captureCellSite ;
		] ,
		[
			sh:datatype xsd:dateTime ;
			sh:maxCount "1"^^xsd:integer ;
			sh:nodeKind sh:Literal ;
			sh:path observable:endTime ;
		] ,
		[
			sh:datatype xsd:dateTime ;
			sh:maxCount "1"^^xsd:integer ;
			sh:nodeKind sh:Literal ;
			sh:path observable:startTime ;
		] ,
		[
			sh:datatype xsd:string ;
			sh:maxCount "1"^^xsd:integer ;
			sh:nodeKind sh:Literal ;
			sh:path observable:interceptedCallState ;
		]
		;
	sh:targetClass observable:CapturedTelecommunicationsInformationFacet ;
	.

observable:CellSite
	a
		owl:Class ,
		sh:NodeShape
		;
	rdfs:subClassOf observable:ObservableObject ;
	rdfs:label "CellSite"@en ;
	sh:targetClass observable:CellSite ;
	.

observable:CellSiteFacet
	a
		owl:Class ,
		sh:NodeShape
		;
	rdfs:subClassOf core:Facet ;
	rdfs:label "CellSiteFacet"@en ;
	rdfs:comment "A cell site facet contains the metadata surrounding the cell site."@en ;
	sh:property
		[
			sh:datatype xsd:string ;
			sh:maxCount "1"^^xsd:integer ;
			sh:nodeKind sh:Literal ;
			sh:path observable:cellSiteCountryCode ;
		] ,
		[
			sh:datatype xsd:string ;
			sh:maxCount "1"^^xsd:integer ;
			sh:nodeKind sh:Literal ;
			sh:path observable:cellSiteIdentifier ;
		] ,
		[
			sh:datatype xsd:string ;
			sh:maxCount "1"^^xsd:integer ;
			sh:nodeKind sh:Literal ;
			sh:path observable:cellSiteLocationAreaCode ;
		] ,
		[
			sh:datatype xsd:string ;
			sh:maxCount "1"^^xsd:integer ;
			sh:nodeKind sh:Literal ;
			sh:path observable:cellSiteNetworkCode ;
		] ,
		[
			sh:datatype xsd:string ;
			sh:maxCount "1"^^xsd:integer ;
			sh:nodeKind sh:Literal ;
			sh:path observable:cellSiteType ;
		]
		;
	sh:targetClass observable:CellSiteFacet ;
	.

observable:CharacterDeviceNode
	a
		owl:Class ,
		sh:NodeShape
		;
	rdfs:subClassOf observable:FileSystemObject ;
	rdfs:label "CharacterDeviceNode"@en ;
	rdfs:comment "A character device node is a UNIX filesystem special file that serves as a conduit to communicate with devices, providing only a serial stream of input or accepting a serial stream of output. Character device nodes are used to apply access rights to the devices and to direct operations on the files to the appropriate device drivers. [based on https://en.wikipedia.org/wiki/Unix_file_types]"@en ;
	sh:targetClass observable:CharacterDeviceNode ;
	.

observable:Code
	a
		owl:Class ,
		sh:NodeShape
		;
	rdfs:subClassOf observable:ObservableObject ;
	rdfs:label "Code"@en ;
	rdfs:comment "Code is a direct representation (source, byte or binary) of a collection of computer instructions that form software which tell a computer how to work. [based on https://en.wikipedia.org/wiki/Software]"@en ;
	sh:targetClass observable:Code ;
	.

observable:CompressedStreamFacet
	a
		owl:Class ,
		sh:NodeShape
		;
	rdfs:subClassOf core:Facet ;
	rdfs:label "CompressedStreamFacet"@en ;
	rdfs:comment "A compressed stream facet is a grouping of characteristics unique to the application of a size-reduction process to a body of data content."@en ;
	sh:property
		[
			sh:datatype xsd:decimal ;
			sh:maxCount "1"^^xsd:integer ;
			sh:nodeKind sh:Literal ;
			sh:path observable:compressionRatio ;
		] ,
		[
			sh:datatype xsd:string ;
			sh:maxCount "1"^^xsd:integer ;
			sh:nodeKind sh:Literal ;
			sh:path observable:compressionMethod ;
		]
		;
	sh:targetClass observable:CompressedStreamFacet ;
	.

observable:Computer
	a
		owl:Class ,
		sh:NodeShape
		;
	rdfs:subClassOf observable:Device ;
	rdfs:label "Computer"@en-US ;
	rdfs:comment "A computer is an electronic device for storing and processing data, typically in binary, according to instructions given to it in a variable program. [based on 'Computer.' Oxford English Dictionary, Oxford University Press, 2022.]"@en-US ;
	sh:targetClass observable:Computer ;
	.

observable:ComputerSpecification
	a
		owl:Class ,
		sh:NodeShape
		;
	rdfs:subClassOf observable:ObservableObject ;
	rdfs:label "ComputerSpecification"@en ;
	rdfs:comment "A computer specification is the hardware and software of a programmable electronic device that can store, retrieve, and process data. {based on merriam-webster.com/dictionary/computer]"@en ;
	sh:targetClass observable:ComputerSpecification ;
	.

observable:ComputerSpecificationFacet
	a
		owl:Class ,
		sh:NodeShape
		;
	rdfs:subClassOf core:Facet ;
	rdfs:label "ComputerSpecificationFacet"@en ;
	rdfs:comment "A computer specificaiton facet is a grouping of characteristics unique to the hardware and software of a programmable electronic device that can store, retrieve, and process data. [based on merriam-webster.com/dictionary/computer]"@en ;
	sh:property
		[
			sh:class observable:ObservableObject ;
			sh:nodeKind sh:IRI ;
			sh:path observable:networkInterface ;
		] ,
		[
			sh:datatype xsd:dateTime ;
			sh:maxCount "1"^^xsd:integer ;
			sh:nodeKind sh:Literal ;
			sh:path observable:biosDate ;
		] ,
		[
			sh:datatype xsd:dateTime ;
			sh:maxCount "1"^^xsd:integer ;
			sh:nodeKind sh:Literal ;
			sh:path observable:biosReleaseDate ;
		] ,
		[
			sh:datatype xsd:dateTime ;
			sh:maxCount "1"^^xsd:integer ;
			sh:nodeKind sh:Literal ;
			sh:path observable:currentSystemDate ;
		] ,
		[
			sh:datatype xsd:dateTime ;
			sh:maxCount "1"^^xsd:integer ;
			sh:nodeKind sh:Literal ;
			sh:path observable:localTime ;
		] ,
		[
			sh:datatype xsd:dateTime ;
			sh:maxCount "1"^^xsd:integer ;
			sh:nodeKind sh:Literal ;
			sh:path observable:systemTime ;
		] ,
		[
			sh:datatype xsd:integer ;
			sh:maxCount "1"^^xsd:integer ;
			sh:nodeKind sh:Literal ;
			sh:path observable:availableRam ;
		] ,
		[
			sh:datatype xsd:integer ;
			sh:maxCount "1"^^xsd:integer ;
			sh:nodeKind sh:Literal ;
			sh:path observable:totalRam ;
		] ,
		[
			sh:datatype xsd:string ;
			sh:maxCount "1"^^xsd:integer ;
			sh:nodeKind sh:Literal ;
			sh:path observable:biosManufacturer ;
		] ,
		[
			sh:datatype xsd:string ;
			sh:maxCount "1"^^xsd:integer ;
			sh:nodeKind sh:Literal ;
			sh:path observable:biosSerialNumber ;
		] ,
		[
			sh:datatype xsd:string ;
			sh:maxCount "1"^^xsd:integer ;
			sh:nodeKind sh:Literal ;
			sh:path observable:biosVersion ;
		] ,
		[
			sh:datatype xsd:string ;
			sh:maxCount "1"^^xsd:integer ;
			sh:nodeKind sh:Literal ;
			sh:path observable:cpu ;
		] ,
		[
			sh:datatype xsd:string ;
			sh:maxCount "1"^^xsd:integer ;
			sh:nodeKind sh:Literal ;
			sh:path observable:cpuFamily ;
		] ,
		[
			sh:datatype xsd:string ;
			sh:maxCount "1"^^xsd:integer ;
			sh:nodeKind sh:Literal ;
			sh:path observable:gpu ;
		] ,
		[
			sh:datatype xsd:string ;
			sh:maxCount "1"^^xsd:integer ;
			sh:nodeKind sh:Literal ;
			sh:path observable:gpuFamily ;
		] ,
		[
			sh:datatype xsd:string ;
			sh:maxCount "1"^^xsd:integer ;
			sh:nodeKind sh:Literal ;
			sh:path observable:hostname ;
		] ,
		[
			sh:datatype xsd:string ;
			sh:maxCount "1"^^xsd:integer ;
			sh:nodeKind sh:Literal ;
			sh:path observable:processorArchitecture ;
		] ,
		[
			sh:datatype xsd:string ;
			sh:maxCount "1"^^xsd:integer ;
			sh:nodeKind sh:Literal ;
			sh:path observable:timezoneDST ;
		] ,
		[
			sh:datatype xsd:string ;
			sh:maxCount "1"^^xsd:integer ;
			sh:nodeKind sh:Literal ;
			sh:path observable:timezoneStandard ;
		] ,
		[
			sh:datatype xsd:string ;
			sh:maxCount "1"^^xsd:integer ;
			sh:nodeKind sh:Literal ;
			sh:path observable:uptime ;
		]
		;
	sh:targetClass observable:ComputerSpecificationFacet ;
	.

observable:ConfiguredSoftware
	a
		owl:Class ,
		sh:NodeShape
		;
	rdfs:subClassOf observable:Software ;
	rdfs:label "ConfiguredSoftware"@en ;
	rdfs:comment "A ConfiguredSoftware is a Software that is known to be configured to run in a more specified manner than some unconfigured or less-configured Software."@en ;
	sh:property
		[
			sh:class configuration:Configuration ;
			sh:maxCount "1"^^xsd:integer ;
			sh:nodeKind sh:IRI ;
			sh:path configuration:usesConfiguration ;
		] ,
		[
			sh:class observable:Software ;
			sh:maxCount "1"^^xsd:integer ;
			sh:nodeKind sh:IRI ;
			sh:path configuration:isConfigurationOf ;
		]
		;
	sh:targetClass observable:ConfiguredSoftware ;
	.

observable:Contact
	a
		owl:Class ,
		sh:NodeShape
		;
	rdfs:subClassOf observable:ObservableObject ;
	rdfs:label "Contact"@en ;
	rdfs:comment "A contact is a set of identification and communication related details for a single entity."@en ;
	sh:targetClass observable:Contact ;
	.

observable:ContactAddress
	a
		owl:Class ,
		sh:NodeShape
		;
	rdfs:subClassOf core:UcoInherentCharacterizationThing ;
	rdfs:label "ContactAddress"@en ;
	rdfs:comment "A contact address is a grouping of characteristics unique to a geolocation address of a contact entity."@en ;
	sh:property
		[
			sh:class location:Location ;
			sh:maxCount "1"^^xsd:integer ;
			sh:nodeKind sh:IRI ;
			sh:path observable:geolocationAddress ;
		] ,
		[
			sh:datatype vocabulary:ContactAddressScopeVocab ;
			sh:message "Value is outside the default vocabulary ContactAddressScopeVocab." ;
			sh:path observable:contactAddressScope ;
			sh:severity sh:Info ;
		] ,
		[
			sh:maxCount "1"^^xsd:integer ;
			sh:nodeKind sh:Literal ;
			sh:or (
				[
					sh:datatype vocabulary:ContactAddressScopeVocab ;
				]
				[
					sh:datatype xsd:string ;
				]
			) ;
			sh:path observable:contactAddressScope ;
		] ,
		[
			sh:message "Value is not member of the vocabulary ContactAddressScopeVocab." ;
			sh:or (
				[
					sh:datatype vocabulary:ContactAddressScopeVocab ;
					sh:in (
						"home"^^vocabulary:ContactAddressScopeVocab
						"work"^^vocabulary:ContactAddressScopeVocab
						"school"^^vocabulary:ContactAddressScopeVocab
					) ;
				]
				[
					sh:datatype xsd:string ;
				]
			) ;
			sh:path observable:contactAddressScope ;
		]
		;
	sh:targetClass observable:ContactAddress ;
	.

observable:ContactAffiliation
	a
		owl:Class ,
		sh:NodeShape
		;
	rdfs:subClassOf core:UcoInherentCharacterizationThing ;
	rdfs:label "ContactListAffiliation"@en ;
	rdfs:comment "A contact affiliation is a grouping of characteristics unique to details of an organizational affiliation for a single contact entity."@en ;
	sh:property
		[
			sh:class identity:Organization ;
			sh:maxCount "1"^^xsd:integer ;
			sh:nodeKind sh:IRI ;
			sh:path observable:contactOrganization ;
		] ,
		[
			sh:class observable:ContactAddress ;
			sh:minCount "0"^^xsd:integer ;
			sh:nodeKind sh:IRI ;
			sh:path observable:organizationLocation ;
		] ,
		[
			sh:class observable:ContactEmail ;
			sh:minCount "0"^^xsd:integer ;
			sh:nodeKind sh:IRI ;
			sh:path observable:contactEmail ;
		] ,
		[
			sh:class observable:ContactMessaging ;
			sh:minCount "0"^^xsd:integer ;
			sh:nodeKind sh:IRI ;
			sh:path observable:contactMessaging ;
		] ,
		[
			sh:class observable:ContactPhone ;
			sh:minCount "0"^^xsd:integer ;
			sh:nodeKind sh:IRI ;
			sh:path observable:contactPhone ;
		] ,
		[
			sh:class observable:ContactProfile ;
			sh:minCount "0"^^xsd:integer ;
			sh:nodeKind sh:IRI ;
			sh:path observable:contactProfile ;
		] ,
		[
			sh:class observable:ContactURL ;
			sh:minCount "0"^^xsd:integer ;
			sh:nodeKind sh:IRI ;
			sh:path observable:contactURL ;
		] ,
		[
			sh:datatype xsd:string ;
			sh:maxCount "1"^^xsd:integer ;
			sh:nodeKind sh:Literal ;
			sh:path observable:organizationDepartment ;
		] ,
		[
			sh:datatype xsd:string ;
			sh:maxCount "1"^^xsd:integer ;
			sh:nodeKind sh:Literal ;
			sh:path observable:organizationPosition ;
		]
		;
	sh:targetClass observable:ContactAffiliation ;
	.

observable:ContactEmail
	a
		owl:Class ,
		sh:NodeShape
		;
	rdfs:subClassOf core:UcoInherentCharacterizationThing ;
	rdfs:label "ContactEmail"@en ;
	rdfs:comment "A contact email is a grouping of characteristics unique to details for contacting a contact entity by email."@en ;
	sh:property
		[
			sh:class observable:ObservableObject ;
			sh:maxCount "1"^^xsd:integer ;
			sh:nodeKind sh:IRI ;
			sh:path observable:emailAddress ;
		] ,
		[
			sh:datatype vocabulary:ContactEmailScopeVocab ;
			sh:message "Value is outside the default vocabulary ContactEmailScopeVocab." ;
			sh:path observable:contactEmailScope ;
			sh:severity sh:Info ;
		] ,
		[
			sh:maxCount "1"^^xsd:integer ;
			sh:nodeKind sh:Literal ;
			sh:or (
				[
					sh:datatype vocabulary:ContactEmailScopeVocab ;
				]
				[
					sh:datatype xsd:string ;
				]
			) ;
			sh:path observable:contactEmailScope ;
		] ,
		[
			sh:message "Value is not member of the vocabulary ContactEmailScopeVocab." ;
			sh:or (
				[
					sh:datatype vocabulary:ContactEmailScopeVocab ;
					sh:in (
						"home"^^vocabulary:ContactEmailScopeVocab
						"work"^^vocabulary:ContactEmailScopeVocab
						"school"^^vocabulary:ContactEmailScopeVocab
						"cloud"^^vocabulary:ContactEmailScopeVocab
					) ;
				]
				[
					sh:datatype xsd:string ;
				]
			) ;
			sh:path observable:contactEmailScope ;
		]
		;
	sh:targetClass observable:ContactEmail ;
	.

observable:ContactFacet
	a
		owl:Class ,
		sh:NodeShape
		;
	rdfs:subClassOf core:Facet ;
	rdfs:label "ContactFacet"@en ;
	rdfs:comment "A contact facet is a grouping of characteristics unique to a set of identification and communication related details for a single entity."@en ;
	sh:property
		[
			sh:class observable:ContactAddress ;
			sh:minCount "0"^^xsd:integer ;
			sh:nodeKind sh:IRI ;
			sh:path observable:contactAddress ;
		] ,
		[
			sh:class observable:ContactAffiliation ;
			sh:minCount "0"^^xsd:integer ;
			sh:nodeKind sh:IRI ;
			sh:path observable:contactAffiliation ;
		] ,
		[
			sh:class observable:ContactEmail ;
			sh:minCount "0"^^xsd:integer ;
			sh:nodeKind sh:IRI ;
			sh:path observable:contactEmail ;
		] ,
		[
			sh:class observable:ContactMessaging ;
			sh:minCount "0"^^xsd:integer ;
			sh:nodeKind sh:IRI ;
			sh:path observable:contactMessaging ;
		] ,
		[
			sh:class observable:ContactPhone ;
			sh:minCount "0"^^xsd:integer ;
			sh:nodeKind sh:IRI ;
			sh:path observable:contactPhone ;
		] ,
		[
			sh:class observable:ContactProfile ;
			sh:minCount "0"^^xsd:integer ;
			sh:nodeKind sh:IRI ;
			sh:path observable:contactProfile ;
		] ,
		[
			sh:class observable:ContactSIP ;
			sh:minCount "0"^^xsd:integer ;
			sh:nodeKind sh:IRI ;
			sh:path observable:contactSIP ;
		] ,
		[
			sh:class observable:ContactURL ;
			sh:minCount "0"^^xsd:integer ;
			sh:nodeKind sh:IRI ;
			sh:path observable:contactURL ;
		] ,
		[
			sh:class observable:ObservableObject ;
			sh:maxCount "1"^^xsd:integer ;
			sh:nodeKind sh:IRI ;
			sh:path observable:sourceApplication ;
		] ,
		[
			sh:datatype xsd:dateTime ;
			sh:maxCount "1"^^xsd:integer ;
			sh:nodeKind sh:Literal ;
			sh:path identity:birthdate ;
		] ,
		[
			sh:datatype xsd:dateTime ;
			sh:maxCount "1"^^xsd:integer ;
			sh:nodeKind sh:Literal ;
			sh:path observable:lastTimeContacted ;
		] ,
		[
			sh:datatype xsd:integer ;
			sh:maxCount "1"^^xsd:integer ;
			sh:nodeKind sh:Literal ;
			sh:path observable:numberTimesContacted ;
		] ,
		[
			sh:datatype xsd:string ;
			sh:maxCount "1"^^xsd:integer ;
			sh:nodeKind sh:Literal ;
			sh:path observable:contactID ;
		] ,
		[
			sh:datatype xsd:string ;
			sh:maxCount "1"^^xsd:integer ;
			sh:nodeKind sh:Literal ;
			sh:path observable:displayName ;
		] ,
		[
			sh:datatype xsd:string ;
			sh:maxCount "1"^^xsd:integer ;
			sh:nodeKind sh:Literal ;
			sh:path observable:firstName ;
		] ,
		[
			sh:datatype xsd:string ;
			sh:maxCount "1"^^xsd:integer ;
			sh:nodeKind sh:Literal ;
			sh:path observable:lastName ;
		] ,
		[
			sh:datatype xsd:string ;
			sh:maxCount "1"^^xsd:integer ;
			sh:nodeKind sh:Literal ;
			sh:path observable:middleName ;
		] ,
		[
			sh:datatype xsd:string ;
			sh:maxCount "1"^^xsd:integer ;
			sh:nodeKind sh:Literal ;
			sh:path observable:namePhonetic ;
		] ,
		[
			sh:datatype xsd:string ;
			sh:maxCount "1"^^xsd:integer ;
			sh:nodeKind sh:Literal ;
			sh:path observable:namePrefix ;
		] ,
		[
			sh:datatype xsd:string ;
			sh:maxCount "1"^^xsd:integer ;
			sh:nodeKind sh:Literal ;
			sh:path observable:nameSuffix ;
		] ,
		[
			sh:datatype xsd:string ;
			sh:minCount "0"^^xsd:integer ;
			sh:nodeKind sh:Literal ;
			sh:path observable:contactGroup ;
		] ,
		[
			sh:datatype xsd:string ;
			sh:minCount "0"^^xsd:integer ;
			sh:nodeKind sh:Literal ;
			sh:path observable:contactNote ;
		] ,
		[
			sh:datatype xsd:string ;
			sh:minCount "0"^^xsd:integer ;
			sh:nodeKind sh:Literal ;
			sh:path observable:nickname ;
		]
		;
	sh:targetClass observable:ContactFacet ;
	.

observable:ContactList
	a
		owl:Class ,
		sh:NodeShape
		;
	rdfs:subClassOf observable:ObservableObject ;
	rdfs:label "ContactList"@en ;
	rdfs:comment "A contact list is a set of multiple individual contacts such as that found in a digital address book."@en ;
	sh:targetClass observable:ContactList ;
	.

observable:ContactListFacet
	a
		owl:Class ,
		sh:NodeShape
		;
	rdfs:subClassOf core:Facet ;
	rdfs:label "ContactListFacet"@en ;
	rdfs:comment "A contact list facet is a grouping of characteristics unique to a set of multiple individual contacts such as that found in a digital address book."@en ;
	sh:property
		[
			sh:class observable:ObservableObject ;
			sh:maxCount "1"^^xsd:integer ;
			sh:nodeKind sh:IRI ;
			sh:path observable:sourceApplication ;
		] ,
		[
			sh:class observable:ObservableObject ;
			sh:nodeKind sh:IRI ;
			sh:path observable:contact ;
		]
		;
	sh:targetClass observable:ContactListFacet ;
	.

observable:ContactMessaging
	a
		owl:Class ,
		sh:NodeShape
		;
	rdfs:subClassOf core:UcoInherentCharacterizationThing ;
	rdfs:label "ContactMessaging"@en ;
	rdfs:comment "A contact messaging is a grouping of characteristics unique to details for contacting a contact entity by digital messaging."@en ;
	sh:property
		[
			sh:class observable:ObservableObject ;
			sh:maxCount "1"^^xsd:integer ;
			sh:nodeKind sh:IRI ;
			sh:path observable:contactMessagingPlatform ;
		] ,
		[
			sh:class observable:ObservableObject ;
			sh:maxCount "1"^^xsd:integer ;
			sh:nodeKind sh:IRI ;
			sh:path observable:messagingAddress ;
		]
		;
	sh:targetClass observable:ContactMessaging ;
	.

observable:ContactPhone
	a
		owl:Class ,
		sh:NodeShape
		;
	rdfs:subClassOf core:UcoInherentCharacterizationThing ;
	rdfs:label "ContactPhone"@en ;
	rdfs:comment "A contact phone is a grouping of characteristics unique to details for contacting a contact entity by telephone."@en ;
	sh:property
		[
			sh:class observable:ObservableObject ;
			sh:maxCount "1"^^xsd:integer ;
			sh:nodeKind sh:IRI ;
			sh:path observable:contactPhoneNumber ;
		] ,
		[
			sh:datatype vocabulary:ContactPhoneScopeVocab ;
			sh:message "Value is outside the default vocabulary ContactPhoneScopeVocab." ;
			sh:path observable:contactPhoneScope ;
			sh:severity sh:Info ;
		] ,
		[
			sh:maxCount "1"^^xsd:integer ;
			sh:nodeKind sh:Literal ;
			sh:or (
				[
					sh:datatype vocabulary:ContactPhoneScopeVocab ;
				]
				[
					sh:datatype xsd:string ;
				]
			) ;
			sh:path observable:contactPhoneScope ;
		] ,
		[
			sh:message "Value is not member of the vocabulary ContactPhoneScopeVocab." ;
			sh:or (
				[
					sh:datatype vocabulary:ContactPhoneScopeVocab ;
					sh:in (
						"home"^^vocabulary:ContactPhoneScopeVocab
						"work"^^vocabulary:ContactPhoneScopeVocab
						"school"^^vocabulary:ContactPhoneScopeVocab
						"mobile"^^vocabulary:ContactPhoneScopeVocab
						"main"^^vocabulary:ContactPhoneScopeVocab
						"home fax"^^vocabulary:ContactPhoneScopeVocab
						"work fax"^^vocabulary:ContactPhoneScopeVocab
						"pager"^^vocabulary:ContactPhoneScopeVocab
					) ;
				]
				[
					sh:datatype xsd:string ;
				]
			) ;
			sh:path observable:contactPhoneScope ;
		]
		;
	sh:targetClass observable:ContactPhone ;
	.

observable:ContactProfile
	a
		owl:Class ,
		sh:NodeShape
		;
	rdfs:subClassOf core:UcoInherentCharacterizationThing ;
	rdfs:label "ContactProfile"@en ;
	rdfs:comment "A contact profile is a grouping of characteristics unique to details for contacting a contact entity by online service."@en ;
	sh:property
		[
			sh:class observable:ObservableObject ;
			sh:maxCount "1"^^xsd:integer ;
			sh:nodeKind sh:IRI ;
			sh:path observable:contactProfilePlatform ;
		] ,
		[
			sh:class observable:ObservableObject ;
			sh:maxCount "1"^^xsd:integer ;
			sh:nodeKind sh:IRI ;
			sh:path observable:profile ;
		]
		;
	sh:targetClass observable:ContactProfile ;
	.

observable:ContactSIP
	a
		owl:Class ,
		sh:NodeShape
		;
	rdfs:subClassOf core:UcoInherentCharacterizationThing ;
	rdfs:label "ContactSIP"@en ;
	rdfs:comment "A contact SIP is a grouping of characteristics unique to details for contacting a contact entity by Session Initiation Protocol (SIP)."@en ;
	sh:property
		[
			sh:class observable:ObservableObject ;
			sh:maxCount "1"^^xsd:integer ;
			sh:nodeKind sh:IRI ;
			sh:path observable:sipAddress ;
		] ,
		[
			sh:datatype vocabulary:ContactSIPScopeVocab ;
			sh:message "Value is outside the default vocabulary ContactSIPScopeVocab." ;
			sh:path observable:contactSIPScope ;
			sh:severity sh:Info ;
		] ,
		[
			sh:maxCount "1"^^xsd:integer ;
			sh:nodeKind sh:Literal ;
			sh:or (
				[
					sh:datatype vocabulary:ContactSIPScopeVocab ;
				]
				[
					sh:datatype xsd:string ;
				]
			) ;
			sh:path observable:contactSIPScope ;
		] ,
		[
			sh:message "Value is not member of the vocabulary ContactSIPScopeVocab." ;
			sh:or (
				[
					sh:datatype vocabulary:ContactSIPScopeVocab ;
					sh:in (
						"home"^^vocabulary:ContactSIPScopeVocab
						"work"^^vocabulary:ContactSIPScopeVocab
						"school"^^vocabulary:ContactSIPScopeVocab
					) ;
				]
				[
					sh:datatype xsd:string ;
				]
			) ;
			sh:path observable:contactSIPScope ;
		]
		;
	sh:targetClass observable:ContactSIP ;
	.

observable:ContactURL
	a
		owl:Class ,
		sh:NodeShape
		;
	rdfs:subClassOf core:UcoInherentCharacterizationThing ;
	rdfs:label "ContactURL"@en ;
	rdfs:comment "A contact URL is a grouping of characteristics unique to details for contacting a contact entity by Uniform Resource Locator (URL)."@en ;
	sh:property
		[
			sh:class observable:ObservableObject ;
			sh:maxCount "1"^^xsd:integer ;
			sh:nodeKind sh:IRI ;
			sh:path observable:url ;
		] ,
		[
			sh:datatype vocabulary:ContactURLScopeVocab ;
			sh:message "Value is outside the default vocabulary ContactURLScopeVocab." ;
			sh:path observable:contactURLScope ;
			sh:severity sh:Info ;
		] ,
		[
			sh:maxCount "1"^^xsd:integer ;
			sh:nodeKind sh:Literal ;
			sh:or (
				[
					sh:datatype vocabulary:ContactURLScopeVocab ;
				]
				[
					sh:datatype xsd:string ;
				]
			) ;
			sh:path observable:contactURLScope ;
		] ,
		[
			sh:message "Value is not member of the vocabulary ContactURLScopeVocab." ;
			sh:or (
				[
					sh:datatype vocabulary:ContactURLScopeVocab ;
					sh:in (
						"home"^^vocabulary:ContactURLScopeVocab
						"work"^^vocabulary:ContactURLScopeVocab
						"school"^^vocabulary:ContactURLScopeVocab
						"homepage"^^vocabulary:ContactURLScopeVocab
					) ;
				]
				[
					sh:datatype xsd:string ;
				]
			) ;
			sh:path observable:contactURLScope ;
		]
		;
	sh:targetClass observable:ContactURL ;
	.

observable:ContentData
	a
		owl:Class ,
		sh:NodeShape
		;
	rdfs:subClassOf observable:ObservableObject ;
	rdfs:label "ContentData"@en ;
	rdfs:comment "Content data is a block of digital data."@en ;
	sh:targetClass observable:ContentData ;
	.

observable:ContentDataFacet
	a
		owl:Class ,
		sh:NodeShape
		;
	rdfs:subClassOf core:Facet ;
	rdfs:label "ContentDataFacet"@en ;
	rdfs:comment "A content data facet is a grouping of characteristics unique to a block of digital data."@en ;
	sh:property
		[
			sh:class observable:ObservableObject ;
			sh:maxCount "1"^^xsd:integer ;
			sh:nodeKind sh:IRI ;
			sh:path observable:dataPayloadReferenceURL ;
		] ,
		[
			sh:class types:Hash ;
			sh:nodeKind sh:IRI ;
			sh:path observable:hash ;
		] ,
		[
			sh:datatype xsd:boolean ;
			sh:maxCount "1"^^xsd:integer ;
			sh:nodeKind sh:Literal ;
			sh:path observable:isEncrypted ;
		] ,
		[
			sh:datatype xsd:decimal ;
			sh:maxCount "1"^^xsd:integer ;
			sh:nodeKind sh:Literal ;
			sh:path observable:entropy ;
		] ,
		[
			sh:datatype xsd:integer ;
			sh:maxCount "1"^^xsd:integer ;
			sh:nodeKind sh:Literal ;
			sh:path observable:sizeInBytes ;
		] ,
		[
			sh:datatype xsd:string ;
			sh:maxCount "1"^^xsd:integer ;
			sh:nodeKind sh:Literal ;
			sh:path observable:dataPayload ;
		] ,
		[
			sh:datatype xsd:string ;
			sh:maxCount "1"^^xsd:integer ;
			sh:nodeKind sh:Literal ;
			sh:path observable:magicNumber ;
		] ,
		[
			sh:datatype xsd:string ;
			sh:maxCount "1"^^xsd:integer ;
			sh:nodeKind sh:Literal ;
			sh:path observable:mimeClass ;
		] ,
		[
			sh:datatype xsd:string ;
			sh:nodeKind sh:Literal ;
			sh:path observable:mimeType ;
		] ,
		[
			sh:datatype vocabulary:EndiannessTypeVocab ;
			sh:message "Value is outside the default vocabulary EndiannessTypeVocab." ;
			sh:path observable:byteOrder ;
			sh:severity sh:Info ;
		] ,
		[
			sh:maxCount "1"^^xsd:integer ;
			sh:nodeKind sh:Literal ;
			sh:or (
				[
					sh:datatype vocabulary:EndiannessTypeVocab ;
				]
				[
					sh:datatype xsd:string ;
				]
			) ;
			sh:path observable:byteOrder ;
		] ,
		[
			sh:message "Value is not member of the vocabulary EndiannessTypeVocab." ;
			sh:or (
				[
					sh:datatype vocabulary:EndiannessTypeVocab ;
					sh:in (
						"Big-endian"^^vocabulary:EndiannessTypeVocab
						"Little-endian"^^vocabulary:EndiannessTypeVocab
						"Middle-endian"^^vocabulary:EndiannessTypeVocab
					) ;
				]
				[
					sh:datatype xsd:string ;
				]
			) ;
			sh:path observable:byteOrder ;
		]
		;
	sh:targetClass observable:ContentDataFacet ;
	.

observable:CookieHistory
	a
		owl:Class ,
		sh:NodeShape
		;
	rdfs:subClassOf observable:ObservableObject ;
	rdfs:label "CookieHistory"@en ;
	rdfs:comment "A cookie history is the stored web cookie history for a particular web browser."@en ;
	sh:targetClass observable:CookieHistory ;
	.

observable:Credential
	a
		owl:Class ,
		sh:NodeShape
		;
	rdfs:subClassOf observable:ObservableObject ;
	rdfs:label "Credential"@en ;
	rdfs:comment "A credential is a single specific login and password combination for authorization of access to a digital account or system."@en ;
	sh:targetClass observable:Credential ;
	.

observable:CredentialDump
	a
		owl:Class ,
		sh:NodeShape
		;
	rdfs:subClassOf observable:ObservableObject ;
	rdfs:label "CredentialDump"@en ;
	rdfs:comment "A credential dump is a collection (typically forcibly extracted from a system) of specific login and password combinations for authorization of access to a digital account or system."@en ;
	sh:targetClass observable:CredentialDump ;
	.

observable:DNSCache
	a
		owl:Class ,
		sh:NodeShape
		;
	rdfs:subClassOf observable:ObservableObject ;
	rdfs:label "DNSCache"@en ;
	rdfs:comment "An DNS cache is a temporary locally stored collection of previous Domain Name System (DNS) query results (created when an domain name is resolved to a IP address) for a particular computer."@en ;
	sh:targetClass observable:DNSCache ;
	.

observable:DNSRecord
	a
		owl:Class ,
		sh:NodeShape
		;
	rdfs:subClassOf observable:ObservableObject ;
	rdfs:label "DNSRecord"@en ;
	rdfs:comment "A DNS record is a single Domain Name System (DNS) artifact specifying information of a particular type (routing, authority, responsibility, security, etc.) for a specific Internet domain name."@en ;
	sh:targetClass observable:DNSRecord ;
	.

observable:DataRangeFacet
	a
		owl:Class ,
		sh:NodeShape
		;
	rdfs:subClassOf core:Facet ;
	rdfs:label "DataRangeFacet"@en ;
	rdfs:comment "A data range facet is a grouping of characteristics unique to a particular contiguous scope within a block of digital data."@en ;
	sh:property
		[
			sh:datatype xsd:integer ;
			sh:maxCount "1"^^xsd:integer ;
			sh:nodeKind sh:Literal ;
			sh:path observable:rangeOffset ;
		] ,
		[
			sh:datatype xsd:integer ;
			sh:maxCount "1"^^xsd:integer ;
			sh:nodeKind sh:Literal ;
			sh:path observable:rangeSize ;
		] ,
		[
			sh:datatype xsd:string ;
			sh:maxCount "1"^^xsd:integer ;
			sh:nodeKind sh:Literal ;
			sh:path observable:rangeOffsetType ;
		]
		;
	sh:targetClass observable:DataRangeFacet ;
	.

observable:DefinedEffectFacet
	a
		owl:Class ,
		sh:NodeShape
		;
	rdfs:subClassOf core:Facet ;
	rdfs:label "DefinedEffectFacet"@en ;
	rdfs:comment "A defined effect facet is a grouping of characteristics unique to the effect of an observable action in relation to one or more observable objects."@en ;
	sh:targetClass observable:DefinedEffectFacet ;
	.

observable:Device
	a
		owl:Class ,
		sh:NodeShape
		;
	rdfs:subClassOf observable:ObservableObject ;
	rdfs:label "Device"@en ;
	rdfs:comment "A device is a piece of equipment or a mechanism designed to serve a special purpose or perform a special function. [based on https://www.merriam-webster.com/dictionary/device]"@en ;
	sh:targetClass observable:Device ;
	.

observable:DeviceFacet
	a
		owl:Class ,
		sh:NodeShape
		;
	rdfs:subClassOf core:Facet ;
	rdfs:label "DeviceFacet"@en ;
	rdfs:comment "A device facet is a grouping of characteristics unique to a piece of equipment or a mechanism designed to serve a special purpose or perform a special function. [based on https://www.merriam-webster.com/dictionary/device]"@en ;
	sh:property
		[
			sh:class identity:Identity ;
			sh:maxCount "1"^^xsd:integer ;
			sh:nodeKind sh:IRI ;
			sh:path observable:manufacturer ;
		] ,
		[
			sh:datatype xsd:string ;
			sh:maxCount "1"^^xsd:integer ;
			sh:nodeKind sh:Literal ;
			sh:path observable:deviceType ;
		] ,
		[
			sh:datatype xsd:string ;
			sh:maxCount "1"^^xsd:integer ;
			sh:nodeKind sh:Literal ;
			sh:path observable:model ;
		] ,
		[
			sh:datatype xsd:string ;
			sh:maxCount "1"^^xsd:integer ;
			sh:nodeKind sh:Literal ;
			sh:path observable:serialNumber ;
		]
		;
	sh:targetClass observable:DeviceFacet ;
	.

observable:DigitalAccount
	a
		owl:Class ,
		sh:NodeShape
		;
	rdfs:subClassOf observable:Account ;
	rdfs:label "DigitalAccount"@en ;
	rdfs:comment "A digital account is an arrangement with an entity to enable and control the provision of some capability or service within the digital domain."@en ;
	sh:targetClass observable:DigitalAccount ;
	.

observable:DigitalAccountFacet
	a
		owl:Class ,
		sh:NodeShape
		;
	rdfs:subClassOf core:Facet ;
	rdfs:label "DigitalAccountFacet"@en ;
	rdfs:comment "A digital account facet is a grouping of characteristics unique to an arrangement with an entity to enable and control the provision of some capability or service within the digital domain."@en ;
	sh:property
		[
			sh:datatype xsd:boolean ;
			sh:maxCount "1"^^xsd:integer ;
			sh:nodeKind sh:Literal ;
			sh:path observable:isDisabled ;
		] ,
		[
			sh:datatype xsd:dateTime ;
			sh:maxCount "1"^^xsd:integer ;
			sh:nodeKind sh:Literal ;
			sh:path observable:firstLoginTime ;
		] ,
		[
			sh:datatype xsd:dateTime ;
			sh:maxCount "1"^^xsd:integer ;
			sh:nodeKind sh:Literal ;
			sh:path observable:lastLoginTime ;
		] ,
		[
			sh:datatype xsd:string ;
			sh:maxCount "1"^^xsd:integer ;
			sh:nodeKind sh:Literal ;
			sh:path observable:displayName ;
		] ,
		[
			sh:datatype xsd:string ;
			sh:nodeKind sh:Literal ;
			sh:path observable:accountLogin ;
		]
		;
	sh:targetClass observable:DigitalAccountFacet ;
	.

observable:DigitalAddress
	a
		owl:Class ,
		sh:NodeShape
		;
	rdfs:subClassOf observable:Address ;
	rdfs:label "DigitalAddress"@en ;
	rdfs:comment "A digital address is an identifier assigned to enable routing and management of digital communication."@en ;
	sh:targetClass observable:DigitalAddress ;
	.

observable:DigitalAddressFacet
	a
		owl:Class ,
		sh:NodeShape
		;
	rdfs:subClassOf core:Facet ;
	rdfs:label "DigitalAddressFacet"@en ;
	rdfs:comment "A digital address facet is a grouping of characteristics unique to an identifier assigned to enable routing and management of digital communication."@en ;
	sh:property
		[
			sh:datatype xsd:string ;
			sh:maxCount "1"^^xsd:integer ;
			sh:nodeKind sh:Literal ;
			sh:path observable:addressValue ;
		] ,
		[
			sh:datatype xsd:string ;
			sh:maxCount "1"^^xsd:integer ;
			sh:nodeKind sh:Literal ;
			sh:path observable:displayName ;
		]
		;
	sh:targetClass observable:DigitalAddressFacet ;
	.

observable:DigitalCamera
	a
		owl:Class ,
		sh:NodeShape
		;
	rdfs:subClassOf observable:Device ;
	rdfs:label "DigitalCamera"@en-US ;
	rdfs:comment "A digital camera is a camera that captures photographs in digital memory as opposed to capturing images on photographic film."@en-US ;
	sh:targetClass observable:DigitalCamera ;
	.

observable:DigitalSignatureInfo
	a
		owl:Class ,
		sh:NodeShape
		;
	rdfs:subClassOf observable:ObservableObject ;
	rdfs:label "DigitalSignatureInfo"@en ;
	rdfs:comment "A digital signature info is a value calculated via a mathematical scheme for demonstrating the authenticity of an electronic message or document."@en ;
	sh:targetClass observable:DigitalSignatureInfo ;
	.

observable:DigitalSignatureInfoFacet
	a
		owl:Class ,
		sh:NodeShape
		;
	rdfs:subClassOf core:Facet ;
	rdfs:label "DigitalSignatureInfoFacet"@en ;
	rdfs:comment "A digital signature info facet is a grouping of characteristics unique to a value calculated via a mathematical scheme for demonstrating the authenticity of an electronic message or document."@en ;
	sh:property
		[
			sh:class core:UcoObject ;
			sh:maxCount "1"^^xsd:integer ;
			sh:nodeKind sh:IRI ;
			sh:path observable:certificateSubject ;
		] ,
		[
			sh:class identity:Identity ;
			sh:maxCount "1"^^xsd:integer ;
			sh:nodeKind sh:IRI ;
			sh:path observable:certificateIssuer ;
		] ,
		[
			sh:datatype xsd:boolean ;
			sh:maxCount "1"^^xsd:integer ;
			sh:nodeKind sh:Literal ;
			sh:path observable:signatureExists ;
		] ,
		[
			sh:datatype xsd:boolean ;
			sh:maxCount "1"^^xsd:integer ;
			sh:nodeKind sh:Literal ;
			sh:path observable:signatureVerified ;
		] ,
		[
			sh:datatype xsd:string ;
			sh:maxCount "1"^^xsd:integer ;
			sh:nodeKind sh:Literal ;
			sh:path observable:signatureDescription ;
		]
		;
	sh:targetClass observable:DigitalSignatureInfoFacet ;
	.

observable:Directory
	a
		owl:Class ,
		sh:NodeShape
		;
	rdfs:subClassOf observable:FileSystemObject ;
	rdfs:label "Directory"@en ;
	rdfs:comment "A directory is a file system cataloging structure which contains references to other computer files, and possibly other directories. On many computers, directories are known as folders, or drawers, analogous to a workbench or the traditional office filing cabinet. In UNIX a directory is implemented as a special file. [based on https://en.wikipedia.org/wiki/Directory_(computing)]"@en ;
	sh:targetClass observable:Directory ;
	.

observable:Disk
	a
		owl:Class ,
		sh:NodeShape
		;
	rdfs:subClassOf observable:ObservableObject ;
	rdfs:label "Disk"@en ;
	rdfs:comment "A disk is a storage mechanism where data is recorded by various electronic, magnetic, optical, or mechanical changes to a surface layer of one or more rotating disks."@en ;
	sh:targetClass observable:Disk ;
	.

observable:DiskFacet
	a
		owl:Class ,
		sh:NodeShape
		;
	rdfs:subClassOf core:Facet ;
	rdfs:label "DiskFacet"@en ;
	rdfs:comment "A disk facet is a grouping of characteristics unique to a storage mechanism where data is recorded by various electronic, magnetic, optical, or mechanical changes to a surface layer of one or more rotating disks."@en ;
	sh:property
		[
			sh:class observable:ObservableObject ;
			sh:nodeKind sh:IRI ;
			sh:path observable:partition ;
		] ,
		[
			sh:datatype xsd:integer ;
			sh:maxCount "1"^^xsd:integer ;
			sh:nodeKind sh:Literal ;
			sh:path observable:diskSize ;
		] ,
		[
			sh:datatype xsd:integer ;
			sh:maxCount "1"^^xsd:integer ;
			sh:nodeKind sh:Literal ;
			sh:path observable:freeSpace ;
		] ,
		[
			sh:datatype xsd:string ;
			sh:maxCount "1"^^xsd:integer ;
			sh:nodeKind sh:Literal ;
			sh:path observable:diskType ;
		]
		;
	sh:targetClass observable:DiskFacet ;
	.

observable:DiskPartition
	a
		owl:Class ,
		sh:NodeShape
		;
	rdfs:subClassOf observable:ObservableObject ;
	rdfs:label "DiskPartition"@en ;
	rdfs:comment "A disk partition is a particular managed region on a storage mechanism where data is recorded by various electronic, magnetic, optical, or mechanical changes to a surface layer of one or more rotating disks. [based on https://en.wikipedia.org/wiki/Disk_storage]"@en ;
	sh:targetClass observable:DiskPartition ;
	.

observable:DiskPartitionFacet
	a
		owl:Class ,
		sh:NodeShape
		;
	rdfs:subClassOf core:Facet ;
	rdfs:label "DiskPartitionFacet"@en ;
	rdfs:comment "A disk partition facet is a grouping of characteristics unique to a particular managed region on a storage mechanism."@en ;
	sh:property
		[
			sh:datatype xsd:dateTime ;
			sh:maxCount "1"^^xsd:integer ;
			sh:nodeKind sh:Literal ;
			sh:path observable:observableCreatedTime ;
		] ,
		[
			sh:datatype xsd:integer ;
			sh:maxCount "1"^^xsd:integer ;
			sh:nodeKind sh:Literal ;
			sh:path observable:partitionLength ;
		] ,
		[
			sh:datatype xsd:integer ;
			sh:maxCount "1"^^xsd:integer ;
			sh:nodeKind sh:Literal ;
			sh:path observable:partitionOffset ;
		] ,
		[
			sh:datatype xsd:integer ;
			sh:maxCount "1"^^xsd:integer ;
			sh:nodeKind sh:Literal ;
			sh:path observable:spaceLeft ;
		] ,
		[
			sh:datatype xsd:integer ;
			sh:maxCount "1"^^xsd:integer ;
			sh:nodeKind sh:Literal ;
			sh:path observable:spaceUsed ;
		] ,
		[
			sh:datatype xsd:integer ;
			sh:maxCount "1"^^xsd:integer ;
			sh:nodeKind sh:Literal ;
			sh:path observable:totalSpace ;
		] ,
		[
			sh:datatype xsd:string ;
			sh:maxCount "1"^^xsd:integer ;
			sh:nodeKind sh:Literal ;
			sh:path observable:diskPartitionType ;
		] ,
		[
			sh:datatype xsd:string ;
			sh:maxCount "1"^^xsd:integer ;
			sh:nodeKind sh:Literal ;
			sh:path observable:mountPoint ;
		] ,
		[
			sh:datatype xsd:string ;
			sh:maxCount "1"^^xsd:integer ;
			sh:nodeKind sh:Literal ;
			sh:path observable:partitionID ;
		]
		;
	sh:targetClass observable:DiskPartitionFacet ;
	.

observable:DomainName
	a
		owl:Class ,
		sh:NodeShape
		;
	rdfs:subClassOf observable:ObservableObject ;
	rdfs:label "DomainName"@en ;
	rdfs:comment "A domain name is an identification string that defines a realm of administrative autonomy, authority or control within the Internet. [based on https://en.wikipedia.org/wiki/Domain_name]"@en ;
	sh:targetClass observable:DomainName ;
	.

observable:DomainNameFacet
	a
		owl:Class ,
		sh:NodeShape
		;
	rdfs:subClassOf core:Facet ;
	rdfs:label "DomainNameFacet"@en ;
	rdfs:comment "A domain name facet is a grouping of characteristics unique to an identification string that defines a realm of administrative autonomy, authority or control within the Internet. [based on https://en.wikipedia.org/wiki/Domain_name]"@en ;
	sh:property
		[
			sh:datatype xsd:boolean ;
			sh:maxCount "1"^^xsd:integer ;
			sh:nodeKind sh:Literal ;
			sh:path observable:isTLD ;
		] ,
		[
			sh:datatype xsd:string ;
			sh:maxCount "1"^^xsd:integer ;
			sh:nodeKind sh:Literal ;
			sh:path observable:value ;
		]
		;
	sh:targetClass observable:DomainNameFacet ;
	.

observable:Drone
	a
		owl:Class ,
		sh:NodeShape
		;
	rdfs:subClassOf observable:MobileDevice ;
	rdfs:label "Drone"@en-US ;
	rdfs:comment "A drone, unmanned aerial vehicle (UAV), is an aircraft without a human pilot, crew, or passengers that typically involve a ground-based controller and a system for communications with the UAV."@en-US ;
	sh:targetClass observable:Drone ;
	.

observable:ESN
	a owl:DatatypeProperty ;
	rdfs:label "ESN"@en ;
	rdfs:comment "Electronic Serial Number ."@en ;
	rdfs:range xsd:string ;
	.

observable:EXIFFacet
	a
		owl:Class ,
		sh:NodeShape
		;
	rdfs:subClassOf core:Facet ;
	rdfs:label "EXIFFacet"@en ;
	rdfs:comment "An EXIF (exchangeable image file format) facet is a grouping of characteristics unique to the formats for images, sound, and ancillary tags used by digital cameras (including smartphones), scanners and other systems handling image and sound files recorded by digital cameras conformant to JEIDA/JEITA/CIPA specifications. [based on https://en.wikipedia.org/wiki/Exif]"@en ;
	sh:property [
		sh:class types:ControlledDictionary ;
		sh:nodeKind sh:IRI ;
		sh:path observable:exifData ;
	] ;
	sh:targetClass observable:EXIFFacet ;
	.

observable:EmailAccount
	a
		owl:Class ,
		sh:NodeShape
		;
	rdfs:subClassOf observable:DigitalAccount ;
	rdfs:label "EmailAccount"@en ;
	rdfs:comment "An email account is an arrangement with an entity to enable and control the provision of electronic mail (email) capabilities or services."@en ;
	sh:targetClass observable:EmailAccount ;
	.

observable:EmailAccountFacet
	a
		owl:Class ,
		sh:NodeShape
		;
	rdfs:subClassOf core:Facet ;
	rdfs:label "EmailAccountFacet"@en ;
	rdfs:comment "An email account facet is a grouping of characteristics unique to an arrangement with an entity to enable and control the provision of electronic mail (email) capabilities or services."@en ;
	sh:property [
		sh:class observable:ObservableObject ;
		sh:maxCount "1"^^xsd:integer ;
		sh:nodeKind sh:IRI ;
		sh:path observable:emailAddress ;
	] ;
	sh:targetClass observable:EmailAccountFacet ;
	.

observable:EmailAddress
	a
		owl:Class ,
		sh:NodeShape
		;
	rdfs:subClassOf observable:DigitalAddress ;
	rdfs:label "EmailAddress"@en ;
	rdfs:comment "An email address is an identifier for an electronic mailbox to which electronic mail messages (conformant to the Simple Mail Transfer Protocol (SMTP)) are sent from and delivered to."@en ;
	sh:targetClass observable:EmailAddress ;
	.

observable:EmailAddressFacet
	a
		owl:Class ,
		sh:NodeShape
		;
	rdfs:subClassOf observable:DigitalAddressFacet ;
	rdfs:label "EmailAddressFacet"@en ;
	rdfs:comment "An email address facet is a grouping of characteristics unique to an identifier for an electronic mailbox to which electronic mail messages (conformant to the Simple Mail Transfer Protocol (SMTP)) are sent from and delivered to."@en ;
	sh:targetClass observable:EmailAddressFacet ;
	.

observable:EmailMessage
	a
		owl:Class ,
		sh:NodeShape
		;
	rdfs:subClassOf observable:Message ;
	rdfs:label "EmailMessage"@en ;
	rdfs:comment "An email message is a message that is an instance of an electronic mail correspondence conformant to the internet message format described in RFC 5322 and related RFCs."@en ;
	sh:targetClass observable:EmailMessage ;
	.

observable:EmailMessageFacet
	a
		owl:Class ,
		sh:NodeShape
		;
	rdfs:subClassOf core:Facet ;
	rdfs:label "EmailMessageFacet"@en ;
	rdfs:comment "An email message facet is a grouping of characteristics unique to a message that is an instance of an electronic mail correspondence conformant to the internet message format described in RFC 5322 and related RFCs."@en ;
	sh:property
		[
			sh:class observable:MimePartType ;
			sh:nodeKind sh:IRI ;
			sh:path observable:bodyMultipart ;
		] ,
		[
			sh:class observable:ObservableObject ;
			sh:maxCount "1"^^xsd:integer ;
			sh:nodeKind sh:IRI ;
			sh:path observable:application ;
		] ,
		[
			sh:class observable:ObservableObject ;
			sh:maxCount "1"^^xsd:integer ;
			sh:nodeKind sh:IRI ;
			sh:path observable:bodyRaw ;
		] ,
		[
			sh:class observable:ObservableObject ;
			sh:maxCount "1"^^xsd:integer ;
			sh:nodeKind sh:IRI ;
			sh:path observable:from ;
		] ,
		[
			sh:class observable:ObservableObject ;
			sh:maxCount "1"^^xsd:integer ;
			sh:nodeKind sh:IRI ;
			sh:path observable:headerRaw ;
		] ,
		[
			sh:class observable:ObservableObject ;
			sh:maxCount "1"^^xsd:integer ;
			sh:nodeKind sh:IRI ;
			sh:path observable:sender ;
		] ,
		[
			sh:class observable:ObservableObject ;
			sh:maxCount "1"^^xsd:integer ;
			sh:nodeKind sh:IRI ;
			sh:path observable:xOriginatingIP ;
		] ,
		[
			sh:class observable:ObservableObject ;
			sh:nodeKind sh:IRI ;
			sh:path observable:bcc ;
		] ,
		[
			sh:class observable:ObservableObject ;
			sh:nodeKind sh:IRI ;
			sh:path observable:cc ;
		] ,
		[
			sh:class observable:ObservableObject ;
			sh:nodeKind sh:IRI ;
			sh:path observable:references ;
		] ,
		[
			sh:class observable:ObservableObject ;
			sh:nodeKind sh:IRI ;
			sh:path observable:to ;
		] ,
		[
			sh:class types:Dictionary ;
			sh:maxCount "1"^^xsd:integer ;
			sh:nodeKind sh:IRI ;
			sh:path observable:otherHeaders ;
		] ,
		[
			sh:datatype xsd:boolean ;
			sh:maxCount "1"^^xsd:integer ;
			sh:nodeKind sh:Literal ;
			sh:path observable:isMimeEncoded ;
		] ,
		[
			sh:datatype xsd:boolean ;
			sh:maxCount "1"^^xsd:integer ;
			sh:nodeKind sh:Literal ;
			sh:path observable:isMultipart ;
		] ,
		[
			sh:datatype xsd:boolean ;
			sh:maxCount "1"^^xsd:integer ;
			sh:nodeKind sh:Literal ;
			sh:path observable:isRead ;
		] ,
		[
			sh:datatype xsd:dateTime ;
			sh:maxCount "1"^^xsd:integer ;
			sh:nodeKind sh:Literal ;
			sh:path observable:modifiedTime ;
		] ,
		[
			sh:datatype xsd:dateTime ;
			sh:maxCount "1"^^xsd:integer ;
			sh:nodeKind sh:Literal ;
			sh:path observable:receivedTime ;
		] ,
		[
			sh:datatype xsd:dateTime ;
			sh:maxCount "1"^^xsd:integer ;
			sh:nodeKind sh:Literal ;
			sh:path observable:sentTime ;
		] ,
		[
			sh:datatype xsd:string ;
			sh:maxCount "1"^^xsd:integer ;
			sh:nodeKind sh:Literal ;
			sh:path observable:body ;
		] ,
		[
			sh:datatype xsd:string ;
			sh:maxCount "1"^^xsd:integer ;
			sh:nodeKind sh:Literal ;
			sh:path observable:contentDisposition ;
		] ,
		[
			sh:datatype xsd:string ;
			sh:maxCount "1"^^xsd:integer ;
			sh:nodeKind sh:Literal ;
			sh:path observable:contentType ;
		] ,
		[
			sh:datatype xsd:string ;
			sh:maxCount "1"^^xsd:integer ;
			sh:nodeKind sh:Literal ;
			sh:path observable:inReplyTo ;
		] ,
		[
			sh:datatype xsd:string ;
			sh:maxCount "1"^^xsd:integer ;
			sh:nodeKind sh:Literal ;
			sh:path observable:messageID ;
		] ,
		[
			sh:datatype xsd:string ;
			sh:maxCount "1"^^xsd:integer ;
			sh:nodeKind sh:Literal ;
			sh:path observable:priority ;
		] ,
		[
			sh:datatype xsd:string ;
			sh:maxCount "1"^^xsd:integer ;
			sh:nodeKind sh:Literal ;
			sh:path observable:subject ;
		] ,
		[
			sh:datatype xsd:string ;
			sh:maxCount "1"^^xsd:integer ;
			sh:nodeKind sh:Literal ;
			sh:path observable:xMailer ;
		] ,
		[
			sh:datatype xsd:string ;
			sh:nodeKind sh:Literal ;
			sh:path observable:categories ;
		] ,
		[
			sh:datatype xsd:string ;
			sh:nodeKind sh:Literal ;
			sh:path observable:labels ;
		] ,
		[
			sh:datatype xsd:string ;
			sh:nodeKind sh:Literal ;
			sh:path observable:receivedLines ;
		]
		;
	sh:targetClass observable:EmailMessageFacet ;
	.

observable:EmbeddedDevice
	a
		owl:Class ,
		sh:NodeShape
		;
	rdfs:subClassOf observable:Device ;
	rdfs:label "EmbeddedDevice"@en-US ;
	rdfs:comment "An embedded device is a highly specialized microprocessor device meant for one or very few specific purposes and is usually embedded or included within another object or as part of a larger system. Examples include answer machine, door access logger, card scanner, etc."@en-US ;
	sh:targetClass observable:EmbeddedDevice ;
	.

observable:EncodedStreamFacet
	a
		owl:Class ,
		sh:NodeShape
		;
	rdfs:subClassOf core:Facet ;
	rdfs:label "EncodedStreamFacet"@en ;
	rdfs:comment "An encoded stream facet is a grouping of characteristics unique to the conversion of a body of data content from one form to another form."@en ;
	sh:property [
		sh:datatype xsd:string ;
		sh:maxCount "1"^^xsd:integer ;
		sh:nodeKind sh:Literal ;
		sh:path observable:encodingMethod ;
	] ;
	sh:targetClass observable:EncodedStreamFacet ;
	.

observable:EncryptedStreamFacet
	a
		owl:Class ,
		sh:NodeShape
		;
	rdfs:subClassOf core:Facet ;
	rdfs:label "EncryptedStreamFacet"@en ;
	rdfs:comment "An encrypted stream facet is a grouping of characteristics unique to the conversion of a body of data content from one form to another obfuscated form in such a way that reversing the conversion to obtain the original data form can only be accomplished through possession and use of a specific key."@en ;
	sh:property
		[
			sh:datatype xsd:string ;
			sh:maxCount "1"^^xsd:integer ;
			sh:nodeKind sh:Literal ;
			sh:path observable:encryptionMethod ;
		] ,
		[
			sh:datatype xsd:string ;
			sh:maxCount "1"^^xsd:integer ;
			sh:nodeKind sh:Literal ;
			sh:path observable:encryptionMode ;
		] ,
		[
			sh:datatype xsd:string ;
			sh:nodeKind sh:Literal ;
			sh:path observable:encryptionIV ;
		] ,
		[
			sh:datatype xsd:string ;
			sh:nodeKind sh:Literal ;
			sh:path observable:encryptionKey ;
		]
		;
	sh:targetClass observable:EncryptedStreamFacet ;
	.

observable:EnvironmentVariable
	a
		owl:Class ,
		sh:NodeShape
		;
	rdfs:subClassOf core:UcoInherentCharacterizationThing ;
	rdfs:label "EnvironmentVariable"@en ;
	rdfs:comment "An environment variable is a grouping of characteristics unique to a dynamic-named value that can affect the way running processes will behave on a computer. [based on https://en.wikipedia.org/wiki/Environment_variable]"@en ;
	sh:property
		[
			sh:datatype xsd:string ;
			sh:maxCount "1"^^xsd:integer ;
			sh:nodeKind sh:Literal ;
			sh:path core:name ;
		] ,
		[
			sh:datatype xsd:string ;
			sh:maxCount "1"^^xsd:integer ;
			sh:nodeKind sh:Literal ;
			sh:path observable:value ;
		]
		;
	sh:targetClass observable:EnvironmentVariable ;
	.

observable:EventLog
	a
		owl:Class ,
		sh:NodeShape
		;
	rdfs:subClassOf observable:ObservableObject ;
	rdfs:label "EventLog"@en ;
	rdfs:comment "An event log is a collection of event records."@en ;
	sh:targetClass observable:EventLog ;
	.

observable:EventRecord
	a
		owl:Class ,
		sh:NodeShape
		;
	rdfs:subClassOf observable:ObservableObject ;
	rdfs:label "EventRecord"@en ;
	rdfs:comment "An event record is something that happens in a digital context (e.g., operating system events)."@en ;
	sh:targetClass observable:EventRecord ;
	.

observable:EventRecordFacet
	a
		owl:Class ,
		sh:NodeShape
		;
	rdfs:subClassOf core:Facet ;
	rdfs:label "EventRecordFacet"@en ;
	rdfs:comment "An event record facet is a grouping of characteristics unique to something that happens in a digital context (e.g., operating system events)."@en ;
	sh:property
		[
			sh:class observable:ObservableAction ;
			sh:maxCount "1"^^xsd:integer ;
			sh:nodeKind sh:IRI ;
			sh:path observable:cyberAction ;
		] ,
		[
			sh:class observable:ObservableObject ;
			sh:maxCount "1"^^xsd:integer ;
			sh:nodeKind sh:IRI ;
			sh:path observable:account ;
		] ,
		[
			sh:class observable:ObservableObject ;
			sh:maxCount "1"^^xsd:integer ;
			sh:nodeKind sh:IRI ;
			sh:path observable:application ;
		] ,
		[
			sh:class observable:ObservableObject ;
			sh:maxCount "1"^^xsd:integer ;
			sh:nodeKind sh:IRI ;
			sh:path observable:eventRecordDevice ;
		] ,
		[
			sh:datatype xsd:dateTime ;
			sh:maxCount "1"^^xsd:integer ;
			sh:nodeKind sh:Literal ;
			sh:path observable:endTime ;
		] ,
		[
			sh:datatype xsd:dateTime ;
			sh:maxCount "1"^^xsd:integer ;
			sh:nodeKind sh:Literal ;
			sh:path observable:observableCreatedTime ;
		] ,
		[
			sh:datatype xsd:dateTime ;
			sh:maxCount "1"^^xsd:integer ;
			sh:nodeKind sh:Literal ;
			sh:path observable:startTime ;
		] ,
		[
			sh:datatype xsd:string ;
			sh:maxCount "1"^^xsd:integer ;
			sh:nodeKind sh:Literal ;
			sh:path observable:eventID ;
		] ,
		[
			sh:datatype xsd:string ;
			sh:maxCount "1"^^xsd:integer ;
			sh:nodeKind sh:Literal ;
			sh:path observable:eventRecordID ;
		] ,
		[
			sh:datatype xsd:string ;
			sh:maxCount "1"^^xsd:integer ;
			sh:nodeKind sh:Literal ;
			sh:path observable:eventRecordRaw ;
		] ,
		[
			sh:datatype xsd:string ;
			sh:maxCount "1"^^xsd:integer ;
			sh:nodeKind sh:Literal ;
			sh:path observable:eventRecordServiceName ;
		] ,
		[
			sh:datatype xsd:string ;
			sh:maxCount "1"^^xsd:integer ;
			sh:nodeKind sh:Literal ;
			sh:path observable:eventRecordText ;
		] ,
		[
			sh:datatype xsd:string ;
			sh:maxCount "1"^^xsd:integer ;
			sh:nodeKind sh:Literal ;
			sh:path observable:eventType ;
		]
		;
	sh:targetClass observable:EventRecordFacet ;
	.

observable:ExtInodeFacet
	a
		owl:Class ,
		sh:NodeShape
		;
	rdfs:subClassOf core:Facet ;
	rdfs:label "ExtInodeFacet"@en ;
	rdfs:comment "An extInode facet is a grouping of characteristics unique to a file system object (file, directory, etc.) conformant to the extended file system (EXT or related derivations) specification."@en ;
	sh:property
		[
			sh:datatype xsd:dateTime ;
			sh:maxCount "1"^^xsd:integer ;
			sh:nodeKind sh:Literal ;
			sh:path observable:extDeletionTime ;
		] ,
		[
			sh:datatype xsd:dateTime ;
			sh:maxCount "1"^^xsd:integer ;
			sh:nodeKind sh:Literal ;
			sh:path observable:extInodeChangeTime ;
		] ,
		[
			sh:datatype xsd:integer ;
			sh:maxCount "1"^^xsd:integer ;
			sh:nodeKind sh:Literal ;
			sh:path observable:extFileType ;
		] ,
		[
			sh:datatype xsd:integer ;
			sh:maxCount "1"^^xsd:integer ;
			sh:nodeKind sh:Literal ;
			sh:path observable:extFlags ;
		] ,
		[
			sh:datatype xsd:integer ;
			sh:maxCount "1"^^xsd:integer ;
			sh:nodeKind sh:Literal ;
			sh:path observable:extHardLinkCount ;
		] ,
		[
			sh:datatype xsd:integer ;
			sh:maxCount "1"^^xsd:integer ;
			sh:nodeKind sh:Literal ;
			sh:path observable:extInodeID ;
		] ,
		[
			sh:datatype xsd:integer ;
			sh:maxCount "1"^^xsd:integer ;
			sh:nodeKind sh:Literal ;
			sh:path observable:extPermissions ;
		] ,
		[
			sh:datatype xsd:integer ;
			sh:maxCount "1"^^xsd:integer ;
			sh:nodeKind sh:Literal ;
			sh:path observable:extSGID ;
		] ,
		[
			sh:datatype xsd:integer ;
			sh:maxCount "1"^^xsd:integer ;
			sh:nodeKind sh:Literal ;
			sh:path observable:extSUID ;
		]
		;
	sh:targetClass observable:ExtInodeFacet ;
	.

observable:ExtractedString
	a
		owl:Class ,
		sh:NodeShape
		;
	rdfs:subClassOf core:UcoInherentCharacterizationThing ;
	rdfs:label "ExtractedString"@en ;
	rdfs:comment "An extracted string is a grouping of characteristics unique to a series of characters pulled from an observable object."@en ;
	sh:property
		[
			sh:datatype xsd:integer ;
			sh:maxCount "1"^^xsd:integer ;
			sh:nodeKind sh:Literal ;
			sh:path observable:length ;
		] ,
		[
			sh:datatype xsd:string ;
			sh:maxCount "1"^^xsd:integer ;
			sh:nodeKind sh:Literal ;
			sh:path observable:encoding ;
		] ,
		[
			sh:datatype xsd:string ;
			sh:maxCount "1"^^xsd:integer ;
			sh:nodeKind sh:Literal ;
			sh:path observable:englishTranslation ;
		] ,
		[
			sh:datatype xsd:string ;
			sh:maxCount "1"^^xsd:integer ;
			sh:nodeKind sh:Literal ;
			sh:path observable:language ;
		] ,
		[
			sh:datatype xsd:string ;
			sh:maxCount "1"^^xsd:integer ;
			sh:nodeKind sh:Literal ;
			sh:path observable:stringValue ;
		] ,
		[
			sh:maxCount "1"^^xsd:integer ;
			sh:nodeKind sh:Literal ;
			sh:path observable:byteStringValue ;
		]
		;
	sh:targetClass observable:ExtractedString ;
	.

observable:ExtractedStringsFacet
	a
		owl:Class ,
		sh:NodeShape
		;
	rdfs:subClassOf core:Facet ;
	rdfs:label "ExtractedStringsFacet"@en ;
	rdfs:comment "An extracted strings facet is a grouping of characteristics unique to one or more sequences of characters pulled from an observable object."@en ;
	sh:property [
		sh:class observable:ExtractedString ;
		sh:nodeKind sh:IRI ;
		sh:path observable:strings ;
	] ;
	sh:targetClass observable:ExtractedStringsFacet ;
	.

observable:File
	a
		owl:Class ,
		sh:NodeShape
		;
	rdfs:subClassOf observable:FileSystemObject ;
	rdfs:label "File"@en ;
	rdfs:comment "A file is a computer resource for recording data discretely on a computer storage device."@en ;
	sh:targetClass observable:File ;
	.

observable:FileFacet
	a
		owl:Class ,
		sh:NodeShape
		;
	rdfs:subClassOf core:Facet ;
	rdfs:label "FileFacet"@en ;
	rdfs:comment "A file facet is a grouping of characteristics unique to the storage of a file (computer resource for recording data discretely in a computer storage device) on a file system (process that manages how and where data on a storage device is stored, accessed and managed). [based on https://en.wikipedia.org/Computer_file and https://www.techopedia.com/definition/5510/file-system]"@en ;
	sh:property
		[
			sh:datatype xsd:boolean ;
			sh:nodeKind sh:Literal ;
			sh:path observable:isDirectory ;
		] ,
		[
			sh:datatype xsd:dateTime ;
			sh:maxCount "1"^^xsd:integer ;
			sh:nodeKind sh:Literal ;
			sh:path observable:accessedTime ;
		] ,
		[
			sh:datatype xsd:dateTime ;
			sh:maxCount "1"^^xsd:integer ;
			sh:nodeKind sh:Literal ;
			sh:path observable:metadataChangeTime ;
		] ,
		[
			sh:datatype xsd:dateTime ;
			sh:maxCount "1"^^xsd:integer ;
			sh:nodeKind sh:Literal ;
			sh:path observable:modifiedTime ;
		] ,
		[
			sh:datatype xsd:dateTime ;
			sh:maxCount "1"^^xsd:integer ;
			sh:nodeKind sh:Literal ;
			sh:path observable:observableCreatedTime ;
		] ,
		[
			sh:datatype xsd:integer ;
			sh:description "When used to characterize a file the sizeInBytes property conveys the recorded size of a file in a file system."@en ;
			sh:maxCount "1"^^xsd:integer ;
			sh:nodeKind sh:Literal ;
			sh:path observable:sizeInBytes ;
		] ,
		[
			sh:datatype xsd:string ;
			sh:maxCount "1"^^xsd:integer ;
			sh:nodeKind sh:Literal ;
			sh:path observable:allocationStatus ;
		] ,
		[
			sh:datatype xsd:string ;
			sh:maxCount "1"^^xsd:integer ;
			sh:nodeKind sh:Literal ;
			sh:path observable:extension ;
		] ,
		[
			sh:datatype xsd:string ;
			sh:nodeKind sh:Literal ;
			sh:path observable:fileName ;
		] ,
		[
			sh:datatype xsd:string ;
			sh:nodeKind sh:Literal ;
			sh:path observable:filePath ;
		]
		;
	sh:targetClass observable:FileFacet ;
	.

observable:FilePermissionsFacet
	a
		owl:Class ,
		sh:NodeShape
		;
	rdfs:subClassOf core:Facet ;
	rdfs:label "FilePermissionsFacet"@en ;
	rdfs:comment "A file permissions facet is a grouping of characteristics unique to the access rights (e.g., view, change, navigate, execute) of a file on a file system."@en ;
	sh:property [
		sh:class core:UcoObject ;
		sh:maxCount "1"^^xsd:integer ;
		sh:nodeKind sh:IRI ;
		sh:path observable:owner ;
	] ;
	sh:targetClass observable:FilePermissionsFacet ;
	.

observable:FileSystem
	a
		owl:Class ,
		sh:NodeShape
		;
	rdfs:subClassOf observable:ObservableObject ;
	rdfs:label "FileSystem"@en ;
	rdfs:comment "A file system is the process that manages how and where data on a storage medium is stored, accessed and managed. [based on https://www.techopedia.com/definition/5510/file-system]"@en ;
	sh:targetClass observable:FileSystem ;
	.

observable:FileSystemFacet
	a
		owl:Class ,
		sh:NodeShape
		;
	rdfs:subClassOf core:Facet ;
	rdfs:label "FileSystemFacet"@en ;
	rdfs:comment "A file system facet is a grouping of characteristics unique to the process that manages how and where data on a storage medium is stored, accessed and managed. [based on https://www.techopedia.com/definition/5510/file-system]"@en ;
	sh:property
		[
			sh:datatype xsd:integer ;
			sh:maxCount "1"^^xsd:integer ;
			sh:nodeKind sh:Literal ;
			sh:path observable:clusterSize ;
		] ,
		[
			sh:datatype xsd:string ;
			sh:maxCount "1"^^xsd:integer ;
			sh:nodeKind sh:Literal ;
			sh:path observable:fileSystemType ;
		]
		;
	sh:targetClass observable:FileSystemFacet ;
	.

observable:FileSystemObject
	a
		owl:Class ,
		sh:NodeShape
		;
	rdfs:subClassOf observable:ObservableObject ;
	rdfs:label "FileSystemObject"@en ;
	rdfs:comment "A file system object is an informational object represented and managed within a file system."@en ;
	sh:targetClass observable:FileSystemObject ;
	.

observable:ForumPost
	a
		owl:Class ,
		sh:NodeShape
		;
	rdfs:subClassOf observable:Message ;
	rdfs:label "ForumPost"@en ;
	rdfs:comment "A forum post is message submitted by a user account to an online forum where the message content (and typically metadata including who posted it and when) is viewable by any party with viewing permissions on the forum."@en ;
	sh:targetClass observable:ForumPost ;
	.

observable:ForumPrivateMessage
	a
		owl:Class ,
		sh:NodeShape
		;
	rdfs:subClassOf observable:Message ;
	rdfs:label "ForumPrivateMessage"@en ;
	rdfs:comment "A forum private message (aka PM or DM (direct message)) is a one-to-one message from one specific user account to another specific user account on an online form where transmission is managed by the online forum platform and the message is only viewable by the parties directly involved."@en ;
	sh:targetClass observable:ForumPrivateMessage ;
	.

observable:FragmentFacet
	a
		owl:Class ,
		sh:NodeShape
		;
	rdfs:subClassOf core:Facet ;
	rdfs:label "FragmentFacet"@en ;
	rdfs:comment "A fragment facet is a grouping of characteristics unique to an individual piece of the content of a file."@en ;
	sh:property
		[
			sh:datatype xsd:integer ;
			sh:nodeKind sh:Literal ;
			sh:path observable:fragmentIndex ;
		] ,
		[
			sh:datatype xsd:integer ;
			sh:nodeKind sh:Literal ;
			sh:path observable:totalFragments ;
		]
		;
	sh:targetClass observable:FragmentFacet ;
	.

observable:GUI
	a
		owl:Class ,
		sh:NodeShape
		;
	rdfs:subClassOf observable:ObservableObject ;
	rdfs:label "GUI"@en ;
	rdfs:comment "A GUI is a graphical user interface that allows users to interact with electronic devices through graphical icons and audio indicators such as primary notation, instead of text-based user interfaces, typed command labels or text navigation. [based on https://en.wikipedia.org/wiki/Graphical_user_interface]"@en ;
	sh:targetClass observable:GUI ;
	.

observable:GamingConsole
	a
		owl:Class ,
		sh:NodeShape
		;
	rdfs:subClassOf observable:Device ;
	rdfs:label "GamingConsole"@en-US ;
	rdfs:comment "A gaming console (video game console or game console) is an electronic system that connects to a display, typically a TV or computer monitor, for the primary purpose of playing video games."@en-US ;
	sh:targetClass observable:GamingConsole ;
	.

observable:GenericObservableObject
	a
		owl:Class ,
		sh:NodeShape
		;
	rdfs:subClassOf observable:ObservableObject ;
	rdfs:label "GenericObservableObject"@en ;
	rdfs:comment "A generic observable object is an article or unit within the digital domain."@en ;
	sh:targetClass observable:GenericObservableObject ;
	.

observable:GeoLocationEntry
	a
		owl:Class ,
		sh:NodeShape
		;
	rdfs:subClassOf observable:ObservableObject ;
	rdfs:label "GeoLocationEntry"@en ;
	rdfs:comment "A geolocation entry is a single application-specific geolocation entry."@en ;
	sh:targetClass observable:GeoLocationEntry ;
	.

observable:GeoLocationEntryFacet
	a
		owl:Class ,
		sh:NodeShape
		;
	rdfs:subClassOf core:Facet ;
	rdfs:label "GeoLocationEntryFacet"@en ;
	rdfs:comment "A geolocation entry facet is a grouping of characteristics unique to a single application-specific geolocation entry."@en ;
	sh:property
		[
			sh:class location:Location ;
			sh:maxCount "1"^^xsd:integer ;
			sh:nodeKind sh:IRI ;
			sh:path observable:location ;
		] ,
		[
			sh:class observable:ObservableObject ;
			sh:maxCount "1"^^xsd:integer ;
			sh:nodeKind sh:IRI ;
			sh:path observable:application ;
		] ,
		[
			sh:datatype xsd:dateTime ;
			sh:maxCount "1"^^xsd:integer ;
			sh:nodeKind sh:Literal ;
			sh:path observable:observableCreatedTime ;
		]
		;
	sh:targetClass observable:GeoLocationEntryFacet ;
	.

observable:GeoLocationLog
	a
		owl:Class ,
		sh:NodeShape
		;
	rdfs:subClassOf observable:ObservableObject ;
	rdfs:label "GeoLocationLog"@en ;
	rdfs:comment "A geolocation log is a record containing geolocation tracks and/or geolocation entries."@en ;
	sh:targetClass observable:GeoLocationLog ;
	.

observable:GeoLocationLogFacet
	a
		owl:Class ,
		sh:NodeShape
		;
	rdfs:subClassOf core:Facet ;
	rdfs:label "GeoLocationLogFacet"@en ;
	rdfs:comment "A geolocation log facet is a grouping of characteristics unique to a record containing geolocation tracks and/or geolocation entries."@en ;
	sh:property
		[
			sh:class observable:ObservableObject ;
			sh:maxCount "1"^^xsd:integer ;
			sh:nodeKind sh:IRI ;
			sh:path observable:application ;
		] ,
		[
			sh:datatype xsd:dateTime ;
			sh:maxCount "1"^^xsd:integer ;
			sh:nodeKind sh:Literal ;
			sh:path observable:observableCreatedTime ;
		]
		;
	sh:targetClass observable:GeoLocationLogFacet ;
	.

observable:GeoLocationTrack
	a
		owl:Class ,
		sh:NodeShape
		;
	rdfs:subClassOf observable:ObservableObject ;
	rdfs:label "GeoLocationTrack"@en ;
	rdfs:comment "A geolocation track is a set of contiguous geolocation entries representing a path/track taken."@en ;
	sh:targetClass observable:GeoLocationTrack ;
	.

observable:GeoLocationTrackFacet
	a
		owl:Class ,
		sh:NodeShape
		;
	rdfs:subClassOf core:Facet ;
	rdfs:label "GeoLocationTrackFacet"@en ;
	rdfs:comment "A geolocation track facet is a grouping of characteristics unique to a set of contiguous geolocation entries representing a path/track taken."@en ;
	sh:property
		[
			sh:class observable:ObservableObject ;
			sh:maxCount "1"^^xsd:integer ;
			sh:nodeKind sh:IRI ;
			sh:path observable:application ;
		] ,
		[
			sh:class observable:ObservableObject ;
			sh:nodeKind sh:IRI ;
			sh:path observable:geoLocationEntry ;
		] ,
		[
			sh:datatype xsd:dateTime ;
			sh:maxCount "1"^^xsd:integer ;
			sh:nodeKind sh:Literal ;
			sh:path observable:endTime ;
		] ,
		[
			sh:datatype xsd:dateTime ;
			sh:maxCount "1"^^xsd:integer ;
			sh:nodeKind sh:Literal ;
			sh:path observable:startTime ;
		]
		;
	sh:targetClass observable:GeoLocationTrackFacet ;
	.

observable:GlobalFlagType
	a
		owl:Class ,
		sh:NodeShape
		;
	rdfs:subClassOf core:UcoInherentCharacterizationThing ;
	rdfs:label "GlobalFlagType"@en ;
	rdfs:comment 'A global flag type is a grouping of characteristics unique to the Windows systemwide global variable named NtGlobalFlag that enables various internal debugging, tracing, and validation support in the operating system. [based on "Windows Global Flags, Chapter 3: System Mechanisms of Windows Internals by Solomon, Russinovich, and Ionescu]'@en ;
	sh:property
		[
			sh:datatype xsd:hexBinary ;
			sh:nodeKind sh:Literal ;
			sh:path observable:hexadecimalValue ;
		] ,
		[
			sh:datatype xsd:string ;
			sh:maxCount "1"^^xsd:integer ;
			sh:nodeKind sh:Literal ;
			sh:path observable:abbreviation ;
		] ,
		[
			sh:datatype xsd:string ;
			sh:maxCount "1"^^xsd:integer ;
			sh:nodeKind sh:Literal ;
			sh:path observable:destination ;
		] ,
		[
			sh:datatype xsd:string ;
			sh:maxCount "1"^^xsd:integer ;
			sh:nodeKind sh:Literal ;
			sh:path observable:symbolicName ;
		]
		;
	sh:targetClass observable:GlobalFlagType ;
	.

observable:HTTPConnection
	a
		owl:Class ,
		sh:NodeShape
		;
	rdfs:subClassOf observable:NetworkConnection ;
	rdfs:label "HTTPConnection"@en ;
	rdfs:comment "An HTTP connection is network connection that is conformant to the Hypertext Transfer Protocol (HTTP) standard."@en ;
	sh:targetClass observable:HTTPConnection ;
	.

observable:HTTPConnectionFacet
	a
		owl:Class ,
		sh:NodeShape
		;
	rdfs:subClassOf core:Facet ;
	rdfs:label "HTTPConnectionFacet"@en ;
	rdfs:comment "An HTTP connection facet is a grouping of characteristics unique to portions of a network connection that are conformant to the Hypertext Transfer Protocol (HTTP) standard."@en ;
	sh:property
		[
			sh:class observable:ObservableObject ;
			sh:maxCount "1"^^xsd:integer ;
			sh:nodeKind sh:IRI ;
			sh:path observable:httpMessageBodyData ;
		] ,
		[
			sh:class types:Dictionary ;
			sh:maxCount "1"^^xsd:integer ;
			sh:nodeKind sh:IRI ;
			sh:path observable:httpRequestHeader ;
		] ,
		[
			sh:datatype xsd:integer ;
			sh:maxCount "1"^^xsd:integer ;
			sh:nodeKind sh:Literal ;
			sh:path observable:httpMesageBodyLength ;
		] ,
		[
			sh:datatype xsd:string ;
			sh:maxCount "1"^^xsd:integer ;
			sh:nodeKind sh:Literal ;
			sh:path observable:requestMethod ;
		] ,
		[
			sh:datatype xsd:string ;
			sh:maxCount "1"^^xsd:integer ;
			sh:nodeKind sh:Literal ;
			sh:path observable:requestValue ;
		] ,
		[
			sh:datatype xsd:string ;
			sh:maxCount "1"^^xsd:integer ;
			sh:nodeKind sh:Literal ;
			sh:path observable:requestVersion ;
		]
		;
	sh:targetClass observable:HTTPConnectionFacet ;
	.

observable:Hostname
	a
		owl:Class ,
		sh:NodeShape
		;
	rdfs:subClassOf observable:ObservableObject ;
	rdfs:label "Hostname"@en ;
	rdfs:comment "A hostname is a label that is assigned to a device connected to a computer network and that is used to identify the device in various forms of electronic communication, such as the World Wide Web. A hostname may be a domain name, if it is properly organized into the domain name system. A domain name may be a hostname if it has been assigned to an Internet host and associated with the host's IP address. [based on https://en.wikipedia.org/wiki/Hostname]"@en ;
	sh:targetClass observable:Hostname ;
	.

observable:ICCID
	a owl:DatatypeProperty ;
	rdfs:label "ICCID"@en ;
	rdfs:comment "Integrated circuit card identifier (http://www.itu.int/)."@en ;
	rdfs:range xsd:string ;
	.

observable:ICMPConnection
	a
		owl:Class ,
		sh:NodeShape
		;
	rdfs:subClassOf observable:NetworkConnection ;
	rdfs:label "ICMPConnection"@en ;
	rdfs:comment "An ICMP connection is a network connection that is conformant to the Internet Control Message Protocol (ICMP) standard."@en ;
	sh:targetClass observable:ICMPConnection ;
	.

observable:ICMPConnectionFacet
	a
		owl:Class ,
		sh:NodeShape
		;
	rdfs:subClassOf core:Facet ;
	rdfs:label "ICMPConnectionFacet"@en ;
	rdfs:comment "An ICMP connection facet is a grouping of characteristics unique to portions of a network connection that are conformant to the Internet Control Message Protocol (ICMP) standard."@en ;
	sh:property
		[
			sh:datatype xsd:hexBinary ;
			sh:nodeKind sh:Literal ;
			sh:path observable:icmpCode ;
		] ,
		[
			sh:datatype xsd:hexBinary ;
			sh:nodeKind sh:Literal ;
			sh:path observable:icmpType ;
		]
		;
	sh:targetClass observable:ICMPConnectionFacet ;
	.

observable:IComHandlerActionType
	a
		owl:Class ,
		sh:NodeShape
		;
	rdfs:subClassOf core:UcoInherentCharacterizationThing ;
	rdfs:label "IComHandlerActionType"@en ;
	rdfs:comment "An IComHandler action type is a grouping of characteristics unique to a Windows Task-related action that fires a Windows COM handler (smart code in the client address space that can optimize calls between a client and server). [based on https://docs.microsoft.com/en-us/windows/win32/taskschd/comhandleraction]"@en ;
	sh:property
		[
			sh:datatype xsd:string ;
			sh:maxCount "1"^^xsd:integer ;
			sh:nodeKind sh:Literal ;
			sh:path observable:comClassID ;
		] ,
		[
			sh:datatype xsd:string ;
			sh:maxCount "1"^^xsd:integer ;
			sh:nodeKind sh:Literal ;
			sh:path observable:comData ;
		]
		;
	sh:targetClass observable:IComHandlerActionType ;
	.

observable:IExecActionType
	a
		owl:Class ,
		sh:NodeShape
		;
	rdfs:subClassOf core:UcoInherentCharacterizationThing ;
	rdfs:label "IExecActionType"@en ;
	rdfs:comment "An IExec action type is a grouping of characteristics unique to an action that executes a command-line operation on a Windows operating system. [based on https://docs.microsoft.com/en-us/windows/win32/api/taskschd/nn-taskschd-iexecaction?redirectedfrom=MSDN]"@en ;
	sh:property
		[
			sh:class types:Hash ;
			sh:nodeKind sh:IRI ;
			sh:path observable:execProgramHashes ;
		] ,
		[
			sh:datatype xsd:string ;
			sh:maxCount "1"^^xsd:integer ;
			sh:nodeKind sh:Literal ;
			sh:path observable:execArguments ;
		] ,
		[
			sh:datatype xsd:string ;
			sh:maxCount "1"^^xsd:integer ;
			sh:nodeKind sh:Literal ;
			sh:path observable:execProgramPath ;
		] ,
		[
			sh:datatype xsd:string ;
			sh:maxCount "1"^^xsd:integer ;
			sh:nodeKind sh:Literal ;
			sh:path observable:execWorkingDirectory ;
		]
		;
	sh:targetClass observable:IExecActionType ;
	.

observable:IMEI
	a owl:DatatypeProperty ;
	rdfs:label "IMEI"@en ;
	rdfs:comment "International Mobile Equipment Identity (IMEI)."@en ;
	rdfs:range xsd:string ;
	.

observable:IMSI
	a owl:DatatypeProperty ;
	rdfs:label "IMSI"@en ;
	rdfs:comment "An International Mobile Subscriber Identity (IMSI) is a unique identification associated with all GSM and UMTS network mobile phone users. It is stored as a 64-bit field in the SIM inside the phone and is sent by the phone to the network."@en ;
	rdfs:range xsd:string ;
	.

observable:IPAddress
	a
		owl:Class ,
		sh:NodeShape
		;
	rdfs:subClassOf observable:DigitalAddress ;
	rdfs:label "IPAddress"@en ;
	rdfs:comment "An IP address is an Internet Protocol (IP) standards conformant identifier assigned to a device to enable routing and management of IP standards conformant communication to or from that device."@en ;
	sh:targetClass observable:IPAddress ;
	.

observable:IPAddressFacet
	a
		owl:Class ,
		sh:NodeShape
		;
	rdfs:subClassOf observable:DigitalAddressFacet ;
	rdfs:label "IPAddressFacet"@en ;
	rdfs:comment "An IP address facet is a grouping of characteristics unique to an Internet Protocol (IP) standards conformant identifier assigned to a device to enable routing and management of IP standards conformant communication to or from that device."@en ;
	sh:targetClass observable:IPAddressFacet ;
	.

observable:IPNetmask
	a
		owl:Class ,
		sh:NodeShape
		;
	rdfs:subClassOf observable:ObservableObject ;
	rdfs:label "IPNetmask"@en ;
	rdfs:comment "An IP netmask is a 32-bit 'mask' used to divide an IP address into subnets and specify the network's available hosts."@en ;
	sh:targetClass observable:IPNetmask ;
	.

observable:IPhone
	a
		owl:Class ,
		sh:NodeShape
		;
	rdfs:subClassOf
		observable:AppleDevice ,
		observable:SmartPhone
		;
	rdfs:label "IPhone"@en-US ;
	rdfs:comment "An iPhone is a smart phone that applies the iOS mobile operating system."@en-US ;
	sh:targetClass observable:IPhone ;
	.

observable:IPv4Address
	a
		owl:Class ,
		sh:NodeShape
		;
	rdfs:subClassOf observable:IPAddress ;
	rdfs:label "IPv4Address"@en ;
	rdfs:comment "An IPv4 (Internet Protocol version 4) address is an IPv4 standards conformant identifier assigned to a device to enable routing and management of IPv4 standards conformant communication to or from that device."@en ;
	sh:targetClass observable:IPv4Address ;
	.

observable:IPv4AddressFacet
	a
		owl:Class ,
		sh:NodeShape
		;
	rdfs:subClassOf observable:IPAddressFacet ;
	rdfs:label "IPv4AddressFacet"@en ;
	rdfs:comment "An IPv4 (Internet Protocol version 4) address facet is a grouping of characteristics unique to an IPv4 standards conformant identifier assigned to a device to enable routing and management of IPv4 standards conformant communication to or from that device."@en ;
	sh:targetClass observable:IPv4AddressFacet ;
	.

observable:IPv6Address
	a
		owl:Class ,
		sh:NodeShape
		;
	rdfs:subClassOf observable:IPAddress ;
	rdfs:label "IPv6Address"@en ;
	rdfs:comment "An IPv6 (Internet Protocol version 6) address is an IPv6 standards conformant identifier assigned to a device to enable routing and management of IPv6 standards conformant communication to or from that device."@en ;
	sh:targetClass observable:IPv6Address ;
	.

observable:IPv6AddressFacet
	a
		owl:Class ,
		sh:NodeShape
		;
	rdfs:subClassOf observable:IPAddressFacet ;
	rdfs:label "IPv6AddressFacet"@en ;
	rdfs:comment "An IPv6 (Internet Protocol version 6) address facet is a grouping of characteristics unique to an IPv6 standards conformant identifier assigned to a device to enable routing and management of IPv6 standards conformant communication to or from that device."@en ;
	sh:targetClass observable:IPv6AddressFacet ;
	.

observable:IShowMessageActionType
	a
		owl:Class ,
		sh:NodeShape
		;
	rdfs:subClassOf core:UcoInherentCharacterizationThing ;
	rdfs:label "IShowMessageActionType"@en ;
	rdfs:comment "An IShow message action type is a grouping of characteristics unique to an action that shows a message box when a task is activate. [based on https://docs.microsoft.com/en-us/windows/win32/api/taskschd/nn-taskschd-ishowmessageaction?redirectedfrom=MSDN]"@en ;
	sh:property
		[
			sh:datatype xsd:string ;
			sh:maxCount "1"^^xsd:integer ;
			sh:nodeKind sh:Literal ;
			sh:path observable:showMessageBody ;
		] ,
		[
			sh:datatype xsd:string ;
			sh:maxCount "1"^^xsd:integer ;
			sh:nodeKind sh:Literal ;
			sh:path observable:showMessageTitle ;
		]
		;
	sh:targetClass observable:IShowMessageActionType ;
	.

observable:Image
	a
		owl:Class ,
		sh:NodeShape
		;
	rdfs:subClassOf observable:ObservableObject ;
	rdfs:label "Image"@en ;
	rdfs:comment "An image is a complete copy of a hard disk, memory, or other digital media."@en ;
	sh:targetClass observable:Image ;
	.

observable:ImageFacet
	a
		owl:Class ,
		sh:NodeShape
		;
	rdfs:subClassOf core:Facet ;
	rdfs:label "ImageFacet"@en ;
	rdfs:comment "An image facet is a grouping of characteristics unique to a complete copy of a hard disk, memory, or other digital media."@en ;
	sh:property [
		sh:datatype xsd:string ;
		sh:maxCount "1"^^xsd:integer ;
		sh:nodeKind sh:Literal ;
		sh:path observable:imageType ;
	] ;
	sh:targetClass observable:ImageFacet ;
	.

observable:InstantMessagingAddress
	a
		owl:Class ,
		sh:NodeShape
		;
	rdfs:subClassOf observable:DigitalAddress ;
	rdfs:label "InstantMessagingAddress"@en ;
	rdfs:comment ""@en ;
	sh:targetClass observable:InstantMessagingAddress ;
	.

observable:InstantMessagingAddressFacet
	a
		owl:Class ,
		sh:NodeShape
		;
	rdfs:subClassOf observable:DigitalAddressFacet ;
	rdfs:label "InstantMessagingAddressFacet"@en ;
	rdfs:comment "An instant messaging address facet is a grouping of characteristics unique to an identifier assigned to enable routing and management of instant messaging digital communication."@en ;
	sh:targetClass observable:InstantMessagingAddressFacet ;
	.

observable:Junction
	a
		owl:Class ,
		sh:NodeShape
		;
	rdfs:subClassOf observable:FileSystemObject ;
	rdfs:label "Junction"@en ;
	rdfs:comment "A junction is a specific NTFS (New Technology File System) reparse point to redirect a directory access to another directory which can be on the same volume or another volume. A junction is similar to a directory symbolic link but may differ on whether they are processed on the local system or on the remote file server. [based on https://jp-andre.pagesperso-orange.fr/junctions.html]"@en ;
	sh:targetClass observable:Junction ;
	.

observable:Laptop
	a
		owl:Class ,
		sh:NodeShape
		;
	rdfs:subClassOf observable:Computer ;
	rdfs:label "Laptop"@en-US ;
	rdfs:comment "A laptop, laptop computer, or notebook computer is a small, portable personal computer with a screen and alphanumeric keyboard. These typically have a clam shell form factor with the screen mounted on the inside of the upper lid and the keyboard on the inside of the lower lid, although 2-in-1 PCs with a detachable keyboard are often marketed as laptops or as having a laptop mode. (Devices categorized by their manufacturer as a Laptop)"@en-US ;
	sh:targetClass observable:Laptop ;
	.

observable:Library
	a
		owl:Class ,
		sh:NodeShape
		;
	rdfs:subClassOf observable:ObservableObject ;
	rdfs:label "Library"@en ;
	rdfs:comment "A library is a suite of data and programming code that is used to develop software programs and applications. [based on https://www.techopedia.com/definition/3828/software-library]"@en ;
	sh:targetClass observable:Library ;
	.

observable:LibraryFacet
	a
		owl:Class ,
		sh:NodeShape
		;
	rdfs:subClassOf core:Facet ;
	rdfs:label "LibraryFacet"@en ;
	rdfs:comment "A library facet is a grouping of characteristics unique to a suite of data and programming code that is used to develop software programs and applications. [based on https://www.techopedia.com/definition/3828/software-library]"@en ;
	sh:property [
		sh:datatype xsd:string ;
		sh:maxCount "1"^^xsd:integer ;
		sh:nodeKind sh:Literal ;
		sh:path observable:libraryType ;
	] ;
	sh:targetClass observable:LibraryFacet ;
	.

observable:MACAddress
	a
		owl:Class ,
		sh:NodeShape
		;
	rdfs:subClassOf observable:DigitalAddress ;
	rdfs:label "MACAddress"@en ;
	rdfs:comment "A MAC address is a media access control standards conformant identifier assigned to a network interface to enable routing and management of communications at the data link layer of a network segment."@en ;
	sh:targetClass observable:MACAddress ;
	.

observable:MACAddressFacet
	a
		owl:Class ,
		sh:NodeShape
		;
	rdfs:subClassOf observable:DigitalAddressFacet ;
	rdfs:label "MACAddressFacet"@en ;
	rdfs:comment "A MAC address facet is a grouping of characteristics unique to a media access control standards conformant identifier assigned to a network interface to enable routing and management of communications at the data link layer of a network segment."@en ;
	sh:targetClass observable:MACAddressFacet ;
	.

observable:MSISDN
	a owl:DatatypeProperty ;
	rdfs:label "MSISDN"@en ;
	rdfs:comment "Mobile Station International Subscriber Directory Number (MSISDN) is a number used to identify a mobile phone number internationally. MSISDN is defined by the E.164 numbering plan. This number includes a country code and a National Destination Code which identifies the subscriber's operator."@en ;
	rdfs:range xsd:string ;
	.

observable:MSISDNType
	a owl:DatatypeProperty ;
	rdfs:label "MSISDNType"@en ;
	rdfs:comment "???."@en ;
	rdfs:range xsd:string ;
	.

observable:Memory
	a
		owl:Class ,
		sh:NodeShape
		;
	rdfs:subClassOf observable:ObservableObject ;
	rdfs:label "Memory"@en ;
	rdfs:comment "Memory is a particular region of temporary information storage (e.g., RAM (random access memory), ROM (read only memory)) on a digital device."@en ;
	sh:targetClass observable:Memory ;
	.

observable:MemoryFacet
	a
		owl:Class ,
		sh:NodeShape
		;
	rdfs:subClassOf core:Facet ;
	rdfs:label "MemoryFacet"@en ;
	rdfs:comment "A memory facet is a grouping of characteristics unique to a particular region of temporary information storage (e.g., RAM (random access memory), ROM (read only memory)) on a digital device."@en ;
	sh:property
		[
			sh:datatype xsd:boolean ;
			sh:maxCount "1"^^xsd:integer ;
			sh:nodeKind sh:Literal ;
			sh:path observable:isInjected ;
		] ,
		[
			sh:datatype xsd:boolean ;
			sh:maxCount "1"^^xsd:integer ;
			sh:nodeKind sh:Literal ;
			sh:path observable:isMapped ;
		] ,
		[
			sh:datatype xsd:boolean ;
			sh:maxCount "1"^^xsd:integer ;
			sh:nodeKind sh:Literal ;
			sh:path observable:isProtected ;
		] ,
		[
			sh:datatype xsd:boolean ;
			sh:maxCount "1"^^xsd:integer ;
			sh:nodeKind sh:Literal ;
			sh:path observable:isVolatile ;
		] ,
		[
			sh:datatype xsd:hexBinary ;
			sh:nodeKind sh:Literal ;
			sh:path observable:regionEndAddress ;
		] ,
		[
			sh:datatype xsd:hexBinary ;
			sh:nodeKind sh:Literal ;
			sh:path observable:regionStartAddress ;
		] ,
		[
			sh:datatype xsd:integer ;
			sh:maxCount "1"^^xsd:integer ;
			sh:nodeKind sh:Literal ;
			sh:path observable:regionSize ;
		] ,
		[
			sh:datatype vocabulary:MemoryBlockTypeVocab ;
			sh:message "Value is outside the default vocabulary MemoryBlockTypeVocab." ;
			sh:path observable:blockType ;
			sh:severity sh:Info ;
		] ,
		[
			sh:maxCount "1"^^xsd:integer ;
			sh:nodeKind sh:Literal ;
			sh:or (
				[
					sh:datatype vocabulary:MemoryBlockTypeVocab ;
				]
				[
					sh:datatype xsd:string ;
				]
			) ;
			sh:path observable:blockType ;
		] ,
		[
			sh:message "Value is not member of the vocabulary MemoryBlockTypeVocab." ;
			sh:or (
				[
					sh:datatype vocabulary:MemoryBlockTypeVocab ;
					sh:in (
						"Bit-mapped"^^vocabulary:MemoryBlockTypeVocab
						"Byte-mapped"^^vocabulary:MemoryBlockTypeVocab
						"Initialized"^^vocabulary:MemoryBlockTypeVocab
						"Overlay"^^vocabulary:MemoryBlockTypeVocab
						"Uninitialized"^^vocabulary:MemoryBlockTypeVocab
					) ;
				]
				[
					sh:datatype xsd:string ;
				]
			) ;
			sh:path observable:blockType ;
		]
		;
	sh:targetClass observable:MemoryFacet ;
	.

observable:Message
	a
		owl:Class ,
		sh:NodeShape
		;
	rdfs:subClassOf observable:ObservableObject ;
	rdfs:label "Message"@en ;
	rdfs:comment "A message is a discrete unit of electronic communication intended by the source for consumption by some recipient or group of recipients. [based on https://en.wikipedia.org/wiki/Message]"@en ;
	sh:targetClass observable:Message ;
	.

observable:MessageFacet
	a
		owl:Class ,
		sh:NodeShape
		;
	rdfs:subClassOf core:Facet ;
	rdfs:label "MessageFacet"@en ;
	rdfs:comment "A message facet is a grouping of characteristics unique to a discrete unit of electronic communication intended by the source for consumption by some recipient or group of recipients. [based on https://en.wikipedia.org/wiki/Message]"@en ;
	sh:property
		[
			sh:class observable:ObservableObject ;
			sh:maxCount "1"^^xsd:integer ;
			sh:nodeKind sh:IRI ;
			sh:path observable:application ;
		] ,
		[
			sh:class observable:ObservableObject ;
			sh:maxCount "1"^^xsd:integer ;
			sh:nodeKind sh:IRI ;
			sh:path observable:from ;
		] ,
		[
			sh:class observable:ObservableObject ;
			sh:nodeKind sh:IRI ;
			sh:path observable:to ;
		] ,
		[
			sh:datatype xsd:dateTime ;
			sh:maxCount "1"^^xsd:integer ;
			sh:nodeKind sh:Literal ;
			sh:path observable:sentTime ;
		] ,
		[
			sh:datatype xsd:string ;
			sh:maxCount "1"^^xsd:integer ;
			sh:nodeKind sh:Literal ;
			sh:path observable:messageID ;
		] ,
		[
			sh:datatype xsd:string ;
			sh:maxCount "1"^^xsd:integer ;
			sh:nodeKind sh:Literal ;
			sh:path observable:messageText ;
		] ,
		[
			sh:datatype xsd:string ;
			sh:maxCount "1"^^xsd:integer ;
			sh:nodeKind sh:Literal ;
			sh:path observable:messageType ;
		] ,
		[
			sh:datatype xsd:string ;
			sh:maxCount "1"^^xsd:integer ;
			sh:nodeKind sh:Literal ;
			sh:path observable:sessionID ;
		]
		;
	sh:targetClass observable:MessageFacet ;
	.

observable:MessageThread
	a
		owl:Class ,
		sh:NodeShape
		;
	rdfs:subClassOf observable:ObservableObject ;
	rdfs:label "MessageTread"@en ;
	rdfs:comment "A message thread is a running commentary of electronic messages pertaining to one topic or question."@en ;
	sh:targetClass observable:MessageThread ;
	.

observable:MessageThreadFacet
	a
		owl:Class ,
		sh:NodeShape
		;
	rdfs:subClassOf core:Facet ;
	rdfs:label "MessageThreadFacet"@en ;
	rdfs:comment "A message thread facet is a grouping of characteristics unique to a running commentary of electronic messages pertaining to one topic or question."@en ;
	sh:property
		[
			sh:class observable:Message ;
			sh:description "The contents of ordered items in the Thread linked by messageThread must be Message objects."@en ;
			sh:path (
				observable:messageThread
				co:item
				co:itemContent
			) ;
		] ,
		[
			sh:class observable:Message ;
			sh:description "The contents of origin items in the Thread linked by messageThread must be Message objects."@en ;
			sh:path (
				observable:messageThread
				types:threadOriginItem
				co:itemContent
			) ;
		] ,
		[
			sh:class observable:Message ;
			sh:description "The contents of terminal items in the Thread linked by messageThread must be Message objects."@en ;
			sh:path (
				observable:messageThread
				types:threadTerminalItem
				co:itemContent
			) ;
		] ,
		[
			sh:class observable:Message ;
			sh:description "The contents of unordered items in the Thread linked by messageThread must be Message objects."@en ;
			sh:path (
				observable:messageThread
				co:element
			) ;
		] ,
		[
			sh:class observable:ObservableObject ;
			sh:nodeKind sh:IRI ;
			sh:path observable:participant ;
		] ,
		[
			sh:class types:Thread ;
			sh:maxCount "1"^^xsd:integer ;
			sh:nodeKind sh:IRI ;
			sh:path observable:messageThread ;
		] ,
		[
			sh:datatype xsd:boolean ;
			sh:maxCount "1"^^xsd:integer ;
			sh:nodeKind sh:Literal ;
			sh:path observable:visibility ;
		]
		;
	sh:targetClass observable:MessageThreadFacet ;
	.

observable:MftRecordFacet
	a
		owl:Class ,
		sh:NodeShape
		;
	rdfs:subClassOf core:Facet ;
	rdfs:label "MftRecordFacet"@en ;
	rdfs:comment "An MFT record facet is a grouping of characteristics unique to the details of a single file as managed in an NTFS (new technology filesystem) master file table (which is a collection of information about all files on an NTFS filesystem). [based on https://docs.microsoft.com/en-us/windows/win32/devnotes/master-file-table]"@en ;
	sh:property
		[
			sh:datatype xsd:dateTime ;
			sh:maxCount "1"^^xsd:integer ;
			sh:nodeKind sh:Literal ;
			sh:path observable:mftFileNameAccessedTime ;
		] ,
		[
			sh:datatype xsd:dateTime ;
			sh:maxCount "1"^^xsd:integer ;
			sh:nodeKind sh:Literal ;
			sh:path observable:mftFileNameCreatedTime ;
		] ,
		[
			sh:datatype xsd:dateTime ;
			sh:maxCount "1"^^xsd:integer ;
			sh:nodeKind sh:Literal ;
			sh:path observable:mftFileNameModifiedTime ;
		] ,
		[
			sh:datatype xsd:dateTime ;
			sh:maxCount "1"^^xsd:integer ;
			sh:nodeKind sh:Literal ;
			sh:path observable:mftFileNameRecordChangeTime ;
		] ,
		[
			sh:datatype xsd:dateTime ;
			sh:maxCount "1"^^xsd:integer ;
			sh:nodeKind sh:Literal ;
			sh:path observable:mftRecordChangeTime ;
		] ,
		[
			sh:datatype xsd:integer ;
			sh:maxCount "1"^^xsd:integer ;
			sh:nodeKind sh:Literal ;
			sh:path observable:mftFileID ;
		] ,
		[
			sh:datatype xsd:integer ;
			sh:maxCount "1"^^xsd:integer ;
			sh:nodeKind sh:Literal ;
			sh:path observable:mftFileNameLength ;
		] ,
		[
			sh:datatype xsd:integer ;
			sh:maxCount "1"^^xsd:integer ;
			sh:nodeKind sh:Literal ;
			sh:path observable:mftFlags ;
		] ,
		[
			sh:datatype xsd:integer ;
			sh:maxCount "1"^^xsd:integer ;
			sh:nodeKind sh:Literal ;
			sh:path observable:mftParentID ;
		] ,
		[
			sh:datatype xsd:integer ;
			sh:maxCount "1"^^xsd:integer ;
			sh:nodeKind sh:Literal ;
			sh:path observable:ntfsHardLinkCount ;
		] ,
		[
			sh:datatype xsd:string ;
			sh:maxCount "1"^^xsd:integer ;
			sh:nodeKind sh:Literal ;
			sh:path observable:ntfsOwnerID ;
		] ,
		[
			sh:datatype xsd:string ;
			sh:maxCount "1"^^xsd:integer ;
			sh:nodeKind sh:Literal ;
			sh:path observable:ntfsOwnerSID ;
		]
		;
	sh:targetClass observable:MftRecordFacet ;
	.

observable:MimePartType
	a
		owl:Class ,
		sh:NodeShape
		;
	rdfs:subClassOf core:UcoInherentCharacterizationThing ;
	rdfs:label "MimePartType"@en ;
	rdfs:comment "A mime part type is a grouping of characteristics unique to a component of a multi-part email body."@en ;
	sh:property
		[
			sh:class observable:ObservableObject ;
			sh:maxCount "1"^^xsd:integer ;
			sh:nodeKind sh:IRI ;
			sh:path observable:bodyRaw ;
		] ,
		[
			sh:datatype xsd:string ;
			sh:maxCount "1"^^xsd:integer ;
			sh:nodeKind sh:Literal ;
			sh:path observable:body ;
		] ,
		[
			sh:datatype xsd:string ;
			sh:maxCount "1"^^xsd:integer ;
			sh:nodeKind sh:Literal ;
			sh:path observable:contentDisposition ;
		] ,
		[
			sh:datatype xsd:string ;
			sh:maxCount "1"^^xsd:integer ;
			sh:nodeKind sh:Literal ;
			sh:path observable:contentType ;
		]
		;
	sh:targetClass observable:MimePartType ;
	.

observable:MobileAccount
	a
		owl:Class ,
		sh:NodeShape
		;
	rdfs:subClassOf observable:DigitalAccount ;
	rdfs:label "MobileAccount"@en ;
	rdfs:comment "A mobile account is an arrangement with an entity to enable and control the provision of some capability or service on a portable computing device. [based on https://www.lexico.com/definition/mobile_device]"@en ;
	sh:targetClass observable:MobileAccount ;
	.

observable:MobileAccountFacet
	a
		owl:Class ,
		sh:NodeShape
		;
	rdfs:subClassOf core:Facet ;
	rdfs:label "MobileAccountFacet"@en ;
	rdfs:comment "A mobile account facet is a grouping of characteristics unique to an arrangement with an entity to enable and control the provision of some capability or service on a portable computing device. [based on https://www.lexico.com/definition/mobile_device]"@en ;
	sh:property
		[
			sh:datatype xsd:string ;
			sh:maxCount "1"^^xsd:integer ;
			sh:nodeKind sh:Literal ;
			sh:path observable:IMSI ;
		] ,
		[
			sh:datatype xsd:string ;
			sh:maxCount "1"^^xsd:integer ;
			sh:nodeKind sh:Literal ;
			sh:path observable:MSISDN ;
		] ,
		[
			sh:datatype xsd:string ;
			sh:maxCount "1"^^xsd:integer ;
			sh:nodeKind sh:Literal ;
			sh:path observable:MSISDNType ;
		]
		;
	sh:targetClass observable:MobileAccountFacet ;
	.

observable:MobileDevice
	a
		owl:Class ,
		sh:NodeShape
		;
	rdfs:subClassOf observable:Device ;
	rdfs:label "MobileDevice"@en ;
	rdfs:comment "A mobile device is a portable computing device. [based on https://www.lexico.com.definition/mobile_device]"@en ;
	sh:targetClass observable:MobileDevice ;
	.

observable:MobileDeviceFacet
	a
		owl:Class ,
		sh:NodeShape
		;
	rdfs:subClassOf core:Facet ;
	rdfs:label "MobileDeviceFacet"@en ;
	rdfs:comment "A mobile device facet is a grouping of characteristics unique to a portable computing device. [based on https://www.lexico.com/definition/mobile_device]"@en ;
	sh:property
		[
			sh:datatype xsd:boolean ;
			sh:maxCount "1"^^xsd:integer ;
			sh:nodeKind sh:Literal ;
			sh:path observable:mockLocationsAllowed ;
		] ,
		[
			sh:datatype xsd:dateTime ;
			sh:maxCount "1"^^xsd:integer ;
			sh:nodeKind sh:Literal ;
			sh:path observable:clockSetting ;
		] ,
		[
			sh:datatype xsd:dateTime ;
			sh:maxCount "1"^^xsd:integer ;
			sh:nodeKind sh:Literal ;
			sh:path observable:phoneActivationTime ;
		] ,
		[
			sh:datatype xsd:integer ;
			sh:maxCount "1"^^xsd:integer ;
			sh:nodeKind sh:Literal ;
			sh:path observable:storageCapacityInBytes ;
		] ,
		[
			sh:datatype xsd:string ;
			sh:maxCount "1"^^xsd:integer ;
			sh:nodeKind sh:Literal ;
			sh:path observable:ESN ;
		] ,
		[
			sh:datatype xsd:string ;
			sh:maxCount "1"^^xsd:integer ;
			sh:nodeKind sh:Literal ;
			sh:path observable:IMEI ;
		] ,
		[
			sh:datatype xsd:string ;
			sh:maxCount "1"^^xsd:integer ;
			sh:nodeKind sh:Literal ;
			sh:path observable:bluetoothDeviceName ;
		] ,
		[
			sh:datatype xsd:string ;
			sh:maxCount "1"^^xsd:integer ;
			sh:nodeKind sh:Literal ;
			sh:path observable:keypadUnlockCode ;
		] ,
		[
			sh:datatype xsd:string ;
			sh:maxCount "1"^^xsd:integer ;
			sh:nodeKind sh:Literal ;
			sh:path observable:network ;
		]
		;
	sh:targetClass observable:MobileDeviceFacet ;
	.

observable:MobilePhone
	a
		owl:Class ,
		sh:NodeShape
		;
	rdfs:subClassOf observable:MobileDevice ;
	rdfs:label "MobilePhone"@en-US ;
	rdfs:comment "A mobile phone is a portable telephone that at least can make and receive calls over a radio frequency link while the user is moving within a telephone service area. This category encompasses all types of mobiles, simple and smart and satellite ones all together."@en-US ;
	sh:targetClass observable:MobilePhone ;
	.

observable:Mutex
	a
		owl:Class ,
		sh:NodeShape
		;
	rdfs:subClassOf observable:ObservableObject ;
	rdfs:label "Mutex"@en ;
	rdfs:comment "A mutex is a mechanism that enforces limits on access to a resource when there are many threads of execution. A mutex is designed to enforce a mutual exclusion concurrency control policy, and with a variety of possible methods there exists multiple unique implementations for different applications. [based on https://en.wikipedia.org/wiki/Lock_(computer_science)]"@en ;
	sh:targetClass observable:Mutex ;
	.

observable:MutexFacet
	a
		owl:Class ,
		sh:NodeShape
		;
	rdfs:subClassOf core:Facet ;
	rdfs:label "MutexFacet"@en ;
	rdfs:comment "A mutex facet is a grouping of characteristics unique to a mechanism that enforces limits on access to a resource when there are many threads of execution. A mutex is designed to enforce a mutual exclusion concurrency control policy, and with a variety of possible methods there exists multiple unique implementations for different applications. [based on https://en.wikipedia.org/wiki/Lock_(computer_science)]"@en ;
	sh:property
		[
			sh:datatype xsd:boolean ;
			sh:maxCount "1"^^xsd:integer ;
			sh:nodeKind sh:Literal ;
			sh:path observable:isNamed ;
		] ,
		[
			sh:datatype xsd:string ;
			sh:maxCount "1"^^xsd:integer ;
			sh:nodeKind sh:Literal ;
			sh:path observable:mutexName ;
		]
		;
	sh:targetClass observable:MutexFacet ;
	.

observable:NTFSFile
	a
		owl:Class ,
		sh:NodeShape
		;
	rdfs:subClassOf observable:File ;
	rdfs:label "NTFSFile"@en ;
	rdfs:comment "An NTFS file is a New Technology File System (NTFS) file."@en ;
	sh:targetClass observable:NTFSFile ;
	.

observable:NTFSFileFacet
	a
		owl:Class ,
		sh:NodeShape
		;
	rdfs:subClassOf core:Facet ;
	rdfs:label "NTFSFileFacet"@en ;
	rdfs:comment "An NTFS file facet is a grouping of characteristics unique to a file on an NTFS (new technology filesystem) file system."@en ;
	sh:property
		[
			sh:class observable:AlternateDataStream ;
			sh:nodeKind sh:IRI ;
			sh:path observable:alternateDataStreams ;
		] ,
		[
			sh:datatype xsd:integer ;
			sh:maxCount "1"^^xsd:integer ;
			sh:nodeKind sh:Literal ;
			sh:path observable:entryID ;
		] ,
		[
			sh:datatype xsd:string ;
			sh:maxCount "1"^^xsd:integer ;
			sh:nodeKind sh:Literal ;
			sh:path observable:sid ;
		]
		;
	sh:targetClass observable:NTFSFileFacet ;
	.

observable:NTFSFilePermissionsFacet
	a
		owl:Class ,
		sh:NodeShape
		;
	rdfs:subClassOf core:Facet ;
	rdfs:label "NTFSFilePermissionsFacet"@en ;
	rdfs:comment "An NTFS file permissions facet is a grouping of characteristics unique to the access rights (e.g., view, change, navigate, execute) of a file on an NTFS (new technology filesystem) file system."@en ;
	sh:targetClass observable:NTFSFilePermissionsFacet ;
	.

observable:NamedPipe
	a
		owl:Class ,
		sh:NodeShape
		;
	rdfs:subClassOf observable:FileSystemObject ;
	rdfs:label "NamedPipe"@en ;
	rdfs:comment "A named pipe is a mechanism for FIFO (first-in-first-out) inter-process communication. It is persisted as a filesystem object (that can be deleted like any other file), can be written to or read from by any process and exists beyond the lifespan of any process interacting with it (unlike simple anonymous pipes). [based on https://en.wikipedia.org/wiki/Named_pipe]"@en ;
	sh:targetClass observable:NamedPipe ;
	.

observable:NetworkAppliance
	a
		owl:Class ,
		sh:NodeShape
		;
	rdfs:subClassOf observable:Appliance ;
	rdfs:label "NetworkAppliance"@en ;
	rdfs:comment "A network appliance is a purpose-built computer with software or firmware that is designed to provide a specific network management function."@en ;
	sh:targetClass observable:NetworkAppliance ;
	.

observable:NetworkConnection
	a
		owl:Class ,
		sh:NodeShape
		;
	rdfs:subClassOf observable:ObservableObject ;
	rdfs:label "NetworkConnection"@en ;
	rdfs:comment "A network connection is a connection (completed or attempted) across a digital network (a group of two or more computer systems linked together). [based on https://www.webopedia.com/TERM/N/network.html]"@en ;
	sh:targetClass observable:NetworkConnection ;
	.

observable:NetworkConnectionFacet
	a
		owl:Class ,
		sh:NodeShape
		;
	rdfs:subClassOf core:Facet ;
	rdfs:label "NetworkConnectionFacet"@en ;
	rdfs:comment "A network connection facet is a grouping of characteristics unique to a connection (complete or attempted) accross a digital network (a group of two or more computer systems linked together). [based on https://www.webopedia.com/TERM/N/network.html]"@en ;
	sh:property
		[
			sh:class core:UcoObject ;
			sh:nodeKind sh:IRI ;
			sh:path observable:src ;
		] ,
		[
			sh:class observable:ObservableObject ;
			sh:nodeKind sh:IRI ;
			sh:path observable:dst ;
		] ,
		[
			sh:class types:ControlledDictionary ;
			sh:maxCount "1"^^xsd:integer ;
			sh:nodeKind sh:IRI ;
			sh:path observable:protocols ;
		] ,
		[
			sh:datatype xsd:boolean ;
			sh:maxCount "1"^^xsd:integer ;
			sh:nodeKind sh:Literal ;
			sh:path observable:isActive ;
		] ,
		[
			sh:datatype xsd:dateTime ;
			sh:maxCount "1"^^xsd:integer ;
			sh:nodeKind sh:Literal ;
			sh:path observable:endTime ;
		] ,
		[
			sh:datatype xsd:dateTime ;
			sh:maxCount "1"^^xsd:integer ;
			sh:nodeKind sh:Literal ;
			sh:path observable:startTime ;
		] ,
		[
			sh:datatype xsd:integer ;
			sh:maxCount "1"^^xsd:integer ;
			sh:nodeKind sh:Literal ;
			sh:path observable:destinationPort ;
		] ,
		[
			sh:datatype xsd:integer ;
			sh:maxCount "1"^^xsd:integer ;
			sh:nodeKind sh:Literal ;
			sh:path observable:sourcePort ;
		]
		;
	sh:targetClass observable:NetworkConnectionFacet ;
	.

observable:NetworkFlow
	a
		owl:Class ,
		sh:NodeShape
		;
	rdfs:subClassOf observable:ObservableObject ;
	rdfs:label "NetworkFlow"@en ;
	rdfs:comment "A network flow is a sequence of data transiting one or more digital network (a group or two or more computer systems linked together) connections. [based on https://www.webopedia.com/TERM/N/network.html]"@en ;
	sh:targetClass observable:NetworkFlow ;
	.

observable:NetworkFlowFacet
	a
		owl:Class ,
		sh:NodeShape
		;
	rdfs:subClassOf core:Facet ;
	rdfs:label "NetworkFlowFacet"@en ;
	rdfs:comment "A network flow facet is a grouping of characteristics unique to a sequence of data transiting one or more digital network (a group of two or more computer systems linked together) connections. [based on https://www.webopedia.com/TERM/N/network.html]"@en ;
	sh:property
		[
			sh:class observable:ObservableObject ;
			sh:maxCount "1"^^xsd:integer ;
			sh:nodeKind sh:IRI ;
			sh:path observable:dstPayload ;
		] ,
		[
			sh:class observable:ObservableObject ;
			sh:maxCount "1"^^xsd:integer ;
			sh:nodeKind sh:IRI ;
			sh:path observable:srcPayload ;
		] ,
		[
			sh:class types:Dictionary ;
			sh:maxCount "1"^^xsd:integer ;
			sh:nodeKind sh:IRI ;
			sh:path observable:ipfix ;
		] ,
		[
			sh:datatype xsd:integer ;
			sh:maxCount "1"^^xsd:integer ;
			sh:nodeKind sh:Literal ;
			sh:path observable:dstBytes ;
		] ,
		[
			sh:datatype xsd:integer ;
			sh:maxCount "1"^^xsd:integer ;
			sh:nodeKind sh:Literal ;
			sh:path observable:dstPackets ;
		] ,
		[
			sh:datatype xsd:integer ;
			sh:maxCount "1"^^xsd:integer ;
			sh:nodeKind sh:Literal ;
			sh:path observable:srcBytes ;
		] ,
		[
			sh:datatype xsd:integer ;
			sh:maxCount "1"^^xsd:integer ;
			sh:nodeKind sh:Literal ;
			sh:path observable:srcPackets ;
		]
		;
	sh:targetClass observable:NetworkFlowFacet ;
	.

observable:NetworkInterface
	a
		owl:Class ,
		sh:NodeShape
		;
	rdfs:subClassOf observable:ObservableObject ;
	rdfs:label "NetworkInterface"@en ;
	rdfs:comment "A network interface is a software or hardware interface between two pieces of equipment or protocol layers in a computer network."@en ;
	sh:targetClass observable:NetworkInterface ;
	.

observable:NetworkInterfaceFacet
	a
		owl:Class ,
		sh:NodeShape
		;
	rdfs:subClassOf core:Facet ;
	rdfs:label "NetworkInterfaceFacet"@en ;
	rdfs:comment "A network interface facet is a grouping of characteristics unique to a software or hardware interface between two pieces of equipment or protocol layers in a computer network."@en ;
	sh:property
		[
			sh:class observable:ObservableObject ;
			sh:maxCount "1"^^xsd:integer ;
			sh:nodeKind sh:IRI ;
			sh:path observable:macAddress ;
		] ,
		[
			sh:class observable:ObservableObject ;
			sh:nodeKind sh:IRI ;
			sh:path observable:dhcpServer ;
		] ,
		[
			sh:class observable:ObservableObject ;
			sh:nodeKind sh:IRI ;
			sh:path observable:ip ;
		] ,
		[
			sh:class observable:ObservableObject ;
			sh:nodeKind sh:IRI ;
			sh:path observable:ipGateway ;
		] ,
		[
			sh:datatype xsd:dateTime ;
			sh:maxCount "1"^^xsd:integer ;
			sh:nodeKind sh:Literal ;
			sh:path observable:dhcpLeaseExpires ;
		] ,
		[
			sh:datatype xsd:dateTime ;
			sh:maxCount "1"^^xsd:integer ;
			sh:nodeKind sh:Literal ;
			sh:path observable:dhcpLeaseObtained ;
		] ,
		[
			sh:datatype xsd:string ;
			sh:maxCount "1"^^xsd:integer ;
			sh:nodeKind sh:Literal ;
			sh:path observable:adapterName ;
		]
		;
	sh:targetClass observable:NetworkInterfaceFacet ;
	.

observable:NetworkProtocol
	a
		owl:Class ,
		sh:NodeShape
		;
	rdfs:subClassOf observable:ObservableObject ;
	rdfs:label "NetworkProtocol"@en ;
	rdfs:comment "A network protocol is an established set of structured rules that determine how data is transmitted between different devices in the same network. Essentially, it allows connected devices to communicate with each other, regardless of any differences in their internal processes, structure or design. [based on https://www.comptia.org/content/guides/what-is-a-network-protocol]"@en ;
	sh:targetClass observable:NetworkProtocol ;
	.

observable:NetworkRoute
	a
		owl:Class ,
		sh:NodeShape
		;
	rdfs:subClassOf observable:ObservableObject ;
	rdfs:label "NetworkRoute"@en ;
	rdfs:comment "A network route is a specific path (of specific network nodes, connections and protocols) for traffic in a network or between or across multiple networks."@en ;
	sh:targetClass observable:NetworkRoute ;
	.

observable:NetworkSocketAddressFamily
	a rdfs:Datatype ;
	owl:equivalentClass [
		a rdfs:Datatype ;
		owl:oneOf (
			"af_appletalk"
			"af_bth"
			"af_inet"
			"af_inet6"
			"af_ipx"
			"af_irda"
			"af_netbios"
			"af_unspec"
		) ;
	] ;
	.

observable:NetworkSocketProtocolFamily
	a rdfs:Datatype ;
	owl:equivalentClass [
		a rdfs:Datatype ;
		owl:oneOf (
			"pf_appletalk"
			"pf_ash"
			"pf_atmpvc"
			"pf_atmsvc"
			"pf_ax25"
			"pf_bluetooth"
			"pf_bridge"
			"pf_decnet"
			"pf_econet"
			"pf_inet"
			"pf_inet6"
			"pf_ipx"
			"pf_irda"
			"pf_key"
			"pf_netbeui"
			"pf_netlink"
			"pf_netrom"
			"pf_packet"
			"pf_pppox"
			"pf_rose"
			"pf_route"
			"pf_security"
			"pf_sna"
			"pf_wanpipe"
			"pf_x25"
		) ;
	] ;
	.

observable:NetworkSocketType
	a rdfs:Datatype ;
	owl:equivalentClass [
		a rdfs:Datatype ;
		owl:oneOf (
			"sock_dgram"
			"sock_raw"
			"sock_rdm"
			"sock_seqpacket"
			"sock_stream"
		) ;
	] ;
	.

observable:NetworkSubnet
	a
		owl:Class ,
		sh:NodeShape
		;
	rdfs:subClassOf observable:ObservableObject ;
	rdfs:label "NetworkSubnet"@en ;
	rdfs:comment "A network subnet is a logical subdivision of an IP network. [based on https://en.wikipedia.org/wiki/Subnetwork]"@en ;
	sh:targetClass observable:NetworkSubnet ;
	.

observable:Note
	a
		owl:Class ,
		sh:NodeShape
		;
	rdfs:subClassOf observable:ObservableObject ;
	rdfs:label "Note"@en ;
	rdfs:comment "A note is a brief textual record."@en ;
	sh:targetClass observable:Note ;
	.

observable:NoteFacet
	a
		owl:Class ,
		sh:NodeShape
		;
	rdfs:subClassOf core:Facet ;
	rdfs:label "NoteFacet"@en ;
	rdfs:comment "A note facet is a grouping of characteristics unique to a brief textual record."@en ;
	sh:property
		[
			sh:class observable:ObservableObject ;
			sh:maxCount "1"^^xsd:integer ;
			sh:nodeKind sh:IRI ;
			sh:path observable:application ;
		] ,
		[
			sh:datatype xsd:dateTime ;
			sh:maxCount "1"^^xsd:integer ;
			sh:nodeKind sh:Literal ;
			sh:path observable:modifiedTime ;
		] ,
		[
			sh:datatype xsd:dateTime ;
			sh:maxCount "1"^^xsd:integer ;
			sh:nodeKind sh:Literal ;
			sh:path observable:observableCreatedTime ;
		] ,
		[
			sh:datatype xsd:string ;
			sh:maxCount "1"^^xsd:integer ;
			sh:nodeKind sh:Literal ;
			sh:path observable:text ;
		]
		;
	sh:targetClass observable:NoteFacet ;
	.

observable:Observable
	a
		owl:Class ,
		sh:NodeShape
		;
	rdfs:subClassOf core:UcoObject ;
	rdfs:label "Observable"@en ;
	rdfs:comment "An observable is a characterizable item or action within the digital domain."@en ;
	sh:targetClass observable:Observable ;
	.

observable:ObservableAction
	a
		owl:Class ,
		sh:NodeShape
		;
	rdfs:subClassOf
		action:Action ,
		observable:Observable
		;
	rdfs:label "ObservableAction"@en ;
	rdfs:comment "An observable action is a grouping of characteristics unique to something that may be done or performed within the digital domain."@en ;
	sh:targetClass observable:ObservableAction ;
	.

observable:ObservableObject
	a
		owl:Class ,
		sh:NodeShape
		;
	rdfs:subClassOf
		core:Item ,
		observable:Observable
		;
	rdfs:label "ObservableObject"@en ;
	rdfs:comment "An observable object is a grouping of characteristics unique to a distinct article or unit within the digital domain."@en ;
	sh:property
		[
			sh:datatype xsd:boolean ;
			sh:maxCount "1"^^xsd:integer ;
			sh:nodeKind sh:Literal ;
			sh:path observable:hasChanged ;
		] ,
		[
			sh:datatype xsd:string ;
			sh:maxCount "1"^^xsd:integer ;
			sh:nodeKind sh:Literal ;
			sh:path observable:state ;
		]
		;
	sh:targetClass observable:ObservableObject ;
	.

observable:ObservablePattern
	a
		owl:Class ,
		sh:NodeShape
		;
	rdfs:subClassOf observable:Observable ;
	rdfs:label "ObservablePattern"@en ;
	rdfs:comment "An observable pattern is a grouping of characteristics unique to a logical pattern composed of observable object and observable action properties."@en ;
	sh:targetClass observable:ObservablePattern ;
	.

observable:ObservableRelationship
	a
		owl:Class ,
		sh:NodeShape
		;
	rdfs:subClassOf
		core:Relationship ,
		observable:Observable
		;
	rdfs:label "ObservableRelationship"@en ;
	rdfs:comment "An observable relationship is a grouping of characteristics unique to an assertion of an association between two observable objects."@en ;
	sh:targetClass observable:ObservableRelationship ;
	.

observable:Observation
	a
		owl:Class ,
		sh:NodeShape
		;
	rdfs:subClassOf action:Action ;
	rdfs:label "Observation"@en ;
	rdfs:comment "An observation is a temporal perception of an observable."@en ;
	sh:property [
		sh:datatype xsd:string ;
		sh:hasValue "observe" ;
		sh:maxCount "1"^^xsd:integer ;
		sh:minCount "1"^^xsd:integer ;
		sh:nodeKind sh:Literal ;
		sh:path core:name ;
	] ;
	sh:targetClass observable:Observation ;
	.

observable:OnlineService
	a
		owl:Class ,
		sh:NodeShape
		;
	rdfs:subClassOf observable:ObservableObject ;
	rdfs:label "OnlineService"@en ;
	rdfs:comment "An online service is a particular provision mechanism of information access, distribution or manipulation over the Internet."@en ;
	sh:targetClass observable:OnlineService ;
	.

observable:OnlineServiceFacet
	a
		owl:Class ,
		sh:NodeShape
		;
	rdfs:subClassOf core:Facet ;
	rdfs:label "OnlineServiceFacet"@en-US ;
	rdfs:comment "An online service facet is a grouping of characteristics unique to a particular provision mechanism of information access, distribution or manipulation over the Internet."@en-US ;
	sh:property
		[
			sh:class location:Location ;
			sh:minCount "0"^^xsd:integer ;
			sh:nodeKind sh:IRI ;
			sh:path observable:location ;
		] ,
		[
			sh:class observable:ObservableObject ;
			sh:minCount "0"^^xsd:integer ;
			sh:nodeKind sh:IRI ;
			sh:path observable:inetLocation ;
		] ,
		[
			sh:datatype xsd:string ;
			sh:maxCount "1"^^xsd:integer ;
			sh:nodeKind sh:Literal ;
			sh:path core:name ;
		]
		;
	sh:targetClass observable:OnlineServiceFacet ;
	.

observable:OperatingSystem
	a
		owl:Class ,
		sh:NodeShape
		;
	rdfs:subClassOf observable:ObservableObject ;
	rdfs:label "OperatingSystem"@en ;
	rdfs:comment "An operating system is the software that manages computer hardware, software resources, and provides common services for computer programs. [based on https://en.wikipedia.org/wiki/Operating_system]"@en ;
	sh:targetClass observable:OperatingSystem ;
	.

observable:OperatingSystemFacet
	a
		owl:Class ,
		sh:NodeShape
		;
	rdfs:subClassOf core:Facet ;
	rdfs:label "OperatingSystemFacet"@en ;
	rdfs:comment "An operating system facet is a grouping of characteristics unique to the software that manages computer hardware, software resources, and provides common services for computer programs. [based on https://en.wikipedia.org/wiki/Operating_system]"@en ;
	sh:property
		[
			sh:class identity:Identity ;
			sh:maxCount "1"^^xsd:integer ;
			sh:nodeKind sh:IRI ;
			sh:path observable:manufacturer ;
		] ,
		[
			sh:class types:Dictionary ;
			sh:maxCount "1"^^xsd:integer ;
			sh:nodeKind sh:IRI ;
			sh:path observable:environmentVariables ;
		] ,
		[
			sh:datatype xsd:boolean ;
			sh:maxCount "1"^^xsd:integer ;
			sh:nodeKind sh:Literal ;
			sh:path observable:isLimitAdTrackingEnabled ;
		] ,
		[
			sh:datatype xsd:dateTime ;
			sh:maxCount "1"^^xsd:integer ;
			sh:nodeKind sh:Literal ;
			sh:path observable:installDate ;
		] ,
		[
			sh:datatype xsd:string ;
			sh:maxCount "1"^^xsd:integer ;
			sh:nodeKind sh:Literal ;
			sh:path observable:bitness ;
		] ,
		[
			sh:datatype xsd:string ;
			sh:maxCount "1"^^xsd:integer ;
			sh:nodeKind sh:Literal ;
			sh:path observable:version ;
		] ,
		[
			sh:datatype xsd:string ;
			sh:nodeKind sh:Literal ;
			sh:path observable:advertisingID ;
		]
		;
	sh:targetClass observable:OperatingSystemFacet ;
	.

observable:PDFFile
	a
		owl:Class ,
		sh:NodeShape
		;
	rdfs:subClassOf observable:File ;
	rdfs:label "PDFFile"@en ;
	rdfs:comment "A PDF file is a Portable Document Format (PDF) file."@en ;
	sh:targetClass observable:PDFFile ;
	.

observable:PDFFileFacet
	a
		owl:Class ,
		sh:NodeShape
		;
	rdfs:subClassOf core:Facet ;
	rdfs:label "PDFFileFacet"@en ;
	rdfs:comment "A PDF file facet is a grouping of characteristics unique to a PDF (Portable Document Format) file."@en ;
	sh:property
		[
			sh:class types:ControlledDictionary ;
			sh:maxCount "1"^^xsd:integer ;
			sh:nodeKind sh:IRI ;
			sh:path observable:documentInformationDictionary ;
		] ,
		[
			sh:datatype xsd:boolean ;
			sh:maxCount "1"^^xsd:integer ;
			sh:nodeKind sh:Literal ;
			sh:path observable:isOptimized ;
		] ,
		[
			sh:datatype xsd:dateTime ;
			sh:maxCount "1"^^xsd:integer ;
			sh:nodeKind sh:Literal ;
			sh:path observable:pdfCreationDate ;
		] ,
		[
			sh:datatype xsd:dateTime ;
			sh:maxCount "1"^^xsd:integer ;
			sh:nodeKind sh:Literal ;
			sh:path observable:pdfModDate ;
		] ,
		[
			sh:datatype xsd:string ;
			sh:maxCount "1"^^xsd:integer ;
			sh:nodeKind sh:Literal ;
			sh:path observable:pdfId1 ;
		] ,
		[
			sh:datatype xsd:string ;
			sh:maxCount "1"^^xsd:integer ;
			sh:nodeKind sh:Literal ;
			sh:path observable:version ;
		] ,
		[
			sh:datatype xsd:string ;
			sh:nodeKind sh:Literal ;
			sh:path observable:pdfId0 ;
		]
		;
	sh:targetClass observable:PDFFileFacet ;
	.

observable:PIN
	a owl:DatatypeProperty ;
	rdfs:label "PIN"@en ;
	rdfs:comment "Personal Identification Number (PIN)."@en ;
	rdfs:range xsd:string ;
	.

observable:PUK
	a owl:DatatypeProperty ;
	rdfs:label "PUK"@en ;
	rdfs:comment "Personal Unlocking Key (PUK) to unlock the SIM card."@en ;
	rdfs:range xsd:string ;
	.

observable:PathRelationFacet
	a
		owl:Class ,
		sh:NodeShape
		;
	rdfs:subClassOf core:Facet ;
	rdfs:label "PathRelationFacet"@en ;
	rdfs:comment "A path relation facet is a grouping of characteristics unique to the location of one object within another containing object."@en ;
	sh:property [
		sh:datatype xsd:string ;
		sh:nodeKind sh:Literal ;
		sh:path observable:path ;
	] ;
	sh:targetClass observable:PathRelationFacet ;
	.

observable:PaymentCard
	a
		owl:Class ,
		sh:NodeShape
		;
	rdfs:subClassOf observable:ObservableObject ;
	rdfs:label "PaymentCard"@en ;
	rdfs:comment "A payment card is a physical token that is part of a payment system issued by financial institutions, such as a bank, to a customer that enables its owner (the cardholder) to access the funds in the customer's designated bank accounts, or through a credit account and make payments by electronic funds transfer and access automated teller machines (ATMs). [based on https://en.wikipedia.org/wiki/Payment_card]"@en ;
	sh:targetClass observable:PaymentCard ;
	.

observable:PhoneAccount
	a
		owl:Class ,
		sh:NodeShape
		;
	rdfs:subClassOf observable:DigitalAccount ;
	rdfs:label "PhoneAccount"@en ;
	rdfs:comment "A phone account is an arrangement with an entity to enable and control the provision of a telephony capability or service."@en ;
	sh:targetClass observable:PhoneAccount ;
	.

observable:PhoneAccountFacet
	a
		owl:Class ,
		sh:NodeShape
		;
	rdfs:subClassOf core:Facet ;
	rdfs:label "PhoneAccountFacet"@en ;
	rdfs:comment "A phone account facet is a grouping of characteristics unique to an arrangement with an entity to enable and control the provision of a telephony capability or service."@en ;
	sh:property [
		sh:datatype xsd:string ;
		sh:maxCount "1"^^xsd:integer ;
		sh:nodeKind sh:Literal ;
		sh:path observable:phoneNumber ;
	] ;
	sh:targetClass observable:PhoneAccountFacet ;
	.

observable:Pipe
	a
		owl:Class ,
		sh:NodeShape
		;
	rdfs:subClassOf observable:ObservableObject ;
	rdfs:label "Pipe"@en ;
	rdfs:comment "A pipe is a mechanism for one-way inter-process communication using message passing where data written by one process is buffered by the operating system until it is read by the next process, and this uni-directional channel disappears when the processes are completed. [based on https://en.wikipedia.org/wiki/Pipeline_(Unix) ; https://en.wikipedia.org/wiki/Anonymous_pipe]"@en ;
	sh:targetClass observable:Pipe ;
	.

observable:Post
	a
		owl:Class ,
		sh:NodeShape
		;
	rdfs:subClassOf observable:Message ;
	rdfs:label "Post"@en ;
	rdfs:comment "A post is message submitted to an online discussion/publishing site (forum, blog, etc.)."@en ;
	sh:targetClass observable:Post ;
	.

observable:Process
	a
		owl:Class ,
		sh:NodeShape
		;
	rdfs:subClassOf observable:ObservableObject ;
	rdfs:label "Process"@en ;
	rdfs:comment "A process is an instance of a computer program executed on an operating system."@en ;
	sh:targetClass observable:Process ;
	.

observable:ProcessFacet
	a
		owl:Class ,
		sh:NodeShape
		;
	rdfs:subClassOf core:Facet ;
	rdfs:label "ProcessFacet"@en ;
	rdfs:comment "A process facet is a grouping of characteristics unique to an instance of a computer program executed on an operating system."@en ;
	sh:property
		[
			sh:class observable:ObservableObject ;
			sh:maxCount "1"^^xsd:integer ;
			sh:nodeKind sh:IRI ;
			sh:path observable:binary ;
		] ,
		[
			sh:class observable:ObservableObject ;
			sh:maxCount "1"^^xsd:integer ;
			sh:nodeKind sh:IRI ;
			sh:path observable:creatorUser ;
		] ,
		[
			sh:class observable:ObservableObject ;
			sh:maxCount "1"^^xsd:integer ;
			sh:nodeKind sh:IRI ;
			sh:path observable:parent ;
		] ,
		[
			sh:class types:Dictionary ;
			sh:maxCount "1"^^xsd:integer ;
			sh:nodeKind sh:IRI ;
			sh:path observable:environmentVariables ;
		] ,
		[
			sh:datatype xsd:boolean ;
			sh:maxCount "1"^^xsd:integer ;
			sh:nodeKind sh:Literal ;
			sh:path observable:isHidden ;
		] ,
		[
			sh:datatype xsd:dateTime ;
			sh:maxCount "1"^^xsd:integer ;
			sh:nodeKind sh:Literal ;
			sh:path observable:exitTime ;
		] ,
		[
			sh:datatype xsd:dateTime ;
			sh:maxCount "1"^^xsd:integer ;
			sh:nodeKind sh:Literal ;
			sh:path observable:observableCreatedTime ;
		] ,
		[
			sh:datatype xsd:integer ;
			sh:maxCount "1"^^xsd:integer ;
			sh:nodeKind sh:Literal ;
			sh:path observable:exitStatus ;
		] ,
		[
			sh:datatype xsd:integer ;
			sh:maxCount "1"^^xsd:integer ;
			sh:nodeKind sh:Literal ;
			sh:path observable:pid ;
		] ,
		[
			sh:datatype xsd:string ;
			sh:maxCount "1"^^xsd:integer ;
			sh:nodeKind sh:Literal ;
			sh:path observable:currentWorkingDirectory ;
		] ,
		[
			sh:datatype xsd:string ;
			sh:maxCount "1"^^xsd:integer ;
			sh:nodeKind sh:Literal ;
			sh:path observable:status ;
		] ,
		[
			sh:datatype xsd:string ;
			sh:nodeKind sh:Literal ;
			sh:path observable:arguments ;
		]
		;
	sh:targetClass observable:ProcessFacet ;
	.

observable:ProcessThread
	a
		owl:Class ,
		sh:NodeShape
		;
	rdfs:subClassOf observable:ObservableObject ;
	rdfs:label "ProcessThread"@en ;
	rdfs:comment "A process thread is the smallest sequence of programmed instructions that can be managed independently by a scheduler on a computer, which is typically a part of the operating system. It is a component of a process. Multiple threads can exist within one process, executing concurrently and sharing resources such as memory, while different processes do not share these resources. In particular, the threads of a process share its executable code and the values of its dynamically allocated variables and non-thread-local global variables at any given time. [based on https://en.wikipedia.org/wiki/Thread_(computing)]"@en ;
	sh:targetClass observable:ProcessThread ;
	.

observable:Profile
	a
		owl:Class ,
		sh:NodeShape
		;
	rdfs:subClassOf observable:ObservableObject ;
	rdfs:label "Profile"@en ;
	rdfs:comment "A profile is an explicit digital representation of identity and characteristics of the owner of a single user account associated with an online service or application. [based on https://en.wikipedia.org/wiki/User_profile]"@en ;
	sh:targetClass observable:Profile ;
	.

observable:ProfileFacet
	a
		owl:Class ,
		sh:NodeShape
		;
	rdfs:subClassOf core:Facet ;
	rdfs:label "ProfileFacet"@en-US ;
	rdfs:comment "A profile facet is a grouping of characteristics unique to an explicit digital representation of identity and characteristics of the owner of a single user account associated with an online service or application. [based on https://en.wikipedia.org/wiki/User_profile]"@en-US ;
	sh:property
		[
			sh:class identity:Identity ;
			sh:maxCount "1"^^xsd:integer ;
			sh:nodeKind sh:IRI ;
			sh:path observable:profileIdentity ;
		] ,
		[
			sh:class observable:ContactAddress ;
			sh:maxCount "1"^^xsd:integer ;
			sh:nodeKind sh:IRI ;
			sh:path observable:contactAddress ;
		] ,
		[
			sh:class observable:ContactEmail ;
			sh:maxCount "1"^^xsd:integer ;
			sh:nodeKind sh:IRI ;
			sh:path observable:contactEmail ;
		] ,
		[
			sh:class observable:ContactMessaging ;
			sh:maxCount "1"^^xsd:integer ;
			sh:nodeKind sh:IRI ;
			sh:path observable:contactMessaging ;
		] ,
		[
			sh:class observable:ContactPhone ;
			sh:maxCount "1"^^xsd:integer ;
			sh:nodeKind sh:IRI ;
			sh:path observable:contactPhone ;
		] ,
		[
			sh:class observable:ContactURL ;
			sh:maxCount "1"^^xsd:integer ;
			sh:nodeKind sh:IRI ;
			sh:path observable:contactURL ;
		] ,
		[
			sh:class observable:ObservableObject ;
			sh:maxCount "1"^^xsd:integer ;
			sh:nodeKind sh:IRI ;
			sh:path observable:profileAccount ;
		] ,
		[
			sh:class observable:ObservableObject ;
			sh:maxCount "1"^^xsd:integer ;
			sh:nodeKind sh:IRI ;
			sh:path observable:profileService ;
		] ,
		[
			sh:class observable:ObservableObject ;
			sh:maxCount "1"^^xsd:integer ;
			sh:nodeKind sh:IRI ;
			sh:path observable:profileWebsite ;
		] ,
		[
			sh:datatype xsd:dateTime ;
			sh:maxCount "1"^^xsd:integer ;
			sh:nodeKind sh:Literal ;
			sh:path observable:profileCreated ;
		] ,
		[
			sh:datatype xsd:string ;
			sh:maxCount "1"^^xsd:integer ;
			sh:nodeKind sh:Literal ;
			sh:path core:name ;
		] ,
		[
			sh:datatype xsd:string ;
			sh:maxCount "1"^^xsd:integer ;
			sh:nodeKind sh:Literal ;
			sh:path observable:displayName ;
		] ,
		[
			sh:datatype xsd:string ;
			sh:minCount "0"^^xsd:integer ;
			sh:nodeKind sh:Literal ;
			sh:path observable:profileLanguage ;
		]
		;
	sh:targetClass observable:ProfileFacet ;
	.

observable:PropertiesEnumeratedEffectFacet
	a
		owl:Class ,
		sh:NodeShape
		;
	rdfs:subClassOf
		core:Facet ,
		observable:DefinedEffectFacet
		;
	rdfs:label "PropertiesEnumeratedEffectFacet"@en ;
	rdfs:comment "A properties enumerated effect facet is a grouping of characteristics unique to the effects of actions upon observable objects where a characteristic of the observable object is enumerated. An example of this would be startup parameters for a process."@en ;
	sh:property [
		sh:datatype xsd:string ;
		sh:maxCount "1"^^xsd:integer ;
		sh:nodeKind sh:Literal ;
		sh:path observable:properties ;
	] ;
	sh:targetClass observable:PropertiesEnumeratedEffectFacet ;
	.

observable:PropertyReadEffectFacet
	a
		owl:Class ,
		sh:NodeShape
		;
	rdfs:subClassOf observable:DefinedEffectFacet ;
	rdfs:label "PropertyReadEffectFacet"@en ;
	rdfs:comment "A properties read effect facet is a grouping of characteristics unique to the effects of actions upon observable objects where a characteristic is read from an observable object. An example of this would be the current running state of a process."@en ;
	sh:property
		[
			sh:datatype xsd:string ;
			sh:maxCount "1"^^xsd:integer ;
			sh:nodeKind sh:Literal ;
			sh:path observable:propertyName ;
		] ,
		[
			sh:datatype xsd:string ;
			sh:maxCount "1"^^xsd:integer ;
			sh:nodeKind sh:Literal ;
			sh:path observable:value ;
		]
		;
	sh:targetClass observable:PropertyReadEffectFacet ;
	.

observable:ProtocolConverter
	a
		owl:Class ,
		sh:NodeShape
		;
	rdfs:subClassOf observable:Device ;
	rdfs:label "ProtocolConverter"@en-US ;
	rdfs:comment "A protocol converter is a device that converts from one protocol to another (e.g. SD to USB, SATA to USB, etc."@en-US ;
	sh:targetClass observable:ProtocolConverter ;
	.

observable:RasterPicture
	a
		owl:Class ,
		sh:NodeShape
		;
	rdfs:subClassOf observable:File ;
	rdfs:label "RasterPicture"@en ;
	rdfs:comment "A raster picture is a raster (or bitmap) image."@en ;
	sh:targetClass observable:RasterPicture ;
	.

observable:RasterPictureFacet
	a
		owl:Class ,
		sh:NodeShape
		;
	rdfs:subClassOf core:Facet ;
	rdfs:label "RasterPictureFacet"@en ;
	rdfs:comment "A raster picture facet is a grouping of characteristics unique to a raster (or bitmap) image."@en ;
	sh:property
		[
			sh:class observable:ObservableObject ;
			sh:maxCount "1"^^xsd:integer ;
			sh:nodeKind sh:IRI ;
			sh:path observable:camera ;
		] ,
		[
			sh:datatype xsd:integer ;
			sh:maxCount "1"^^xsd:integer ;
			sh:nodeKind sh:Literal ;
			sh:path observable:bitsPerPixel ;
		] ,
		[
			sh:datatype xsd:integer ;
			sh:maxCount "1"^^xsd:integer ;
			sh:nodeKind sh:Literal ;
			sh:path observable:pictureHeight ;
		] ,
		[
			sh:datatype xsd:integer ;
			sh:maxCount "1"^^xsd:integer ;
			sh:nodeKind sh:Literal ;
			sh:path observable:pictureWidth ;
		] ,
		[
			sh:datatype xsd:string ;
			sh:maxCount "1"^^xsd:integer ;
			sh:nodeKind sh:Literal ;
			sh:path observable:imageCompressionMethod ;
		] ,
		[
			sh:datatype xsd:string ;
			sh:maxCount "1"^^xsd:integer ;
			sh:nodeKind sh:Literal ;
			sh:path observable:pictureType ;
		]
		;
	sh:targetClass observable:RasterPictureFacet ;
	.

observable:RecoveredObject
	a
		owl:Class ,
		sh:NodeShape
		;
	rdfs:subClassOf observable:ObservableObject ;
	rdfs:label "RecoveredObject"@en ;
	rdfs:comment "An observable object that was the result of a recovery operation."@en ;
	sh:targetClass observable:RecoveredObject ;
	.

observable:RecoveredObjectFacet
	a
		owl:Class ,
		sh:NodeShape
		;
	rdfs:subClassOf core:Facet ;
	rdfs:label "RecoveredObjectFacet"@en ;
	rdfs:comment "Recoverability status of name, metadata, and content."@en ;
	sh:property
		[
			sh:datatype vocabulary:RecoveredObjectStatusVocab ;
			sh:message "Value is outside the default vocabulary RecoveredObjectStatusVocab." ;
			sh:path observable:contentRecoveredStatus ;
			sh:severity sh:Info ;
		] ,
		[
			sh:datatype vocabulary:RecoveredObjectStatusVocab ;
			sh:message "Value is outside the default vocabulary RecoveredObjectStatusVocab." ;
			sh:path observable:metadataRecoveredStatus ;
			sh:severity sh:Info ;
		] ,
		[
			sh:datatype vocabulary:RecoveredObjectStatusVocab ;
			sh:message "Value is outside the default vocabulary RecoveredObjectStatusVocab." ;
			sh:path observable:nameRecoveredStatus ;
			sh:severity sh:Info ;
		] ,
		[
			sh:maxCount "1"^^xsd:integer ;
			sh:nodeKind sh:Literal ;
			sh:or (
				[
					sh:datatype vocabulary:RecoveredObjectStatusVocab ;
				]
				[
					sh:datatype xsd:string ;
				]
			) ;
			sh:path observable:nameRecoveredStatus ;
		] ,
		[
			sh:maxCount "1"^^xsd:integer ;
			sh:nodeKind sh:Literal ;
			sh:or (
				[
					sh:datatype vocabulary:RecoveredObjectStatusVocab ;
				]
				[
					sh:datatype xsd:string ;
				]
			) ;
			sh:path observable:metadataRecoveredStatus ;
		] ,
		[
			sh:maxCount "1"^^xsd:integer ;
			sh:nodeKind sh:Literal ;
			sh:or (
				[
					sh:datatype vocabulary:RecoveredObjectStatusVocab ;
				]
				[
					sh:datatype xsd:string ;
				]
			) ;
			sh:path observable:contentRecoveredStatus ;
		] ,
		[
			sh:message "Value is not member of the vocabulary RecoveredObjectStatusVocab." ;
			sh:or (
				[
					sh:datatype vocabulary:RecoveredObjectStatusVocab ;
					sh:in (
						"recovered"^^vocabulary:RecoveredObjectStatusVocab
						"partially recovered"^^vocabulary:RecoveredObjectStatusVocab
						"overwritten"^^vocabulary:RecoveredObjectStatusVocab
						"unknown"^^vocabulary:RecoveredObjectStatusVocab
					) ;
				]
				[
					sh:datatype xsd:string ;
				]
			) ;
			sh:path observable:nameRecoveredStatus ;
		] ,
		[
			sh:message "Value is not member of the vocabulary RecoveredObjectStatusVocab." ;
			sh:or (
				[
					sh:datatype vocabulary:RecoveredObjectStatusVocab ;
					sh:in (
						"recovered"^^vocabulary:RecoveredObjectStatusVocab
						"partially recovered"^^vocabulary:RecoveredObjectStatusVocab
						"overwritten"^^vocabulary:RecoveredObjectStatusVocab
						"unknown"^^vocabulary:RecoveredObjectStatusVocab
					) ;
				]
				[
					sh:datatype xsd:string ;
				]
			) ;
			sh:path observable:metadataRecoveredStatus ;
		] ,
		[
			sh:message "Value is not member of the vocabulary RecoveredObjectStatusVocab." ;
			sh:or (
				[
					sh:datatype vocabulary:RecoveredObjectStatusVocab ;
					sh:in (
						"recovered"^^vocabulary:RecoveredObjectStatusVocab
						"partially recovered"^^vocabulary:RecoveredObjectStatusVocab
						"overwritten"^^vocabulary:RecoveredObjectStatusVocab
						"unknown"^^vocabulary:RecoveredObjectStatusVocab
					) ;
				]
				[
					sh:datatype xsd:string ;
				]
			) ;
			sh:path observable:contentRecoveredStatus ;
		]
		;
	sh:targetClass observable:RecoveredObjectFacet ;
	.

observable:RegistryDatatype
	a rdfs:Datatype ;
	owl:equivalentClass [
		a rdfs:Datatype ;
		owl:oneOf (
			"reg_binary"
			"reg_dword"
			"reg_dword_big_endian"
			"reg_expand_sz"
			"reg_full_resource_descriptor"
			"reg_invalid_type"
			"reg_link"
			"reg_multi_sz"
			"reg_none"
			"reg_qword"
			"reg_resource_list"
			"reg_resource_requirements_list"
			"reg_sz"
		) ;
	] ;
	.

observable:ReparsePoint
	a
		owl:Class ,
		sh:NodeShape
		;
	rdfs:subClassOf observable:FileSystemObject ;
	rdfs:label "ReparsePoint"@en ;
	rdfs:comment "A reparse point is a type of NTFS (New Technology File System) object which is an optional attribute of files and directories meant to define some sort of preprocessing before accessing the said file or directory. For instance reparse points can be used to redirect access to files which have been moved to long term storage so that some application would retrieve them and make them directly accessible. A reparse point contains a reparse tag and data that are interpreted by a filesystem filter identified by the tag. [based on https://jp-andre.pagesperso-orange.fr/junctions.html ; https://en.wikipedia.org/wiki/NTFS_reparse_point]"@en ;
	sh:targetClass observable:ReparsePoint ;
	.

observable:SIMCard
	a
		owl:Class ,
		sh:NodeShape
		;
	rdfs:subClassOf observable:Device ;
	rdfs:label "SIMCard" ;
	rdfs:comment "A SIM card is a subscriber identification module card intended to securely store the international mobile subscriber identity (IMSI) number and its related key, which are used to identify and authenticate subscribers on mobile telephony. [based on https://en.wikipedia.org/wiki/SIM_card]"@en ;
	sh:targetClass observable:SIMCard ;
	.

observable:SIMCardFacet
	a
		owl:Class ,
		sh:NodeShape
		;
	rdfs:subClassOf core:Facet ;
	rdfs:label "SIMCardFacet"@en ;
	rdfs:comment "A SIM card facet is a grouping of characteristics unique to a subscriber identification module card intended to securely store the international mobile subscriber identity (IMSI) number and its related key, which are used to identify and authenticate subscribers on mobile telephony devices (such as mobile phones and computers). [based on https://en.wikipedia.org/wiki/SIM_card]"@en ;
	sh:property
		[
			sh:class identity:Identity ;
			sh:maxCount "1"^^xsd:integer ;
			sh:nodeKind sh:IRI ;
			sh:path observable:carrier ;
		] ,
		[
			sh:datatype xsd:integer ;
			sh:maxCount "1"^^xsd:integer ;
			sh:nodeKind sh:Literal ;
			sh:path observable:storageCapacityInBytes ;
		] ,
		[
			sh:datatype xsd:string ;
			sh:maxCount "1"^^xsd:integer ;
			sh:nodeKind sh:Literal ;
			sh:path observable:ICCID ;
		] ,
		[
			sh:datatype xsd:string ;
			sh:maxCount "1"^^xsd:integer ;
			sh:nodeKind sh:Literal ;
			sh:path observable:IMSI ;
		] ,
		[
			sh:datatype xsd:string ;
			sh:maxCount "1"^^xsd:integer ;
			sh:nodeKind sh:Literal ;
			sh:path observable:PIN ;
		] ,
		[
			sh:datatype xsd:string ;
			sh:maxCount "1"^^xsd:integer ;
			sh:nodeKind sh:Literal ;
			sh:path observable:PUK ;
		] ,
		[
			sh:datatype xsd:string ;
			sh:maxCount "1"^^xsd:integer ;
			sh:nodeKind sh:Literal ;
			sh:path observable:SIMForm ;
		] ,
		[
			sh:datatype xsd:string ;
			sh:maxCount "1"^^xsd:integer ;
			sh:nodeKind sh:Literal ;
			sh:path observable:SIMType ;
		]
		;
	sh:targetClass observable:SIMCardFacet ;
	.

observable:SIMForm
	a owl:DatatypeProperty ;
	rdfs:label "SIMForm"@en ;
	rdfs:comment "The form of SIM card such as SIM, Micro SIM, Nano SIM."@en ;
	rdfs:range xsd:string ;
	.

observable:SIMType
	a owl:DatatypeProperty ;
	rdfs:label "SIMType"@en ;
	rdfs:comment "The type of SIM card such as SIM, USIM, UICC."@en ;
	rdfs:range xsd:string ;
	.

observable:SIPAddress
	a
		owl:Class ,
		sh:NodeShape
		;
	rdfs:subClassOf observable:DigitalAddress ;
	rdfs:label "SIPAddress"@en ;
	rdfs:comment "A SIP address is an identifier for Session Initiation Protocol (SIP) communication."@en ;
	sh:targetClass observable:SIPAddress ;
	.

observable:SIPAddressFacet
	a
		owl:Class ,
		sh:NodeShape
		;
	rdfs:subClassOf observable:DigitalAddressFacet ;
	rdfs:label "SIPAddressFacet"@en ;
	rdfs:comment "A SIP address facet is a grouping of characteristics unique to a Session Initiation Protocol (SIP) standards conformant identifier assigned to a user to enable routing and management of SIP standards conformant communication to or from that user loosely coupled from any particular devices."@en ;
	sh:targetClass observable:SIPAddressFacet ;
	.

observable:SMSMessage
	a
		owl:Class ,
		sh:NodeShape
		;
	rdfs:subClassOf observable:Message ;
	rdfs:label "SMSMessage"@en ;
	rdfs:comment "An SMS message is a message conformant to the short message service (SMS) communication protocol standards."@en ;
	sh:targetClass observable:SMSMessage ;
	.

observable:SMSMessageFacet
	a
		owl:Class ,
		sh:NodeShape
		;
	rdfs:subClassOf core:Facet ;
	rdfs:label "SMSMessageFacet"@en ;
	rdfs:comment "A SMS message facet is a grouping of characteristics unique to a message conformant to the short message service (SMS) communication protocol standards."@en ;
	sh:property [
		sh:datatype xsd:boolean ;
		sh:maxCount "1"^^xsd:integer ;
		sh:nodeKind sh:Literal ;
		sh:path observable:isRead ;
	] ;
	sh:targetClass observable:SMSMessageFacet ;
	.

observable:SQLiteBlob
	a
		owl:Class ,
		sh:NodeShape
		;
	rdfs:subClassOf observable:ObservableObject ;
	rdfs:label "SQLiteBlob"@en ;
	rdfs:comment "An SQLite blob is a blob (binary large object) of data within an SQLite database. [based on https://en.wikipedia.org/wiki/SQLite]"@en ;
	sh:targetClass observable:SQLiteBlob ;
	.

observable:SQLiteBlobFacet
	a
		owl:Class ,
		sh:NodeShape
		;
	rdfs:subClassOf core:Facet ;
	rdfs:label "SQLiteBlobFacet"@en ;
	rdfs:comment "An SQLite blob facet is a grouping of characteristics unique to a blob (binary large object) of data within an SQLite database. [based on https://en.wikipedia.org/wiki/SQLite]"@en ;
	sh:property
		[
			sh:datatype xsd:positiveInteger ;
			sh:nodeKind sh:Literal ;
			sh:path observable:rowIndex ;
		] ,
		[
			sh:datatype xsd:string ;
			sh:maxCount "1"^^xsd:integer ;
			sh:nodeKind sh:Literal ;
			sh:path observable:columnName ;
		] ,
		[
			sh:datatype xsd:string ;
			sh:maxCount "1"^^xsd:integer ;
			sh:nodeKind sh:Literal ;
			sh:path observable:rowCondition ;
		] ,
		[
			sh:datatype xsd:string ;
			sh:maxCount "1"^^xsd:integer ;
			sh:nodeKind sh:Literal ;
			sh:path observable:tableName ;
		]
		;
	sh:targetClass observable:SQLiteBlobFacet ;
	.

observable:SecurityAppliance
	a
		owl:Class ,
		sh:NodeShape
		;
	rdfs:subClassOf observable:Appliance ;
	rdfs:label "SecurityAppliance"@en ;
	rdfs:comment "A security appliance is a purpose-built computer with software or firmware that is designed to provide a specific security function to protect computer networks."@en ;
	sh:targetClass observable:SecurityAppliance ;
	.

observable:Semaphore
	a
		owl:Class ,
		sh:NodeShape
		;
	rdfs:subClassOf observable:ObservableObject ;
	rdfs:label "Semaphore"@en ;
	rdfs:comment "A semaphore is a variable or abstract data type used to control access to a common resource by multiple processes and avoid critical section problems in a concurrent system such as a multitasking operating system. [based on https://en.wikipedia.org/wiki/Semaphore_(programming)]"@en ;
	sh:targetClass observable:Semaphore ;
	.

observable:SendControlCodeEffectFacet
	a
		owl:Class ,
		sh:NodeShape
		;
	rdfs:subClassOf observable:DefinedEffectFacet ;
	rdfs:label "SendControlCodeEffectFacet"@en ;
	rdfs:comment "A send control code effect facet is a grouping of characteristics unique to the effects of actions upon observable objects where a control code, or other control-oriented communication signal, is sent to the observable object. An example of this would be an action sending a control code changing the running state of a process."@en ;
	sh:property [
		sh:datatype xsd:string ;
		sh:maxCount "1"^^xsd:integer ;
		sh:nodeKind sh:Literal ;
		sh:path observable:controlCode ;
	] ;
	sh:targetClass observable:SendControlCodeEffectFacet ;
	.

observable:Server
	a
		owl:Class ,
		sh:NodeShape
		;
	rdfs:subClassOf observable:Computer ;
	rdfs:label "Server"@en-US ;
	rdfs:comment "A server is a server rack-mount based computer, minicomputer, supercomputer, etc."@en-US ;
	sh:targetClass observable:Server ;
	.

observable:ShopListing
	a
		owl:Class ,
		sh:NodeShape
		;
	rdfs:subClassOf observable:ObservableObject ;
	rdfs:label "ShopListing"@en ;
	rdfs:comment "A shop listing is a listing of offered products on an online marketplace/shop."@en ;
	sh:targetClass observable:ShopListing ;
	.

observable:SmartDevice
	a
		owl:Class ,
		sh:NodeShape
		;
	rdfs:subClassOf observable:Device ;
	rdfs:label "SmartDevice"@en-US ;
	rdfs:comment "A smart device is a microprocessor IoT device that is expected to be connected directly to cloud-based networks or via smartphone"@en-US ;
	sh:targetClass observable:SmartDevice ;
	.

observable:SmartPhone
	a
		owl:Class ,
		sh:NodeShape
		;
	rdfs:subClassOf
		observable:Computer ,
		observable:MobilePhone ,
		observable:SmartDevice
		;
	rdfs:label "SmartPhone"@en-US ;
	rdfs:comment "A smartphone is a portable device that combines mobile telephone and computing functions into one unit.  Examples include iPhone, Samsung Galaxy, Huawei, Blackberry. (Inferred by model and OperatingSystemFacet)"@en-US ;
	sh:targetClass observable:SmartPhone ;
	.

observable:Snapshot
	a
		owl:Class ,
		sh:NodeShape
		;
	rdfs:subClassOf observable:FileSystemObject ;
	rdfs:label "Snapshot"@en ;
	rdfs:comment "A snapshot is a file system object representing a snapshot of the contents of a part of a file system at a point in time."@en ;
	sh:targetClass observable:Snapshot ;
	.

observable:Socket
	a
		owl:Class ,
		sh:NodeShape
		;
	rdfs:subClassOf observable:FileSystemObject ;
	rdfs:label "Socket"@en ;
	rdfs:comment "A socket is a special file used for inter-process communication, which enables communication between two processes. In addition to sending data, processes can send file descriptors across a Unix domain socket connection using the sendmsg() and recvmsg() system calls. Unlike named pipes which allow only unidirectional data flow, sockets are fully duplex-capable. [based on https://en.wikipedia.org/wiki/Unix_file_types]"@en ;
	sh:targetClass observable:Socket ;
	.

observable:SocketAddress
	a
		owl:Class ,
		sh:NodeShape
		;
	rdfs:subClassOf observable:Address ;
	rdfs:label "SocketAddress"@en ;
	rdfs:comment "A socket address (combining and IP address and a port number) is a composite identifier for a network socket endpoint supporting internet protocol communications."@en ;
	sh:targetClass observable:SocketAddress ;
	.

observable:Software
	a
		owl:Class ,
		sh:NodeShape
		;
	rdfs:subClassOf observable:ObservableObject ;
	rdfs:label "Software"@en ;
	rdfs:comment "Software is a definitely scoped instance of a collection of data or computer instructions that tell the computer how to work. [based on https://en.wikipedia.org/wiki/Software]"@en ;
	sh:targetClass observable:Software ;
	.

observable:SoftwareFacet
	a
		owl:Class ,
		sh:NodeShape
		;
	rdfs:subClassOf core:Facet ;
	rdfs:label "SoftwareFacet"@en ;
	rdfs:comment "A software facet is a grouping of characteristics unique to a software program (a definitively scoped instance of a collection of data or computer instructions that tell the computer how to work). [based on https://en.wikipedia.org/wiki/Software]"@en ;
	sh:property
		[
			sh:class identity:Identity ;
			sh:maxCount "1"^^xsd:integer ;
			sh:nodeKind sh:IRI ;
			sh:path observable:manufacturer ;
		] ,
		[
			sh:datatype xsd:string ;
			sh:maxCount "1"^^xsd:integer ;
			sh:nodeKind sh:Literal ;
			sh:path observable:cpeid ;
		] ,
		[
			sh:datatype xsd:string ;
			sh:maxCount "1"^^xsd:integer ;
			sh:nodeKind sh:Literal ;
			sh:path observable:language ;
		] ,
		[
			sh:datatype xsd:string ;
			sh:maxCount "1"^^xsd:integer ;
			sh:nodeKind sh:Literal ;
			sh:path observable:swid ;
		] ,
		[
			sh:datatype xsd:string ;
			sh:maxCount "1"^^xsd:integer ;
			sh:nodeKind sh:Literal ;
			sh:path observable:version ;
		]
		;
	sh:targetClass observable:SoftwareFacet ;
	.

observable:StateChangeEffectFacet
	a
		owl:Class ,
		sh:NodeShape
		;
	rdfs:subClassOf observable:DefinedEffectFacet ;
	rdfs:label "StateChangeEffectFacet"@en ;
	rdfs:comment "A state change effect facet is a grouping of characteristics unique to the effects of actions upon observable objects where a state of the observable object is changed."@en ;
	sh:property
		[
			sh:class observable:ObservableObject ;
			sh:maxCount "1"^^xsd:integer ;
			sh:nodeKind sh:IRI ;
			sh:path observable:newObject ;
		] ,
		[
			sh:class observable:ObservableObject ;
			sh:maxCount "1"^^xsd:integer ;
			sh:nodeKind sh:IRI ;
			sh:path observable:oldObject ;
		]
		;
	sh:targetClass observable:StateChangeEffectFacet ;
	.

observable:StorageMedium
	a
		owl:Class ,
		sh:NodeShape
		;
	rdfs:subClassOf observable:Device ;
	rdfs:label "StorageMedium"@en-US ;
	rdfs:comment "A storage medium is any digital storage device that applies electromagnetic or optical surfaces, or depends solely on electronic circuits as solid state storage, for storing digital data. Examples include HDD (PATA), SATA, SSD, Optical, Memory_Card, Tape, etc"@en-US ;
	sh:targetClass observable:StorageMedium ;
	.

observable:SymbolicLink
	a
		owl:Class ,
		sh:NodeShape
		;
	rdfs:subClassOf observable:FileSystemObject ;
	rdfs:label "SymbolicLink"@en ;
	rdfs:comment "A symbolic link is a file that contains a reference to another file or directory in the form of an absolute or relative path and that affects pathname resolution. [based on https://en.wikipedia.org/wiki/Symbolic_link]"@en ;
	sh:targetClass observable:SymbolicLink ;
	.

observable:SymbolicLinkFacet
	a
		owl:Class ,
		sh:NodeShape
		;
	rdfs:subClassOf core:Facet ;
	rdfs:label "SymbolicLinkFacet"@en ;
	rdfs:comment "A symbolic link facet is a grouping of characteristics unique to a file that contains a reference to another file or directory in the form of an absolute or relative path and that affects pathname resolution. [based on https://en.wikipedia.org/wiki/Symbolic_link]"@en ;
	sh:property [
		sh:class observable:ObservableObject ;
		sh:maxCount "1"^^xsd:integer ;
		sh:nodeKind sh:IRI ;
		sh:path observable:targetFile ;
	] ;
	sh:targetClass observable:SymbolicLinkFacet ;
	.

observable:TCPConnection
	a
		owl:Class ,
		sh:NodeShape
		;
	rdfs:subClassOf observable:NetworkConnection ;
	rdfs:label "TCPConnection"@en ;
	rdfs:comment "A TCP connection is a network connection that is conformant to the Transfer "@en ;
	sh:targetClass observable:TCPConnection ;
	.

observable:TCPConnectionFacet
	a
		owl:Class ,
		sh:NodeShape
		;
	rdfs:subClassOf core:Facet ;
	rdfs:label "TCPConnectionFacet"@en ;
	rdfs:comment "A TCP connection facet is a grouping of characteristics unique to portions of a network connection that are conformant to the Transmission Control Protocl (TCP) standard."@en ;
	sh:property
		[
			sh:datatype xsd:hexBinary ;
			sh:nodeKind sh:Literal ;
			sh:path observable:sourceFlags ;
		] ,
		[
			sh:nodeKind sh:Literal ;
			sh:path observable:destinationFlags ;
		]
		;
	sh:targetClass observable:TCPConnectionFacet ;
	.

<<<<<<< HEAD
observable:TableField
=======
observable:Tablet
>>>>>>> f163c264
	a
		owl:Class ,
		sh:NodeShape
		;
<<<<<<< HEAD
	rdfs:subClassOf observable:ObservableObject ;
	rdfs:label "TableField"@en ;
	rdfs:comment "A database table field and its associated value contained within a relational database."@en ;
	sh:targetClass observable:TableField ;
	.

observable:TableFieldFacet
	a
		owl:Class ,
		sh:NodeShape
		;
	rdfs:subClassOf core:Facet ;
	rdfs:label "TableFieldFacet"@en ;
	rdfs:comment "A database record facet contains properties associated with a specific table record value from a database."@en ;
	sh:property
		[
			sh:datatype xsd:boolean ;
			sh:maxCount "1"^^xsd:integer ;
			sh:nodeKind sh:Literal ;
			sh:path observable:recordFieldIsNull ;
		] ,
		[
			sh:datatype xsd:string ;
			sh:maxCount "1"^^xsd:integer ;
			sh:nodeKind sh:Literal ;
			sh:path observable:recordFieldName ;
		] ,
		[
			sh:datatype xsd:string ;
			sh:maxCount "1"^^xsd:integer ;
			sh:nodeKind sh:Literal ;
			sh:path observable:recordRowID ;
		] ,
		[
			sh:datatype xsd:string ;
			sh:maxCount "1"^^xsd:integer ;
			sh:nodeKind sh:Literal ;
			sh:path observable:tableName ;
		] ,
		[
			sh:datatype xsd:string ;
			sh:maxCount "1"^^xsd:integer ;
			sh:nodeKind sh:Literal ;
			sh:path observable:tableSchema ;
		] ,
		[
			sh:maxCount "1"^^xsd:integer ;
			sh:nodeKind sh:Literal ;
			sh:or (
				[
					sh:datatype xsd:base64Binary ;
				]
				[
					sh:datatype xsd:decimal ;
				]
				[
					sh:datatype xsd:integer ;
				]
				[
					sh:datatype xsd:string ;
				]
			) ;
			sh:path observable:recordFieldValue ;
		]
		;
	sh:targetClass observable:TableFieldFacet ;
	sh:xone (
		[
			a sh:NodeShape ;
			sh:property [
				sh:hasValue "false"^^xsd:boolean ;
				sh:path observable:recordFieldIsNull ;
			] ;
		]
		[
			a sh:NodeShape ;
			sh:property
				[
					sh:hasValue "true"^^xsd:boolean ;
					sh:path observable:recordFieldIsNull ;
				] ,
				[
					sh:maxCount "0"^^xsd:integer ;
					sh:path observable:recordFieldValue ;
				]
				;
		]
		[
			a sh:NodeShape ;
			sh:property [
				sh:maxCount "0"^^xsd:integer ;
				sh:path observable:recordFieldIsNull ;
			] ;
		]
	) ;
=======
	rdfs:subClassOf
		observable:Computer ,
		observable:MobileDevice ,
		observable:SmartDevice
		;
	rdfs:label "Tablet"@en-US ;
	rdfs:comment "A tablet is a mobile computer that is primarily operated by touching the screen. (Devices categorized by their manufacturer as a Tablet)"@en-US ;
	sh:targetClass observable:Tablet ;
>>>>>>> f163c264
	.

observable:TaskActionType
	a
		owl:Class ,
		sh:NodeShape
		;
	rdfs:subClassOf core:UcoInherentCharacterizationThing ;
	rdfs:label "TaskActionType"@en ;
	rdfs:comment "A task action type is a grouping of characteristics for a scheduled action to be completed."@en ;
	sh:property
		[
			sh:class observable:IComHandlerActionType ;
			sh:maxCount "1"^^xsd:integer ;
			sh:nodeKind sh:IRI ;
			sh:path observable:iComHandlerAction ;
		] ,
		[
			sh:class observable:IExecActionType ;
			sh:maxCount "1"^^xsd:integer ;
			sh:nodeKind sh:IRI ;
			sh:path observable:iExecAction ;
		] ,
		[
			sh:class observable:IShowMessageActionType ;
			sh:maxCount "1"^^xsd:integer ;
			sh:nodeKind sh:IRI ;
			sh:path observable:iShowMessageAction ;
		] ,
		[
			sh:class observable:ObservableObject ;
			sh:maxCount "1"^^xsd:integer ;
			sh:nodeKind sh:IRI ;
			sh:path observable:iEmailAction ;
		] ,
		[
			sh:datatype xsd:string ;
			sh:maxCount "1"^^xsd:integer ;
			sh:nodeKind sh:Literal ;
			sh:path observable:actionID ;
		] ,
		[
			sh:datatype vocabulary:TaskActionTypeVocab ;
			sh:message "Value is outside the default vocabulary TaskActionTypeVocab." ;
			sh:path observable:actionType ;
			sh:severity sh:Info ;
		] ,
		[
			sh:maxCount "1"^^xsd:integer ;
			sh:nodeKind sh:Literal ;
			sh:or (
				[
					sh:datatype vocabulary:TaskActionTypeVocab ;
				]
				[
					sh:datatype xsd:string ;
				]
			) ;
			sh:path observable:actionType ;
		] ,
		[
			sh:message "Value is not member of the vocabulary TaskActionTypeVocab." ;
			sh:or (
				[
					sh:datatype vocabulary:TaskActionTypeVocab ;
					sh:in (
						"TASK_ACTION_COM_HANDLER"^^vocabulary:TaskActionTypeVocab
						"TASK_ACTION_EXEC"^^vocabulary:TaskActionTypeVocab
						"TASK_ACTION_SEND_EMAIL"^^vocabulary:TaskActionTypeVocab
						"TASK_ACTION_SHOW_MESSAGE"^^vocabulary:TaskActionTypeVocab
					) ;
				]
				[
					sh:datatype xsd:string ;
				]
			) ;
			sh:path observable:actionType ;
		]
		;
	sh:targetClass observable:TaskActionType ;
	.

observable:TriggerType
	a
		owl:Class ,
		sh:NodeShape
		;
	rdfs:subClassOf core:UcoInherentCharacterizationThing ;
	rdfs:label "TriggerType"@en ;
	rdfs:comment "A trigger type is a grouping of characterizes unique to a set of criteria that, when met, starts the execution of a task within a Windows operating system. [based on https://docs.microsoft.com/en-us/windows/win32/taskschd/task-triggers]"@en ;
	sh:property
		[
			sh:datatype xsd:boolean ;
			sh:maxCount "1"^^xsd:integer ;
			sh:nodeKind sh:Literal ;
			sh:path observable:isEnabled ;
		] ,
		[
			sh:datatype xsd:dateTime ;
			sh:maxCount "1"^^xsd:integer ;
			sh:nodeKind sh:Literal ;
			sh:path observable:triggerBeginTime ;
		] ,
		[
			sh:datatype xsd:dateTime ;
			sh:maxCount "1"^^xsd:integer ;
			sh:nodeKind sh:Literal ;
			sh:path observable:triggerEndTime ;
		] ,
		[
			sh:datatype xsd:string ;
			sh:maxCount "1"^^xsd:integer ;
			sh:nodeKind sh:Literal ;
			sh:path observable:triggerDelay ;
		] ,
		[
			sh:datatype xsd:string ;
			sh:maxCount "1"^^xsd:integer ;
			sh:nodeKind sh:Literal ;
			sh:path observable:triggerMaxRunTime ;
		] ,
		[
			sh:datatype xsd:string ;
			sh:maxCount "1"^^xsd:integer ;
			sh:nodeKind sh:Literal ;
			sh:path observable:triggerSessionChangeType ;
		] ,
		[
			sh:datatype vocabulary:TriggerFrequencyVocab ;
			sh:message "Value is outside the default vocabulary TriggerFrequencyVocab." ;
			sh:path observable:triggerFrequency ;
			sh:severity sh:Info ;
		] ,
		[
			sh:datatype vocabulary:TriggerTypeVocab ;
			sh:message "Value is outside the default vocabulary TriggerTypeVocab." ;
			sh:path observable:triggerType ;
			sh:severity sh:Info ;
		] ,
		[
			sh:maxCount "1"^^xsd:integer ;
			sh:nodeKind sh:Literal ;
			sh:or (
				[
					sh:datatype vocabulary:TriggerFrequencyVocab ;
				]
				[
					sh:datatype xsd:string ;
				]
			) ;
			sh:path observable:triggerFrequency ;
		] ,
		[
			sh:maxCount "1"^^xsd:integer ;
			sh:nodeKind sh:Literal ;
			sh:or (
				[
					sh:datatype vocabulary:TriggerTypeVocab ;
				]
				[
					sh:datatype xsd:string ;
				]
			) ;
			sh:path observable:triggerType ;
		] ,
		[
			sh:message "Value is not member of the vocabulary TriggerFrequencyVocab." ;
			sh:or (
				[
					sh:datatype vocabulary:TriggerFrequencyVocab ;
					sh:in (
						"TASK_EVENT_TRIGGER_AT_LOGON"^^vocabulary:TriggerFrequencyVocab
						"TASK_EVENT_TRIGGER_AT_SYSTEMSTART"^^vocabulary:TriggerFrequencyVocab
						"TASK_EVENT_TRIGGER_ON_IDLE"^^vocabulary:TriggerFrequencyVocab
						"TASK_TIME_TRIGGER_DAILY"^^vocabulary:TriggerFrequencyVocab
						"TASK_TIME_TRIGGER_MONTHLYDATE"^^vocabulary:TriggerFrequencyVocab
						"TASK_TIME_TRIGGER_MONTHLYDOW"^^vocabulary:TriggerFrequencyVocab
						"TASK_TIME_TRIGGER_ONCE"^^vocabulary:TriggerFrequencyVocab
						"TASK_TIME_TRIGGER_WEEKLY"^^vocabulary:TriggerFrequencyVocab
					) ;
				]
				[
					sh:datatype xsd:string ;
				]
			) ;
			sh:path observable:triggerFrequency ;
		] ,
		[
			sh:message "Value is not member of the vocabulary TriggerTypeVocab." ;
			sh:or (
				[
					sh:datatype vocabulary:TriggerTypeVocab ;
					sh:in (
						"TASK_TRIGGER_BOOT"^^vocabulary:TriggerTypeVocab
						"TASK_TRIGGER_EVENT"^^vocabulary:TriggerTypeVocab
						"TASK_TRIGGER_IDLE"^^vocabulary:TriggerTypeVocab
						"TASK_TRIGGER_LOGON"^^vocabulary:TriggerTypeVocab
						"TASK_TRIGGER_REGISTRATION"^^vocabulary:TriggerTypeVocab
						"TASK_TRIGGER_SESSION_STATE_CHANGE"^^vocabulary:TriggerTypeVocab
						"TASK_TRIGGER_TIME"^^vocabulary:TriggerTypeVocab
					) ;
				]
				[
					sh:datatype xsd:string ;
				]
			) ;
			sh:path observable:triggerType ;
		]
		;
	sh:targetClass observable:TriggerType ;
	.

observable:Tweet
	a
		owl:Class ,
		sh:NodeShape
		;
	rdfs:subClassOf observable:Message ;
	rdfs:label "Tweet"@en ;
	rdfs:comment "A tweet is message submitted by a Twitter user account to the Twitter microblogging platform."@en ;
	sh:targetClass observable:Tweet ;
	.

observable:TwitterProfileFacet
	a
		owl:Class ,
		sh:NodeShape
		;
	rdfs:subClassOf core:Facet ;
	rdfs:label "TwitterProfileFacet" ;
	rdfs:comment "A twitter profile facet is a grouping of characteristics unique to an explicit digital representation of identity and characteristics of the owner of a single Twitter user account. [based on https://en.wikipedia.org/wiki/User_profile]" ;
	sh:property
		[
			sh:class observable:ObservableObject ;
			sh:maxCount "1"^^xsd:integer ;
			sh:nodeKind sh:IRI ;
			sh:path observable:profileBackgroundLocation ;
		] ,
		[
			sh:class observable:ObservableObject ;
			sh:maxCount "1"^^xsd:integer ;
			sh:nodeKind sh:IRI ;
			sh:path observable:profileBannerLocation ;
		] ,
		[
			sh:class observable:ObservableObject ;
			sh:maxCount "1"^^xsd:integer ;
			sh:nodeKind sh:IRI ;
			sh:path observable:profileImageLocation ;
		] ,
		[
			sh:class types:Hash ;
			sh:minCount "0"^^xsd:integer ;
			sh:nodeKind sh:IRI ;
			sh:path observable:profileBackgroundHash ;
		] ,
		[
			sh:class types:Hash ;
			sh:minCount "0"^^xsd:integer ;
			sh:nodeKind sh:IRI ;
			sh:path observable:profileBannerHash ;
		] ,
		[
			sh:class types:Hash ;
			sh:minCount "0"^^xsd:integer ;
			sh:nodeKind sh:IRI ;
			sh:path observable:profileImageHash ;
		] ,
		[
			sh:datatype xsd:boolean ;
			sh:maxCount "1"^^xsd:integer ;
			sh:nodeKind sh:Literal ;
			sh:path observable:profileIsProtected ;
		] ,
		[
			sh:datatype xsd:boolean ;
			sh:maxCount "1"^^xsd:integer ;
			sh:nodeKind sh:Literal ;
			sh:path observable:profileIsVerified ;
		] ,
		[
			sh:datatype xsd:integer ;
			sh:maxCount "1"^^xsd:integer ;
			sh:nodeKind sh:Literal ;
			sh:path observable:listedCount ;
		] ,
		[
			sh:datatype xsd:nonNegativeInteger ;
			sh:maxCount "1"^^xsd:integer ;
			sh:nodeKind sh:Literal ;
			sh:path observable:favoritesCount ;
		] ,
		[
			sh:datatype xsd:nonNegativeInteger ;
			sh:maxCount "1"^^xsd:integer ;
			sh:nodeKind sh:Literal ;
			sh:path observable:followersCount ;
		] ,
		[
			sh:datatype xsd:nonNegativeInteger ;
			sh:maxCount "1"^^xsd:integer ;
			sh:nodeKind sh:Literal ;
			sh:path observable:friendsCount ;
		] ,
		[
			sh:datatype xsd:nonNegativeInteger ;
			sh:maxCount "1"^^xsd:integer ;
			sh:nodeKind sh:Literal ;
			sh:path observable:statusesCount ;
		] ,
		[
			sh:datatype xsd:string ;
			sh:maxCount "1"^^xsd:integer ;
			sh:nodeKind sh:Literal ;
			sh:path observable:twitterHandle ;
		] ,
		[
			sh:datatype xsd:string ;
			sh:maxCount "1"^^xsd:integer ;
			sh:nodeKind sh:Literal ;
			sh:path observable:twitterId ;
		] ,
		[
			sh:datatype xsd:string ;
			sh:maxCount "1"^^xsd:integer ;
			sh:nodeKind sh:Literal ;
			sh:path observable:userLocationString ;
		]
		;
	sh:targetClass observable:TwitterProfileFacet ;
	.

observable:UNIXAccount
	a
		owl:Class ,
		sh:NodeShape
		;
	rdfs:subClassOf observable:DigitalAccount ;
	rdfs:label "UNIXAccount"@en ;
	rdfs:comment "A UNIX account is an account on a UNIX operating system."@en ;
	sh:targetClass observable:UNIXAccount ;
	.

observable:UNIXAccountFacet
	a
		owl:Class ,
		sh:NodeShape
		;
	rdfs:subClassOf core:Facet ;
	rdfs:label "UNIXAccountFacet"@en ;
	rdfs:comment "A UNIX account facet is a grouping of characteristics unique to an account on a UNIX operating system."@en ;
	sh:property
		[
			sh:datatype xsd:integer ;
			sh:maxCount "1"^^xsd:integer ;
			sh:nodeKind sh:Literal ;
			sh:path observable:gid ;
		] ,
		[
			sh:datatype xsd:string ;
			sh:maxCount "1"^^xsd:integer ;
			sh:nodeKind sh:Literal ;
			sh:path observable:shell ;
		]
		;
	sh:targetClass observable:UNIXAccountFacet ;
	.

observable:UNIXFile
	a
		owl:Class ,
		sh:NodeShape
		;
	rdfs:subClassOf observable:File ;
	rdfs:label "UNIXFile"@en ;
	rdfs:comment "A UNIX file is a file pertaining to the UNIX operating system."@en ;
	sh:targetClass observable:UNIXFile ;
	.

observable:UNIXFilePermissionsFacet
	a
		owl:Class ,
		sh:NodeShape
		;
	rdfs:subClassOf core:Facet ;
	rdfs:label "UNIXFilePermissionsFacet"@en ;
	rdfs:comment "A UNIX file permissions facet is a grouping of characteristics unique to the access rights (e.g., view, change, navigate, execute) of a file on a UNIX file system."@en ;
	sh:targetClass observable:UNIXFilePermissionsFacet ;
	.

observable:UNIXProcess
	a
		owl:Class ,
		sh:NodeShape
		;
	rdfs:subClassOf observable:Process ;
	rdfs:label "UNIXProcess"@en ;
	rdfs:comment "A UNIX process is an instance of a computer program executed on a UNIX operating system."@en ;
	sh:targetClass observable:UNIXProcess ;
	.

observable:UNIXProcessFacet
	a
		owl:Class ,
		sh:NodeShape
		;
	rdfs:subClassOf core:Facet ;
	rdfs:label "UNIXProcessFacet"@en ;
	rdfs:comment "A UNIX process facet is a grouping of characteristics unique to an instance of a computer program executed on a UNIX operating system."@en ;
	sh:property
		[
			sh:datatype xsd:integer ;
			sh:nodeKind sh:Literal ;
			sh:path observable:openFileDescriptor ;
		] ,
		[
			sh:datatype xsd:nonNegativeInteger ;
			sh:nodeKind sh:Literal ;
			sh:path observable:ruid ;
		]
		;
	sh:targetClass observable:UNIXProcessFacet ;
	.

observable:UNIXVolumeFacet
	a
		owl:Class ,
		sh:NodeShape
		;
	rdfs:subClassOf core:Facet ;
	rdfs:label "UNIXVolumeFacet"@en ;
	rdfs:comment "A UNIX volume facet is a grouping of characteristics unique to a single accessible storage area (volume) with a single UNIX file system. [based on https://en.wikipedia.org/wiki/Volume_(computing)]"@en ;
	sh:property
		[
			sh:datatype xsd:string ;
			sh:maxCount "1"^^xsd:integer ;
			sh:nodeKind sh:Literal ;
			sh:path observable:mountPoint ;
		] ,
		[
			sh:datatype xsd:string ;
			sh:maxCount "1"^^xsd:integer ;
			sh:nodeKind sh:Literal ;
			sh:path observable:options ;
		]
		;
	sh:targetClass observable:UNIXVolumeFacet ;
	.

observable:URL
	a
		owl:Class ,
		sh:NodeShape
		;
	rdfs:subClassOf observable:ObservableObject ;
	rdfs:label "URL"@en ;
	rdfs:comment "A URL is a uniform resource locator (URL) acting as a resolvable address to a particular WWW (World Wide Web) accessible resource."@en ;
	sh:targetClass observable:URL ;
	.

observable:URLFacet
	a
		owl:Class ,
		sh:NodeShape
		;
	rdfs:subClassOf core:Facet ;
	rdfs:label "URLFacet"@en ;
	rdfs:comment "A URL facet is a grouping of characteristics unique to a uniform resource locator (URL) acting as a resolvable address to a particular WWW (World Wide Web) accessible resource."@en ;
	sh:property
		[
			sh:class observable:ObservableObject ;
			sh:maxCount "1"^^xsd:integer ;
			sh:nodeKind sh:IRI ;
			sh:path observable:host ;
		] ,
		[
			sh:datatype xsd:integer ;
			sh:maxCount "1"^^xsd:integer ;
			sh:nodeKind sh:Literal ;
			sh:path observable:port ;
		] ,
		[
			sh:datatype xsd:string ;
			sh:maxCount "1"^^xsd:integer ;
			sh:nodeKind sh:Literal ;
			sh:path observable:fragment ;
		] ,
		[
			sh:datatype xsd:string ;
			sh:maxCount "1"^^xsd:integer ;
			sh:nodeKind sh:Literal ;
			sh:path observable:fullValue ;
		] ,
		[
			sh:datatype xsd:string ;
			sh:maxCount "1"^^xsd:integer ;
			sh:nodeKind sh:Literal ;
			sh:path observable:password ;
		] ,
		[
			sh:datatype xsd:string ;
			sh:maxCount "1"^^xsd:integer ;
			sh:nodeKind sh:Literal ;
			sh:path observable:path ;
		] ,
		[
			sh:datatype xsd:string ;
			sh:maxCount "1"^^xsd:integer ;
			sh:nodeKind sh:Literal ;
			sh:path observable:query ;
		] ,
		[
			sh:datatype xsd:string ;
			sh:maxCount "1"^^xsd:integer ;
			sh:nodeKind sh:Literal ;
			sh:path observable:scheme ;
		] ,
		[
			sh:datatype xsd:string ;
			sh:maxCount "1"^^xsd:integer ;
			sh:nodeKind sh:Literal ;
			sh:path observable:userName ;
		]
		;
	sh:targetClass observable:URLFacet ;
	.

observable:URLHistory
	a
		owl:Class ,
		sh:NodeShape
		;
	rdfs:subClassOf observable:ObservableObject ;
	rdfs:label "URLHistory"@en ;
	rdfs:comment "A URL history characterizes the stored URL history for a particular web browser"@en ;
	sh:targetClass observable:URLHistory ;
	.

observable:URLHistoryEntry
	a
		owl:Class ,
		sh:NodeShape
		;
	rdfs:subClassOf core:UcoInherentCharacterizationThing ;
	rdfs:label "URL History Entry"@en-US ;
	rdfs:comment "A URL history entry is a grouping of characteristics unique to the properties of a single URL history entry for a particular browser."@en-US ;
	sh:property
		[
			sh:class observable:ObservableObject ;
			sh:maxCount "1"^^xsd:integer ;
			sh:nodeKind sh:IRI ;
			sh:path observable:url ;
		] ,
		[
			sh:class observable:ObservableObject ;
			sh:minCount "0"^^xsd:integer ;
			sh:nodeKind sh:IRI ;
			sh:path observable:referrerUrl ;
		] ,
		[
			sh:datatype xsd:dateTime ;
			sh:maxCount "1"^^xsd:integer ;
			sh:nodeKind sh:Literal ;
			sh:path observable:expirationTime ;
		] ,
		[
			sh:datatype xsd:dateTime ;
			sh:maxCount "1"^^xsd:integer ;
			sh:nodeKind sh:Literal ;
			sh:path observable:firstVisit ;
		] ,
		[
			sh:datatype xsd:dateTime ;
			sh:maxCount "1"^^xsd:integer ;
			sh:nodeKind sh:Literal ;
			sh:path observable:lastVisit ;
		] ,
		[
			sh:datatype xsd:integer ;
			sh:maxCount "1"^^xsd:integer ;
			sh:nodeKind sh:Literal ;
			sh:path observable:visitCount ;
		] ,
		[
			sh:datatype xsd:nonNegativeInteger ;
			sh:maxCount "1"^^xsd:integer ;
			sh:nodeKind sh:Literal ;
			sh:path observable:manuallyEnteredCount ;
		] ,
		[
			sh:datatype xsd:string ;
			sh:maxCount "1"^^xsd:integer ;
			sh:nodeKind sh:Literal ;
			sh:path observable:browserUserProfile ;
		] ,
		[
			sh:datatype xsd:string ;
			sh:maxCount "1"^^xsd:integer ;
			sh:nodeKind sh:Literal ;
			sh:path observable:hostname ;
		] ,
		[
			sh:datatype xsd:string ;
			sh:maxCount "1"^^xsd:integer ;
			sh:nodeKind sh:Literal ;
			sh:path observable:pageTitle ;
		] ,
		[
			sh:datatype xsd:string ;
			sh:minCount "0"^^xsd:integer ;
			sh:nodeKind sh:Literal ;
			sh:path observable:keywordSearchTerm ;
		]
		;
	sh:targetClass observable:URLHistoryEntry ;
	.

observable:URLHistoryFacet
	a
		owl:Class ,
		sh:NodeShape
		;
	rdfs:subClassOf core:Facet ;
	rdfs:label "URLHistoryFacet"@en-US ;
	rdfs:comment "A URL history facet is a grouping of characteristics unique to the stored URL history for a particular web browser"@en-US ;
	sh:property
		[
			sh:class observable:ObservableObject ;
			sh:maxCount "1"^^xsd:integer ;
			sh:nodeKind sh:IRI ;
			sh:path observable:browserInformation ;
		] ,
		[
			sh:class observable:URLHistoryEntry ;
			sh:nodeKind sh:IRI ;
			sh:path observable:urlHistoryEntry ;
		]
		;
	sh:targetClass observable:URLHistoryFacet ;
	.

observable:URLVisit
	a
		owl:Class ,
		sh:NodeShape
		;
	rdfs:subClassOf observable:ObservableObject ;
	rdfs:label "URLVisit"@en ;
	rdfs:comment "A URL visit characterizes the properties of a visit of a URL within a particular browser."@en ;
	sh:targetClass observable:URLVisit ;
	.

observable:URLVisitFacet
	a
		owl:Class ,
		sh:NodeShape
		;
	rdfs:subClassOf core:Facet ;
	rdfs:label "URLVisitFacet"@en ;
	rdfs:comment "A URL visit facet is a grouping of characteristics unique to the properties of a visit of a URL within a particular browser."@en ;
	sh:property
		[
			sh:class observable:ObservableObject ;
			sh:maxCount "1"^^xsd:integer ;
			sh:nodeKind sh:IRI ;
			sh:path observable:browserInformation ;
		] ,
		[
			sh:class observable:ObservableObject ;
			sh:maxCount "1"^^xsd:integer ;
			sh:nodeKind sh:IRI ;
			sh:path observable:fromURLVisit ;
		] ,
		[
			sh:class observable:ObservableObject ;
			sh:maxCount "1"^^xsd:integer ;
			sh:nodeKind sh:IRI ;
			sh:path observable:url ;
		] ,
		[
			sh:datatype xsd:dateTime ;
			sh:maxCount "1"^^xsd:integer ;
			sh:nodeKind sh:Literal ;
			sh:path observable:visitTime ;
		] ,
		[
			sh:datatype xsd:duration ;
			sh:maxCount "1"^^xsd:integer ;
			sh:nodeKind sh:Literal ;
			sh:path observable:visitDuration ;
		] ,
		[
			sh:datatype vocabulary:URLTransitionTypeVocab ;
			sh:message "Value is outside the default vocabulary URLTransitionTypeVocab." ;
			sh:path observable:urlTransitionType ;
			sh:severity sh:Info ;
		] ,
		[
			sh:maxCount "1"^^xsd:integer ;
			sh:nodeKind sh:Literal ;
			sh:or (
				[
					sh:datatype vocabulary:URLTransitionTypeVocab ;
				]
				[
					sh:datatype xsd:string ;
				]
			) ;
			sh:path observable:urlTransitionType ;
		] ,
		[
			sh:message "Value is not member of the vocabulary URLTransitionTypeVocab." ;
			sh:or (
				[
					sh:datatype vocabulary:URLTransitionTypeVocab ;
					sh:in (
						"link"^^vocabulary:URLTransitionTypeVocab
						"typed"^^vocabulary:URLTransitionTypeVocab
						"auto_bookmark"^^vocabulary:URLTransitionTypeVocab
						"auto_subframe"^^vocabulary:URLTransitionTypeVocab
						"manual_subframe"^^vocabulary:URLTransitionTypeVocab
						"generated"^^vocabulary:URLTransitionTypeVocab
						"auto_toplevel"^^vocabulary:URLTransitionTypeVocab
						"form_submit"^^vocabulary:URLTransitionTypeVocab
						"reload"^^vocabulary:URLTransitionTypeVocab
						"keyword"^^vocabulary:URLTransitionTypeVocab
						"keyword_generated"^^vocabulary:URLTransitionTypeVocab
					) ;
				]
				[
					sh:datatype xsd:string ;
				]
			) ;
			sh:path observable:urlTransitionType ;
		]
		;
	sh:targetClass observable:URLVisitFacet ;
	.

observable:UserAccount
	a
		owl:Class ,
		sh:NodeShape
		;
	rdfs:subClassOf observable:DigitalAccount ;
	rdfs:label "UserAccount"@en ;
	rdfs:comment "A user account is an account controlling a user's access to a network, system or platform."@en ;
	sh:targetClass observable:UserAccount ;
	.

observable:UserAccountFacet
	a
		owl:Class ,
		sh:NodeShape
		;
	rdfs:subClassOf core:Facet ;
	rdfs:label "UserAccountFacet"@en ;
	rdfs:comment "A user account facet is a grouping of characteristics unique to an account controlling a user's access to a network, system, or platform."@en ;
	sh:property
		[
			sh:datatype xsd:boolean ;
			sh:maxCount "1"^^xsd:integer ;
			sh:nodeKind sh:Literal ;
			sh:path observable:canEscalatePrivs ;
		] ,
		[
			sh:datatype xsd:boolean ;
			sh:maxCount "1"^^xsd:integer ;
			sh:nodeKind sh:Literal ;
			sh:path observable:isPrivileged ;
		] ,
		[
			sh:datatype xsd:boolean ;
			sh:maxCount "1"^^xsd:integer ;
			sh:nodeKind sh:Literal ;
			sh:path observable:isServiceAccount ;
		] ,
		[
			sh:datatype xsd:string ;
			sh:maxCount "1"^^xsd:integer ;
			sh:nodeKind sh:Literal ;
			sh:path observable:homeDirectory ;
		]
		;
	sh:targetClass observable:UserAccountFacet ;
	.

observable:UserSession
	a
		owl:Class ,
		sh:NodeShape
		;
	rdfs:subClassOf observable:ObservableObject ;
	rdfs:label "UserSession"@en ;
	rdfs:comment "A user session is a temporary and interactive information interchange between two or more communicating devices within the managed scope of a single user. [based on https://en.wikipedia.org/wiki/Session_(computer_science)]"@en ;
	sh:targetClass observable:UserSession ;
	.

observable:UserSessionFacet
	a
		owl:Class ,
		sh:NodeShape
		;
	rdfs:subClassOf core:Facet ;
	rdfs:label "UserSessionFacet"@en ;
	rdfs:comment "A user session facet is a grouping of characteristics unique to a temporary and interactive information interchange between two or more communicating devices within the managed scope of a single user. [based on https://en.wikipedia.org/wiki/Session_(computer_science)]"@en ;
	sh:property
		[
			sh:class observable:ObservableObject ;
			sh:maxCount "1"^^xsd:integer ;
			sh:nodeKind sh:IRI ;
			sh:path observable:effectiveUser ;
		] ,
		[
			sh:datatype xsd:dateTime ;
			sh:maxCount "1"^^xsd:integer ;
			sh:nodeKind sh:Literal ;
			sh:path observable:loginTime ;
		] ,
		[
			sh:datatype xsd:dateTime ;
			sh:maxCount "1"^^xsd:integer ;
			sh:nodeKind sh:Literal ;
			sh:path observable:logoutTime ;
		] ,
		[
			sh:datatype xsd:string ;
			sh:maxCount "1"^^xsd:integer ;
			sh:nodeKind sh:Literal ;
			sh:path observable:effectiveGroup ;
		] ,
		[
			sh:datatype xsd:string ;
			sh:maxCount "1"^^xsd:integer ;
			sh:nodeKind sh:Literal ;
			sh:path observable:effectiveGroupID ;
		]
		;
	sh:targetClass observable:UserSessionFacet ;
	.

observable:ValuesEnumeratedEffectFacet
	a
		owl:Class ,
		sh:NodeShape
		;
	rdfs:subClassOf observable:DefinedEffectFacet ;
	rdfs:label "ValuesEnumeratedEffectFacet"@en ;
	rdfs:comment "A values enumerated effect facet is a grouping of characteristics unique to the effects of actions upon observable objects where a value of the observable object is enumerated. An example of this would be the values of a registry key."@en ;
	sh:property [
		sh:datatype xsd:string ;
		sh:maxCount "1"^^xsd:integer ;
		sh:nodeKind sh:Literal ;
		sh:path observable:values ;
	] ;
	sh:targetClass observable:ValuesEnumeratedEffectFacet ;
	.

observable:Volume
	a
		owl:Class ,
		sh:NodeShape
		;
	rdfs:subClassOf observable:ObservableObject ;
	rdfs:label "Volume"@en ;
	rdfs:comment "A volume is a single accessible storage area (volume) with a single file system. [based on https://en.wikipedia.org/wiki/Volume_(computing)]"@en ;
	sh:targetClass observable:Volume ;
	.

observable:VolumeFacet
	a
		owl:Class ,
		sh:NodeShape
		;
	rdfs:subClassOf core:Facet ;
	rdfs:label "VolumeFacet"@en ;
	rdfs:comment "A volume facet is a grouping of characteristics unique to a single accessible storage area (volume) with a single file system. [based on https://en.wikipedia.org/wiki/Volume_(computing)]"@en ;
	sh:property
		[
			sh:datatype xsd:integer ;
			sh:maxCount "1"^^xsd:integer ;
			sh:nodeKind sh:Literal ;
			sh:path observable:sectorSize ;
		] ,
		[
			sh:datatype xsd:string ;
			sh:maxCount "1"^^xsd:integer ;
			sh:nodeKind sh:Literal ;
			sh:path observable:volumeID ;
		]
		;
	sh:targetClass observable:VolumeFacet ;
	.

observable:WearableDevice
	a
		owl:Class ,
		sh:NodeShape
		;
	rdfs:subClassOf observable:SmartDevice ;
	rdfs:label "WearableDevice"@en-US ;
	rdfs:comment "A wearable device is an electronic device that is designed to be worn on a person's body."@en-US ;
	sh:targetClass observable:WearableDevice ;
	.

observable:WebPage
	a
		owl:Class ,
		sh:NodeShape
		;
	rdfs:subClassOf observable:ObservableObject ;
	rdfs:label "WebPage"@en ;
	rdfs:comment "A web page is a specific collection of information provided by a website and displayed to a user in a web browser. A website typically consists of many web pages linked together in a coherent fashion. [based on https://en.wikipedia.org/wiki/Web_page]"@en ;
	sh:targetClass observable:WebPage ;
	.

observable:WhoIs
	a
		owl:Class ,
		sh:NodeShape
		;
	rdfs:subClassOf observable:ObservableObject ;
	rdfs:label "WhoIs"@en ;
	rdfs:comment "WhoIs is a response record conformant to the WHOIS protocol standard (RFC 3912). [based on https://en.wikipedia.org/wiki/WHOIS]"@en ;
	sh:targetClass observable:WhoIs ;
	.

observable:WhoIsFacet
	a
		owl:Class ,
		sh:NodeShape
		;
	rdfs:subClassOf core:Facet ;
	rdfs:label "WhoIsFacet"@en ;
	rdfs:comment "A whois facet is a grouping of characteristics unique to a response record conformant to the WHOIS protocol standard (RFC 3912). [based on https://en.wikipedia.org/wiki/WHOIS]"@en ;
	sh:property
		observable:regionalInternetRegistry-shape-value-not-vocabulary-member ,
		observable:regionalInternetRegistry-shape-value-outside-default-vocabulary ,
		[
			sh:class observable:ObservableObject ;
			sh:maxCount "1"^^xsd:integer ;
			sh:nodeKind sh:IRI ;
			sh:path observable:domainName ;
		] ,
		[
			sh:class observable:ObservableObject ;
			sh:maxCount "1"^^xsd:integer ;
			sh:nodeKind sh:IRI ;
			sh:path observable:ipAddress ;
		] ,
		[
			sh:class observable:ObservableObject ;
			sh:maxCount "1"^^xsd:integer ;
			sh:nodeKind sh:IRI ;
			sh:path observable:registrantContactInfo ;
		] ,
		[
			sh:class observable:ObservableObject ;
			sh:maxCount "1"^^xsd:integer ;
			sh:nodeKind sh:IRI ;
			sh:path observable:serverName ;
		] ,
		[
			sh:class observable:ObservableObject ;
			sh:nodeKind sh:IRI ;
			sh:path observable:nameServer ;
		] ,
		[
			sh:class observable:WhoisRegistrarInfoType ;
			sh:maxCount "1"^^xsd:integer ;
			sh:nodeKind sh:IRI ;
			sh:path observable:registrarInfo ;
		] ,
		[
			sh:datatype xsd:dateTime ;
			sh:maxCount "1"^^xsd:integer ;
			sh:nodeKind sh:Literal ;
			sh:path observable:creationDate ;
		] ,
		[
			sh:datatype xsd:dateTime ;
			sh:maxCount "1"^^xsd:integer ;
			sh:nodeKind sh:Literal ;
			sh:path observable:expirationDate ;
		] ,
		[
			sh:datatype xsd:dateTime ;
			sh:maxCount "1"^^xsd:integer ;
			sh:nodeKind sh:Literal ;
			sh:path observable:lookupDate ;
		] ,
		[
			sh:datatype xsd:dateTime ;
			sh:maxCount "1"^^xsd:integer ;
			sh:nodeKind sh:Literal ;
			sh:path observable:updatedDate ;
		] ,
		[
			sh:datatype xsd:string ;
			sh:maxCount "1"^^xsd:integer ;
			sh:nodeKind sh:Literal ;
			sh:path observable:domainID ;
		] ,
		[
			sh:datatype xsd:string ;
			sh:maxCount "1"^^xsd:integer ;
			sh:nodeKind sh:Literal ;
			sh:path observable:remarks ;
		] ,
		[
			sh:datatype xsd:string ;
			sh:maxCount "1"^^xsd:integer ;
			sh:nodeKind sh:Literal ;
			sh:path observable:sponsoringRegistrar ;
		] ,
		[
			sh:datatype xsd:string ;
			sh:nodeKind sh:Literal ;
			sh:path observable:registrantIDs ;
		] ,
		[
			sh:datatype vocabulary:WhoisDNSSECTypeVocab ;
			sh:maxCount "1"^^xsd:integer ;
			sh:nodeKind sh:Literal ;
			sh:path observable:dnssec ;
		] ,
		[
			sh:datatype vocabulary:WhoisStatusTypeVocab ;
			sh:message "Value is outside the default vocabulary WhoisStatusTypeVocab." ;
			sh:path observable:status ;
			sh:severity sh:Info ;
		] ,
		[
			sh:maxCount "1"^^xsd:integer ;
			sh:nodeKind sh:Literal ;
			sh:or (
				[
					sh:datatype vocabulary:RegionalRegistryTypeVocab ;
				]
				[
					sh:datatype xsd:string ;
				]
			) ;
			sh:path observable:regionalInternetRegistry ;
		] ,
		[
			sh:maxCount "1"^^xsd:integer ;
			sh:nodeKind sh:Literal ;
			sh:or (
				[
					sh:datatype vocabulary:WhoisStatusTypeVocab ;
				]
				[
					sh:datatype xsd:string ;
				]
			) ;
			sh:path observable:status ;
		] ,
		[
			sh:message "Value is not member of the vocabulary WhoisStatusTypeVocab." ;
			sh:or (
				[
					sh:datatype vocabulary:WhoisStatusTypeVocab ;
					sh:in (
						"ADD_PERIOD"^^vocabulary:WhoisStatusTypeVocab
						"AUTO_RENEW_PERIOD"^^vocabulary:WhoisStatusTypeVocab
						"CLIENT_DELETE_PROHIBITED"^^vocabulary:WhoisStatusTypeVocab
						"CLIENT_HOLD"^^vocabulary:WhoisStatusTypeVocab
						"CLIENT_RENEW_PROHIBITED"^^vocabulary:WhoisStatusTypeVocab
						"CLIENT_TRANSFER_PROHIBITED"^^vocabulary:WhoisStatusTypeVocab
						"CLIENT_UPDATE_PROHIBITED"^^vocabulary:WhoisStatusTypeVocab
						"DELETE_PROHIBITED"^^vocabulary:WhoisStatusTypeVocab
						"HOLD"^^vocabulary:WhoisStatusTypeVocab
						"INACTIVE"^^vocabulary:WhoisStatusTypeVocab
						"OK"^^vocabulary:WhoisStatusTypeVocab
						"PENDING_DELETE_RESTORABLE"^^vocabulary:WhoisStatusTypeVocab
						"PENDING_DELETE_SCHEDULED_FOR_RELEASE"^^vocabulary:WhoisStatusTypeVocab
						"PENDING_RESTORE"^^vocabulary:WhoisStatusTypeVocab
						"RENEW_PERIOD"^^vocabulary:WhoisStatusTypeVocab
						"RENEW_PROHIBITED"^^vocabulary:WhoisStatusTypeVocab
						"TRANSFER_PERIOD"^^vocabulary:WhoisStatusTypeVocab
						"TRANSFER_PROHIBITED"^^vocabulary:WhoisStatusTypeVocab
						"UPDATE_PROHIBITED"^^vocabulary:WhoisStatusTypeVocab
					) ;
				]
				[
					sh:datatype xsd:string ;
				]
			) ;
			sh:path observable:status ;
		]
		;
	sh:targetClass observable:WhoIsFacet ;
	.

observable:WhoisContactFacet
	a
		owl:Class ,
		sh:NodeShape
		;
	rdfs:subClassOf observable:ContactFacet ;
	rdfs:label "WhoIsContactFacet"@en ;
	rdfs:comment "A Whois contact type is a grouping of characteristics unique to contact-related information present in a response record conformant to the WHOIS protocol standard (RFC 3912). [based on https://en.wikipedia.org/wiki/WHOIS]"@en ;
	sh:property
		[
			sh:datatype vocabulary:WhoisContactTypeVocab ;
			sh:message "Value is outside the default vocabulary WhoisContactTypeVocab." ;
			sh:path observable:whoisContactType ;
			sh:severity sh:Info ;
		] ,
		[
			sh:maxCount "1"^^xsd:integer ;
			sh:nodeKind sh:Literal ;
			sh:or (
				[
					sh:datatype vocabulary:WhoisContactTypeVocab ;
				]
				[
					sh:datatype xsd:string ;
				]
			) ;
			sh:path observable:whoisContactType ;
		] ,
		[
			sh:message "Value is not member of the vocabulary WhoisContactTypeVocab." ;
			sh:or (
				[
					sh:datatype vocabulary:WhoisContactTypeVocab ;
					sh:in (
						"ADMIN"^^vocabulary:WhoisContactTypeVocab
						"BILLING"^^vocabulary:WhoisContactTypeVocab
						"TECHNICAL"^^vocabulary:WhoisContactTypeVocab
					) ;
				]
				[
					sh:datatype xsd:string ;
				]
			) ;
			sh:path observable:whoisContactType ;
		]
		;
	sh:targetClass observable:WhoisContactFacet ;
	.

observable:WhoisRegistrarInfoType
	a
		owl:Class ,
		sh:NodeShape
		;
	rdfs:subClassOf core:UcoInherentCharacterizationThing ;
	rdfs:label "WhoisRegistrarInfoType"@en ;
	rdfs:comment "A Whois registrar info type is a grouping of characteristics unique to registrar-related information present in a response record conformant to the WHOIS protocol standard (RFC 3912). [based on https://en.wikipedia.org/wiki/WHOIS]"@en ;
	sh:property
		[
			sh:class location:Location ;
			sh:maxCount "1"^^xsd:integer ;
			sh:nodeKind sh:IRI ;
			sh:path observable:geolocationAddress ;
		] ,
		[
			sh:class observable:ObservableObject ;
			sh:maxCount "1"^^xsd:integer ;
			sh:nodeKind sh:IRI ;
			sh:path observable:contactPhoneNumber ;
		] ,
		[
			sh:class observable:ObservableObject ;
			sh:maxCount "1"^^xsd:integer ;
			sh:nodeKind sh:IRI ;
			sh:path observable:emailAddress ;
		] ,
		[
			sh:class observable:ObservableObject ;
			sh:maxCount "1"^^xsd:integer ;
			sh:nodeKind sh:IRI ;
			sh:path observable:referralURL ;
		] ,
		[
			sh:class observable:ObservableObject ;
			sh:maxCount "1"^^xsd:integer ;
			sh:nodeKind sh:IRI ;
			sh:path observable:whoisServer ;
		] ,
		[
			sh:datatype xsd:string ;
			sh:maxCount "1"^^xsd:integer ;
			sh:nodeKind sh:Literal ;
			sh:path observable:registrarGUID ;
		] ,
		[
			sh:datatype xsd:string ;
			sh:maxCount "1"^^xsd:integer ;
			sh:nodeKind sh:Literal ;
			sh:path observable:registrarID ;
		] ,
		[
			sh:datatype xsd:string ;
			sh:maxCount "1"^^xsd:integer ;
			sh:nodeKind sh:Literal ;
			sh:path observable:registrarName ;
		]
		;
	sh:targetClass observable:WhoisRegistrarInfoType ;
	.

observable:WifiAddress
	a
		owl:Class ,
		sh:NodeShape
		;
	rdfs:subClassOf observable:MACAddress ;
	rdfs:label "WifiAddress"@en ;
	rdfs:comment "A Wi-Fi address is a media access control (MAC) standards-conformant identifier assigned to a device network interface to enable routing and management of IEEE 802.11 standards-conformant communications to and from that device."@en ;
	sh:targetClass observable:WifiAddress ;
	.

observable:WifiAddressFacet
	a
		owl:Class ,
		sh:NodeShape
		;
	rdfs:subClassOf observable:MACAddressFacet ;
	rdfs:label "WifiAddressFacet"@en ;
	rdfs:comment "A Wi-Fi address facet is a grouping of characteristics unique to a media access control (MAC) standards conformant identifier assigned to a device network interface to enable routing and management of IEEE 802.11 standards-conformant communications to and from that device."@en ;
	sh:targetClass observable:WifiAddressFacet ;
	.

observable:Wiki
	a
		owl:Class ,
		sh:NodeShape
		;
	rdfs:subClassOf observable:ObservableObject ;
	rdfs:label "Wiki"@en ;
	rdfs:comment "A wiki is an online hypertext publication collaboratively edited and managed by its own audience directly using a web browser. A typical wiki contains multiple pages/articles for the subjects or scope of the project and could be either open to the public or limited to use within an organization for maintaining its internal knowledge base. [based on https://en.wikipedia.org/wiki/Wiki]"@en ;
	sh:targetClass observable:Wiki ;
	.

observable:WikiArticle
	a
		owl:Class ,
		sh:NodeShape
		;
	rdfs:subClassOf observable:ObservableObject ;
	rdfs:label "WikiArticle"@en ;
	rdfs:comment "A wiki article is one or more pages in a wiki focused on characterizing a particular topic."@en ;
	sh:targetClass observable:WikiArticle ;
	.

observable:WindowsAccount
	a
		owl:Class ,
		sh:NodeShape
		;
	rdfs:subClassOf observable:DigitalAccount ;
	rdfs:label "WindowsAccount"@en ;
	rdfs:comment "A Windows account is a user account on a Windows operating system."@en ;
	sh:targetClass observable:WindowsAccount ;
	.

observable:WindowsAccountFacet
	a
		owl:Class ,
		sh:NodeShape
		;
	rdfs:subClassOf core:Facet ;
	rdfs:label "WindowsAccountFacet"@en ;
	rdfs:comment "A Windows account facet is a grouping of characteristics unique to a user account on a Windows operating system."@en ;
	sh:property [
		sh:datatype xsd:string ;
		sh:nodeKind sh:Literal ;
		sh:path observable:groups ;
	] ;
	sh:targetClass observable:WindowsAccountFacet ;
	.

observable:WindowsActiveDirectoryAccount
	a
		owl:Class ,
		sh:NodeShape
		;
	rdfs:subClassOf observable:DigitalAccount ;
	rdfs:label "WindowsActiveDirectoryAccount"@en ;
	rdfs:comment "A Windows Active Directory account is an account managed by directory-based identity-related services of a Windows operating system."@en ;
	sh:targetClass observable:WindowsActiveDirectoryAccount ;
	.

observable:WindowsActiveDirectoryAccountFacet
	a
		owl:Class ,
		sh:NodeShape
		;
	rdfs:subClassOf core:Facet ;
	rdfs:label "WindowsActiveDirectoryAccountFacet"@en ;
	rdfs:comment "A Windows Active Directory account facet is a grouping of characteristics unique to an account managed by directory-based identity-related services of a Windows operating system."@en ;
	sh:property
		[
			sh:datatype xsd:string ;
			sh:maxCount "1"^^xsd:integer ;
			sh:nodeKind sh:Literal ;
			sh:path observable:objectGUID ;
		] ,
		[
			sh:datatype xsd:string ;
			sh:nodeKind sh:Literal ;
			sh:path observable:activeDirectoryGroups ;
		]
		;
	sh:targetClass observable:WindowsActiveDirectoryAccountFacet ;
	.

observable:WindowsComputerSpecification
	a
		owl:Class ,
		sh:NodeShape
		;
	rdfs:subClassOf observable:ObservableObject ;
	rdfs:label "WindowsComputerSpecification"@en ;
	rdfs:comment "A Windows computer specification is the hardware ans software of a programmable electronic device that can store, retrieve, and process data running a Microsoft Windows operating system. [based on merriam-webster.com/dictionary/computer]"@en ;
	sh:targetClass observable:WindowsComputerSpecification ;
	.

observable:WindowsComputerSpecificationFacet
	a
		owl:Class ,
		sh:NodeShape
		;
	rdfs:subClassOf core:Facet ;
	rdfs:label "WindowsComputerSpecificationFacet"@en ;
	rdfs:comment "A Windows computer specification facet is a grouping of characteristics unique to the hardware and software of a programmable electronic device that can store, retrieve, and process data running a Microsoft Windows operating system. [based on merriam-webster.com/dictionary/computer]"@en ;
	sh:property
		[
			sh:class identity:Identity ;
			sh:maxCount "1"^^xsd:integer ;
			sh:nodeKind sh:IRI ;
			sh:path observable:registeredOrganization ;
		] ,
		[
			sh:class identity:Identity ;
			sh:maxCount "1"^^xsd:integer ;
			sh:nodeKind sh:IRI ;
			sh:path observable:registeredOwner ;
		] ,
		[
			sh:class observable:GlobalFlagType ;
			sh:nodeKind sh:IRI ;
			sh:path observable:globalFlagList ;
		] ,
		[
			sh:class observable:ObservableObject ;
			sh:maxCount "1"^^xsd:integer ;
			sh:nodeKind sh:IRI ;
			sh:path observable:windowsDirectory ;
		] ,
		[
			sh:class observable:ObservableObject ;
			sh:maxCount "1"^^xsd:integer ;
			sh:nodeKind sh:IRI ;
			sh:path observable:windowsSystemDirectory ;
		] ,
		[
			sh:class observable:ObservableObject ;
			sh:maxCount "1"^^xsd:integer ;
			sh:nodeKind sh:IRI ;
			sh:path observable:windowsTempDirectory ;
		] ,
		[
			sh:datatype xsd:dateTime ;
			sh:maxCount "1"^^xsd:integer ;
			sh:nodeKind sh:Literal ;
			sh:path observable:lastShutdownDate ;
		] ,
		[
			sh:datatype xsd:dateTime ;
			sh:maxCount "1"^^xsd:integer ;
			sh:nodeKind sh:Literal ;
			sh:path observable:osInstallDate ;
		] ,
		[
			sh:datatype xsd:dateTime ;
			sh:maxCount "1"^^xsd:integer ;
			sh:nodeKind sh:Literal ;
			sh:path observable:osLastUpgradeDate ;
		] ,
		[
			sh:datatype xsd:string ;
			sh:maxCount "1"^^xsd:integer ;
			sh:nodeKind sh:Literal ;
			sh:path observable:msProductID ;
		] ,
		[
			sh:datatype xsd:string ;
			sh:maxCount "1"^^xsd:integer ;
			sh:nodeKind sh:Literal ;
			sh:path observable:msProductName ;
		] ,
		[
			sh:datatype xsd:string ;
			sh:maxCount "1"^^xsd:integer ;
			sh:nodeKind sh:Literal ;
			sh:path observable:netBIOSName ;
		] ,
		[
			sh:datatype xsd:string ;
			sh:nodeKind sh:Literal ;
			sh:path observable:domain ;
		]
		;
	sh:targetClass observable:WindowsComputerSpecificationFacet ;
	.

observable:WindowsCriticalSection
	a
		owl:Class ,
		sh:NodeShape
		;
	rdfs:subClassOf observable:ObservableObject ;
	rdfs:label "WindowsCriticalSection"@en ;
	rdfs:comment "A Windows critical section is a Windows object that provides synchronization similar to that provided by a mutex object, except that a critical section can be used only by the threads of a single process. Critical section objects cannot be shared across processes. Event, mutex, and semaphore objects can also be used in a single-process application, but critical section objects provide a slightly faster, more efficient mechanism for mutual-exclusion synchronization (a processor-specific test and set instruction). Like a mutex object, a critical section object can be owned by only one thread at a time, which makes it useful for protecting a shared resource from simultaneous access. Unlike a mutex object, there is no way to tell whether a critical section has been abandoned. [based on https://docs.microsoft.com/en-us/windows/win32/sync/critical-section-objects]"@en ;
	sh:targetClass observable:WindowsCriticalSection ;
	.

observable:WindowsEvent
	a
		owl:Class ,
		sh:NodeShape
		;
	rdfs:subClassOf observable:ObservableObject ;
	rdfs:label "WindowsEvent"@en ;
	rdfs:comment "A Windows event is a notification record of an occurance of interest (system, security, application, etc.) on a Windows operating system."@en ;
	sh:targetClass observable:WindowsEvent ;
	.

observable:WindowsFilemapping
	a
		owl:Class ,
		sh:NodeShape
		;
	rdfs:subClassOf observable:ObservableObject ;
	rdfs:label "WindowsFilemapping"@en ;
	rdfs:comment "A Windows file mapping is the association of a file's contents with a portion of the virtual address space of a process within a Windows operating system. The system creates a file mapping object (also known as a section object) to maintain this association. A file view is the portion of virtual address space that a process uses to access the file's contents. File mapping allows the process to use both random input and output (I/O) and sequential I/O. It also allows the process to work efficiently with a large data file, such as a database, without having to map the whole file into memory. Multiple processes can also use memory-mapped files to share data. Processes read from and write to the file view using pointers, just as they would with dynamically allocated memory. The use of file mapping improves efficiency because the file resides on disk, but the file view resides in memory.[based on https://docs.microsoft.com/en-us/windows/win32/memory/file-mapping]"@en ;
	sh:targetClass observable:WindowsFilemapping ;
	.

observable:WindowsHandle
	a
		owl:Class ,
		sh:NodeShape
		;
	rdfs:subClassOf observable:ObservableObject ;
	rdfs:label "WindowsHandle"@en ;
	rdfs:comment "A Windows handle is an abstract reference to a resource within the Windows operating system, such as a window, memory, an open file or a pipe. It is the mechanism by which applications interact with such resources in the Windows operating system."@en ;
	sh:targetClass observable:WindowsHandle ;
	.

observable:WindowsHook
	a
		owl:Class ,
		sh:NodeShape
		;
	rdfs:subClassOf observable:ObservableObject ;
	rdfs:label "WindowsHook"@en ;
	rdfs:comment "A Windows hook is a mechanism by which an application can intercept events, such as messages, mouse actions, and keystrokes within the Windows operating system. A function that intercepts a particular type of event is known as a hook procedure. A hook procedure can act on each event it receives, and then modify or discard the event. [based on https://docs.microsoft.com/en-us/windows/win32/winmsg/about-hooks]"@en ;
	sh:targetClass observable:WindowsHook ;
	.

observable:WindowsMailslot
	a
		owl:Class ,
		sh:NodeShape
		;
	rdfs:subClassOf observable:ObservableObject ;
	rdfs:label "WindowsMailslot"@en ;
	rdfs:comment "A Windows mailslot is is a pseudofile that resides in memory, and may be accessed using standard file functions. The data in a mailslot message can be in any form, but cannot be larger than 424 bytes when sent between computers. Unlike disk files, mailslots are temporary. When all handles to a mailslot are closed, the mailslot and all the data it contains are deleted. [based on https://docs.microsoft.com/en-us/windows/win32/ipc/about-mailslots]"@en ;
	sh:targetClass observable:WindowsMailslot ;
	.

observable:WindowsNetworkShare
	a
		owl:Class ,
		sh:NodeShape
		;
	rdfs:subClassOf observable:ObservableObject ;
	rdfs:label "WindowsNetworkShare"@en ;
	rdfs:comment "A Windows network share is a Windows computer resource made available from one host to other hosts on a computer network. It is a device or piece of information on a computer that can be remotely accessed from another computer transparently as if it were a resource in the local machine. Network sharing is made possible by inter-process communication over the network. [based on https://en.wikipedia.org/wiki/Shared_resource]"@en ;
	sh:targetClass observable:WindowsNetworkShare ;
	.

observable:WindowsPEBinaryFile
	a
		owl:Class ,
		sh:NodeShape
		;
	rdfs:subClassOf observable:File ;
	rdfs:label "WindowsPEBinaryFile"@en ;
	rdfs:comment "A Windows PE binary file is a Windows portable executable (PE) file."@en ;
	sh:targetClass observable:WindowsPEBinaryFile ;
	.

observable:WindowsPEBinaryFileFacet
	a
		owl:Class ,
		sh:NodeShape
		;
	rdfs:subClassOf core:Facet ;
	rdfs:label "WindowsPEBinaryFileFacet"@en ;
	rdfs:comment "A Windows PE binary file facet is a grouping of characteristics unique to a Windows portable executable (PE) file."@en ;
	sh:property
		[
			sh:class observable:WindowsPEOptionalHeader ;
			sh:maxCount "1"^^xsd:integer ;
			sh:nodeKind sh:IRI ;
			sh:path observable:optionalHeader ;
		] ,
		[
			sh:class observable:WindowsPESection ;
			sh:nodeKind sh:IRI ;
			sh:path observable:sections ;
		] ,
		[
			sh:class types:Hash ;
			sh:nodeKind sh:IRI ;
			sh:path observable:fileHeaderHashes ;
		] ,
		[
			sh:datatype xsd:dateTime ;
			sh:maxCount "1"^^xsd:integer ;
			sh:nodeKind sh:Literal ;
			sh:path observable:timeDateStamp ;
		] ,
		[
			sh:datatype xsd:hexBinary ;
			sh:nodeKind sh:Literal ;
			sh:path observable:pointerToSymbolTable ;
		] ,
		[
			sh:datatype xsd:integer ;
			sh:maxCount "1"^^xsd:integer ;
			sh:nodeKind sh:Literal ;
			sh:path observable:numberOfSections ;
		] ,
		[
			sh:datatype xsd:integer ;
			sh:maxCount "1"^^xsd:integer ;
			sh:nodeKind sh:Literal ;
			sh:path observable:numberOfSymbols ;
		] ,
		[
			sh:datatype xsd:integer ;
			sh:maxCount "1"^^xsd:integer ;
			sh:nodeKind sh:Literal ;
			sh:path observable:sizeOfOptionalHeader ;
		] ,
		[
			sh:datatype xsd:string ;
			sh:maxCount "1"^^xsd:integer ;
			sh:nodeKind sh:Literal ;
			sh:path observable:impHash ;
		] ,
		[
			sh:datatype xsd:string ;
			sh:maxCount "1"^^xsd:integer ;
			sh:nodeKind sh:Literal ;
			sh:path observable:peType ;
		] ,
		[
			sh:datatype xsd:string ;
			sh:nodeKind sh:Literal ;
			sh:path observable:machine ;
		] ,
		[
			sh:datatype xsd:unsignedShort ;
			sh:nodeKind sh:Literal ;
			sh:path observable:characteristics ;
		]
		;
	sh:targetClass observable:WindowsPEBinaryFileFacet ;
	.

observable:WindowsPEBinaryType
	a rdfs:Datatype ;
	owl:equivalentClass [
		a rdfs:Datatype ;
		owl:oneOf (
			"dll"
			"exe"
			"sys"
		) ;
	] ;
	.

observable:WindowsPEFileHeader
	a
		owl:Class ,
		sh:NodeShape
		;
	rdfs:subClassOf core:UcoInherentCharacterizationThing ;
	rdfs:label "WindowsPEFileHeader"@en ;
	rdfs:comment "A Windows PE file header is a grouping of characteristics unique to the 'header' of a Windows PE (Portable Executable) file, consisting of a collection of metadata about the overall nature and structure of the file."@en ;
	sh:property [
		sh:datatype xsd:dateTime ;
		sh:maxCount "1"^^xsd:integer ;
		sh:nodeKind sh:Literal ;
		sh:path observable:timeDateStamp ;
	] ;
	sh:targetClass observable:WindowsPEFileHeader ;
	.

observable:WindowsPEOptionalHeader
	a
		owl:Class ,
		sh:NodeShape
		;
	rdfs:subClassOf core:UcoInherentCharacterizationThing ;
	rdfs:label "WindowsPEOptionalHeader"@en ;
	rdfs:comment "A Windows PE optional header is a grouping of characteristics unique to the 'optional header' of a Windows PE (Portable Executable) file, consisting of a collection of metadata about the executable code structure of the file."@en ;
	sh:property
		[
			sh:datatype xsd:byte ;
			sh:nodeKind sh:Literal ;
			sh:path observable:majorLinkerVersion ;
		] ,
		[
			sh:datatype xsd:byte ;
			sh:nodeKind sh:Literal ;
			sh:path observable:minorLinkerVersion ;
		] ,
		[
			sh:datatype xsd:unsignedInt ;
			sh:nodeKind sh:Literal ;
			sh:path observable:addressOfEntryPoint ;
		] ,
		[
			sh:datatype xsd:unsignedInt ;
			sh:nodeKind sh:Literal ;
			sh:path observable:baseOfCode ;
		] ,
		[
			sh:datatype xsd:unsignedInt ;
			sh:nodeKind sh:Literal ;
			sh:path observable:checksum ;
		] ,
		[
			sh:datatype xsd:unsignedInt ;
			sh:nodeKind sh:Literal ;
			sh:path observable:fileAlignment ;
		] ,
		[
			sh:datatype xsd:unsignedInt ;
			sh:nodeKind sh:Literal ;
			sh:path observable:imageBase ;
		] ,
		[
			sh:datatype xsd:unsignedInt ;
			sh:nodeKind sh:Literal ;
			sh:path observable:loaderFlags ;
		] ,
		[
			sh:datatype xsd:unsignedInt ;
			sh:nodeKind sh:Literal ;
			sh:path observable:numberOfRVAAndSizes ;
		] ,
		[
			sh:datatype xsd:unsignedInt ;
			sh:nodeKind sh:Literal ;
			sh:path observable:sectionAlignment ;
		] ,
		[
			sh:datatype xsd:unsignedInt ;
			sh:nodeKind sh:Literal ;
			sh:path observable:sizeOfCode ;
		] ,
		[
			sh:datatype xsd:unsignedInt ;
			sh:nodeKind sh:Literal ;
			sh:path observable:sizeOfHeaders ;
		] ,
		[
			sh:datatype xsd:unsignedInt ;
			sh:nodeKind sh:Literal ;
			sh:path observable:sizeOfHeapCommit ;
		] ,
		[
			sh:datatype xsd:unsignedInt ;
			sh:nodeKind sh:Literal ;
			sh:path observable:sizeOfHeapReserve ;
		] ,
		[
			sh:datatype xsd:unsignedInt ;
			sh:nodeKind sh:Literal ;
			sh:path observable:sizeOfImage ;
		] ,
		[
			sh:datatype xsd:unsignedInt ;
			sh:nodeKind sh:Literal ;
			sh:path observable:sizeOfInitializedData ;
		] ,
		[
			sh:datatype xsd:unsignedInt ;
			sh:nodeKind sh:Literal ;
			sh:path observable:sizeOfStackCommit ;
		] ,
		[
			sh:datatype xsd:unsignedInt ;
			sh:nodeKind sh:Literal ;
			sh:path observable:sizeOfStackReserve ;
		] ,
		[
			sh:datatype xsd:unsignedInt ;
			sh:nodeKind sh:Literal ;
			sh:path observable:sizeOfUninitializedData ;
		] ,
		[
			sh:datatype xsd:unsignedInt ;
			sh:nodeKind sh:Literal ;
			sh:path observable:win32VersionValue ;
		] ,
		[
			sh:datatype xsd:unsignedShort ;
			sh:nodeKind sh:Literal ;
			sh:path observable:dllCharacteristics ;
		] ,
		[
			sh:datatype xsd:unsignedShort ;
			sh:nodeKind sh:Literal ;
			sh:path observable:magic ;
		] ,
		[
			sh:datatype xsd:unsignedShort ;
			sh:nodeKind sh:Literal ;
			sh:path observable:majorImageVersion ;
		] ,
		[
			sh:datatype xsd:unsignedShort ;
			sh:nodeKind sh:Literal ;
			sh:path observable:majorOSVersion ;
		] ,
		[
			sh:datatype xsd:unsignedShort ;
			sh:nodeKind sh:Literal ;
			sh:path observable:majorSubsystemVersion ;
		] ,
		[
			sh:datatype xsd:unsignedShort ;
			sh:nodeKind sh:Literal ;
			sh:path observable:minorImageVersion ;
		] ,
		[
			sh:datatype xsd:unsignedShort ;
			sh:nodeKind sh:Literal ;
			sh:path observable:minorOSVersion ;
		] ,
		[
			sh:datatype xsd:unsignedShort ;
			sh:nodeKind sh:Literal ;
			sh:path observable:minorSubsystemVersion ;
		] ,
		[
			sh:datatype xsd:unsignedShort ;
			sh:nodeKind sh:Literal ;
			sh:path observable:subsystem ;
		]
		;
	sh:targetClass observable:WindowsPEOptionalHeader ;
	.

observable:WindowsPESection
	a
		owl:Class ,
		sh:NodeShape
		;
	rdfs:subClassOf core:UcoInherentCharacterizationThing ;
	rdfs:label "WindowsPESection"@en ;
	rdfs:comment "A Windows PE section is a grouping of characteristics unique to a specific default or custom-defined region of a Windows PE (Portable Executable) file, consisting of an individual portion of the actual executable content of the file delineated according to unique purpose and memory protection requirements."@en ;
	sh:property
		[
			sh:class types:Hash ;
			sh:nodeKind sh:IRI ;
			sh:path observable:hashes ;
		] ,
		[
			sh:datatype xsd:decimal ;
			sh:maxCount "1"^^xsd:integer ;
			sh:nodeKind sh:Literal ;
			sh:path observable:entropy ;
		] ,
		[
			sh:datatype xsd:integer ;
			sh:maxCount "1"^^xsd:integer ;
			sh:nodeKind sh:Literal ;
			sh:path observable:size ;
		] ,
		[
			sh:datatype xsd:string ;
			sh:maxCount "1"^^xsd:integer ;
			sh:nodeKind sh:Literal ;
			sh:path core:name ;
		]
		;
	sh:targetClass observable:WindowsPESection ;
	.

observable:WindowsPrefetch
	a
		owl:Class ,
		sh:NodeShape
		;
	rdfs:subClassOf observable:ObservableObject ;
	rdfs:label "WindowsPrefetch"@en ;
	rdfs:comment "The Windows prefetch contains entries in a Windows prefetch file (used to speed up application startup starting with Windows XP)."@en ;
	sh:targetClass observable:WindowsPrefetch ;
	.

observable:WindowsPrefetchFacet
	a
		owl:Class ,
		sh:NodeShape
		;
	rdfs:subClassOf core:Facet ;
	rdfs:label "WindowsPrefetchFacet"@en ;
	rdfs:comment "A Windows prefetch facet is a grouping of characteristics unique to entries in the Windows prefetch file (used to speed up application startup starting with Windows XP)."@en ;
	sh:property
		[
			sh:class observable:ObservableObject ;
			sh:maxCount "1"^^xsd:integer ;
			sh:nodeKind sh:IRI ;
			sh:path observable:volume ;
		] ,
		[
			sh:class observable:ObservableObject ;
			sh:nodeKind sh:IRI ;
			sh:path observable:accessedDirectory ;
		] ,
		[
			sh:class observable:ObservableObject ;
			sh:nodeKind sh:IRI ;
			sh:path observable:accessedFile ;
		] ,
		[
			sh:datatype xsd:dateTime ;
			sh:maxCount "1"^^xsd:integer ;
			sh:nodeKind sh:Literal ;
			sh:path observable:firstRun ;
		] ,
		[
			sh:datatype xsd:dateTime ;
			sh:maxCount "1"^^xsd:integer ;
			sh:nodeKind sh:Literal ;
			sh:path observable:lastRun ;
		] ,
		[
			sh:datatype xsd:integer ;
			sh:maxCount "1"^^xsd:integer ;
			sh:nodeKind sh:Literal ;
			sh:path observable:timesExecuted ;
		] ,
		[
			sh:datatype xsd:string ;
			sh:maxCount "1"^^xsd:integer ;
			sh:nodeKind sh:Literal ;
			sh:path observable:applicationFileName ;
		] ,
		[
			sh:datatype xsd:string ;
			sh:maxCount "1"^^xsd:integer ;
			sh:nodeKind sh:Literal ;
			sh:path observable:prefetchHash ;
		]
		;
	sh:targetClass observable:WindowsPrefetchFacet ;
	.

observable:WindowsProcess
	a
		owl:Class ,
		sh:NodeShape
		;
	rdfs:subClassOf observable:Process ;
	rdfs:label "WindowsProcess"@en ;
	rdfs:comment "A Windows process is a program running on a Windows operating system."@en ;
	sh:targetClass observable:WindowsProcess ;
	.

observable:WindowsProcessFacet
	a
		owl:Class ,
		sh:NodeShape
		;
	rdfs:subClassOf core:Facet ;
	rdfs:label "WindowsProcessFacet"@en ;
	rdfs:comment "A Windows process facet is a grouping of characteristics unique to a program running on a Windows operating system."@en ;
	sh:property
		[
			sh:class types:Dictionary ;
			sh:maxCount "1"^^xsd:integer ;
			sh:nodeKind sh:IRI ;
			sh:path observable:startupInfo ;
		] ,
		[
			sh:datatype xsd:boolean ;
			sh:maxCount "1"^^xsd:integer ;
			sh:nodeKind sh:Literal ;
			sh:path observable:aslrEnabled ;
		] ,
		[
			sh:datatype xsd:boolean ;
			sh:maxCount "1"^^xsd:integer ;
			sh:nodeKind sh:Literal ;
			sh:path observable:depEnabled ;
		] ,
		[
			sh:datatype xsd:string ;
			sh:maxCount "1"^^xsd:integer ;
			sh:nodeKind sh:Literal ;
			sh:path observable:ownerSID ;
		] ,
		[
			sh:datatype xsd:string ;
			sh:maxCount "1"^^xsd:integer ;
			sh:nodeKind sh:Literal ;
			sh:path observable:priority ;
		] ,
		[
			sh:datatype xsd:string ;
			sh:maxCount "1"^^xsd:integer ;
			sh:nodeKind sh:Literal ;
			sh:path observable:windowTitle ;
		]
		;
	sh:targetClass observable:WindowsProcessFacet ;
	.

observable:WindowsRegistryHive
	a
		owl:Class ,
		sh:NodeShape
		;
	rdfs:subClassOf observable:ObservableObject ;
	rdfs:label "WindowsRegistryHive"@en ;
	rdfs:comment "The Windows registry hive is a particular logical group of keys, subkeys, and values in a Windows registry (a hierarchical database that stores low-level settings for the Microsoft Windows operating system and for applications that opt to use the registry). [based on https://en.wikipedia.org/wiki/Windows_Registry]"@en ;
	sh:targetClass observable:WindowsRegistryHive ;
	.

observable:WindowsRegistryHiveFacet
	a
		owl:Class ,
		sh:NodeShape
		;
	rdfs:subClassOf core:Facet ;
	rdfs:label "WindowsRegistryHiveFacet"@en ;
	rdfs:comment "A Windows registry hive facet is a grouping of characteristics unique to a particular logical group of keys, subkeys, and values in a Windows registry (a hierarchical database that stores low-level settings for the Microsoft Windows operating system and for applications that opt to use the registry). [based on https://en.wikipedia.org/wiki/Windows_Registry]"@en ;
	sh:property [
		sh:datatype xsd:string ;
		sh:maxCount "1"^^xsd:integer ;
		sh:nodeKind sh:Literal ;
		sh:path observable:hiveType ;
	] ;
	sh:targetClass observable:WindowsRegistryHiveFacet ;
	.

observable:WindowsRegistryKey
	a
		owl:Class ,
		sh:NodeShape
		;
	rdfs:subClassOf observable:ObservableObject ;
	rdfs:label "WindowsRegistryKey"@en ;
	rdfs:comment "A Windows registry key is a particular key within a Windows registry (a hierarchical database that stores low-level settings for the Microsoft Windows operating system and for applications that opt to use the registry). [based on https://en.wikipedia.org/wiki/Windows_Registry]"@en ;
	sh:targetClass observable:WindowsRegistryKey ;
	.

observable:WindowsRegistryKeyFacet
	a
		owl:Class ,
		sh:NodeShape
		;
	rdfs:subClassOf core:Facet ;
	rdfs:label "WindowsRegistryKeyFacet"@en ;
	rdfs:comment "A Windows registry key facet is a grouping of characteristics unique to a particular key within a Windows registry (A hierarchical database that stores low-level settings for the Microsoft Windows operating system and for applications that opt to use the registry). [based on https://en.wikipedia.org/wiki/Windows_Registry]"@en ;
	sh:property
		[
			sh:class observable:ObservableObject ;
			sh:maxCount "1"^^xsd:integer ;
			sh:nodeKind sh:IRI ;
			sh:path observable:creator ;
		] ,
		[
			sh:class observable:WindowsRegistryValue ;
			sh:nodeKind sh:IRI ;
			sh:path observable:registryValues ;
		] ,
		[
			sh:datatype xsd:dateTime ;
			sh:maxCount "1"^^xsd:integer ;
			sh:nodeKind sh:Literal ;
			sh:path observable:modifiedTime ;
		] ,
		[
			sh:datatype xsd:integer ;
			sh:maxCount "1"^^xsd:integer ;
			sh:nodeKind sh:Literal ;
			sh:path observable:numberOfSubkeys ;
		] ,
		[
			sh:datatype xsd:string ;
			sh:maxCount "1"^^xsd:integer ;
			sh:nodeKind sh:Literal ;
			sh:path observable:key ;
		]
		;
	sh:targetClass observable:WindowsRegistryKeyFacet ;
	.

observable:WindowsRegistryValue
	a
		owl:Class ,
		sh:NodeShape
		;
	rdfs:subClassOf core:UcoInherentCharacterizationThing ;
	rdfs:label "WindowsRegistryValue"@en ;
	rdfs:comment "A Windows registry value is a grouping of characteristics unique to a particular value within a Windows registry (a hierarchical database that stores low-level settings for the Microsoft Windows operating system and for applications that opt to use the registry. [based on https://en.wikipedia.org/wiki/Windows_Registry]"@en ;
	sh:property
		[
			sh:datatype xsd:string ;
			sh:maxCount "1"^^xsd:integer ;
			sh:nodeKind sh:Literal ;
			sh:path core:name ;
		] ,
		[
			sh:datatype xsd:string ;
			sh:maxCount "1"^^xsd:integer ;
			sh:nodeKind sh:Literal ;
			sh:path observable:data ;
		] ,
		[
			sh:datatype xsd:string ;
			sh:maxCount "1"^^xsd:integer ;
			sh:nodeKind sh:Literal ;
			sh:path observable:dataType ;
		]
		;
	sh:targetClass observable:WindowsRegistryValue ;
	.

observable:WindowsService
	a
		owl:Class ,
		sh:NodeShape
		;
	rdfs:subClassOf observable:ObservableObject ;
	rdfs:label "WindowsService"@en ;
	rdfs:comment "A Windows service is a specific Windows service (a computer program that operates in the background of a Windows operating system, similar to the way a UNIX daemon runs on UNIX). [based on https://en.wikipedia.org/wiki/Windows_service]"@en ;
	sh:targetClass observable:WindowsService ;
	.

observable:WindowsServiceFacet
	a
		owl:Class ,
		sh:NodeShape
		;
	rdfs:subClassOf core:Facet ;
	rdfs:label "WindowsServiceFacet"@en ;
	rdfs:comment "A Windows service facet is a grouping of characteristics unique to a specific Windows service (a computer program that operates in the background of a Windows operating system, similar to the way a UNIX daemon runs on UNIX). [based on https://en.wikipedia.org/wiki/Windows_service]"@en ;
	sh:property
		[
			sh:datatype xsd:string ;
			sh:maxCount "1"^^xsd:integer ;
			sh:nodeKind sh:Literal ;
			sh:path observable:displayName ;
		] ,
		[
			sh:datatype xsd:string ;
			sh:maxCount "1"^^xsd:integer ;
			sh:nodeKind sh:Literal ;
			sh:path observable:groupName ;
		] ,
		[
			sh:datatype xsd:string ;
			sh:maxCount "1"^^xsd:integer ;
			sh:nodeKind sh:Literal ;
			sh:path observable:serviceName ;
		] ,
		[
			sh:datatype xsd:string ;
			sh:maxCount "1"^^xsd:integer ;
			sh:nodeKind sh:Literal ;
			sh:path observable:serviceStatus ;
		] ,
		[
			sh:datatype xsd:string ;
			sh:maxCount "1"^^xsd:integer ;
			sh:nodeKind sh:Literal ;
			sh:path observable:serviceType ;
		] ,
		[
			sh:datatype xsd:string ;
			sh:maxCount "1"^^xsd:integer ;
			sh:nodeKind sh:Literal ;
			sh:path observable:startCommandLine ;
		] ,
		[
			sh:datatype xsd:string ;
			sh:maxCount "1"^^xsd:integer ;
			sh:nodeKind sh:Literal ;
			sh:path observable:startType ;
		] ,
		[
			sh:datatype xsd:string ;
			sh:nodeKind sh:Literal ;
			sh:path observable:descriptions ;
		]
		;
	sh:targetClass observable:WindowsServiceFacet ;
	.

observable:WindowsServiceStartType
	a rdfs:Datatype ;
	owl:equivalentClass [
		a rdfs:Datatype ;
		owl:oneOf (
			"service_auto_start"
			"service_boot_start"
			"service_demand_start"
			"service_disabled"
			"service_system_alert"
		) ;
	] ;
	.

observable:WindowsServiceStatus
	a rdfs:Datatype ;
	owl:equivalentClass [
		a rdfs:Datatype ;
		owl:oneOf (
			"service_continue_pending"
			"service_pause_pending"
			"service_paused"
			"service_running"
			"service_start_pending"
			"service_stop_pending"
			"service_stopped"
		) ;
	] ;
	.

observable:WindowsServiceType
	a rdfs:Datatype ;
	owl:equivalentClass [
		a rdfs:Datatype ;
		owl:oneOf (
			"service_file_system_driver"
			"service_kernel_driver"
			"service_win32_own_process"
			"service_win32_share_process"
		) ;
	] ;
	.

observable:WindowsSystemRestore
	a
		owl:Class ,
		sh:NodeShape
		;
	rdfs:subClassOf observable:ObservableObject ;
	rdfs:label "WindowsSystemRestore"@en ;
	rdfs:comment "A Windows system restore is a capture of a Windows computer's state (including system files, installed applications, Windows Registry, and system settings) at a particular point in time such that the computer can be reverted to that state in the event of system malfunctions or other problems. [based on https://en.wikipedia.org/wiki/System_Restore]"@en ;
	sh:targetClass observable:WindowsSystemRestore ;
	.

observable:WindowsTask
	a
		owl:Class ,
		sh:NodeShape
		;
	rdfs:subClassOf observable:ObservableObject ;
	rdfs:label "WindowsTask"@en ;
	rdfs:comment "A Windows task is a process that is scheduled to execute on a Windows operating system by the Windows Task Scheduler. [based on http://msdn.microsoft.com/en-us/library/windows/desktop/aa381311(v=vs.85).aspx]"@en ;
	sh:targetClass observable:WindowsTask ;
	.

observable:WindowsTaskFacet
	a
		owl:Class ,
		sh:NodeShape
		;
	rdfs:subClassOf core:Facet ;
	rdfs:label "WindowsTaskFacet"@en ;
	rdfs:comment "A Windows Task facet is a grouping of characteristics unique to a Windows Task (a process that is scheduled to execute on a Windows operating system by the Windows Task Scheduler). [based on http://msdn.microsoft.com/en-us/library/windows/desktop/aa381311(v=vs.85).aspx]"@en ;
	sh:property
		[
			sh:class observable:ObservableObject ;
			sh:maxCount "1"^^xsd:integer ;
			sh:nodeKind sh:IRI ;
			sh:path observable:account ;
		] ,
		[
			sh:class observable:ObservableObject ;
			sh:maxCount "1"^^xsd:integer ;
			sh:nodeKind sh:IRI ;
			sh:path observable:application ;
		] ,
		[
			sh:class observable:ObservableObject ;
			sh:maxCount "1"^^xsd:integer ;
			sh:nodeKind sh:IRI ;
			sh:path observable:workItemData ;
		] ,
		[
			sh:class observable:ObservableObject ;
			sh:maxCount "1"^^xsd:integer ;
			sh:nodeKind sh:IRI ;
			sh:path observable:workingDirectory ;
		] ,
		[
			sh:class observable:TaskActionType ;
			sh:nodeKind sh:IRI ;
			sh:path observable:actionList ;
		] ,
		[
			sh:class observable:TriggerType ;
			sh:nodeKind sh:IRI ;
			sh:path observable:triggerList ;
		] ,
		[
			sh:datatype xsd:dateTime ;
			sh:maxCount "1"^^xsd:integer ;
			sh:nodeKind sh:Literal ;
			sh:path observable:mostRecentRunTime ;
		] ,
		[
			sh:datatype xsd:dateTime ;
			sh:maxCount "1"^^xsd:integer ;
			sh:nodeKind sh:Literal ;
			sh:path observable:nextRunTime ;
		] ,
		[
			sh:datatype xsd:dateTime ;
			sh:maxCount "1"^^xsd:integer ;
			sh:nodeKind sh:Literal ;
			sh:path observable:observableCreatedTime ;
		] ,
		[
			sh:datatype xsd:integer ;
			sh:maxCount "1"^^xsd:integer ;
			sh:nodeKind sh:Literal ;
			sh:path observable:exitCode ;
		] ,
		[
			sh:datatype xsd:integer ;
			sh:maxCount "1"^^xsd:integer ;
			sh:nodeKind sh:Literal ;
			sh:path observable:maxRunTime ;
		] ,
		[
			sh:datatype xsd:string ;
			sh:maxCount "1"^^xsd:integer ;
			sh:nodeKind sh:Literal ;
			sh:path observable:accountLogonType ;
		] ,
		[
			sh:datatype xsd:string ;
			sh:maxCount "1"^^xsd:integer ;
			sh:nodeKind sh:Literal ;
			sh:path observable:accountRunLevel ;
		] ,
		[
			sh:datatype xsd:string ;
			sh:maxCount "1"^^xsd:integer ;
			sh:nodeKind sh:Literal ;
			sh:path observable:imageName ;
		] ,
		[
			sh:datatype xsd:string ;
			sh:maxCount "1"^^xsd:integer ;
			sh:nodeKind sh:Literal ;
			sh:path observable:parameters ;
		] ,
		[
			sh:datatype xsd:string ;
			sh:maxCount "1"^^xsd:integer ;
			sh:nodeKind sh:Literal ;
			sh:path observable:taskComment ;
		] ,
		[
			sh:datatype xsd:string ;
			sh:maxCount "1"^^xsd:integer ;
			sh:nodeKind sh:Literal ;
			sh:path observable:taskCreator ;
		] ,
		[
			sh:datatype vocabulary:TaskFlagVocab ;
			sh:message "Value is outside the default vocabulary TaskFlagVocab." ;
			sh:path observable:flags ;
			sh:severity sh:Info ;
		] ,
		[
			sh:datatype vocabulary:TaskPriorityVocab ;
			sh:message "Value is outside the default vocabulary TaskPriorityVocab." ;
			sh:path observable:priority ;
			sh:severity sh:Info ;
		] ,
		[
			sh:datatype vocabulary:TaskStatusVocab ;
			sh:message "Value is outside the default vocabulary TaskStatusVocab." ;
			sh:path observable:status ;
			sh:severity sh:Info ;
		] ,
		[
			sh:maxCount "1"^^xsd:integer ;
			sh:nodeKind sh:Literal ;
			sh:or (
				[
					sh:datatype vocabulary:TaskPriorityVocab ;
				]
				[
					sh:datatype xsd:integer ;
				]
				[
					sh:datatype xsd:string ;
				]
			) ;
			sh:path observable:priority ;
		] ,
		[
			sh:maxCount "1"^^xsd:integer ;
			sh:nodeKind sh:Literal ;
			sh:or (
				[
					sh:datatype vocabulary:TaskStatusVocab ;
				]
				[
					sh:datatype xsd:string ;
				]
			) ;
			sh:path observable:status ;
		] ,
		[
			sh:message "Value is not member of the vocabulary TaskFlagVocab." ;
			sh:or (
				[
					sh:datatype vocabulary:TaskFlagVocab ;
					sh:in (
						"TASK_FLAG_DELETE_WHEN_DONE"^^vocabulary:TaskFlagVocab
						"TASK_FLAG_DISABLED"^^vocabulary:TaskFlagVocab
						"TASK_FLAG_DONT_START_IF_ON_BATTERIES"^^vocabulary:TaskFlagVocab
						"TASK_FLAG_HIDDEN"^^vocabulary:TaskFlagVocab
						"TASK_FLAG_INTERACTIVE"^^vocabulary:TaskFlagVocab
						"TASK_FLAG_KILL_IF_GOING_ON_BATTERIES"^^vocabulary:TaskFlagVocab
						"TASK_FLAG_KILL_ON_IDLE_END"^^vocabulary:TaskFlagVocab
						"TASK_FLAG_RESTART_ON_IDLE_RESUME"^^vocabulary:TaskFlagVocab
						"TASK_FLAG_RUN_IF_CONNECTED_TO_INTERNET"^^vocabulary:TaskFlagVocab
						"TASK_FLAG_RUN_ONLY_IF_LOGGED_ON"^^vocabulary:TaskFlagVocab
						"TASK_FLAG_START_ONLY_IF_IDLE"^^vocabulary:TaskFlagVocab
						"TASK_FLAG_SYSTEM_REQUIRED"^^vocabulary:TaskFlagVocab
						"TASK_FLAG_ZERO"^^vocabulary:TaskFlagVocab
					) ;
				]
				[
					sh:datatype xsd:string ;
				]
			) ;
			sh:path observable:flags ;
		] ,
		[
			sh:message "Value is not member of the vocabulary TaskPriorityVocab." ;
			sh:or (
				[
					sh:datatype vocabulary:TaskPriorityVocab ;
					sh:in (
						"ABOVE_NORMAL_PRIORITY_CLASS"^^vocabulary:TaskPriorityVocab
						"BELOW_NORMAL_PRIORITY_CLASS"^^vocabulary:TaskPriorityVocab
						"HIGH_PRIORITY_CLASS"^^vocabulary:TaskPriorityVocab
						"IDLE_PRIORITY_CLASS"^^vocabulary:TaskPriorityVocab
						"NORMAL_PRIORITY_CLASS"^^vocabulary:TaskPriorityVocab
						"REALTIME_PRIORITY_CLASS"^^vocabulary:TaskPriorityVocab
					) ;
				]
				[
					sh:datatype xsd:integer ;
				]
				[
					sh:datatype xsd:string ;
				]
			) ;
			sh:path observable:priority ;
		] ,
		[
			sh:message "Value is not member of the vocabulary TaskStatusVocab." ;
			sh:or (
				[
					sh:datatype vocabulary:TaskStatusVocab ;
					sh:in (
						"SCHED_E_ACCOUNT_DBASE_CORRUPT"^^vocabulary:TaskStatusVocab
						"SCHED_E_ACCOUNT_INFORMATION_NOT_SET"^^vocabulary:TaskStatusVocab
						"SCHED_E_ACCOUNT_NAME_NOT_FOUND"^^vocabulary:TaskStatusVocab
						"SCHED_E_CANNOT_OPEN_TASK"^^vocabulary:TaskStatusVocab
						"SCHED_E_INVALID_TASK"^^vocabulary:TaskStatusVocab
						"SCHED_E_NO_SECURITY_SERVICES"^^vocabulary:TaskStatusVocab
						"SCHED_E_SERVICE_NOT_INSTALLED"^^vocabulary:TaskStatusVocab
						"SCHED_E_SERVICE_NOT_RUNNING"^^vocabulary:TaskStatusVocab
						"SCHED_E_TASK_NOT_READY"^^vocabulary:TaskStatusVocab
						"SCHED_E_TASK_NOT_RUNNING"^^vocabulary:TaskStatusVocab
						"SCHED_E_TRIGGER_NOT_FOUND"^^vocabulary:TaskStatusVocab
						"SCHED_E_UNKNOWN_OBJECT_VERSION"^^vocabulary:TaskStatusVocab
						"SCHED_E_UNSUPPORTED_ACCOUNT_OPTION"^^vocabulary:TaskStatusVocab
						"SCHED_S_EVENT_TRIGGER"^^vocabulary:TaskStatusVocab
						"SCHED_S_TASK_DISABLED"^^vocabulary:TaskStatusVocab
						"SCHED_S_TASK_HAS_NOT_RUN"^^vocabulary:TaskStatusVocab
						"SCHED_S_TASK_NOT_SCHEDULED"^^vocabulary:TaskStatusVocab
						"SCHED_S_TASK_NO_MORE_RUNS"^^vocabulary:TaskStatusVocab
						"SCHED_S_TASK_NO_VALID_TRIGGERS"^^vocabulary:TaskStatusVocab
						"SCHED_S_TASK_READY"^^vocabulary:TaskStatusVocab
						"SCHED_S_TASK_RUNNING"^^vocabulary:TaskStatusVocab
						"SCHED_S_TASK_TERMINATED"^^vocabulary:TaskStatusVocab
						"TASK_STATE_QUEUED"^^vocabulary:TaskStatusVocab
						"TASK_STATE_UNKNOWN"^^vocabulary:TaskStatusVocab
					) ;
				]
				[
					sh:datatype xsd:string ;
				]
			) ;
			sh:path observable:status ;
		] ,
		[
			sh:nodeKind sh:Literal ;
			sh:or (
				[
					sh:datatype vocabulary:TaskFlagVocab ;
				]
				[
					sh:datatype xsd:string ;
				]
			) ;
			sh:path observable:flags ;
		]
		;
	sh:targetClass observable:WindowsTaskFacet ;
	.

observable:WindowsThread
	a
		owl:Class ,
		sh:NodeShape
		;
	rdfs:subClassOf observable:ProcessThread ;
	rdfs:label "WindowsThread"@en ;
	rdfs:comment "A Windows thread is a single thread of execution within a Windows process."@en ;
	sh:targetClass observable:WindowsThread ;
	.

observable:WindowsThreadFacet
	a
		owl:Class ,
		sh:NodeShape
		;
	rdfs:subClassOf core:Facet ;
	rdfs:label "WindowsThreadFacet"@en ;
	rdfs:comment "A Windows thread facet is a grouping os characteristics unique to a single thread of execution within a Windows process."@en ;
	sh:property
		[
			sh:datatype xsd:dateTime ;
			sh:maxCount "1"^^xsd:integer ;
			sh:nodeKind sh:Literal ;
			sh:path observable:creationTime ;
		] ,
		[
			sh:datatype xsd:hexBinary ;
			sh:nodeKind sh:Literal ;
			sh:path observable:parameterAddress ;
		] ,
		[
			sh:datatype xsd:hexBinary ;
			sh:nodeKind sh:Literal ;
			sh:path observable:startAddress ;
		] ,
		[
			sh:datatype xsd:integer ;
			sh:maxCount "1"^^xsd:integer ;
			sh:nodeKind sh:Literal ;
			sh:path observable:priority ;
		] ,
		[
			sh:datatype xsd:nonNegativeInteger ;
			sh:nodeKind sh:Literal ;
			sh:path observable:stackSize ;
		] ,
		[
			sh:datatype xsd:nonNegativeInteger ;
			sh:nodeKind sh:Literal ;
			sh:path observable:threadID ;
		] ,
		[
			sh:datatype xsd:string ;
			sh:maxCount "1"^^xsd:integer ;
			sh:nodeKind sh:Literal ;
			sh:path observable:context ;
		] ,
		[
			sh:datatype xsd:string ;
			sh:maxCount "1"^^xsd:integer ;
			sh:nodeKind sh:Literal ;
			sh:path observable:runningStatus ;
		] ,
		[
			sh:datatype xsd:string ;
			sh:maxCount "1"^^xsd:integer ;
			sh:nodeKind sh:Literal ;
			sh:path observable:securityAttributes ;
		] ,
		[
			sh:datatype xsd:unsignedInt ;
			sh:nodeKind sh:Literal ;
			sh:path observable:creationFlags ;
		]
		;
	sh:targetClass observable:WindowsThreadFacet ;
	.

observable:WindowsVolumeFacet
	a
		owl:Class ,
		sh:NodeShape
		;
	rdfs:subClassOf core:Facet ;
	rdfs:label "WindowsVolumeFacet"@en ;
	rdfs:comment "A Windows volume facet is a grouping of characteristics unique to a single accessible storage area (volume) with a single Windows file system. [based on https://en.wikipedia.org/wiki/Volume_(computing)]"@en ;
	sh:property
		[
			sh:datatype xsd:string ;
			sh:maxCount "1"^^xsd:integer ;
			sh:nodeKind sh:Literal ;
			sh:path observable:driveLetter ;
		] ,
		[
			sh:datatype vocabulary:WindowsDriveTypeVocab ;
			sh:message "Value is outside the default vocabulary WindowsDriveTypeVocab." ;
			sh:path observable:driveType ;
			sh:severity sh:Info ;
		] ,
		[
			sh:datatype vocabulary:WindowsVolumeAttributeVocab ;
			sh:maxCount "4"^^xsd:integer ;
			sh:nodeKind sh:Literal ;
			sh:path observable:windowsVolumeAttributes ;
		] ,
		[
			sh:maxCount "1"^^xsd:integer ;
			sh:nodeKind sh:Literal ;
			sh:or (
				[
					sh:datatype vocabulary:WindowsDriveTypeVocab ;
				]
				[
					sh:datatype xsd:string ;
				]
			) ;
			sh:path observable:driveType ;
		] ,
		[
			sh:message "Value is not member of the vocabulary WindowsDriveTypeVocab." ;
			sh:or (
				[
					sh:datatype vocabulary:WindowsDriveTypeVocab ;
					sh:in (
						"DRIVE_CDROM"^^vocabulary:WindowsDriveTypeVocab
						"DRIVE_FIXED"^^vocabulary:WindowsDriveTypeVocab
						"DRIVE_NO_ROOT_DIR"^^vocabulary:WindowsDriveTypeVocab
						"DRIVE_RAMDISK"^^vocabulary:WindowsDriveTypeVocab
						"DRIVE_REMOTE"^^vocabulary:WindowsDriveTypeVocab
						"DRIVE_REMOVABLE"^^vocabulary:WindowsDriveTypeVocab
						"DRIVE_UNKNOWN"^^vocabulary:WindowsDriveTypeVocab
					) ;
				]
				[
					sh:datatype xsd:string ;
				]
			) ;
			sh:path observable:driveType ;
		]
		;
	sh:targetClass observable:WindowsVolumeFacet ;
	.

observable:WindowsWaitableTime
	a
		owl:Class ,
		sh:NodeShape
		;
	rdfs:subClassOf observable:ObservableObject ;
	rdfs:label "WindowsWaitableTime"@en ;
	rdfs:comment "A Windows waitable timer is a synchronization object within the Windows operating system whose state is set to signaled when a specified due time arrives. There are two types of waitable timers that can be created: manual-reset and synchronization. A timer of either type can also be a periodic timer. [based on https://docs.microsoft.com/en-us/windows/win32/sync/waitable-timer-objects]"@en ;
	sh:targetClass observable:WindowsWaitableTime ;
	.

observable:WirelessNetworkConnection
	a
		owl:Class ,
		sh:NodeShape
		;
	rdfs:subClassOf observable:NetworkConnection ;
	rdfs:label "WirelessNetworkConnection"@en ;
	rdfs:comment "A wireless network connection is a connection (completed or attempted) across an IEEE 802.11 standards-confromant digital network (a group of two or more computer systems linked together). [based on https://www.webopedia.com/TERM/N/network.html]"@en ;
	sh:targetClass observable:WirelessNetworkConnection ;
	.

observable:WirelessNetworkConnectionFacet
	a
		owl:Class ,
		sh:NodeShape
		;
	rdfs:subClassOf core:Facet ;
	rdfs:label "WirelessNetworkConnectionFacet"@en ;
	rdfs:comment "A wireless network connection facet is a grouping of characteristics unique to a connection (completed or attempted) across an IEEE 802.11 standards-conformant digital network (a group of two or more computer systems linked together). [based on https://www.webopedia.com/TERM/N/network.html]"@en ;
	sh:property
		[
			sh:datatype xsd:string ;
			sh:maxCount "1"^^xsd:integer ;
			sh:nodeKind sh:Literal ;
			sh:path observable:baseStation ;
		] ,
		[
			sh:datatype xsd:string ;
			sh:maxCount "1"^^xsd:integer ;
			sh:nodeKind sh:Literal ;
			sh:path observable:password ;
		] ,
		[
			sh:datatype xsd:string ;
			sh:maxCount "1"^^xsd:integer ;
			sh:nodeKind sh:Literal ;
			sh:path observable:ssid ;
		] ,
		[
			sh:maxCount "1"^^xsd:integer ;
			sh:nodeKind sh:Literal ;
			sh:or (
				[
					sh:datatype vocabulary:WirelessNetworkSecurityModeVocab ;
				]
				[
					sh:datatype xsd:string ;
				]
			) ;
			sh:path observable:wirelessNetworkSecurityMode ;
		] ,
		[
			sh:message "Value is not member of the vocabulary WirelessNetworkSecurityModeVocab." ;
			sh:or (
				[
					sh:datatype vocabulary:WirelessNetworkSecurityModeVocab ;
					sh:in (
						"None"^^vocabulary:WirelessNetworkSecurityModeVocab
						"WEP"^^vocabulary:WirelessNetworkSecurityModeVocab
						"WPA"^^vocabulary:WirelessNetworkSecurityModeVocab
						"WPA2-PSK"^^vocabulary:WirelessNetworkSecurityModeVocab
						"WPA2-Enterprise"^^vocabulary:WirelessNetworkSecurityModeVocab
						"WPA3-PSK"^^vocabulary:WirelessNetworkSecurityModeVocab
						"WPA3-Enterprise"^^vocabulary:WirelessNetworkSecurityModeVocab
					) ;
				]
				[
					sh:datatype xsd:string ;
				]
			) ;
			sh:path observable:wirelessNetworkSecurityMode ;
		]
		;
	sh:targetClass observable:WirelessNetworkConnectionFacet ;
	.

observable:WriteBlocker
	a
		owl:Class ,
		sh:NodeShape
		;
	rdfs:subClassOf observable:Device ;
	rdfs:label "WriteBlocker"@en-US ;
	rdfs:comment "A write blocker is a device that allows read-only access to storage mediums in order to preserve the integrity of the data being analyzed. Examples include Tableau, Cellibrite, Talon, etc."@en-US ;
	sh:targetClass observable:WriteBlocker ;
	.

observable:X509Certificate
	a
		owl:Class ,
		sh:NodeShape
		;
	rdfs:subClassOf observable:ObservableObject ;
	rdfs:label "X509Certificate"@en ;
	rdfs:comment "A X.509 certificate is a public key digital identity certificate conformant to the X.509 PKI (Public Key Infrastructure) standard."@en ;
	sh:targetClass observable:X509Certificate ;
	.

observable:X509CertificateFacet
	a
		owl:Class ,
		sh:NodeShape
		;
	rdfs:subClassOf core:Facet ;
	rdfs:label "X509CertificateFacet"@en ;
	rdfs:comment "A X.509 certificate facet is a grouping of characteristics unique to a public key digital identity certificate conformant to the X.509 PKI (Public Key Infrastructure) standard. "@en ;
	sh:property
		[
			sh:class observable:X509V3ExtensionsFacet ;
			sh:maxCount "1"^^xsd:integer ;
			sh:nodeKind sh:IRI ;
			sh:path observable:x509v3extensions ;
		] ,
		[
			sh:class types:Hash ;
			sh:maxCount "1"^^xsd:integer ;
			sh:nodeKind sh:IRI ;
			sh:path observable:issuerHash ;
		] ,
		[
			sh:class types:Hash ;
			sh:maxCount "1"^^xsd:integer ;
			sh:nodeKind sh:IRI ;
			sh:path observable:subjectHash ;
		] ,
		[
			sh:class types:Hash ;
			sh:maxCount "1"^^xsd:integer ;
			sh:nodeKind sh:IRI ;
			sh:path observable:thumbprintHash ;
		] ,
		[
			sh:datatype xsd:boolean ;
			sh:maxCount "1"^^xsd:integer ;
			sh:nodeKind sh:Literal ;
			sh:path observable:isSelfSigned ;
		] ,
		[
			sh:datatype xsd:dateTime ;
			sh:maxCount "1"^^xsd:integer ;
			sh:nodeKind sh:Literal ;
			sh:path observable:validityNotAfter ;
		] ,
		[
			sh:datatype xsd:dateTime ;
			sh:maxCount "1"^^xsd:integer ;
			sh:nodeKind sh:Literal ;
			sh:path observable:validityNotBefore ;
		] ,
		[
			sh:datatype xsd:integer ;
			sh:maxCount "1"^^xsd:integer ;
			sh:nodeKind sh:Literal ;
			sh:path observable:subjectPublicKeyExponent ;
		] ,
		[
			sh:datatype xsd:string ;
			sh:maxCount "1"^^xsd:integer ;
			sh:nodeKind sh:Literal ;
			sh:path observable:issuer ;
		] ,
		[
			sh:datatype xsd:string ;
			sh:maxCount "1"^^xsd:integer ;
			sh:nodeKind sh:Literal ;
			sh:path observable:serialNumber ;
		] ,
		[
			sh:datatype xsd:string ;
			sh:maxCount "1"^^xsd:integer ;
			sh:nodeKind sh:Literal ;
			sh:path observable:signature ;
		] ,
		[
			sh:datatype xsd:string ;
			sh:maxCount "1"^^xsd:integer ;
			sh:nodeKind sh:Literal ;
			sh:path observable:signatureAlgorithm ;
		] ,
		[
			sh:datatype xsd:string ;
			sh:maxCount "1"^^xsd:integer ;
			sh:nodeKind sh:Literal ;
			sh:path observable:subject ;
		] ,
		[
			sh:datatype xsd:string ;
			sh:maxCount "1"^^xsd:integer ;
			sh:nodeKind sh:Literal ;
			sh:path observable:subjectPublicKeyAlgorithm ;
		] ,
		[
			sh:datatype xsd:string ;
			sh:maxCount "1"^^xsd:integer ;
			sh:nodeKind sh:Literal ;
			sh:path observable:subjectPublicKeyModulus ;
		] ,
		[
			sh:datatype xsd:string ;
			sh:maxCount "1"^^xsd:integer ;
			sh:nodeKind sh:Literal ;
			sh:path observable:version ;
		]
		;
	sh:targetClass observable:X509CertificateFacet ;
	.

observable:X509V3Certificate
	a
		owl:Class ,
		sh:NodeShape
		;
	rdfs:subClassOf observable:ObservableObject ;
	rdfs:label "X509V3Certificate"@en ;
	rdfs:comment "An X.509 v3 certificate is a public key digital identity certificate conformant to the X.509 v3 PKI (Public Key Infrastructure) standard. "@en ;
	sh:targetClass observable:X509V3Certificate ;
	.

observable:X509V3ExtensionsFacet
	a
		owl:Class ,
		sh:NodeShape
		;
	rdfs:subClassOf core:Facet ;
	rdfs:label "X509V3ExtensionsFacet"@en ;
	rdfs:comment "An X.509 v3 certificate extensions facet is a grouping of characteristics unique to a public key digital identity certificate conformant to the X.509 v3 PKI (Public Key Infrastructure) standard."@en ;
	sh:property
		[
			sh:datatype xsd:dateTime ;
			sh:maxCount "1"^^xsd:integer ;
			sh:nodeKind sh:Literal ;
			sh:path observable:privateKeyUsagePeriodNotAfter ;
		] ,
		[
			sh:datatype xsd:dateTime ;
			sh:maxCount "1"^^xsd:integer ;
			sh:nodeKind sh:Literal ;
			sh:path observable:privateKeyUsagePeriodNotBefore ;
		] ,
		[
			sh:datatype xsd:string ;
			sh:maxCount "1"^^xsd:integer ;
			sh:nodeKind sh:Literal ;
			sh:path observable:authorityKeyIdentifier ;
		] ,
		[
			sh:datatype xsd:string ;
			sh:maxCount "1"^^xsd:integer ;
			sh:nodeKind sh:Literal ;
			sh:path observable:basicConstraints ;
		] ,
		[
			sh:datatype xsd:string ;
			sh:maxCount "1"^^xsd:integer ;
			sh:nodeKind sh:Literal ;
			sh:path observable:certificatePolicies ;
		] ,
		[
			sh:datatype xsd:string ;
			sh:maxCount "1"^^xsd:integer ;
			sh:nodeKind sh:Literal ;
			sh:path observable:crlDistributionPoints ;
		] ,
		[
			sh:datatype xsd:string ;
			sh:maxCount "1"^^xsd:integer ;
			sh:nodeKind sh:Literal ;
			sh:path observable:extendedKeyUsage ;
		] ,
		[
			sh:datatype xsd:string ;
			sh:maxCount "1"^^xsd:integer ;
			sh:nodeKind sh:Literal ;
			sh:path observable:inhibitAnyPolicy ;
		] ,
		[
			sh:datatype xsd:string ;
			sh:maxCount "1"^^xsd:integer ;
			sh:nodeKind sh:Literal ;
			sh:path observable:issuerAlternativeName ;
		] ,
		[
			sh:datatype xsd:string ;
			sh:maxCount "1"^^xsd:integer ;
			sh:nodeKind sh:Literal ;
			sh:path observable:keyUsage ;
		] ,
		[
			sh:datatype xsd:string ;
			sh:maxCount "1"^^xsd:integer ;
			sh:nodeKind sh:Literal ;
			sh:path observable:nameConstraints ;
		] ,
		[
			sh:datatype xsd:string ;
			sh:maxCount "1"^^xsd:integer ;
			sh:nodeKind sh:Literal ;
			sh:path observable:policyConstraints ;
		] ,
		[
			sh:datatype xsd:string ;
			sh:maxCount "1"^^xsd:integer ;
			sh:nodeKind sh:Literal ;
			sh:path observable:policyMappings ;
		] ,
		[
			sh:datatype xsd:string ;
			sh:maxCount "1"^^xsd:integer ;
			sh:nodeKind sh:Literal ;
			sh:path observable:subjectAlternativeName ;
		] ,
		[
			sh:datatype xsd:string ;
			sh:maxCount "1"^^xsd:integer ;
			sh:nodeKind sh:Literal ;
			sh:path observable:subjectDirectoryAttributes ;
		] ,
		[
			sh:datatype xsd:string ;
			sh:maxCount "1"^^xsd:integer ;
			sh:nodeKind sh:Literal ;
			sh:path observable:subjectKeyIdentifier ;
		]
		;
	sh:targetClass observable:X509V3ExtensionsFacet ;
	.

observable:abbreviation
	a owl:DatatypeProperty ;
	rdfs:label "abbreviation"@en ;
	rdfs:comment "The abbreviation of a global flag. See also: http://msdn.microsoft.com/en-us/library/windows/hardware/ff549646(v=vs.85).aspx."@en ;
	rdfs:range xsd:string ;
	.

observable:accessedDirectory
	a owl:ObjectProperty ;
	rdfs:label "accessedDirectory"@en ;
	rdfs:comment "Directories accessed by the prefetch application during startup."@en ;
	rdfs:range observable:ObservableObject ;
	.

observable:accessedFile
	a owl:ObjectProperty ;
	rdfs:label "accessedFile"@en ;
	rdfs:comment "Files (e.g., DLLs and other support files) used by the application during startup."@en ;
	rdfs:range observable:ObservableObject ;
	.

observable:accessedTime
	a owl:DatatypeProperty ;
	rdfs:label "accessedTime"@en ;
	rdfs:comment "The date and time at which the Object was accessed."@en ;
	rdfs:range xsd:dateTime ;
	.

observable:account
	a owl:ObjectProperty ;
	rdfs:label "account"@en ;
	rdfs:comment "Specifies the account referenced in an event log entry or used to run the scheduled task. See also: http://msdn.microsoft.com/en-us/library/windows/desktop/aa381228(v=vs.85).aspx."@en ;
	rdfs:range observable:ObservableObject ;
	.

observable:accountIdentifier
	a owl:DatatypeProperty ;
	rdfs:label "accountIdentifier"@en ;
	rdfs:comment "The unique identifier for the account."@en ;
	rdfs:range xsd:string ;
	.

observable:accountIssuer
	a owl:ObjectProperty ;
	rdfs:label "accountIssuer"@en ;
	rdfs:comment "The issuer of this account."@en ;
	rdfs:range core:UcoObject ;
	.

observable:accountLogin
	a owl:DatatypeProperty ;
	rdfs:label "accountLogin"@en ;
	rdfs:comment "The login identifier for the digital account."@en ;
	rdfs:range xsd:string ;
	.

observable:accountLogonType
	a owl:DatatypeProperty ;
	rdfs:label "accountLogonType"@en ;
	rdfs:comment "Specifies the security logon method required to run the tasks associated with the account. See also: http://msdn.microsoft.com/en-us/library/windows/desktop/aa383013(v=vs.85).aspx."@en ;
	rdfs:range xsd:string ;
	.

observable:accountRunLevel
	a owl:DatatypeProperty ;
	rdfs:label "accountRunLevel"@en ;
	rdfs:comment "Specifies the permission level of the account that the task will be run at."@en ;
	rdfs:range xsd:string ;
	.

observable:accountType
	a owl:DatatypeProperty ;
	rdfs:label "accountType"@en ;
	rdfs:comment "The type of account, for instance bank, phone, application, service, etc."@en ;
	rdfs:range [
		a rdfs:Datatype ;
		owl:unionOf (
			vocabulary:AccountTypeVocab
			xsd:string
		) ;
	] ;
	.

observable:actionID
	a owl:DatatypeProperty ;
	rdfs:label "actionID"@en ;
	rdfs:comment "Specifies the user-defined identifier for the action. This identifier is used by the Task Scheduler for logging purposes. See also: http://msdn.microsoft.com/en-us/library/windows/desktop/aa380590(v=vs.85).aspx."@en ;
	rdfs:range xsd:string ;
	.

observable:actionList
	a owl:ObjectProperty ;
	rdfs:label "actionList"@en ;
	rdfs:comment "Specifies a list of actions to be performed by the scheduled task."@en ;
	rdfs:range observable:TaskActionType ;
	.

observable:actionType
	a owl:DatatypeProperty ;
	rdfs:label "actionType"@en ;
	rdfs:comment "Specifies the type of the action. See also: http://msdn.microsoft.com/en-us/library/windows/desktop/aa380596(v=vs.85).aspx."@en ;
	rdfs:range [
		a rdfs:Datatype ;
		owl:unionOf (
			vocabulary:TaskActionTypeVocab
			xsd:string
		) ;
	] ;
	.

observable:activeDirectoryGroups
	a owl:DatatypeProperty ;
	rdfs:label "activeDirectoryGroups"@en ;
	rdfs:range xsd:string ;
	.

observable:adapterName
	a owl:DatatypeProperty ;
	rdfs:label "adapterName"@en ;
	rdfs:comment "Specifies the name of the network adapter used by the network interface."@en ;
	rdfs:range xsd:string ;
	.

observable:addressOfEntryPoint
	a owl:DatatypeProperty ;
	rdfs:label "addressOfEntryPoint"@en ;
	rdfs:comment "Specifies the address of the entry point relative to the image base when the executable is loaded into memory."@en ;
	rdfs:range xsd:unsignedInt ;
	.

observable:addressValue
	a owl:DatatypeProperty ;
	rdfs:label "addressValue"@en ;
	rdfs:comment "The value of an address."@en ;
	rdfs:range xsd:string ;
	.

observable:advertisingID
	a owl:DatatypeProperty ;
	rdfs:label "advertisingID"@en ;
	rdfs:comment "Advertising ID as a UUID. [based on https://developer.android.com/reference/androidx/ads/identifier/AdvertisingIdInfo]"@en ;
	rdfs:range xsd:string ;
	.

observable:allocationStatus
	a owl:DatatypeProperty ;
	rdfs:label "allocationStatus"@en ;
	rdfs:comment "The allocation status of a file."@en ;
	rdfs:range xsd:string ;
	.

observable:alternateDataStreams
	a owl:ObjectProperty ;
	rdfs:label "alternateDataStreams"@en ;
	rdfs:range observable:AlternateDataStream ;
	.

observable:androidFingerprint
	a owl:DatatypeProperty ;
	rdfs:label "androidFingerprint"@en ;
	rdfs:comment "A string that uniquely identifies a build of the Android operating system. [based on https://developer.android.com/reference/android/os/Build#FINGERPRINT]"@en ;
	rdfs:range xsd:string ;
	.

observable:androidID
	a owl:DatatypeProperty ;
	rdfs:label "androidID"@en ;
	rdfs:comment "A 64-bit number (expressed as a hexadecimal string), unique to each combination of app-signing key, user, and device. [based on https://developer.android.com/reference/android/provider/Settings.Secure#ANDROID_ID]"@en ;
	rdfs:range xsd:hexBinary ;
	.

observable:androidVersion
	a owl:DatatypeProperty ;
	rdfs:label "androidVersion"@en ;
	rdfs:comment "The user-visible version string. E.g., '1.0' or '3.4b5' or 'bananas'. This field is an opaque string. Do not assume that its value has any particular structure or that values of RELEASE from different releases can be somehow ordered. [based on https://developer.android.com/reference/android/os/Build.VERSION#RELEASE]"@en ;
	rdfs:range xsd:string ;
	.

observable:antennaHeight
	a owl:DatatypeProperty ;
	rdfs:label "antennaHeight"@en ;
	rdfs:comment "The height (in meters) of the antenna from the ground."@en ;
	rdfs:range xsd:decimal ;
	.

observable:application
	a owl:ObjectProperty ;
	rdfs:label "application"@en ;
	rdfs:comment "The application associated with this object."@en ;
	rdfs:range observable:ObservableObject ;
	.

observable:applicationFileName
	a owl:DatatypeProperty ;
	rdfs:label "applicationFileName"@en ;
	rdfs:comment "Name of the executable of the prefetch file."@en ;
	rdfs:range xsd:string ;
	.

observable:applicationIdentifier
	a owl:DatatypeProperty ;
	rdfs:label "applicationIdentifier"@en ;
	rdfs:range xsd:string ;
	.

observable:archiveType
	a owl:DatatypeProperty ;
	rdfs:label "archiveType"@en ;
	rdfs:comment "The type of a file archive, e.g. ZIP, GZIP or RAR."@en ;
	rdfs:range xsd:string ;
	.

observable:arguments
	a owl:DatatypeProperty ;
	rdfs:label "arguments"@en ;
	rdfs:comment "A list of arguments utilized in initiating the process."@en ;
	rdfs:range xsd:string ;
	.

observable:asHandle
	a owl:DatatypeProperty ;
	rdfs:label "asHandle"@en ;
	rdfs:range xsd:string ;
	.

observable:aslrEnabled
	a owl:DatatypeProperty ;
	rdfs:label "aslrEnabled"@en ;
	rdfs:range xsd:boolean ;
	.

observable:attendant
	a owl:ObjectProperty ;
	rdfs:label "attendant"@en ;
	rdfs:comment "The attendants of the event."@en ;
	rdfs:range identity:Identity ;
	.

observable:audioType
	a owl:DatatypeProperty ;
	rdfs:label "audioType"@en ;
	rdfs:comment "The type of a audio. For example: music or speech."@en ;
	rdfs:range xsd:string ;
	.

observable:authorityKeyIdentifier
	a owl:DatatypeProperty ;
	rdfs:label "authorityKeyIdentifier"@en ;
	rdfs:range xsd:string ;
	.

observable:availableRam
	a owl:DatatypeProperty ;
	rdfs:label "availableRam"@en ;
	rdfs:comment "Specifies the amount of physical memory available on the system, in bytes."@en ;
	rdfs:range xsd:integer ;
	.

observable:azimuth
	a owl:DatatypeProperty ;
	rdfs:label "azimuth"@en ;
	rdfs:comment "The median rotation in degrees around a vertical axis of the cell antenna sector accessed."@en ;
	rdfs:range xsd:decimal ;
	.

observable:baseOfCode
	a owl:DatatypeProperty ;
	rdfs:label "baseOfCode"@en ;
	rdfs:comment "Specifies the address that is relative to the image base of the beginning-of-code section when it is loaded into memory."@en ;
	rdfs:range xsd:unsignedInt ;
	.

observable:baseStation
	a owl:DatatypeProperty ;
	rdfs:label "baseStation"@en ;
	rdfs:comment "The base station."@en ;
	rdfs:range xsd:string ;
	.

observable:basicConstraints
	a owl:DatatypeProperty ;
	rdfs:label "basicConstraints"@en ;
	rdfs:range xsd:string ;
	.

observable:bcc
	a owl:ObjectProperty ;
	rdfs:label "bcc"@en ;
	rdfs:range observable:ObservableObject ;
	.

observable:binary
	a owl:ObjectProperty ;
	rdfs:label "binary"@en ;
	rdfs:range observable:ObservableObject ;
	.

observable:biosDate
	a owl:DatatypeProperty ;
	rdfs:label "biosDate"@en ;
	rdfs:comment "Specifies the date of the BIOS (e.g. the datestamp of the BIOS revision)."@en ;
	rdfs:range xsd:dateTime ;
	.

observable:biosManufacturer
	a owl:DatatypeProperty ;
	rdfs:label "biosManufacturer"@en ;
	rdfs:comment "Specifies the manufacturer of the BIOS."@en ;
	rdfs:range xsd:string ;
	.

observable:biosReleaseDate
	a owl:DatatypeProperty ;
	rdfs:label "biosReleaseDate"@en ;
	rdfs:comment "Specifies the date the BIOS was released."@en ;
	rdfs:range xsd:dateTime ;
	.

observable:biosSerialNumber
	a owl:DatatypeProperty ;
	rdfs:label "biosSerialNumber"@en ;
	rdfs:comment "Specifies the serial number of the BIOS."@en ;
	rdfs:range xsd:string ;
	.

observable:biosVersion
	a owl:DatatypeProperty ;
	rdfs:label "biosVersion"@en ;
	rdfs:comment "Specifies the version of the BIOS."@en ;
	rdfs:range xsd:string ;
	.

observable:bitRate
	a owl:DatatypeProperty ;
	rdfs:label "bitRate"@en ;
	rdfs:comment "The bitrate of the audio in bits per second."@en ;
	rdfs:range xsd:integer ;
	.

observable:bitness
	a owl:DatatypeProperty ;
	rdfs:label "bitness"@en ;
	rdfs:comment "Specifies the bitness of the operating system (i.e. 32 or 64). Note that this is potentially different from the word size of the underlying hardware or CPU. A 32-bit operating system can be installed on a machine running a 64-bit processor."@en ;
	rdfs:range xsd:string ;
	.

observable:bitsPerPixel
	a owl:DatatypeProperty ;
	rdfs:label "bitsPerPixel"@en ;
	rdfs:range xsd:integer ;
	.

observable:blockType
	a owl:DatatypeProperty ;
	rdfs:label "blockType"@en ;
	rdfs:comment "The blockType property specifies the block type of a particular memory object."@en ;
	rdfs:range [
		a rdfs:Datatype ;
		owl:unionOf (
			vocabulary:MemoryBlockTypeVocab
			xsd:string
		) ;
	] ;
	.

observable:bluetoothDeviceName
	a owl:DatatypeProperty ;
	rdfs:label "bluetoothDeviceName"@en ;
	rdfs:comment "Name configured withing Bluetooth settings on a device."@en ;
	rdfs:range xsd:string ;
	.

observable:body
	a owl:DatatypeProperty ;
	rdfs:label "body"@en ;
	rdfs:range xsd:string ;
	.

observable:bodyMultipart
	a owl:ObjectProperty ;
	rdfs:label "bodyMultipart"@en ;
	rdfs:comment "A list of the MIME parts that make up the email body. This field MAY only be used if isMultipart is true."@en ;
	rdfs:range observable:MimePartType ;
	.

observable:bodyRaw
	a owl:ObjectProperty ;
	rdfs:label "bodyRaw"@en ;
	rdfs:range observable:ObservableObject ;
	.

observable:bookmarkPath
	a owl:DatatypeProperty ;
	rdfs:label "bookmarkPath"@en ;
	rdfs:comment "The folder containing the bookmark."@en ;
	rdfs:range xsd:string ;
	.

observable:browserInformation
	a owl:ObjectProperty ;
	rdfs:label "Browser Information"@en ;
	rdfs:comment "Specifies information about the particular Web Browser."@en ;
	rdfs:range observable:ObservableObject ;
	.

observable:browserUserProfile
	a owl:DatatypeProperty ;
	rdfs:label "Browser User Profile"@en ;
	rdfs:comment "Specifies the web browser user profile for which the URL history entry was created."@en ;
	rdfs:range xsd:string ;
	.

observable:byteOrder
	a owl:DatatypeProperty ;
	rdfs:label "byteOrder"@en ;
	rdfs:range [
		a rdfs:Datatype ;
		owl:unionOf (
			vocabulary:EndiannessTypeVocab
			xsd:string
		) ;
	] ;
	.

observable:byteStringValue
	a owl:DatatypeProperty ;
	rdfs:label "byteStringValue"@en ;
	rdfs:comment "Specifies the raw, byte-string representation of the extracted string."@en ;
	.

observable:callType
	a owl:DatatypeProperty ;
	rdfs:label "callType"@en ;
	rdfs:comment "The type of a phone call,for example incoming, outgoing, missed."@en ;
	rdfs:range xsd:string ;
	.

observable:camera
	a owl:ObjectProperty ;
	rdfs:label "camera"@en ;
	rdfs:comment "The name/make of the camera that was used for taking the picture."@en ;
	rdfs:range observable:ObservableObject ;
	.

observable:canEscalatePrivs
	a owl:DatatypeProperty ;
	rdfs:label "canEscalatePrivs"@en ;
	rdfs:range xsd:boolean ;
	.

observable:captureCellSite
	a owl:ObjectProperty ;
	rdfs:label "captureCellSite"@en ;
	rdfs:comment "Specifies the cell site accessed."@en ;
	rdfs:range observable:CellSite ;
	.

observable:carrier
	a owl:ObjectProperty ;
	rdfs:label "carrier"@en ;
	rdfs:comment "Telecommunications service provider that sold the SIM card."@en ;
	rdfs:range identity:Identity ;
	.

observable:categories
	a owl:DatatypeProperty ;
	rdfs:label "categories"@en ;
	rdfs:comment "Categories applied to the object."@en ;
	rdfs:range xsd:string ;
	.

observable:cc
	a owl:ObjectProperty ;
	rdfs:label "cc"@en ;
	rdfs:range observable:ObservableObject ;
	.

observable:cellSiteCountryCode
	a owl:DatatypeProperty ;
	rdfs:label "cellSiteCountryCode"@en ;
	rdfs:comment "The country code represents the country of the cell site. For GSM, this is the Mobile Country Code (MCC)."@en ;
	rdfs:range xsd:string ;
	.

observable:cellSiteIdentifier
	a owl:DatatypeProperty ;
	rdfs:label "cellSiteIdentifier"@en ;
	rdfs:comment "Specifies the unique number used to identify each Cell Site within a location area code."@en ;
	rdfs:range xsd:string ;
	.

observable:cellSiteLocationAreaCode
	a owl:DatatypeProperty ;
	rdfs:label "cellSiteLocationAreaCode"@en ;
	rdfs:comment "The location area code is a unique number of current location area of the cell site. A location area is a set of cell site that are grouped together to optimize signalling. For GSM, this is the LAC."@en ;
	rdfs:range xsd:string ;
	.

observable:cellSiteNetworkCode
	a owl:DatatypeProperty ;
	rdfs:label "cellSiteNetworkCode"@en ;
	rdfs:comment "This code identifies the mobile operator of the cell site. For GSM, this is the Mobile Network Code (MNC) and for CMDA this is the network identifier (NID)."@en ;
	rdfs:range xsd:string ;
	.

observable:cellSiteType
	a owl:DatatypeProperty ;
	rdfs:label "cellSiteType"@en ;
	rdfs:comment "Specifies the technology used by the Cell Site (e.g., GSM, CDMA, or LTE)."@en ;
	rdfs:range xsd:string ;
	.

observable:certificateIssuer
	a owl:ObjectProperty ;
	rdfs:label "certificateIssuer"@en ;
	rdfs:range identity:Identity ;
	.

observable:certificatePolicies
	a owl:DatatypeProperty ;
	rdfs:label "certificatePolicies"@en ;
	rdfs:range xsd:string ;
	.

observable:certificateSubject
	a owl:ObjectProperty ;
	rdfs:label "certificateSubject"@en ;
	rdfs:range core:UcoObject ;
	.

observable:characteristics
	a owl:DatatypeProperty ;
	rdfs:label "characteristics"@en ;
	rdfs:comment "Specifies the flags that indicate the fileâ€™s characteristics."@en ;
	rdfs:range xsd:unsignedShort ;
	.

observable:checksum
	a owl:DatatypeProperty ;
	rdfs:label "checksum"@en ;
	rdfs:comment "Specifies the checksum of the PE binary."@en ;
	rdfs:range xsd:unsignedInt ;
	.

observable:clockSetting
	a owl:DatatypeProperty ;
	rdfs:label "clockSetting"@en ;
	rdfs:comment "The generalizedTime value on the mobile device when it was processed."@en ;
	rdfs:range xsd:dateTime ;
	.

observable:clusterSize
	a owl:DatatypeProperty ;
	rdfs:label "clusterSize"@en ;
	rdfs:comment "The size of cluster allocation units in a file system."@en ;
	rdfs:range xsd:integer ;
	.

observable:columnName
	a owl:DatatypeProperty ;
	rdfs:label "columnName"@en ;
	rdfs:range xsd:string ;
	.

observable:comClassID
	a owl:DatatypeProperty ;
	rdfs:label "comClassID"@en ;
	rdfs:comment "Specifies the ID of the COM action. See also: http://msdn.microsoft.com/en-us/library/windows/desktop/aa380613(v=vs.85).aspx."@en ;
	rdfs:range xsd:string ;
	.

observable:comData
	a owl:DatatypeProperty ;
	rdfs:label "comData"@en ;
	rdfs:comment "Specifies the data associated with the COM handler. See also: http://msdn.microsoft.com/en-us/library/windows/desktop/aa380613(v=vs.85).aspx."@en ;
	rdfs:range xsd:string ;
	.

observable:comment
	a owl:DatatypeProperty ;
	rdfs:label "comment"@en ;
	rdfs:range xsd:string ;
	.

observable:compressionMethod
	a owl:DatatypeProperty ;
	rdfs:label "compressionMethod"@en ;
	rdfs:comment "The algorithm used to compress the data."@en ;
	rdfs:range xsd:string ;
	.

observable:compressionRatio
	a owl:DatatypeProperty ;
	rdfs:label "compressionRatio"@en ;
	rdfs:comment "The compression ratio of the compressed data."@en ;
	rdfs:range xsd:decimal ;
	.

observable:contact
	a owl:ObjectProperty ;
	rdfs:label "contact"@en ;
	rdfs:comment "Contact specifies information characterizing contact details for a single entity."@en ;
	rdfs:range observable:ObservableObject ;
	.

observable:contactAddress
	a owl:ObjectProperty ;
	rdfs:label "contactAddress"@en ;
	rdfs:comment "Contact address specifies information characterizing a geolocation address of a contact entity."@en ;
	rdfs:range observable:ContactAddress ;
	.

observable:contactAddressScope
	a owl:DatatypeProperty ;
	rdfs:label "contactAddressScope"@en ;
	rdfs:comment "Contact address scope specifies the relevant scope (home, work, school, etc) for a geolocation address of a contact entity."@en ;
	rdfs:range [
		a rdfs:Datatype ;
		owl:unionOf (
			xsd:string
			vocabulary:ContactAddressScopeVocab
		) ;
	] ;
	.

observable:contactAffiliation
	a owl:ObjectProperty ;
	rdfs:label "contactAffiliation"@en ;
	rdfs:comment "Contact affiliation specifies information characterizing details of an organizational affiliation for a single contact entity."@en ;
	rdfs:range observable:ContactAffiliation ;
	.

observable:contactEmail
	a owl:ObjectProperty ;
	rdfs:label "contactEmail"@en ;
	rdfs:comment "Contact email specifies information characterizing details for contacting a contact entity by email."@en ;
	rdfs:range observable:ContactEmail ;
	.

observable:contactEmailScope
	a owl:DatatypeProperty ;
	rdfs:label "contactEmailScope"@en ;
	rdfs:comment "Contact email scope specifies the relevant scope (home, work, school, etc) of details for contacting a contact entity by email."@en ;
	rdfs:range [
		a rdfs:Datatype ;
		owl:unionOf (
			xsd:string
			vocabulary:ContactEmailScopeVocab
		) ;
	] ;
	.

observable:contactGroup
	a owl:DatatypeProperty ;
	rdfs:label "contactGroup"@en ;
	rdfs:comment "Contact group specifies the name/tag of a particular named/tagged grouping of contacts."@en ;
	rdfs:range xsd:string ;
	.

observable:contactID
	a owl:DatatypeProperty ;
	rdfs:label "contactID"@en ;
	rdfs:comment "Specifies an ID for the contact."@en ;
	rdfs:range xsd:string ;
	.

observable:contactMessaging
	a owl:ObjectProperty ;
	rdfs:label "contactMessaging"@en ;
	rdfs:comment "Contact messaging specifies information characterizing details for contacting a contact entity by digital messaging."@en ;
	rdfs:range observable:ContactMessaging ;
	.

observable:contactMessagingPlatform
	a owl:ObjectProperty ;
	rdfs:label "contactMessagingPlatform"@en ;
	rdfs:comment "A contact messaging platform specifies a digital messaging platform associated with a contact."@en ;
	rdfs:range observable:ObservableObject ;
	.

observable:contactNote
	a owl:DatatypeProperty ;
	rdfs:label "contactNote"@en ;
	rdfs:comment "Contact note specifies a comment/note associated with a given contact."@en ;
	rdfs:range xsd:string ;
	.

observable:contactOrganization
	a owl:ObjectProperty ;
	rdfs:label "contactOrganization"@en ;
	rdfs:comment "The name of the organization a contact works for or is assocciated with."@en ;
	rdfs:range identity:Organization ;
	.

observable:contactPhone
	a owl:ObjectProperty ;
	rdfs:label "contactPhone"@en ;
	rdfs:comment "Contact phone specifies information characterizing details for contacting a contact entity by telephone."@en ;
	rdfs:range observable:ContactPhone ;
	.

observable:contactPhoneNumber
	a owl:ObjectProperty ;
	rdfs:label "contactPhoneNumber"@en ;
	rdfs:comment "Contact phone number specifies a telephone service account number for contacting a contact entity by telephone."@en ;
	rdfs:range observable:ObservableObject ;
	.

observable:contactPhoneScope
	a owl:DatatypeProperty ;
	rdfs:label "contactPhoneScope"@en ;
	rdfs:comment "Contact phone scope specifies the relevant scope (home, work, school, etc) of details for contacting a contact entity by telephone."@en ;
	rdfs:range [
		a rdfs:Datatype ;
		owl:unionOf (
			xsd:string
			vocabulary:ContactPhoneScopeVocab
		) ;
	] ;
	.

observable:contactProfile
	a owl:ObjectProperty ;
	rdfs:label "contactProfile"@en ;
	rdfs:comment "Contact profile specifies information characterizing details for contacting a contact entity by online service."@en ;
	rdfs:range observable:ContactProfile ;
	.

observable:contactProfilePlatform
	a owl:ObjectProperty ;
	rdfs:label "contactProfilePlatform"@en ;
	rdfs:comment "A contact profile platform specifies an online service platform associated with a contact."@en ;
	rdfs:range observable:ObservableObject ;
	.

observable:contactSIP
	a owl:ObjectProperty ;
	rdfs:label "contactSIP"@en ;
	rdfs:comment "Contact SIP specifies information characterizing details for contacting a contact entity by Session Initiation Protocol (SIP)."@en ;
	rdfs:range observable:ContactSIP ;
	.

observable:contactSIPScope
	a owl:DatatypeProperty ;
	rdfs:label "contactSIPScope"@en ;
	rdfs:comment "Contact SIP scope specifies the relevant scope (home, work, school, etc) of details for contacting a contact entity by Session Initiation Protocol (SIP)."@en ;
	rdfs:range [
		a rdfs:Datatype ;
		owl:unionOf (
			xsd:string
			vocabulary:ContactSIPScopeVocab
		) ;
	] ;
	.

observable:contactURL
	a owl:ObjectProperty ;
	rdfs:label "contactURL"@en ;
	rdfs:comment "Contact URL specifies information characterizing details for contacting a contact entity by Uniform Resource Locator (URL)."@en ;
	rdfs:range observable:ContactURL ;
	.

observable:contactURLScope
	a owl:DatatypeProperty ;
	rdfs:label "contactURLScope"@en ;
	rdfs:comment "Contact url scope specifies the relevant scope (homepage, home, work, school, etc) of details for contacting a contact entity by Uniform Resource Locator (URL)."@en ;
	rdfs:range [
		a rdfs:Datatype ;
		owl:unionOf (
			xsd:string
			vocabulary:ContactURLScopeVocab
		) ;
	] ;
	.

observable:contentDisposition
	a owl:DatatypeProperty ;
	rdfs:label "contentDisposition"@en ;
	rdfs:range xsd:string ;
	.

observable:contentRecoveredStatus
	a owl:DatatypeProperty ;
	rdfs:label "contentRecoveredStatus"@en ;
	rdfs:comment "Specifies the recoverability status of the content of an object."@en ;
	rdfs:range [
		a rdfs:Datatype ;
		owl:unionOf (
			vocabulary:RecoveredObjectStatusVocab
			xsd:string
		) ;
	] ;
	.

observable:contentType
	a owl:DatatypeProperty ;
	rdfs:label "contentType"@en ;
	rdfs:range xsd:string ;
	.

observable:context
	a owl:DatatypeProperty ;
	rdfs:label "context"@en ;
	rdfs:range xsd:string ;
	.

observable:controlCode
	a owl:DatatypeProperty ;
	rdfs:label "controlCode"@en ;
	rdfs:comment "Specifies the actual control code that was sent to the observable object."@en ;
	rdfs:range xsd:string ;
	.

observable:cookieDomain
	a owl:ObjectProperty ;
	rdfs:label "cookieDomain"@en ;
	rdfs:comment "The domain for which the cookie is stored, for example nfi.minjus.nl."@en ;
	rdfs:range observable:ObservableObject ;
	.

observable:cookieName
	a owl:DatatypeProperty ;
	rdfs:label "cookieName"@en ;
	rdfs:comment "The name of the cookie."@en ;
	rdfs:range xsd:string ;
	.

observable:cookiePath
	a owl:DatatypeProperty ;
	rdfs:label "cookiePath"@en ;
	rdfs:comment "String representation of the path of the cookie."@en ;
	rdfs:range xsd:string ;
	.

observable:cpeid
	a owl:DatatypeProperty ;
	rdfs:label "cpeid"@en ;
	rdfs:comment "Specifies the Common Platform Enumeration identifier for the software."@en ;
	rdfs:range xsd:string ;
	.

observable:cpu
	a owl:DatatypeProperty ;
	rdfs:label "cpu"@en ;
	rdfs:comment "Specifies the name of the CPU used by the system."@en ;
	rdfs:range xsd:string ;
	.

observable:cpuFamily
	a owl:DatatypeProperty ;
	rdfs:label "cpuFamily"@en ;
	rdfs:comment "Specifies the name of the CPU family used by the system."@en ;
	rdfs:range xsd:string ;
	.

observable:creationDate
	a owl:DatatypeProperty ;
	rdfs:label "creationDate"@en ;
	rdfs:comment "Specifies the date in which the registered domain was created."@en ;
	rdfs:range xsd:dateTime ;
	.

observable:creationFlags
	a owl:DatatypeProperty ;
	rdfs:label "creationFlags"@en ;
	rdfs:range xsd:unsignedInt ;
	.

observable:creationTime
	a owl:DatatypeProperty ;
	rdfs:label "creationTime"@en ;
	rdfs:range xsd:dateTime ;
	.

observable:creator
	a owl:ObjectProperty ;
	rdfs:label "creator"@en ;
	rdfs:comment "Specifies the name of the creator of the registry key."@en ;
	rdfs:range observable:ObservableObject ;
	.

observable:creatorUser
	a owl:ObjectProperty ;
	rdfs:label "creatorUser"@en ;
	rdfs:comment "The user that created/owns the process."@en ;
	rdfs:range observable:ObservableObject ;
	.

observable:crlDistributionPoints
	a owl:DatatypeProperty ;
	rdfs:label "crlDistributionPoints"@en ;
	rdfs:range xsd:string ;
	.

observable:currentSystemDate
	a owl:DatatypeProperty ;
	rdfs:label "currentSystemDate"@en ;
	rdfs:comment "Specifies the current date on the system."@en ;
	rdfs:range xsd:dateTime ;
	.

observable:currentWorkingDirectory
	a owl:DatatypeProperty ;
	rdfs:label "currentWorkingDirectory"@en ;
	rdfs:range xsd:string ;
	.

observable:cyberAction
	a owl:ObjectProperty ;
	rdfs:label "cyberAction"@en ;
	rdfs:comment "The action taken in response to the event."@en ;
	rdfs:range observable:ObservableAction ;
	.

observable:data
	a owl:DatatypeProperty ;
	rdfs:label "data"@en ;
	rdfs:range xsd:string ;
	.

observable:dataPayload
	a owl:DatatypeProperty ;
	rdfs:label "dataPayload"@en ;
	rdfs:range xsd:string ;
	.

observable:dataPayloadReferenceURL
	a owl:ObjectProperty ;
	rdfs:label "dataPayloadReferenceURL"@en ;
	rdfs:range observable:ObservableObject ;
	.

observable:dataType
	a owl:DatatypeProperty ;
	rdfs:label "dataType"@en ;
	rdfs:range xsd:string ;
	.

observable:depEnabled
	a owl:DatatypeProperty ;
	rdfs:label "depEnabled"@en ;
	rdfs:range xsd:boolean ;
	.

observable:descriptions
	a owl:DatatypeProperty ;
	rdfs:label "descriptions"@en ;
	rdfs:range xsd:string ;
	.

observable:destination
	a owl:DatatypeProperty ;
	rdfs:label "destination"@en ;
	rdfs:comment "The destination of a global flag. See also: http://msdn.microsoft.com/en-us/library/windows/hardware/ff549646(v=vs.85).aspx."@en ;
	rdfs:range xsd:string ;
	.

observable:destinationFlags
	a owl:DatatypeProperty ;
	rdfs:label "destinationFlags"@en ;
	rdfs:comment """Specifies the destination TCP flags.
          """@en ;
	.

observable:destinationPort
	a owl:DatatypeProperty ;
	rdfs:label "destinationPort"@en ;
	rdfs:comment "Specifies the destination port used in the connection, as an integer in the range of 0 - 65535."@en ;
	rdfs:range xsd:integer ;
	.

observable:deviceType
	a owl:DatatypeProperty ;
	rdfs:label "deviceType"@en ;
	rdfs:range xsd:string ;
	.

observable:dhcpLeaseExpires
	a owl:DatatypeProperty ;
	rdfs:label "dhcpLeaseExpires"@en ;
	rdfs:comment "Specifies the date/time that the DHCP lease obtained on the network interface expires."@en ;
	rdfs:range xsd:dateTime ;
	.

observable:dhcpLeaseObtained
	a owl:DatatypeProperty ;
	rdfs:label "dhcpLeaseObtained"@en ;
	rdfs:comment "Specifies the date/time that the DHCP lease was obtained on the network interface."@en ;
	rdfs:range xsd:dateTime ;
	.

observable:dhcpServer
	a owl:ObjectProperty ;
	rdfs:label "dhcpServer"@en ;
	rdfs:comment "Specifies the list of DHCP server IP Addresses used by the network interface."@en ;
	rdfs:range observable:ObservableObject ;
	.

observable:diskPartitionType
	a owl:DatatypeProperty ;
	rdfs:label "diskPartitionType"@en ;
	rdfs:comment "Specifies the type of partition being characterized."@en ;
	rdfs:range xsd:string ;
	.

observable:diskSize
	a owl:DatatypeProperty ;
	rdfs:label "diskSize"@en ;
	rdfs:comment "The size of the disk, in bytes."@en ;
	rdfs:range xsd:integer ;
	.

observable:diskType
	a owl:DatatypeProperty ;
	rdfs:label "diskType"@en ;
	rdfs:comment "The type of disk being characterized, e.g., removable."@en ;
	rdfs:range xsd:string ;
	.

observable:displayName
	a owl:DatatypeProperty ;
	rdfs:label "displayName"@en ;
	rdfs:comment "Display name specifies the name to display for some entity within a user interface."@en ;
	rdfs:range xsd:string ;
	.

observable:dllCharacteristics
	a owl:DatatypeProperty ;
	rdfs:label "dllCharacteristics"@en ;
	rdfs:comment "Specifies the flags that characterize the PE binary."@en ;
	rdfs:range xsd:unsignedShort ;
	.

observable:dnssec
	a owl:DatatypeProperty ;
	rdfs:label "dnssec"@en ;
	rdfs:comment "Specifies the DNSSEC property associated with a Whois entry. Acceptable values are: 'Signed' or 'Unsigned'."@en ;
	rdfs:range vocabulary:WhoisDNSSECTypeVocab ;
	.

observable:documentInformationDictionary
	a owl:ObjectProperty ;
	rdfs:label "documentInformationDictionary"@en ;
	rdfs:range types:ControlledDictionary ;
	.

observable:domain
	a owl:DatatypeProperty ;
	rdfs:label "domain"@en ;
	rdfs:comment "The domain(s) that the system belongs to."@en ;
	rdfs:range xsd:string ;
	.

observable:domainID
	a owl:DatatypeProperty ;
	rdfs:label "domainID"@en ;
	rdfs:comment "Specifies the domain id for the domain associated with a Whois entry."@en ;
	rdfs:range xsd:string ;
	.

observable:domainName
	a owl:ObjectProperty ;
	rdfs:label "domainName"@en ;
	rdfs:comment "Specifies the corresponding domain name for a whois entry."@en ;
	rdfs:range observable:ObservableObject ;
	.

observable:driveLetter
	a owl:DatatypeProperty ;
	rdfs:label "driveLetter"@en ;
	rdfs:comment "Specifies the drive letter of a windows volume."@en ;
	rdfs:range xsd:string ;
	.

observable:driveType
	a owl:DatatypeProperty ;
	rdfs:label "driveType"@en ;
	rdfs:comment "Specifies the drive type of a windows volume."@en ;
	rdfs:range [
		a rdfs:Datatype ;
		owl:unionOf (
			vocabulary:WindowsDriveTypeVocab
			xsd:string
		) ;
	] ;
	.

observable:dst
	a owl:ObjectProperty ;
	rdfs:label "dst"@en ;
	rdfs:comment "Specifies the destination(s) of the network connection."@en ;
	rdfs:range observable:ObservableObject ;
	.

observable:dstBytes
	a owl:DatatypeProperty ;
	rdfs:label "dstBytes"@en ;
	rdfs:range xsd:integer ;
	.

observable:dstPackets
	a owl:DatatypeProperty ;
	rdfs:label "dstPackets"@en ;
	rdfs:range xsd:integer ;
	.

observable:dstPayload
	a owl:ObjectProperty ;
	rdfs:label "dstPayload"@en ;
	rdfs:range observable:ObservableObject ;
	.

observable:duration
	a owl:DatatypeProperty ;
	rdfs:label "duration"@en ;
	rdfs:comment "The duration of the phone call in seconds."@en ;
	rdfs:range xsd:integer ;
	.

observable:effectiveGroup
	a owl:DatatypeProperty ;
	rdfs:label "effectiveGroup"@en ;
	rdfs:comment "Specifies the name of the effective group used in the user session."@en ;
	rdfs:range xsd:string ;
	.

observable:effectiveGroupID
	a owl:DatatypeProperty ;
	rdfs:label "effectiveGroupID"@en ;
	rdfs:comment "Specifies the effective group ID of the group used in the user session."@en ;
	rdfs:range xsd:string ;
	.

observable:effectiveUser
	a owl:ObjectProperty ;
	rdfs:label "effectiveUser"@en ;
	rdfs:comment "Specifies the effective user details used in the user session."@en ;
	rdfs:range observable:ObservableObject ;
	.

observable:elevation
	a owl:DatatypeProperty ;
	rdfs:label "elevation"@en ;
	rdfs:comment "The angle in degrees of the antenna from the local horizontal plane."@en ;
	rdfs:range xsd:decimal ;
	.

observable:emailAddress
	a owl:ObjectProperty ;
	rdfs:label "emailAddress"@en ;
	rdfs:comment "An email address."@en ;
	rdfs:range observable:ObservableObject ;
	.

observable:encoding
	a owl:DatatypeProperty ;
	rdfs:label "Encoding"@en ;
	rdfs:comment "The encoding method used for the extracted string."@en ;
	rdfs:range xsd:string ;
	.

observable:encodingMethod
	a owl:DatatypeProperty ;
	rdfs:label "encodingMethod"@en ;
	rdfs:range xsd:string ;
	.

observable:encryptionIV
	a owl:DatatypeProperty ;
	rdfs:label "encryptionIV"@en ;
	rdfs:range xsd:string ;
	.

observable:encryptionKey
	a owl:DatatypeProperty ;
	rdfs:label "encryptionKey"@en ;
	rdfs:range xsd:string ;
	.

observable:encryptionMethod
	a owl:DatatypeProperty ;
	rdfs:label "encryptionMethod"@en ;
	rdfs:range xsd:string ;
	.

observable:encryptionMode
	a owl:DatatypeProperty ;
	rdfs:label "encryptionMode"@en ;
	rdfs:range xsd:string ;
	.

observable:endTime
	a owl:DatatypeProperty ;
	rdfs:label "endTime"@en ;
	rdfs:range xsd:dateTime ;
	.

observable:englishTranslation
	a owl:DatatypeProperty ;
	rdfs:label "englishTranslation"@en ;
	rdfs:comment "Specifies the English translation of the string, if it is not written in English."@en ;
	rdfs:range xsd:string ;
	.

observable:entropy
	a owl:DatatypeProperty ;
	rdfs:label "entropy"@en ;
	rdfs:comment "Shannon entropy (a measure of randomness) of the data."@en ;
	rdfs:range xsd:decimal ;
	.

observable:entryID
	a owl:DatatypeProperty ;
	rdfs:label "entryID"@en ;
	rdfs:comment "A unique identifier for the file within the filesystem."@en ;
	rdfs:range xsd:integer ;
	.

observable:environmentVariables
	a owl:ObjectProperty ;
	rdfs:label "environmentVariables"@en ;
	rdfs:comment "A list of environment variables associated with the process. "@en ;
	rdfs:range types:Dictionary ;
	.

observable:eventRecordDevice
	a owl:ObjectProperty ;
	rdfs:label "device"@en ;
	rdfs:comment "The device on which the log entry was generated."@en ;
	rdfs:range observable:ObservableObject ;
	.

observable:eventRecordID
	a owl:DatatypeProperty ;
	rdfs:label "eventRecordID"@en ;
	rdfs:comment "The identifier of the event record."@en ;
	rdfs:range xsd:string ;
	.

observable:eventRecordRaw
	a owl:DatatypeProperty ;
	rdfs:label "eventRecordRaw"@en ;
	rdfs:comment "The complete raw content of the event record."@en ;
	rdfs:range xsd:string ;
	.

observable:eventRecordServiceName
	a owl:DatatypeProperty ;
	rdfs:label "eventServiceName"@en ;
	rdfs:comment "The service that generated the event record. A single application can have multiple services generating event records."@en ;
	rdfs:range xsd:string ;
	.

observable:eventRecordText
	a owl:DatatypeProperty ;
	rdfs:label "eventRecordText"@en ;
	rdfs:comment "The textual representation of the event."@en ;
	rdfs:range xsd:string ;
	.

observable:eventStatus
	a owl:DatatypeProperty ;
	rdfs:label "eventStatus"@en ;
	rdfs:comment "The status of the event, for instance accepted, pending or cancelled."@en ;
	rdfs:range xsd:string ;
	.

observable:eventType
	a owl:DatatypeProperty ;
	rdfs:label "eventType"@en ;
	rdfs:comment "The type of the event, for example 'information', 'warning' or 'error'."@en ;
	rdfs:range xsd:string ;
	.

observable:execArguments
	a owl:DatatypeProperty ;
	rdfs:label "execArguments"@en ;
	rdfs:comment "Specifies the arguments associated with the command-line operation launched by the action. See also: http://msdn.microsoft.com/en-us/library/windows/desktop/aa380715(v=vs.85).aspx."@en ;
	rdfs:range xsd:string ;
	.

observable:execProgramHashes
	a owl:ObjectProperty ;
	rdfs:label "execProgramHashes"@en ;
	rdfs:comment "Specifies the hashes of the executable file launched by the action."@en ;
	rdfs:range types:Hash ;
	.

observable:execProgramPath
	a owl:DatatypeProperty ;
	rdfs:label "execProgramPath"@en ;
	rdfs:comment "Specifies the path to the executable file launched by the action. See also: http://msdn.microsoft.com/en-us/library/windows/desktop/aa380715(v=vs.85).aspx."@en ;
	rdfs:range xsd:string ;
	.

observable:execWorkingDirectory
	a owl:DatatypeProperty ;
	rdfs:label "execWorkingDirectory"@en ;
	rdfs:comment "Specifies the directory that contains either the executable file or the files that are used by the executable file launched by the action. See also: http://msdn.microsoft.com/en-us/library/windows/desktop/aa380715(v=vs.85).aspx."@en ;
	rdfs:range xsd:string ;
	.

observable:exifData
	a owl:ObjectProperty ;
	rdfs:label "exifData"@en ;
	rdfs:range types:ControlledDictionary ;
	.

observable:exitCode
	a owl:DatatypeProperty ;
	rdfs:label "exitCode"@en ;
	rdfs:comment "Specifies the last exit code of the scheduled task. See also: http://msdn.microsoft.com/en-us/library/windows/desktop/aa381245(v=vs.85).aspx."@en ;
	rdfs:range xsd:integer ;
	.

observable:exitStatus
	a owl:DatatypeProperty ;
	rdfs:label "exitStatus"@en ;
	rdfs:comment "A small number passed from the process to the parent process when it has finished executing. In general, 0 indicates successful termination, any other number indicates a failure."@en ;
	rdfs:range xsd:integer ;
	.

observable:exitTime
	a owl:DatatypeProperty ;
	rdfs:label "exitTime"@en ;
	rdfs:comment "The time at which the process exited."@en ;
	rdfs:range xsd:dateTime ;
	.

observable:expirationDate
	a owl:DatatypeProperty ;
	rdfs:label "expirationDate"@en ;
	rdfs:comment "Specifies the date in which the registered domain will expire."@en ;
	rdfs:range xsd:dateTime ;
	.

observable:expirationTime
	a owl:DatatypeProperty ;
	rdfs:label "expirationTime"@en ;
	rdfs:comment "The date and time at which the validity of the object expires."@en ;
	rdfs:range xsd:dateTime ;
	.

observable:extDeletionTime
	a owl:DatatypeProperty ;
	rdfs:label "extDeletionTime"@en ;
	rdfs:comment "Specifies the time at which the file represented by an Inode was 'deleted'."@en ;
	rdfs:range xsd:dateTime ;
	.

observable:extFileType
	a owl:DatatypeProperty ;
	rdfs:label "extFileType"@en ;
	rdfs:comment "Specifies the EXT file type (FIFO, Directory, Regular file, Symbolic link, etc) for the Inode."@en ;
	rdfs:range xsd:integer ;
	.

observable:extFlags
	a owl:DatatypeProperty ;
	rdfs:label "extFlags"@en ;
	rdfs:comment "Specifies user flags to further protect (limit its use and modification) the file represented by an Inode."@en ;
	rdfs:range xsd:integer ;
	.

observable:extHardLinkCount
	a owl:DatatypeProperty ;
	rdfs:label "extHardLinkCount"@en ;
	rdfs:comment "Specifies a count of how many hard links point to an Inode."@en ;
	rdfs:range xsd:integer ;
	.

observable:extInodeChangeTime
	a owl:DatatypeProperty ;
	rdfs:label "extInodeChangeTime"@en ;
	rdfs:comment "The date and time at which the file Inode metadata was last modified."@en ;
	rdfs:range xsd:dateTime ;
	.

observable:extInodeID
	a owl:DatatypeProperty ;
	rdfs:label "extInodeID"@en ;
	rdfs:comment "Specifies a single Inode identifier."@en ;
	rdfs:range xsd:integer ;
	.

observable:extPermissions
	a owl:DatatypeProperty ;
	rdfs:label "extPermissions"@en ;
	rdfs:comment "Specifies the read/write/execute permissions for the file represented by an EXT Inode."@en ;
	rdfs:range xsd:integer ;
	.

observable:extSGID
	a owl:DatatypeProperty ;
	rdfs:label "extSGID"@en ;
	rdfs:comment "Specifies the group ID for the file represented by an Inode."@en ;
	rdfs:range xsd:integer ;
	.

observable:extSUID
	a owl:DatatypeProperty ;
	rdfs:label "extSUID"@en ;
	rdfs:comment "Specifies the user ID that 'owns' the file represented by an Inode."@en ;
	rdfs:range xsd:integer ;
	.

observable:extendedKeyUsage
	a owl:DatatypeProperty ;
	rdfs:label "extendedKeyUsage"@en ;
	rdfs:range xsd:string ;
	.

observable:extension
	a owl:DatatypeProperty ;
	rdfs:label "extension"@en ;
	rdfs:comment "The file name extension: everything after the last dot. Not present if the file has no dot in its name."@en ;
	rdfs:range xsd:string ;
	.

observable:favoritesCount
	a owl:DatatypeProperty ;
	rdfs:label "Favorites Count"@en-US ;
	rdfs:comment "Specifies the number of times that this profile has favorited a tweet."@en-US ;
	rdfs:range xsd:nonNegativeInteger ;
	.

observable:fileAlignment
	a owl:DatatypeProperty ;
	rdfs:label "fileAlignment"@en ;
	rdfs:comment "Specifies the factor (in bytes) that is used to align the raw data of sections in the image file."@en ;
	rdfs:range xsd:unsignedInt ;
	.

observable:fileHeaderHashes
	a owl:ObjectProperty ;
	rdfs:label "fileHeaderHashes"@en ;
	rdfs:comment "Specifies any hashes that were computed for the file header."@en ;
	rdfs:range types:Hash ;
	.

observable:fileName
	a owl:DatatypeProperty ;
	rdfs:label "fileName"@en ;
	rdfs:comment "Specifies the name associated with a file in a file system."@en ;
	rdfs:range xsd:string ;
	.

observable:filePath
	a owl:DatatypeProperty ;
	rdfs:label "filePath"@en ;
	rdfs:comment "Specifies the file path for the location of a file within a filesystem."@en ;
	rdfs:range xsd:string ;
	.

observable:fileSystemType
	a owl:DatatypeProperty ;
	rdfs:label "fileSystemType"@en ;
	rdfs:comment "The specific type of a file system."@en ;
	rdfs:range xsd:string ;
	.

observable:firstLoginTime
	a owl:DatatypeProperty ;
	rdfs:label "firstLoginTime"@en ;
	rdfs:comment "The date and time of the first login of the account."@en ;
	rdfs:range xsd:dateTime ;
	.

observable:firstName
	a owl:DatatypeProperty ;
	rdfs:label "firstName"@en ;
	rdfs:comment "The first name of a person."@en ;
	rdfs:range xsd:string ;
	.

observable:firstRun
	a owl:DatatypeProperty ;
	rdfs:label "firstRun"@en ;
	rdfs:comment "Timestamp of when the prefetch application was first run."@en ;
	rdfs:range xsd:dateTime ;
	.

observable:firstVisit
	a owl:DatatypeProperty ;
	rdfs:label "First Visit Time"@en ;
	rdfs:comment "Specifies the date/time that the URL referred to by the URL field was first visited."@en-US ;
	rdfs:range xsd:dateTime ;
	.

observable:flags
	a owl:DatatypeProperty ;
	rdfs:label "flags"@en ;
	rdfs:comment "Specifies any flags that modify the behavior of the scheduled task. See also: http://msdn.microsoft.com/en-us/library/windows/desktop/aa381248(v=vs.85).aspx."@en ;
	rdfs:range [
		a rdfs:Datatype ;
		owl:unionOf (
			vocabulary:TaskFlagVocab
			xsd:string
		) ;
	] ;
	.

observable:followersCount
	a owl:DatatypeProperty ;
	rdfs:label "Followers Count"@en-US ;
	rdfs:comment "Specifies the followers count associated with the twitter profile."@en-US ;
	rdfs:range xsd:nonNegativeInteger ;
	.

observable:format
	a owl:DatatypeProperty ;
	rdfs:label "format"@en ;
	rdfs:comment "The format of the audio. For example: mp3 or flac."@en ;
	rdfs:range xsd:string ;
	.

observable:fragment
	a owl:DatatypeProperty ;
	rdfs:label "fragment"@en ;
	rdfs:comment "Fragment pointing to a specific part in the resource."@en ;
	rdfs:range xsd:string ;
	.

observable:fragmentIndex
	a owl:DatatypeProperty ;
	rdfs:label "fragmentIndex"@en ;
	rdfs:range xsd:integer ;
	.

observable:freeSpace
	a owl:DatatypeProperty ;
	rdfs:label "freeSpace"@en ;
	rdfs:comment "The amount of free space on the disk, in bytes."@en ;
	rdfs:range xsd:integer ;
	.

observable:friendsCount
	a owl:DatatypeProperty ;
	rdfs:label "Friends Count"@en-US ;
	rdfs:comment "Specifies the friends count associated with the twitter profile."@en-US ;
	rdfs:range xsd:nonNegativeInteger ;
	.

observable:from
	a owl:ObjectProperty ;
	rdfs:label "from"@en ;
	rdfs:comment "The phone number of the initiating party."@en ;
	rdfs:range observable:ObservableObject ;
	.

observable:fromURLVisit
	a owl:ObjectProperty ;
	rdfs:label "From URL Visit"@en ;
	rdfs:comment "Specifies the URL visit origination point (i.e., URL) of the URL captured in the URL history entry, if applicable."@en ;
	rdfs:range observable:ObservableObject ;
	.

observable:fullValue
	a owl:DatatypeProperty ;
	rdfs:label "fullValue"@en ;
	rdfs:comment "The full string value of the URL."@en ;
	rdfs:range xsd:string ;
	.

observable:geoLocationEntry
	a owl:ObjectProperty ;
	rdfs:label "geoLocationEntry"@en ;
	rdfs:range observable:ObservableObject ;
	.

observable:geolocationAddress
	a owl:ObjectProperty ;
	rdfs:label "geolocationAddress"@en ;
	rdfs:comment "An administrative address for a particular geolocation."@en ;
	rdfs:range location:Location ;
	.

observable:gid
	a owl:DatatypeProperty ;
	rdfs:label "gid"@en ;
	rdfs:range xsd:integer ;
	.

observable:globalFlagList
	a owl:ObjectProperty ;
	rdfs:label "globalFlagList"@en ;
	rdfs:comment "A list of global flags. See also: http://msdn.microsoft.com/en-us/library/windows/hardware/ff549557(v=vs.85).aspx."@en ;
	rdfs:range observable:GlobalFlagType ;
	.

observable:gpu
	a owl:DatatypeProperty ;
	rdfs:label "gpu"@en ;
	rdfs:comment "Specifies the name of the GPU used by the system."@en ;
	rdfs:range xsd:string ;
	.

observable:gpuFamily
	a owl:DatatypeProperty ;
	rdfs:label "gpuFamily"@en ;
	rdfs:comment "Specifies the name of the GPU family used by the system."@en ;
	rdfs:range xsd:string ;
	.

observable:groupName
	a owl:DatatypeProperty ;
	rdfs:label "groupName"@en ;
	rdfs:range xsd:string ;
	.

observable:groups
	a owl:DatatypeProperty ;
	rdfs:label "groups"@en ;
	rdfs:range xsd:string ;
	.

observable:hasChanged
	a owl:DatatypeProperty ;
	rdfs:label "hasChanged"@en ;
	rdfs:range xsd:boolean ;
	.

observable:hash
	a owl:ObjectProperty ;
	rdfs:label "hash"@en ;
	rdfs:comment "Hash values of the data."@en ;
	rdfs:range types:Hash ;
	.

observable:hashes
	a owl:ObjectProperty ;
	rdfs:label "hashes"@en ;
	rdfs:comment "Specifies any hashes computed over the section."@en ;
	rdfs:range types:Hash ;
	.

observable:headerRaw
	a owl:ObjectProperty ;
	rdfs:label "headerRaw"@en ;
	rdfs:range observable:ObservableObject ;
	.

observable:hexadecimalValue
	a owl:DatatypeProperty ;
	rdfs:label "hexadecimalValue"@en ;
	rdfs:comment "The hexadecimal value of a global flag. See also: http://msdn.microsoft.com/en-us/library/windows/hardware/ff549646(v=vs.85).aspx."@en ;
	rdfs:range xsd:hexBinary ;
	.

observable:hiveType
	a owl:DatatypeProperty ;
	rdfs:label "hiveType"@en ;
	rdfs:comment "The type of a registry hive."@en ;
	rdfs:range xsd:string ;
	.

observable:homeDirectory
	a owl:DatatypeProperty ;
	rdfs:label "homeDirectory"@en ;
	rdfs:range xsd:string ;
	.

observable:horizontalBeamWidth
	a owl:DatatypeProperty ;
	rdfs:label "horizontalBeamWidth"@en ;
	rdfs:comment "The width of the antenna beam in degrees."@en ;
	rdfs:range xsd:string ;
	.

observable:host
	a owl:ObjectProperty ;
	rdfs:label "host"@en ;
	rdfs:comment "Domain name or IP address where the resource is located."@en ;
	rdfs:range observable:ObservableObject ;
	.

observable:hostname
	a owl:DatatypeProperty ;
	rdfs:label "hostname"@en ;
	rdfs:comment "Specifies the hostname of the system."@en ;
	rdfs:range xsd:string ;
	.

observable:httpMesageBodyLength
	a owl:DatatypeProperty ;
	rdfs:label "httpMesageBodyLength"@en ;
	rdfs:comment "Specifies the length of an HTTP message body in bytes."@en ;
	rdfs:range xsd:integer ;
	.

observable:httpMessageBodyData
	a owl:ObjectProperty ;
	rdfs:label "httpMessageBodyData"@en ;
	rdfs:comment "Specifies the data contained in an HTTP message body."@en ;
	rdfs:range observable:ObservableObject ;
	.

observable:httpRequestHeader
	a owl:ObjectProperty ;
	rdfs:label "httpRequestHeader"@en ;
	rdfs:comment "Specifies all of the HTTP header fields that may be found in the HTTP client request"@en ;
	rdfs:range types:Dictionary ;
	.

observable:iComHandlerAction
	a owl:ObjectProperty ;
	rdfs:label "iComHandlerAction"@en ;
	rdfs:comment "Specifies the data associated with the task action-fired COM handler."@en ;
	rdfs:range observable:IComHandlerActionType ;
	.

observable:iEmailAction
	a owl:ObjectProperty ;
	rdfs:label "iEmailAction"@en ;
	rdfs:comment "Specifies an action that sends an e-mail, which in this context refers to actual email message sent. See also: http://msdn.microsoft.com/en-us/library/windows/desktop/aa380693(v=vs.85).aspx."@en ;
	rdfs:range observable:ObservableObject ;
	.

observable:iExecAction
	a owl:ObjectProperty ;
	rdfs:label "iExecAction"@en ;
	rdfs:comment "Specifies an action that executes a command-line operation. See also: http://msdn.microsoft.com/en-us/library/windows/desktop/aa380715(v=vs.85).aspx."@en ;
	rdfs:range observable:IExecActionType ;
	.

observable:iShowMessageAction
	a owl:ObjectProperty ;
	rdfs:label "iShowMessageAction"@en ;
	rdfs:comment "Specifies an action that shows a message box when a task is activated. See also: http://msdn.microsoft.com/en-us/library/windows/desktop/aa381302(v=vs.85).aspx."@en ;
	rdfs:range observable:IShowMessageActionType ;
	.

observable:icmpCode
	a owl:DatatypeProperty ;
	rdfs:label "icmpCode"@en ;
	rdfs:comment "Specifies the ICMP code byte."@en ;
	rdfs:range xsd:hexBinary ;
	.

observable:icmpType
	a owl:DatatypeProperty ;
	rdfs:label "icmpType"@en ;
	rdfs:comment "Specifies the ICMP type byte."@en ;
	rdfs:range xsd:hexBinary ;
	.

observable:imageBase
	a owl:DatatypeProperty ;
	rdfs:label "imageBase"@en ;
	rdfs:comment "Specifies the address that is relative to the image base of the beginning-of-data section when it is loaded into memory."@en ;
	rdfs:range xsd:unsignedInt ;
	.

observable:imageCompressionMethod
	a owl:DatatypeProperty ;
	rdfs:label "imageCompressionMethod"@en ;
	rdfs:range xsd:string ;
	.

observable:imageName
	a owl:DatatypeProperty ;
	rdfs:label "imageName"@en ;
	rdfs:comment "Specifies the image name for the task."@en ;
	rdfs:range xsd:string ;
	.

observable:imageType
	a owl:DatatypeProperty ;
	rdfs:label "imageType"@en ;
	rdfs:comment "The type of the image, e.g. EnCase, RAW or LocalFolder."@en ;
	rdfs:range xsd:string ;
	.

observable:impHash
	a owl:DatatypeProperty ;
	rdfs:label "impHash"@en ;
	rdfs:comment "Specifies the special import hash, or â€˜imphashâ€™, calculated for the PE Binary based on its imported libraries and functions. "@en ;
	rdfs:range xsd:string ;
	.

observable:inReplyTo
	a owl:DatatypeProperty ;
	rdfs:label "inReplyTo"@en ;
	rdfs:comment "One of more unique identifiers for identifying the email(s) this email is a reply to."@en ;
	rdfs:range xsd:string ;
	.

observable:inetLocation
	a owl:ObjectProperty ;
	rdfs:label "Internet Location"@en-US ;
	rdfs:comment "Specifies a location on the Internet."@en-US ;
	rdfs:range observable:ObservableObject ;
	.

observable:inhibitAnyPolicy
	a owl:DatatypeProperty ;
	rdfs:label "inhibitAnyPolicy"@en ;
	rdfs:range xsd:string ;
	.

observable:installDate
	a owl:DatatypeProperty ;
	rdfs:label "installDate"@en ;
	rdfs:comment "Specifies the date the operating system or application was installed."@en ;
	rdfs:range xsd:dateTime ;
	.

observable:installedVersionHistory
	a owl:ObjectProperty ;
	rdfs:label "installedVersionHistory"@en ;
	rdfs:comment "Specifies the history of installed application version(s)."@en ;
	rdfs:range observable:ApplicationVersion ;
	.

observable:interceptedCallState
	a owl:DatatypeProperty ;
	rdfs:label "interceptedCallState"@en ;
	rdfs:comment "State of the call in a Call Detail Record (e.g. idle)."@en ;
	rdfs:range xsd:string ;
	.

observable:ip
	a owl:ObjectProperty ;
	rdfs:label "ip"@en ;
	rdfs:comment "Specifies the list of IP addresses used by the network interface."@en ;
	rdfs:range observable:ObservableObject ;
	.

observable:ipAddress
	a owl:ObjectProperty ;
	rdfs:label "ipAddress"@en ;
	rdfs:comment "Specifies the corresponding ip address for a whois entry. Usually corresponds to a name server lookup."@en ;
	rdfs:range observable:ObservableObject ;
	.

observable:ipGateway
	a owl:ObjectProperty ;
	rdfs:label "ipGateway"@en ;
	rdfs:comment "Specifies the list of IP Gateway IP Addresses used by the network interface."@en ;
	rdfs:range observable:ObservableObject ;
	.

observable:ipfix
	a owl:ObjectProperty ;
	rdfs:label "ipfix"@en ;
	rdfs:comment "Specifies any IP Flow Information Export (IPFIX) data for the network traffic flow."@en ;
	rdfs:range types:Dictionary ;
	.

observable:isADBRootEnabled
	a owl:DatatypeProperty ;
	rdfs:label "isADBRootEnabled"@en ;
	rdfs:comment "Root access through the Android Debug Bridge (ADB) daemon observed to be enabled. [based on https://developer.android.com/studio/command-line/adb]"@en ;
	rdfs:range xsd:boolean ;
	.

observable:isActive
	a owl:DatatypeProperty ;
	rdfs:label "isActive"@en ;
	rdfs:comment "Indicates whether the network connection is still active."@en ;
	rdfs:range xsd:boolean ;
	.

observable:isDirectory
	a owl:DatatypeProperty ;
	rdfs:label "isDirectory"@en ;
	rdfs:comment "Specifies whether a file entry represents a directory."@en ;
	rdfs:range xsd:boolean ;
	.

observable:isDisabled
	a owl:DatatypeProperty ;
	rdfs:label "isDisabled"@en ;
	rdfs:comment "Is the digital account disabled?"@en ;
	rdfs:range xsd:boolean ;
	.

observable:isEnabled
	a owl:DatatypeProperty ;
	rdfs:label "isEnabled"@en ;
	rdfs:comment "Specifies whether the trigger is enabled."@en ;
	rdfs:range xsd:boolean ;
	.

observable:isEncrypted
	a owl:DatatypeProperty ;
	rdfs:label "isEncrypted"@en ;
	rdfs:range xsd:boolean ;
	.

observable:isHidden
	a owl:DatatypeProperty ;
	rdfs:label "isHidden"@en ;
	rdfs:comment """The isHidden property specifies whether the process is hidden or not.
          """@en ;
	rdfs:range xsd:boolean ;
	.

observable:isInjected
	a owl:DatatypeProperty ;
	rdfs:label "isInjected"@en ;
	rdfs:comment "The isInjected property specifies whether or not the particular memory object has had data/code injected into it by another process."@en ;
	rdfs:range xsd:boolean ;
	.

observable:isLimitAdTrackingEnabled
	a owl:DatatypeProperty ;
	rdfs:label "isLimitAdTrackingEnabled"@en ;
	rdfs:comment "Limits advertising tracking if enabled. [based on https://developer.android.com/reference/androidx/ads/identifier/AdvertisingIdInfo]"@en ;
	rdfs:range xsd:boolean ;
	.

observable:isMapped
	a owl:DatatypeProperty ;
	rdfs:label "isMapped"@en ;
	rdfs:comment "The isMapped property specifies whether or not the particular memory object has been assigned a byte-for-byte correlation with some portion of a file or file-like resource."@en ;
	rdfs:range xsd:boolean ;
	.

observable:isMimeEncoded
	a owl:DatatypeProperty ;
	rdfs:label "isMimeEncoded"@en ;
	rdfs:range xsd:boolean ;
	.

observable:isMultipart
	a owl:DatatypeProperty ;
	rdfs:label "isMultipart"@en ;
	rdfs:range xsd:boolean ;
	.

observable:isNamed
	a owl:DatatypeProperty ;
	rdfs:label "isNamed"@en ;
	rdfs:range xsd:boolean ;
	.

observable:isOptimized
	a owl:DatatypeProperty ;
	rdfs:label "isOptimized"@en ;
	rdfs:range xsd:boolean ;
	.

observable:isPrivate
	a owl:DatatypeProperty ;
	rdfs:label "isPrivate"@en ;
	rdfs:comment "Is the event marked as private?"@en ;
	rdfs:range xsd:boolean ;
	.

observable:isPrivileged
	a owl:DatatypeProperty ;
	rdfs:label "isPrivileged"@en ;
	rdfs:range xsd:boolean ;
	.

observable:isProtected
	a owl:DatatypeProperty ;
	rdfs:label "isProtected"@en ;
	rdfs:comment "The isProtected property specifies whether or not the particular memory object is protected (read/write only from the process that allocated it)."@en ;
	rdfs:range xsd:boolean ;
	.

observable:isRead
	a owl:DatatypeProperty ;
	rdfs:label "isRead"@en ;
	rdfs:range xsd:boolean ;
	.

observable:isSURootEnabled
	a owl:DatatypeProperty ;
	rdfs:label "isSURootEnabled"@en ;
	rdfs:comment "Root access through Linux SU binary observed to be enabled. [based on https://en.wikipedia.org/wiki/Rooting_(Android)]"@en ;
	rdfs:range xsd:boolean ;
	.

observable:isSecure
	a owl:DatatypeProperty ;
	rdfs:label "isSecure"@en ;
	rdfs:comment "Is the cookie secure? If the cookie is secure it cannot be delivered over an unencrypted session such as http."@en ;
	rdfs:range xsd:boolean ;
	.

observable:isSelfSigned
	a owl:DatatypeProperty ;
	rdfs:label "isSelfSigned"@en ;
	rdfs:range xsd:boolean ;
	.

observable:isServiceAccount
	a owl:DatatypeProperty ;
	rdfs:label "isServiceAccount"@en ;
	rdfs:range xsd:boolean ;
	.

observable:isTLD
	a owl:DatatypeProperty ;
	rdfs:label "isTLD"@en ;
	rdfs:range xsd:boolean ;
	.

observable:isVolatile
	a owl:DatatypeProperty ;
	rdfs:label "isVolatile"@en ;
	rdfs:comment "The isVolatile property specifies whether or not the particular memory object is volatile."@en ;
	rdfs:range xsd:boolean ;
	.

observable:issuer
	a owl:DatatypeProperty ;
	rdfs:label "issuer"@en ;
	rdfs:range xsd:string ;
	.

observable:issuerAlternativeName
	a owl:DatatypeProperty ;
	rdfs:label "issuerAlternativeName"@en ;
	rdfs:range xsd:string ;
	.

observable:issuerHash
	a owl:ObjectProperty ;
	rdfs:label "issuerHash"@en ;
	rdfs:comment "A hash calculated on the certificate issuer name."@en ;
	rdfs:range types:Hash ;
	.

observable:key
	a owl:DatatypeProperty ;
	rdfs:label "key"@en ;
	rdfs:range xsd:string ;
	.

observable:keyUsage
	a owl:DatatypeProperty ;
	rdfs:label "keyUsage"@en ;
	rdfs:range xsd:string ;
	.

observable:keypadUnlockCode
	a owl:DatatypeProperty ;
	rdfs:label "keypadUnlockCode"@en ;
	rdfs:comment "A code or password set on a device for security that must be entered to gain access to the device."@en ;
	rdfs:range xsd:string ;
	.

observable:keywordSearchTerm
	a owl:DatatypeProperty ;
	rdfs:label "Keyword Search Term"@en ;
	rdfs:comment "Specifies a string representing a keyword search term contained within the URL field."@en ;
	rdfs:range xsd:string ;
	.

observable:labels
	a owl:DatatypeProperty ;
	rdfs:label "labels"@en ;
	rdfs:comment "Named and colored label."@en ;
	rdfs:range xsd:string ;
	.

observable:language
	a owl:DatatypeProperty ;
	rdfs:label "language"@en ;
	rdfs:comment """Specifies the language the string is written in, e.g. English.
          For consistency, it is strongly recommended to use the ISO 639-2 language code, if available. Please see http://www.loc.gov/standards/iso639-2/php/code_list.php for a list of ISO 639-2 codes."""@en ;
	rdfs:range xsd:string ;
	.

observable:lastLoginTime
	a owl:DatatypeProperty ;
	rdfs:label "lastLoginTime"@en ;
	rdfs:comment "The date and time of the last login of the account."@en ;
	rdfs:range xsd:dateTime ;
	.

observable:lastName
	a owl:DatatypeProperty ;
	rdfs:label "lastName"@en ;
	rdfs:comment "The last name of a person."@en ;
	rdfs:range xsd:string ;
	.

observable:lastRun
	a owl:DatatypeProperty ;
	rdfs:label "lastRun"@en ;
	rdfs:comment "Timestamp of when the prefetch application was last run."@en ;
	rdfs:range xsd:dateTime ;
	.

observable:lastShutdownDate
	a owl:DatatypeProperty ;
	rdfs:label "lastShutdownDate"@en ;
	rdfs:comment "Specifies the date on which the device was last shutdown."@en ;
	rdfs:range xsd:dateTime ;
	.

observable:lastTimeContacted
	a owl:DatatypeProperty ;
	rdfs:label "lastTimeContacted"@en ;
	rdfs:comment "Last time contacted specifies the date and time that a particular contact was last contacted."@en ;
	rdfs:range xsd:dateTime ;
	.

observable:lastVisit
	a owl:DatatypeProperty ;
	rdfs:label "Last Visit Time"@en ;
	rdfs:comment "Specifies the date/time that the URL referred to by the URL field was last visited."@en ;
	rdfs:range xsd:dateTime ;
	.

observable:length
	a owl:DatatypeProperty ;
	rdfs:label "length"@en ;
	rdfs:comment "Specifies the length, in characters, of the extracted string."@en ;
	rdfs:range xsd:integer ;
	.

observable:libraryType
	a owl:DatatypeProperty ;
	rdfs:label "libraryType"@en ;
	rdfs:comment "Specifies the type of library being characterized."@en ;
	rdfs:range xsd:string ;
	.

observable:listedCount
	a owl:DatatypeProperty ;
	rdfs:label "listedCount"@en ;
	rdfs:comment "Specifies the number of public lists that this profile is associated with."@en ;
	rdfs:range xsd:integer ;
	.

observable:loaderFlags
	a owl:DatatypeProperty ;
	rdfs:label "loaderFlags"@en ;
	rdfs:comment "Specifies the reserved loader flags"@en ;
	rdfs:range xsd:unsignedInt ;
	.

observable:localTime
	a owl:DatatypeProperty ;
	rdfs:label "localTime"@en ;
	rdfs:comment "Specifies the local time on the system."@en ;
	rdfs:range xsd:dateTime ;
	.

observable:location
	a owl:ObjectProperty ;
	rdfs:label "location"@en ;
	rdfs:comment "An associated location."@en ;
	rdfs:range location:Location ;
	.

observable:loginTime
	a owl:DatatypeProperty ;
	rdfs:label "loginTime"@en ;
	rdfs:comment "Specifies the date/time of the login for the user session."@en ;
	rdfs:range xsd:dateTime ;
	.

observable:logoutTime
	a owl:DatatypeProperty ;
	rdfs:label "logoutTime"@en ;
	rdfs:comment "Specifies the date/time of the logout for the user session."@en ;
	rdfs:range xsd:dateTime ;
	.

observable:lookupDate
	a owl:DatatypeProperty ;
	rdfs:label "lookupDate"@en ;
	rdfs:comment "Specifies the date and time that the Whois record was queried."@en ;
	rdfs:range xsd:dateTime ;
	.

observable:macAddress
	a owl:ObjectProperty ;
	rdfs:label "macAddress"@en ;
	rdfs:comment "Specifies the MAC or hardware address of the physical network card. "@en ;
	rdfs:range observable:ObservableObject ;
	.

observable:machine
	a owl:DatatypeProperty ;
	rdfs:label "machine"@en ;
	rdfs:comment "Specifies the type of target machine."@en ;
	rdfs:range xsd:string ;
	.

observable:magic
	a owl:DatatypeProperty ;
	rdfs:label "magic"@en ;
	rdfs:comment "Specifies the value that indicates the type of the PE binary."@en ;
	rdfs:range xsd:unsignedShort ;
	.

observable:magicNumber
	a owl:DatatypeProperty ;
	rdfs:label "magicNumber"@en ;
	rdfs:range xsd:string ;
	.

observable:majorImageVersion
	a owl:DatatypeProperty ;
	rdfs:label "majorImageVersion"@en ;
	rdfs:comment "Specifies the major version number of the image."@en ;
	rdfs:range xsd:unsignedShort ;
	.

observable:majorLinkerVersion
	a owl:DatatypeProperty ;
	rdfs:label "majorLinkerVersion"@en ;
	rdfs:comment "Specifies the linker major version number."@en ;
	rdfs:range xsd:byte ;
	.

observable:majorOSVersion
	a owl:DatatypeProperty ;
	rdfs:label "majorOSVersion"@en ;
	rdfs:comment "Specifies the major version number of the required operating system."@en ;
	rdfs:range xsd:unsignedShort ;
	.

observable:majorSubsystemVersion
	a owl:DatatypeProperty ;
	rdfs:label "majorSubsystemVersion"@en ;
	rdfs:comment "Specifies the major version number of the subsystem."@en ;
	rdfs:range xsd:unsignedShort ;
	.

observable:manuallyEnteredCount
	a owl:DatatypeProperty ;
	rdfs:label "Manually-Entered Count"@en ;
	rdfs:comment "Specifies the number of times the URL referred to by the URL field was manually entered into the browser's address field by the user. This field is only applicable for URL history entries generated by Google's Chrome browser."@en ;
	rdfs:range xsd:nonNegativeInteger ;
	.

observable:manufacturer
	a owl:ObjectProperty ;
	rdfs:label "manufacturer"@en ;
	rdfs:range identity:Identity ;
	.

observable:maxRunTime
	a owl:DatatypeProperty ;
	rdfs:label "maxRunTime"@en ;
	rdfs:comment "Specifies the maximum run time of the scheduled task before terminating, in milliseconds. See also: http://msdn.microsoft.com/en-us/library/windows/desktop/aa381874(v=vs.85).aspx."@en ;
	rdfs:range xsd:integer ;
	.

observable:messageID
	a owl:DatatypeProperty ;
	rdfs:label "messageID"@en ;
	rdfs:comment "An unique identifier for the message."@en ;
	rdfs:range xsd:string ;
	.

observable:messageText
	a owl:DatatypeProperty ;
	rdfs:label "messageText"@en ;
	rdfs:comment "The contents of the message."@en ;
	rdfs:range xsd:string ;
	.

observable:messageThread
	a owl:ObjectProperty ;
	rdfs:label "messageThread"@en ;
	rdfs:range types:Thread ;
	.

observable:messageType
	a owl:DatatypeProperty ;
	rdfs:label "messageType"@en ;
	rdfs:comment "Message type specifies what sort of message (email, chat, SMS, etc) a Message is."@en ;
	rdfs:range xsd:string ;
	.

observable:messagingAddress
	a owl:ObjectProperty ;
	rdfs:label "messagingAddress"@en ;
	rdfs:comment "A messaging address specifies details of an identifier for digital messsaging communication."@en ;
	rdfs:range observable:ObservableObject ;
	.

observable:metadataChangeTime
	a owl:DatatypeProperty ;
	rdfs:label "metadataChangeTime"@en ;
	rdfs:comment "The date and time at which the file metadata was last modified."@en ;
	rdfs:range xsd:dateTime ;
	.

observable:metadataRecoveredStatus
	a owl:DatatypeProperty ;
	rdfs:label "metadataRecoveredStatus"@en ;
	rdfs:comment "Specifies the recoverability status of the metadata of an object."@en ;
	rdfs:range [
		a rdfs:Datatype ;
		owl:unionOf (
			vocabulary:RecoveredObjectStatusVocab
			xsd:string
		) ;
	] ;
	.

observable:mftFileID
	a owl:DatatypeProperty ;
	rdfs:label "mftFileID"@en ;
	rdfs:comment "Specifies the record number for the file within an NTFS Master File Table."@en ;
	rdfs:range xsd:integer ;
	.

observable:mftFileNameAccessedTime
	a owl:DatatypeProperty ;
	rdfs:label "mftFileNameAccessedTime"@en ;
	rdfs:comment "The access date and time recorded in an MFT entry $File_Name attribute."@en ;
	rdfs:range xsd:dateTime ;
	.

observable:mftFileNameCreatedTime
	a owl:DatatypeProperty ;
	rdfs:label "mftFileNameCreatedTime"@en ;
	rdfs:comment "The creation date and time recorded in an MFT entry $File_Name attribute."@en ;
	rdfs:range xsd:dateTime ;
	.

observable:mftFileNameLength
	a owl:DatatypeProperty ;
	rdfs:label "mftFileNameLength"@en ;
	rdfs:comment " Specifies the length of an NTFS file name, in unicode characters."@en ;
	rdfs:range xsd:integer ;
	.

observable:mftFileNameModifiedTime
	a owl:DatatypeProperty ;
	rdfs:label "mftFileNameModifiedTime"@en ;
	rdfs:comment "The modification date and time recorded in an MFT entry $File_Name attribute."@en ;
	rdfs:range xsd:dateTime ;
	.

observable:mftFileNameRecordChangeTime
	a owl:DatatypeProperty ;
	rdfs:label "mftFileNameRecordChangeTime"@en ;
	rdfs:comment "The metadata modification date and time recorded in an MFT entry $File_Name attribute."@en ;
	rdfs:range xsd:dateTime ;
	.

observable:mftFlags
	a owl:DatatypeProperty ;
	rdfs:label "mftFlags"@en ;
	rdfs:comment "Specifies basic permissions for the file (Read-Only, Hidden, Archive, Compressed, etc.)."@en ;
	rdfs:range xsd:integer ;
	.

observable:mftParentID
	a owl:DatatypeProperty ;
	rdfs:label "mftParentID"@en ;
	rdfs:comment "Specifies the record number within an NTFS Master File Table for parent directory of the file."@en ;
	rdfs:range xsd:integer ;
	.

observable:mftRecordChangeTime
	a owl:DatatypeProperty ;
	rdfs:label "mftRecordChangeTime"@en ;
	rdfs:comment "The date and time at which an NTFS file metadata was last modified."@en ;
	rdfs:range xsd:dateTime ;
	.

observable:middleName
	a owl:DatatypeProperty ;
	rdfs:label "middleName"@en ;
	rdfs:comment "The middle name of a person."@en ;
	rdfs:range xsd:string ;
	.

observable:mimeClass
	a owl:DatatypeProperty ;
	rdfs:label "mimeClass"@en ;
	rdfs:range xsd:string ;
	.

observable:mimeType
	a owl:DatatypeProperty ;
	rdfs:label "mimeType"@en ;
	rdfs:comment "MIME type of the data. For example 'text/html' or 'audio/mp3'."@en ;
	rdfs:range xsd:string ;
	.

observable:minorImageVersion
	a owl:DatatypeProperty ;
	rdfs:label "minorImageVersion"@en ;
	rdfs:comment "Specifies the minor version number of the image."@en ;
	rdfs:range xsd:unsignedShort ;
	.

observable:minorLinkerVersion
	a owl:DatatypeProperty ;
	rdfs:label "minorLinkerVersion"@en ;
	rdfs:comment "Specifies the linker minor version number."@en ;
	rdfs:range xsd:byte ;
	.

observable:minorOSVersion
	a owl:DatatypeProperty ;
	rdfs:label "minorOSVersion"@en ;
	rdfs:comment "Specifies the minor version number of the required operating system."@en ;
	rdfs:range xsd:unsignedShort ;
	.

observable:minorSubsystemVersion
	a owl:DatatypeProperty ;
	rdfs:label "minorSubsystemVersion"@en ;
	rdfs:comment """Specifies the minor version number of the subsystem.
          """@en ;
	rdfs:range xsd:unsignedShort ;
	.

observable:mockLocationsAllowed
	a owl:DatatypeProperty ;
	rdfs:label "mockLocationsAllowed"@en ;
	rdfs:comment "???."@en ;
	rdfs:range xsd:boolean ;
	.

observable:model
	a owl:DatatypeProperty ;
	rdfs:label "model"@en ;
	rdfs:range xsd:string ;
	.

observable:modifiedTime
	a owl:DatatypeProperty ;
	rdfs:label "modifiedTime"@en ;
	rdfs:comment "The date and time at which the Object was last modified."@en ;
	rdfs:range xsd:dateTime ;
	.

observable:mostRecentRunTime
	a owl:DatatypeProperty ;
	rdfs:label "mostRecentRunTime"@en ;
	rdfs:comment "Specifies the most recent run date/time of this scheduled task. See also: http://msdn.microsoft.com/en-us/library/windows/desktop/aa381254(v=vs.85).aspx."@en ;
	rdfs:range xsd:dateTime ;
	.

observable:mountPoint
	a owl:DatatypeProperty ;
	rdfs:label "mountPoint"@en ;
	rdfs:comment "Specifies the mount point of the partition."@en ;
	rdfs:range xsd:string ;
	.

observable:msProductID
	a owl:DatatypeProperty ;
	rdfs:label "msProductID"@en ;
	rdfs:comment "The Microsoft Product ID. See also: http://support.microsoft.com/gp/pidwin."@en ;
	rdfs:range xsd:string ;
	.

observable:msProductName
	a owl:DatatypeProperty ;
	rdfs:label "msProductName"@en ;
	rdfs:comment "The Microsoft ProductName of the current installation of Windows. This is typically found in HKEY_LOCAL_MACHINE\\Software\\Microsoft\\Windows\\CurrentVersion!ProductName."@en ;
	rdfs:range xsd:string ;
	.

observable:mutexName
	a owl:DatatypeProperty ;
	rdfs:label "mutexName"@en ;
	rdfs:comment "Specifies the name identifier for a specific instance of a mechanism that enforces limits on access to a resource when there are many threads of execution ."@en ;
	rdfs:range xsd:string ;
	.

observable:nameConstraints
	a owl:DatatypeProperty ;
	rdfs:label "nameConstraints"@en ;
	rdfs:range xsd:string ;
	.

observable:namePhonetic
	a owl:DatatypeProperty ;
	rdfs:label "namePhonetic"@en ;
	rdfs:comment "Name phonetic specifies the phonetic pronunciation of the name of a person."@en ;
	rdfs:range xsd:string ;
	.

observable:namePrefix
	a owl:DatatypeProperty ;
	rdfs:label "namePrefix"@en ;
	rdfs:comment "Name prefix specifies an honorific prefix (coming ordinally before first/given name) for the name of a person."@en ;
	rdfs:range xsd:string ;
	.

observable:nameRecoveredStatus
	a owl:DatatypeProperty ;
	rdfs:label "nameRecoveredStatus"@en ;
	rdfs:comment "Specifies the recoverability status of the name of an object."@en ;
	rdfs:range [
		a rdfs:Datatype ;
		owl:unionOf (
			vocabulary:RecoveredObjectStatusVocab
			xsd:string
		) ;
	] ;
	.

observable:nameServer
	a owl:ObjectProperty ;
	rdfs:label "nameServer"@en ;
	rdfs:comment "Specifies a list of name server entries for a Whois entry."@en ;
	rdfs:range observable:ObservableObject ;
	.

observable:nameSuffix
	a owl:DatatypeProperty ;
	rdfs:label "nameSuffix"@en ;
	rdfs:comment "Name suffix specifies an suffix (coming ordinally after last/family name) for the name of a person."@en ;
	rdfs:range xsd:string ;
	.

observable:netBIOSName
	a owl:DatatypeProperty ;
	rdfs:label "netBIOSName"@en ;
	rdfs:comment "Specifies the NetBIOS (Network Basic Input/Output System) name of the Windows system. This is not the same as the host name."@en ;
	rdfs:range xsd:string ;
	.

observable:network
	a owl:DatatypeProperty ;
	rdfs:label "network"@en ;
	rdfs:comment "???."@en ;
	rdfs:range xsd:string ;
	.

observable:networkInterface
	a owl:ObjectProperty ;
	rdfs:label "networkInterface"@en ;
	rdfs:comment "Specifies the list of network interfaces present on the system."@en ;
	rdfs:range observable:ObservableObject ;
	.

observable:newObject
	a owl:ObjectProperty ;
	rdfs:label "newObject"@en ;
	rdfs:comment "Specifies the observable object and its properties as they are after the state change effect occurred."@en ;
	rdfs:range observable:ObservableObject ;
	.

observable:nextRunTime
	a owl:DatatypeProperty ;
	rdfs:label "nextRunTime"@en ;
	rdfs:comment "Specifies the next run date/time of the scheduled task. See also: http://msdn.microsoft.com/en-us/library/windows/desktop/aa381257(v=vs.85).aspx."@en ;
	rdfs:range xsd:dateTime ;
	.

observable:nickname
	a owl:DatatypeProperty ;
	rdfs:label "nickname"@en ;
	rdfs:comment "Nickname specifies an alternate, unofficial and typically informal name for a person independent of their official name."@en ;
	rdfs:range xsd:string ;
	.

observable:ntfsHardLinkCount
	a owl:DatatypeProperty ;
	rdfs:label "ntfsHardLinkCount"@en ;
	rdfs:comment "Specifies the number of directory entries that reference an NTFS file record."@en ;
	rdfs:range xsd:integer ;
	.

observable:ntfsOwnerID
	a owl:DatatypeProperty ;
	rdfs:label "ntfsOwnerID"@en ;
	rdfs:comment "Specifies the identifier of the file owner, from the security index."@en ;
	rdfs:range xsd:string ;
	.

observable:ntfsOwnerSID
	a owl:DatatypeProperty ;
	rdfs:label "ntfsOwnerSID"@en ;
	rdfs:comment "Specifies the security ID (key in the $SII Index and $SDS DataStream in the file $Secure) for an NTFS file."@en ;
	rdfs:range xsd:string ;
	.

observable:number
	a owl:DatatypeProperty ;
	rdfs:label "number"@en ;
	rdfs:range xsd:integer ;
	.

observable:numberOfLaunches
	a owl:DatatypeProperty ;
	rdfs:label "numberOfLaunches"@en ;
	rdfs:range xsd:integer ;
	.

observable:numberOfRVAAndSizes
	a owl:DatatypeProperty ;
	rdfs:label "numberOfRVAAndSizes"@en ;
	rdfs:comment "Specifies the number of data-directory entries in the remainder of the optional header."@en ;
	rdfs:range xsd:unsignedInt ;
	.

observable:numberOfSections
	a owl:DatatypeProperty ;
	rdfs:label "numberOfSections"@en ;
	rdfs:comment "Specifies the number of sections in the PE binary, as a non-negative integer."@en ;
	rdfs:range xsd:integer ;
	.

observable:numberOfSubkeys
	a owl:DatatypeProperty ;
	rdfs:label "numberOfSubkeys"@en ;
	rdfs:range xsd:integer ;
	.

observable:numberOfSymbols
	a owl:DatatypeProperty ;
	rdfs:label "numberOfSymbols"@en ;
	rdfs:comment "Specifies the number of entries in the symbol table of the PE binary, as a non-negative integer."@en ;
	rdfs:range xsd:integer ;
	.

observable:numberTimesContacted
	a owl:DatatypeProperty ;
	rdfs:label "numberTimesContacted"@en ;
	rdfs:comment "Number times contacted specifies the number of times a particular contact has been contacted."@en ;
	rdfs:range xsd:integer ;
	.

observable:objectGUID
	a owl:DatatypeProperty ;
	rdfs:label "objectGUID"@en ;
	rdfs:range xsd:string ;
	.

observable:observableCreatedTime
	a owl:DatatypeProperty ;
	rdfs:label "observableCreatedTime"@en ;
	rdfs:comment "The date and time at which the observable object being characterized was created. This time pertains to an intrinsic characteristic of the observable object, and would be consistent across independent characterizations or observations of the observable object."@en ;
	rdfs:range xsd:dateTime ;
	.

observable:oldObject
	a owl:ObjectProperty ;
	rdfs:label "oldObject"@en ;
	rdfs:comment "Specifies the observable object and its properties as they were before the state change effect occurred."@en ;
	rdfs:range observable:ObservableObject ;
	.

observable:openFileDescriptor
	a owl:DatatypeProperty ;
	rdfs:label "openFileDescriptor"@en ;
	rdfs:comment "Specifies a listing of the current file descriptors used by the Unix process."@en ;
	rdfs:range xsd:integer ;
	.

observable:operatingSystem
	a owl:ObjectProperty ;
	rdfs:label "operatingSystem"@en ;
	rdfs:range observable:ObservableObject ;
	.

observable:optionalHeader
	a owl:ObjectProperty ;
	rdfs:label "optionalHeader"@en ;
	rdfs:comment "Specifies the PE optional header of the PE binary."@en ;
	rdfs:range observable:WindowsPEOptionalHeader ;
	.

observable:options
	a owl:DatatypeProperty ;
	rdfs:label "options"@en ;
	rdfs:comment "Specifies any options used when mounting the volume."@en ;
	rdfs:range xsd:string ;
	.

observable:organizationDepartment
	a owl:DatatypeProperty ;
	rdfs:label "organizationDepartment"@en ;
	rdfs:comment "Specifies a particular suborganization (division, branch, office, etc.) that exists within a larger organization."@en ;
	rdfs:range xsd:string ;
	.

observable:organizationLocation
	a owl:ObjectProperty ;
	rdfs:label "organizationLocation"@en ;
	rdfs:comment "Specifies a geolocation address of an organization."@en ;
	rdfs:range observable:ContactAddress ;
	.

observable:organizationPosition
	a owl:DatatypeProperty ;
	rdfs:label "organizationPosition"@en ;
	rdfs:comment "Specifies the title or role that a person plays within an organization."@en ;
	rdfs:range xsd:string ;
	.

observable:osInstallDate
	a owl:DatatypeProperty ;
	rdfs:label "osInstallDate"@en ;
	rdfs:comment "Specifies the date on which the operating system (OS) was installed."@en ;
	rdfs:range xsd:dateTime ;
	.

observable:osLastUpgradeDate
	a owl:DatatypeProperty ;
	rdfs:label "osLastUpgradeDate"@en ;
	rdfs:comment "Specifies the date on which the operating system (OS) was last upgraded."@en ;
	rdfs:range xsd:dateTime ;
	.

observable:otherHeaders
	a owl:ObjectProperty ;
	rdfs:label "otherHeaders"@en ;
	rdfs:range types:Dictionary ;
	.

observable:owner
	a owl:ObjectProperty ;
	rdfs:label "owner"@en ;
	rdfs:comment "Specifies the owner of an Observable Object."@en ;
	rdfs:range core:UcoObject ;
	.

observable:ownerSID
	a owl:DatatypeProperty ;
	rdfs:label "ownerSID"@en ;
	rdfs:range xsd:string ;
	.

observable:pageTitle
	a owl:DatatypeProperty ;
	rdfs:label "Page Title"@en ;
	rdfs:comment "Specifies the title of a web page."@en ;
	rdfs:range xsd:string ;
	.

observable:parameterAddress
	a owl:DatatypeProperty ;
	rdfs:label "parameterAddress"@en ;
	rdfs:range xsd:hexBinary ;
	.

observable:parameters
	a owl:DatatypeProperty ;
	rdfs:label "parameters"@en ;
	rdfs:comment "Specifies the command line parameters used to launch the scheduled task. See also: http://msdn.microsoft.com/en-us/library/windows/desktop/aa381875(v=vs.85).aspx."@en ;
	rdfs:range xsd:string ;
	.

observable:parent
	a owl:ObjectProperty ;
	rdfs:label "parent"@en ;
	rdfs:comment "The process that created this process."@en ;
	rdfs:range observable:ObservableObject ;
	.

observable:participant
	a owl:ObjectProperty ;
	rdfs:label "participant"@en ;
	rdfs:range observable:ObservableObject ;
	.

observable:partition
	a owl:ObjectProperty ;
	rdfs:label "partition"@en ;
	rdfs:comment "The partitions that reside on the disk."@en ;
	rdfs:range observable:ObservableObject ;
	.

observable:partitionID
	a owl:DatatypeProperty ;
	rdfs:label "partitionID"@en ;
	rdfs:comment "Specifies the identifier of the partition, as provided by the containing partition table.  This identifier is the index value within the partition table, and is expected to be an incrementing alphanumeric value (numeric in most partition systems), not a GUID or UUID.  Sorting partitions by this index should first attempt to sort a numeric cast of the value."@en ;
	rdfs:range xsd:string ;
	.

observable:partitionLength
	a owl:DatatypeProperty ;
	rdfs:label "partitionLength"@en ;
	rdfs:comment "Specifies the length of the partition, in bytes."@en ;
	rdfs:range xsd:integer ;
	.

observable:partitionOffset
	a owl:DatatypeProperty ;
	rdfs:label "partitionOffset"@en ;
	rdfs:comment "Specifies the starting offset of the partition, in bytes."@en ;
	rdfs:range xsd:integer ;
	.

observable:password
	a owl:DatatypeProperty ;
	rdfs:label "password"@en ;
	rdfs:comment "Specifies an authentication password."@en ;
	rdfs:range xsd:string ;
	.

observable:passwordLastChanged
	a owl:DatatypeProperty ;
	rdfs:label "passwordLastChanged"@en ;
	rdfs:comment "The date and time that the password was last changed."@en ;
	rdfs:range xsd:dateTime ;
	.

observable:passwordType
	a owl:DatatypeProperty ;
	rdfs:label "passwordType"@en ;
	rdfs:comment "The type of password, for instance plain-text or encrypted."@en ;
	rdfs:range xsd:string ;
	.

observable:path
	a owl:DatatypeProperty ;
	rdfs:label "path"@en ;
	rdfs:comment "Specifies the location of one object within another containing object."@en ;
	rdfs:range xsd:string ;
	.

observable:pdfCreationDate
	a owl:DatatypeProperty ;
	rdfs:label "pdfCreationDate"@en ;
	rdfs:comment "The PDF CreationDate property is defined in ISO 32000-1:2008 as 'The date and time the document was created, in human-readable form' (Table 317).  As a UCO property, its value is converted to xsd:dateTime."@en ;
	rdfs:range xsd:dateTime ;
	.

observable:pdfId0
	a owl:DatatypeProperty ;
	rdfs:label "pdfId0"@en ;
	rdfs:range xsd:string ;
	.

observable:pdfId1
	a owl:DatatypeProperty ;
	rdfs:label "pdfId1"@en ;
	rdfs:range xsd:string ;
	.

observable:pdfModDate
	a owl:DatatypeProperty ;
	rdfs:label "pdfModDate"@en ;
	rdfs:comment "The PDF ModDate property is defined in ISO 32000-1:2008 as 'The date and time the document was most recently modified, in human-readable form' (Table 317).  As a UCO property, its value is converted to xsd:dateTime."@en ;
	rdfs:range xsd:dateTime ;
	.

observable:peType
	a owl:DatatypeProperty ;
	rdfs:label "peType"@en ;
	rdfs:comment "Specifies the type of the PE binary."@en ;
	rdfs:range xsd:string ;
	.

observable:phoneActivationTime
	a owl:DatatypeProperty ;
	rdfs:label "phoneActivationTime"@en ;
	rdfs:comment "The date and time that a device was activated."@en ;
	rdfs:range xsd:dateTime ;
	.

observable:phoneNumber
	a owl:DatatypeProperty ;
	rdfs:label "phoneNumber"@en ;
	rdfs:comment "A phone number(account)."@en ;
	rdfs:range xsd:string ;
	.

observable:pictureHeight
	a owl:DatatypeProperty ;
	rdfs:label "pictureHeight"@en ;
	rdfs:range xsd:integer ;
	.

observable:pictureType
	a owl:DatatypeProperty ;
	rdfs:label "pictureType"@en ;
	rdfs:comment "The type of a picture, for example a thumbnail."@en ;
	rdfs:range xsd:string ;
	.

observable:pictureWidth
	a owl:DatatypeProperty ;
	rdfs:label "pictureWidth"@en ;
	rdfs:comment "The width of the picture in pixels."@en ;
	rdfs:range xsd:integer ;
	.

observable:pid
	a owl:DatatypeProperty ;
	rdfs:label "pid"@en ;
	rdfs:comment "The Process ID, or PID, of the process."@en ;
	rdfs:range xsd:integer ;
	.

observable:pointerToSymbolTable
	a owl:DatatypeProperty ;
	rdfs:label "pointerToSymbolTable"@en ;
	rdfs:comment "Specifies the file offset of the COFF symbol table."@en ;
	rdfs:range xsd:hexBinary ;
	.

observable:policyConstraints
	a owl:DatatypeProperty ;
	rdfs:label "policyConstraints"@en ;
	rdfs:range xsd:string ;
	.

observable:policyMappings
	a owl:DatatypeProperty ;
	rdfs:label "policyMappings"@en ;
	rdfs:range xsd:string ;
	.

observable:port
	a owl:DatatypeProperty ;
	rdfs:label "port"@en ;
	rdfs:comment "Port on which communication takes place."@en ;
	rdfs:range xsd:integer ;
	.

observable:prefetchHash
	a owl:DatatypeProperty ;
	rdfs:label "prefetchHash"@en ;
	rdfs:comment "An eight character hash of the location from which the application was run."@en ;
	rdfs:range xsd:string ;
	.

observable:priority
	a owl:DatatypeProperty ;
	rdfs:label "priority"@en ;
	rdfs:comment "The priority of the email."@en ;
	rdfs:range [
		a rdfs:Datatype ;
		owl:unionOf (
			xsd:integer
			xsd:string
			vocabulary:TaskPriorityVocab
		) ;
	] ;
	.

observable:privateKeyUsagePeriodNotAfter
	a owl:DatatypeProperty ;
	rdfs:label "privateKeyUsagePeriodNotAfter"@en ;
	rdfs:range xsd:dateTime ;
	.

observable:privateKeyUsagePeriodNotBefore
	a owl:DatatypeProperty ;
	rdfs:label "privateKeyUsagePeriodNotBefore"@en ;
	rdfs:range xsd:dateTime ;
	.

observable:processorArchitecture
	a owl:DatatypeProperty ;
	rdfs:label "processorArchitecture"@en ;
	rdfs:comment "Specifies the specific architecture (e.g. x86) used by the CPU of the system."@en ;
	rdfs:range xsd:string ;
	.

observable:profile
	a owl:ObjectProperty ;
	rdfs:label "profile"@en ;
	rdfs:comment "A profile specifies a particular online service profile."@en ;
	rdfs:range observable:ObservableObject ;
	.

observable:profileAccount
	a owl:ObjectProperty ;
	rdfs:label "Profile Account"@en-US ;
	rdfs:comment "Specifies the online service account associated with the profile."@en-US ;
	rdfs:range observable:ObservableObject ;
	.

observable:profileBackgroundHash
	a owl:ObjectProperty ;
	rdfs:label "Profile Background Hash"@en-US ;
	rdfs:comment "Specifies hashes of the background associated with the profile."@en-US ;
	rdfs:range types:Hash ;
	.

observable:profileBackgroundLocation
	a owl:ObjectProperty ;
	rdfs:label "Profile Background Location"@en-US ;
	rdfs:comment "Specifies the network location of the background associated with the profile."@en-US ;
	rdfs:range observable:ObservableObject ;
	.

observable:profileBannerHash
	a owl:ObjectProperty ;
	rdfs:label "Profile Banner Hash"@en-US ;
	rdfs:comment "Specifies hashes of the banner associated with the profile."@en-US ;
	rdfs:range types:Hash ;
	.

observable:profileBannerLocation
	a owl:ObjectProperty ;
	rdfs:label "Profile Banner Location"@en-US ;
	rdfs:comment "Specifies the network location of the banner associated with the profile."@en-US ;
	rdfs:range observable:ObservableObject ;
	.

observable:profileCreated
	a owl:DatatypeProperty ;
	rdfs:label "Profile Created"@en-US ;
	rdfs:comment "Specifies the date and time the profile was created."@en-US ;
	rdfs:range xsd:dateTime ;
	.

observable:profileIdentity
	a owl:ObjectProperty ;
	rdfs:label "Profile Identity"@en-US ;
	rdfs:comment "Specifies the identity associated with the profile."@en-US ;
	rdfs:range identity:Identity ;
	.

observable:profileImageHash
	a owl:ObjectProperty ;
	rdfs:label "Profile Image Hash"@en-US ;
	rdfs:comment "Specifies hashes of the profile image associated with the profile."@en-US ;
	rdfs:range types:Hash ;
	.

observable:profileImageLocation
	a owl:ObjectProperty ;
	rdfs:label "Profile Image Location"@en-US ;
	rdfs:comment "Specifies the network location of the profile image associated with the profile."@en-US ;
	rdfs:range observable:ObservableObject ;
	.

observable:profileIsProtected
	a owl:DatatypeProperty ;
	rdfs:label "Is_Protected"@en-US ;
	rdfs:comment "Specifies whether the twitter profile is protected."@en-US ;
	rdfs:range xsd:boolean ;
	.

observable:profileIsVerified
	a owl:DatatypeProperty ;
	rdfs:label "Is_Verified"@en-US ;
	rdfs:comment "Specifies whether the twitter profile is verified."@en-US ;
	rdfs:range xsd:boolean ;
	.

observable:profileLanguage
	a owl:DatatypeProperty ;
	rdfs:label "Profile Language"@en-US ;
	rdfs:comment "Specifies the language associated with the profile. When present, it MUST be a language code conformant to RFC 5646/BCP47."@en-US ;
	rdfs:range xsd:string ;
	.

observable:profileService
	a owl:ObjectProperty ;
	rdfs:label "Profile Service"@en-US ;
	rdfs:comment "Specifies the online service associated with the profile."@en-US ;
	rdfs:range observable:ObservableObject ;
	.

observable:profileWebsite
	a owl:ObjectProperty ;
	rdfs:label "Profile Website"@en-US ;
	rdfs:comment "Specifies the website URL associated with the profile."@en-US ;
	rdfs:range observable:ObservableObject ;
	.

observable:properties
	a owl:DatatypeProperty ;
	rdfs:label "properties"@en ;
	rdfs:comment "Specifies the properties that were enumerated as a result of the action on the observable object."@en ;
	rdfs:range xsd:string ;
	.

observable:propertyName
	a owl:DatatypeProperty ;
	rdfs:label "propertyName"@en ;
	rdfs:comment "Specifies the Name of the property being read."@en ;
	rdfs:range xsd:string ;
	.

observable:protocols
	a owl:ObjectProperty ;
	rdfs:label "protocols"@en ;
	rdfs:comment "Specifies the protocols involved in the network connection, along with their corresponding state. "@en ;
	rdfs:range types:ControlledDictionary ;
	.

observable:query
	a owl:DatatypeProperty ;
	rdfs:label "query"@en ;
	rdfs:comment "Query passed to the resource."@en ;
	rdfs:range xsd:string ;
	.

observable:rangeOffset
	a owl:DatatypeProperty ;
	rdfs:label "rangeOffset"@en ;
	rdfs:comment "The offset at which the start of data can be found, relative to the rangeOffsetType defined."@en ;
	rdfs:range xsd:integer ;
	.

observable:rangeOffsetType
	a owl:DatatypeProperty ;
	rdfs:label "rangeOffsetType"@en ;
	rdfs:comment "The type of offset defined for the range (e.g., image, file, address)."@en ;
	rdfs:range xsd:string ;
	.

observable:rangeSize
	a owl:DatatypeProperty ;
	rdfs:label "rangeSize"@en ;
	rdfs:comment "The size of the data in bytes."@en ;
	rdfs:range xsd:integer ;
	.

observable:receivedLines
	a owl:DatatypeProperty ;
	rdfs:label "receivedLines"@en ;
	rdfs:range xsd:string ;
	.

observable:receivedTime
	a owl:DatatypeProperty ;
	rdfs:label "receivedTime"@en ;
	rdfs:comment "The date and time at which the message received. "@en ;
	rdfs:range xsd:dateTime ;
	.

observable:recordFieldIsNull
	a owl:DatatypeProperty ;
	rdfs:label "recordFieldIsNull"@en ;
	rdfs:comment "Whether the specified database record field is null."@en ;
	rdfs:range xsd:boolean ;
	.

observable:recordFieldName
	a owl:DatatypeProperty ;
	rdfs:label "recordFieldName"@en ;
	rdfs:comment "A field name of a database record value being identified."@en ;
	rdfs:range xsd:string ;
	.

observable:recordFieldValue
	a owl:DatatypeProperty ;
	rdfs:label "recordFieldValue"@en ;
	rdfs:comment "The field value of a specified database record."@en ;
	rdfs:range [
		a rdfs:Datatype ;
		owl:unionOf (
			xsd:base64Binary
			xsd:decimal
			xsd:integer
			xsd:string
		) ;
	] ;
	.

observable:recordRowID
	a owl:DatatypeProperty ;
	rdfs:label "recordRowID"@en ;
	rdfs:comment "The unique ID that identifies a database record."@en ;
	rdfs:range xsd:string ;
	.

observable:recurrence
	a owl:DatatypeProperty ;
	rdfs:label "recurrence"@en ;
	rdfs:comment "Recurrence of the event."@en ;
	rdfs:range xsd:string ;
	.

observable:references
	a owl:ObjectProperty ;
	rdfs:label "references"@en ;
	rdfs:comment "A list of email message identifiers this email relates to."@en ;
	rdfs:range observable:ObservableObject ;
	.

observable:referralURL
	a owl:ObjectProperty ;
	rdfs:label "referralURL"@en ;
	rdfs:comment "Specifies the corresponding referral URL for a registrar."@en ;
	rdfs:range observable:ObservableObject ;
	.

observable:referrerUrl
	a owl:ObjectProperty ;
	rdfs:label "referrerURL"@en ;
	rdfs:comment "Specifies the origination point (i.e., URL) of a URL request."@en ;
	rdfs:range observable:ObservableObject ;
	.

observable:regionEndAddress
	a owl:DatatypeProperty ;
	rdfs:label "regionEndAddress"@en ;
	rdfs:comment "The regionEndAddress property specifies the ending address of the particular memory region."@en ;
	rdfs:range xsd:hexBinary ;
	.

observable:regionSize
	a owl:DatatypeProperty ;
	rdfs:label "regionSize"@en ;
	rdfs:comment "The regionSize property specifies the size of the particular memory region, in bytes."@en ;
	rdfs:range xsd:integer ;
	.

observable:regionStartAddress
	a owl:DatatypeProperty ;
	rdfs:label "regionStartAddress"@en ;
	rdfs:comment """The regionStartAddress property specifies the starting address of the particular memory region.
          """@en ;
	rdfs:range xsd:hexBinary ;
	.

observable:regionalInternetRegistry
	a owl:DatatypeProperty ;
	rdfs:label "regionalInternetRegistry"@en ;
	rdfs:comment "specifies the name of the Regional Internet Registry (RIR) which allocated the IP address contained in a WHOIS entry."@en ;
	rdfs:range [
		a rdfs:Datatype ;
		owl:unionOf (
			vocabulary:RegionalRegistryTypeVocab
			xsd:string
		) ;
	] ;
	.

observable:regionalInternetRegistry-shape-value-not-vocabulary-member
	a sh:PropertyShape ;
	sh:message "Value is not member of the vocabulary RegionalRegistryTypeVocab." ;
	sh:or (
		[
			sh:datatype vocabulary:RegionalRegistryTypeVocab ;
			sh:in (
				"APNIC"^^vocabulary:RegionalRegistryTypeVocab
				"ARIN"^^vocabulary:RegionalRegistryTypeVocab
				"AfriNIC"^^vocabulary:RegionalRegistryTypeVocab
				"LACNIC"^^vocabulary:RegionalRegistryTypeVocab
				"RIPE NCC"^^vocabulary:RegionalRegistryTypeVocab
			) ;
		]
		[
			sh:datatype xsd:string ;
		]
	) ;
	sh:path observable:regionalInternetRegistry ;
	.

observable:regionalInternetRegistry-shape-value-outside-default-vocabulary
	a sh:PropertyShape ;
	sh:datatype vocabulary:RegionalRegistryTypeVocab ;
	sh:message "Value is outside the default vocabulary RegionalRegistryTypeVocab." ;
	sh:path observable:regionalInternetRegistry ;
	sh:severity sh:Info ;
	.

observable:registeredOrganization
	a owl:ObjectProperty ;
	rdfs:label "registeredOrganization"@en ;
	rdfs:comment "The organization that this copy of Windows is registered to."@en ;
	rdfs:range identity:Identity ;
	.

observable:registeredOwner
	a owl:ObjectProperty ;
	rdfs:label "registeredOwner"@en ;
	rdfs:comment "The person or organization that is the registered owner of this copy of Windows."@en ;
	rdfs:range identity:Identity ;
	.

observable:registrantContactInfo
	a owl:ObjectProperty ;
	rdfs:label "registrantContactInfo"@en ;
	rdfs:comment "Specifies contact info for the registrant of a domain within a WHOIS entity."@en ;
	rdfs:range observable:ObservableObject ;
	.

observable:registrantIDs
	a owl:DatatypeProperty ;
	rdfs:label "registrantIDs"@en ;
	rdfs:comment "Specifies the registrant IDs associated with a domain lookup."@en ;
	rdfs:range xsd:string ;
	.

observable:registrarGUID
	a owl:DatatypeProperty ;
	rdfs:label "registrarGUID"@en ;
	rdfs:comment "Specifies the Registrar GUID field of a Whois entry."@en ;
	rdfs:range xsd:string ;
	.

observable:registrarID
	a owl:DatatypeProperty ;
	rdfs:label "registrarID"@en ;
	rdfs:comment "Specifies the Registrar ID field of a Whois entry."@en ;
	rdfs:range xsd:string ;
	.

observable:registrarInfo
	a owl:ObjectProperty ;
	rdfs:label "registrarInfo"@en ;
	rdfs:comment "Specifies registrar info that would be returned from a registrar lookup."@en ;
	rdfs:range observable:WhoisRegistrarInfoType ;
	.

observable:registrarName
	a owl:DatatypeProperty ;
	rdfs:label "registrarName"@en ;
	rdfs:comment "The name of the registrar organization."@en ;
	rdfs:range xsd:string ;
	.

observable:registryValues
	a owl:ObjectProperty ;
	rdfs:label "registryValues"@en ;
	rdfs:comment "The values that were enumerated as a result of the action on the object."@en ;
	rdfs:range observable:WindowsRegistryValue ;
	.

observable:remarks
	a owl:DatatypeProperty ;
	rdfs:label "remarks"@en ;
	rdfs:comment "Specifies any remarks associated with this Whois entry."@en ;
	rdfs:range xsd:string ;
	.

observable:remindTime
	a owl:DatatypeProperty ;
	rdfs:label "remindTime"@en ;
	rdfs:range xsd:dateTime ;
	.

observable:requestMethod
	a owl:DatatypeProperty ;
	rdfs:label "requestMethod"@en ;
	rdfs:comment """Specifies the HTTP method portion of the HTTP request line, as a lowercase string.
          """@en ;
	rdfs:range xsd:string ;
	.

observable:requestValue
	a owl:DatatypeProperty ;
	rdfs:label "requestValue"@en ;
	rdfs:comment "Specifies the value (typically a resource path) portion of the HTTP request line."@en ;
	rdfs:range xsd:string ;
	.

observable:requestVersion
	a owl:DatatypeProperty ;
	rdfs:label "requestVersion"@en ;
	rdfs:comment "Specifies the HTTP version portion of the HTTP request line, as a lowercase string."@en ;
	rdfs:range xsd:string ;
	.

observable:rowCondition
	a owl:DatatypeProperty ;
	rdfs:label "rowCondition"@en ;
	rdfs:range xsd:string ;
	.

observable:rowIndex
	a owl:DatatypeProperty ;
	rdfs:label "rowIndex"@en ;
	rdfs:range xsd:positiveInteger ;
	.

observable:ruid
	a owl:DatatypeProperty ;
	rdfs:label "ruid"@en ;
	rdfs:comment "Specifies the real user ID, which represents the Unix user who created the process."@en ;
	rdfs:range xsd:nonNegativeInteger ;
	.

observable:runningStatus
	a owl:DatatypeProperty ;
	rdfs:label "runningStatus"@en ;
	rdfs:range xsd:string ;
	.

observable:scheme
	a owl:DatatypeProperty ;
	rdfs:label "scheme"@en ;
	rdfs:comment "Identifies the type of URL."@en ;
	rdfs:range xsd:string ;
	.

observable:sectionAlignment
	a owl:DatatypeProperty ;
	rdfs:label "sectionAlignment"@en ;
	rdfs:comment "Specifies the alignment (in bytes) of PE sections when they are loaded into memory."@en ;
	rdfs:range xsd:unsignedInt ;
	.

observable:sections
	a owl:ObjectProperty ;
	rdfs:label "sections"@en ;
	rdfs:comment "Specifies metadata about the sections in the PE file."@en ;
	rdfs:range observable:WindowsPESection ;
	.

observable:sectorSize
	a owl:DatatypeProperty ;
	rdfs:label "sectorSize"@en ;
	rdfs:comment "The sector size of the volume in bytes."@en ;
	rdfs:range xsd:integer ;
	.

observable:securityAttributes
	a owl:DatatypeProperty ;
	rdfs:label "securityAttributes"@en ;
	rdfs:range xsd:string ;
	.

observable:sender
	a owl:ObjectProperty ;
	rdfs:label "sender"@en ;
	rdfs:range observable:ObservableObject ;
	.

observable:sentTime
	a owl:DatatypeProperty ;
	rdfs:label "sentTime"@en ;
	rdfs:comment "The date and time at which the message sent."@en ;
	rdfs:range xsd:dateTime ;
	.

observable:serialNumber
	a owl:DatatypeProperty ;
	rdfs:label "serialNumber"@en ;
	rdfs:range xsd:string ;
	.

observable:serverName
	a owl:ObjectProperty ;
	rdfs:label "serverName"@en ;
	rdfs:comment "Specifies the corresponding server name for a whois entry. This usually corresponds to a name server lookup."@en ;
	rdfs:range observable:ObservableObject ;
	.

observable:serviceName
	a owl:DatatypeProperty ;
	rdfs:label "serviceName"@en ;
	rdfs:range xsd:string ;
	.

observable:serviceStatus
	a owl:DatatypeProperty ;
	rdfs:label "serviceStatus"@en ;
	rdfs:range xsd:string ;
	.

observable:serviceType
	a owl:DatatypeProperty ;
	rdfs:label "serviceType"@en ;
	rdfs:range xsd:string ;
	.

observable:sessionID
	a owl:DatatypeProperty ;
	rdfs:label "sessionID"@en ;
	rdfs:comment "An identifier for the session from which the message originates."@en ;
	rdfs:range xsd:string ;
	.

observable:shell
	a owl:DatatypeProperty ;
	rdfs:label "shell"@en ;
	rdfs:range xsd:string ;
	.

observable:showMessageBody
	a owl:DatatypeProperty ;
	rdfs:label "showMessageBody"@en ;
	rdfs:comment "Specifies the message text that is displayed in the body of the message box by the action. See also: http://msdn.microsoft.com/en-us/library/windows/desktop/aa381302(v=vs.85).aspx."@en ;
	rdfs:range xsd:string ;
	.

observable:showMessageTitle
	a owl:DatatypeProperty ;
	rdfs:label "showMessageTitle"@en ;
	rdfs:comment "Specifies the title of the message box shown by the action. See also: http://msdn.microsoft.com/en-us/library/windows/desktop/aa381302(v=vs.85).aspx."@en ;
	rdfs:range xsd:string ;
	.

observable:sid
	a owl:DatatypeProperty ;
	rdfs:label "sid"@en ;
	rdfs:range xsd:string ;
	.

observable:signalStrength
	a owl:DatatypeProperty ;
	rdfs:label "signalStrength"@en ;
	rdfs:comment "The strength of the antenna signal."@en ;
	rdfs:range xsd:string ;
	.

observable:signature
	a owl:DatatypeProperty ;
	rdfs:label "signature"@en ;
	rdfs:comment "A"@en ;
	rdfs:range xsd:string ;
	.

observable:signatureAlgorithm
	a owl:DatatypeProperty ;
	rdfs:label "signatureAlgorithm"@en ;
	rdfs:range xsd:string ;
	.

observable:signatureDescription
	a owl:DatatypeProperty ;
	rdfs:label "signatureDescription"@en ;
	rdfs:range xsd:string ;
	.

observable:signatureExists
	a owl:DatatypeProperty ;
	rdfs:label "signatureExists"@en ;
	rdfs:range xsd:boolean ;
	.

observable:signatureVerified
	a owl:DatatypeProperty ;
	rdfs:label "signatureVerified"@en ;
	rdfs:range xsd:boolean ;
	.

observable:sipAddress
	a owl:ObjectProperty ;
	rdfs:label "sipAddress"@en ;
	rdfs:comment "A SIP address specifies Session Initiation Protocol (SIP) identifier."@en ;
	rdfs:range observable:ObservableObject ;
	.

observable:size
	a owl:DatatypeProperty ;
	rdfs:label "size"@en ;
	rdfs:comment "Specifies the size of the section, in bytes."@en ;
	rdfs:range xsd:integer ;
	.

observable:sizeInBytes
	a owl:DatatypeProperty ;
	rdfs:label "sizeInBytes"@en ;
	rdfs:comment "The size of the data in bytes."@en ;
	rdfs:range xsd:integer ;
	.

observable:sizeOfCode
	a owl:DatatypeProperty ;
	rdfs:label "sizeOfCode"@en ;
	rdfs:comment "Specifies the size of the code (text) section. If there are multiple such sections, this refers to the sum of the sizes of each section."@en ;
	rdfs:range xsd:unsignedInt ;
	.

observable:sizeOfHeaders
	a owl:DatatypeProperty ;
	rdfs:label "sizeOfHeaders"@en ;
	rdfs:comment "Specifies the combined size of the MS-DOS, PE header, and section headers, rounded up a multiple of the value specified in the file_alignment header."@en ;
	rdfs:range xsd:unsignedInt ;
	.

observable:sizeOfHeapCommit
	a owl:DatatypeProperty ;
	rdfs:label "sizeOfHeapCommit"@en ;
	rdfs:comment "Specifies the size of the local heap space to commit."@en ;
	rdfs:range xsd:unsignedInt ;
	.

observable:sizeOfHeapReserve
	a owl:DatatypeProperty ;
	rdfs:label "sizeOfHeapReserve"@en ;
	rdfs:comment "Specifies the size of the local heap space to reserve."@en ;
	rdfs:range xsd:unsignedInt ;
	.

observable:sizeOfImage
	a owl:DatatypeProperty ;
	rdfs:label "sizeOfImage"@en ;
	rdfs:comment "Specifies the size, in bytes, of the image, including all headers, as the image is loaded in memory."@en ;
	rdfs:range xsd:unsignedInt ;
	.

observable:sizeOfInitializedData
	a owl:DatatypeProperty ;
	rdfs:label "sizeOfInitializedData"@en ;
	rdfs:comment "Specifies the size of the initialized data section. If there are multiple such sections, this refers to the sum of the sizes of each section."@en ;
	rdfs:range xsd:unsignedInt ;
	.

observable:sizeOfOptionalHeader
	a owl:DatatypeProperty ;
	rdfs:label "sizeOfOptionalHeader"@en ;
	rdfs:comment "Specifies the size of the optional header of the PE binary. "@en ;
	rdfs:range xsd:integer ;
	.

observable:sizeOfStackCommit
	a owl:DatatypeProperty ;
	rdfs:label "sizeOfStackCommit"@en ;
	rdfs:comment "Specifies the size of the stack to commit."@en ;
	rdfs:range xsd:unsignedInt ;
	.

observable:sizeOfStackReserve
	a owl:DatatypeProperty ;
	rdfs:label "sizeOfStackReserve"@en ;
	rdfs:comment "Specifies the size of the stack to reserve."@en ;
	rdfs:range xsd:unsignedInt ;
	.

observable:sizeOfUninitializedData
	a owl:DatatypeProperty ;
	rdfs:label "sizeOfUninitializedData"@en ;
	rdfs:comment "Specifies the size of the uninitialized data section. If there are multiple such sections, this refers to the sum of the sizes of each section."@en ;
	rdfs:range xsd:unsignedInt ;
	.

observable:skew
	a owl:DatatypeProperty ;
	rdfs:label "skew"@en ;
	rdfs:comment "The angle in degrees of the radial rotation around its main beam direction."@en ;
	rdfs:range xsd:decimal ;
	.

observable:sourceApplication
	a owl:ObjectProperty ;
	rdfs:label "sourceApplication"@en ;
	rdfs:comment "Source application specifies the software application that a particular contact or contact list is associated with."@en ;
	rdfs:range observable:ObservableObject ;
	.

observable:sourceFlags
	a owl:DatatypeProperty ;
	rdfs:label "sourceFlags"@en ;
	rdfs:comment "Specifies the source TCP flags."@en ;
	rdfs:range xsd:hexBinary ;
	.

observable:sourcePort
	a owl:DatatypeProperty ;
	rdfs:label "sourcePort"@en ;
	rdfs:comment """Specifies the source port used in the connection, as an integer in the range of 0 - 65535.
          """@en ;
	rdfs:range xsd:integer ;
	.

observable:spaceLeft
	a owl:DatatypeProperty ;
	rdfs:label "spaceLeft"@en ;
	rdfs:comment "Specifies the amount of space left on the partition, in bytes."@en ;
	rdfs:range xsd:integer ;
	.

observable:spaceUsed
	a owl:DatatypeProperty ;
	rdfs:label "spaceUsed"@en ;
	rdfs:comment "Specifies the amount of space used on the partition, in bytes."@en ;
	rdfs:range xsd:integer ;
	.

observable:sponsoringRegistrar
	a owl:DatatypeProperty ;
	rdfs:label "sponsoringRegistrar"@en ;
	rdfs:comment "Specifies the name of the sponsoring registrar for a domain."@en ;
	rdfs:range xsd:string ;
	.

observable:src
	a owl:ObjectProperty ;
	rdfs:label "src"@en ;
	rdfs:comment "Specifies the source(s) of the network connection."@en ;
	rdfs:range core:UcoObject ;
	.

observable:srcBytes
	a owl:DatatypeProperty ;
	rdfs:label "srcBytes"@en ;
	rdfs:range xsd:integer ;
	.

observable:srcPackets
	a owl:DatatypeProperty ;
	rdfs:label "srcPackets"@en ;
	rdfs:range xsd:integer ;
	.

observable:srcPayload
	a owl:ObjectProperty ;
	rdfs:label "srcPayload"@en ;
	rdfs:range observable:ObservableObject ;
	.

observable:ssid
	a owl:DatatypeProperty ;
	rdfs:label "ssid"@en ;
	rdfs:comment "Network identifier."@en ;
	rdfs:range xsd:string ;
	.

observable:stackSize
	a owl:DatatypeProperty ;
	rdfs:label "stackSize"@en ;
	rdfs:range xsd:nonNegativeInteger ;
	.

observable:startAddress
	a owl:DatatypeProperty ;
	rdfs:label "startAddress"@en ;
	rdfs:range xsd:hexBinary ;
	.

observable:startCommandLine
	a owl:DatatypeProperty ;
	rdfs:label "startCommandLine"@en ;
	rdfs:range xsd:string ;
	.

observable:startTime
	a owl:DatatypeProperty ;
	rdfs:label "startTime"@en ;
	rdfs:range xsd:dateTime ;
	.

observable:startType
	a owl:DatatypeProperty ;
	rdfs:label "startType"@en ;
	rdfs:range xsd:string ;
	.

observable:startupInfo
	a owl:ObjectProperty ;
	rdfs:label "startupInfo"@en ;
	rdfs:range types:Dictionary ;
	.

observable:state
	a owl:DatatypeProperty ;
	rdfs:label "State"@en ;
	rdfs:range xsd:string ;
	.

observable:status
	a owl:DatatypeProperty ;
	rdfs:label "status"@en ;
	rdfs:comment "Specifies a list of statuses for a given Whois entry."@en ;
	rdfs:range [
		a rdfs:Datatype ;
		owl:unionOf (
			xsd:string
			vocabulary:TaskStatusVocab
			vocabulary:WhoisStatusTypeVocab
		) ;
	] ;
	.

observable:statusesCount
	a owl:DatatypeProperty ;
	rdfs:label "Statuses Count"@en-US ;
	rdfs:comment "Specifies the number of tweets that this profile has issued."@en-US ;
	rdfs:range xsd:nonNegativeInteger ;
	.

observable:storageCapacityInBytes
	a owl:DatatypeProperty ;
	rdfs:label "storageCapacityInBytes"@en ;
	rdfs:comment "The number of bytes that can be stored on a SIM card."@en ;
	rdfs:range xsd:integer ;
	.

observable:stringValue
	a owl:DatatypeProperty ;
	rdfs:label "stringValue"@en ;
	rdfs:comment "Specifies the actual value of the extracted string."@en ;
	rdfs:range xsd:string ;
	.

observable:strings
	a owl:ObjectProperty ;
	rdfs:label "strings"@en ;
	rdfs:range observable:ExtractedString ;
	.

observable:subject
	a owl:DatatypeProperty ;
	rdfs:label "subject"@en ;
	rdfs:comment "The subject of the email."@en ;
	rdfs:range xsd:string ;
	.

observable:subjectAlternativeName
	a owl:DatatypeProperty ;
	rdfs:label "subjectAlternativeName"@en ;
	rdfs:range xsd:string ;
	.

observable:subjectDirectoryAttributes
	a owl:DatatypeProperty ;
	rdfs:label "subjectDirectoryAttributes"@en ;
	rdfs:range xsd:string ;
	.

observable:subjectHash
	a owl:ObjectProperty ;
	rdfs:label "subjectHash"@en ;
	rdfs:comment "A hash calculated on the certificate subject name."@en ;
	rdfs:range types:Hash ;
	.

observable:subjectKeyIdentifier
	a owl:DatatypeProperty ;
	rdfs:label "subjectKeyIdentifier"@en ;
	rdfs:range xsd:string ;
	.

observable:subjectPublicKeyAlgorithm
	a owl:DatatypeProperty ;
	rdfs:label "subjectPublicKeyAlgorithm"@en ;
	rdfs:range xsd:string ;
	.

observable:subjectPublicKeyExponent
	a owl:DatatypeProperty ;
	rdfs:label "subjectPublicKeyExponent"@en ;
	rdfs:range xsd:integer ;
	.

observable:subjectPublicKeyModulus
	a owl:DatatypeProperty ;
	rdfs:label "subjectPublicKeyModulus"@en ;
	rdfs:range xsd:string ;
	.

observable:subsystem
	a owl:DatatypeProperty ;
	rdfs:label "subsystem"@en ;
	rdfs:comment "Specifies the subsystem (e.g., GUI, device driver, etc.) that is required to run this image."@en ;
	rdfs:range xsd:unsignedShort ;
	.

observable:swid
	a owl:DatatypeProperty ;
	rdfs:label "swid"@en ;
	rdfs:comment "Specifies the SWID tag for the software."@en ;
	rdfs:range xsd:string ;
	.

observable:symbolicName
	a owl:DatatypeProperty ;
	rdfs:label "symbolicName"@en ;
	rdfs:comment "The symbolic name of a global flag. See also: http://msdn.microsoft.com/en-us/library/windows/hardware/ff549646(v=vs.85).aspx."@en ;
	rdfs:range xsd:string ;
	.

observable:systemTime
	a owl:DatatypeProperty ;
	rdfs:label "systemTime"@en ;
	rdfs:range xsd:dateTime ;
	.

observable:tableName
	a owl:DatatypeProperty ;
	rdfs:label "tableName"@en ;
	rdfs:comment "The table containing a specified database record."@en ;
	rdfs:range xsd:string ;
	.

observable:tableSchema
	a owl:DatatypeProperty ;
	rdfs:label "tableSchema"@en ;
	rdfs:comment "The schema that contains the identified database record."@en ;
	rdfs:range xsd:string ;
	.

observable:targetFile
	a owl:ObjectProperty ;
	rdfs:label "targetFile"@en ;
	rdfs:comment "Specifies the file targeted by a symbolic link."@en ;
	rdfs:range observable:ObservableObject ;
	.

observable:taskComment
	a owl:DatatypeProperty ;
	rdfs:label "taskComment"@en ;
	rdfs:comment "Specifies a comment for the scheduled task. See also: http://msdn.microsoft.com/en-us/library/windows/desktop/aa381232(v=vs.85).aspx."@en ;
	rdfs:range xsd:string ;
	.

observable:taskCreator
	a owl:DatatypeProperty ;
	rdfs:label "taskCreator"@en ;
	rdfs:comment "Specifies the name of the creator of the scheduled task. See also: http://msdn.microsoft.com/en-us/library/windows/desktop/aa381235(v=vs.85).aspx."@en ;
	rdfs:range xsd:string ;
	.

observable:text
	a owl:DatatypeProperty ;
	rdfs:label "text"@en ;
	rdfs:range xsd:string ;
	.

observable:threadID
	a owl:DatatypeProperty ;
	rdfs:label "threadID"@en ;
	rdfs:range xsd:nonNegativeInteger ;
	.

observable:thumbprintHash
	a owl:ObjectProperty ;
	rdfs:label "thumbprintHash"@en ;
	rdfs:comment "A hash calculated on the entire certificate including signature."@en ;
	rdfs:range types:Hash ;
	.

observable:timeDateStamp
	a owl:DatatypeProperty ;
	rdfs:label "timeDateStamp"@en ;
	rdfs:comment "Specifies the time when the PE binary was created."@en ;
	rdfs:range xsd:dateTime ;
	.

observable:timesExecuted
	a owl:DatatypeProperty ;
	rdfs:label "timesExecuted"@en ;
	rdfs:comment "The number of times the prefetch application has executed."@en ;
	rdfs:range xsd:integer ;
	.

observable:timezoneDST
	a owl:DatatypeProperty ;
	rdfs:label "timezoneDST"@en ;
	rdfs:comment "Specifies the time zone used by the system, taking daylight savings time (DST) into account."@en ;
	rdfs:range xsd:string ;
	.

observable:timezoneStandard
	a owl:DatatypeProperty ;
	rdfs:label "timezoneStandard"@en ;
	rdfs:comment "Specifies the time zone used by the system, without taking daylight savings time (DST) into account."@en ;
	rdfs:range xsd:string ;
	.

observable:to
	a owl:ObjectProperty ;
	rdfs:label "to"@en ;
	rdfs:comment "The receiver's phone number."@en ;
	rdfs:range observable:ObservableObject ;
	.

observable:totalFragments
	a owl:DatatypeProperty ;
	rdfs:label "totalFragments"@en ;
	rdfs:range xsd:integer ;
	.

observable:totalRam
	a owl:DatatypeProperty ;
	rdfs:label "totalRam"@en ;
	rdfs:comment "Specifies the total amount of physical memory present on the system, in bytes."@en ;
	rdfs:range xsd:integer ;
	.

observable:totalSpace
	a owl:DatatypeProperty ;
	rdfs:label "totalSpace"@en ;
	rdfs:comment "Specifies the total amount of space available on the partition, in bytes."@en ;
	rdfs:range xsd:integer ;
	.

observable:triggerBeginTime
	a owl:DatatypeProperty ;
	rdfs:label "triggerBeginTime"@en ;
	rdfs:comment "Specifies the date/time that the trigger is activated."@en ;
	rdfs:range xsd:dateTime ;
	.

observable:triggerDelay
	a owl:DatatypeProperty ;
	rdfs:label "triggerDelay"@en ;
	rdfs:comment "Specifies the delay that takes place between when the task is registered and when the task is started."@en ;
	rdfs:range xsd:string ;
	.

observable:triggerEndTime
	a owl:DatatypeProperty ;
	rdfs:label "triggerEndTime"@en ;
	rdfs:comment "Specifies the date/time that the trigger is deactivated."@en ;
	rdfs:range xsd:dateTime ;
	.

observable:triggerFrequency
	a owl:DatatypeProperty ;
	rdfs:label "triggerFrequency"@en ;
	rdfs:comment "Specifies the frequency at which the trigger repeats."@en ;
	rdfs:range [
		a rdfs:Datatype ;
		owl:unionOf (
			vocabulary:TriggerFrequencyVocab
			xsd:string
		) ;
	] ;
	.

observable:triggerList
	a owl:ObjectProperty ;
	rdfs:label "triggerList"@en ;
	rdfs:comment "Specifies a set of triggers used by the scheduled task. See also: http://msdn.microsoft.com/en-us/library/windows/desktop/aa383264(v=vs.85).aspx."@en ;
	rdfs:range observable:TriggerType ;
	.

observable:triggerMaxRunTime
	a owl:DatatypeProperty ;
	rdfs:label "triggerMaxRunTime"@en ;
	rdfs:comment "The maximum amount of time that the task launched by the trigger is allowed to run. See also: http://msdn.microsoft.com/en-us/library/windows/desktop/aa383868(v=vs.85).aspx."@en ;
	rdfs:range xsd:string ;
	.

observable:triggerSessionChangeType
	a owl:DatatypeProperty ;
	rdfs:label "triggerSessionChangeType"@en ;
	rdfs:comment "Specifies the type of Terminal Server session change that would trigger a task launch. See also: http://msdn.microsoft.com/en-us/library/windows/desktop/aa381298(v=vs.85).aspx."@en ;
	rdfs:range xsd:string ;
	.

observable:triggerType
	a owl:DatatypeProperty ;
	rdfs:label "triggerType"@en ;
	rdfs:comment "Specifies the type of the task trigger."@en ;
	rdfs:range [
		a rdfs:Datatype ;
		owl:unionOf (
			vocabulary:TriggerTypeVocab
			xsd:string
		) ;
	] ;
	.

observable:twitterHandle
	a owl:DatatypeProperty ;
	rdfs:label "Twitter Handle"@en-US ;
	rdfs:comment "Specifies the twitter handle associated with the profile."@en-US ;
	rdfs:range xsd:string ;
	.

observable:twitterId
	a owl:DatatypeProperty ;
	rdfs:label "Twitter ID"@en-US ;
	rdfs:comment "Specifies the twitter id associated with the profile."@en-US ;
	rdfs:range xsd:string ;
	.

observable:uninstallDate
	a owl:DatatypeProperty ;
	rdfs:label "uninstallDate"@en ;
	rdfs:comment "Specifies the date the operating system or application was uninstalled."@en ;
	rdfs:range xsd:dateTime ;
	.

observable:updatedDate
	a owl:DatatypeProperty ;
	rdfs:label "updatedDate"@en ;
	rdfs:comment "Specifies the date in which the registered domain information was last updated."@en ;
	rdfs:range xsd:dateTime ;
	.

observable:uptime
	a owl:DatatypeProperty ;
	rdfs:label "uptime"@en ;
	rdfs:comment "Specifies the duration that represents the current amount of time that the system has been up."@en ;
	rdfs:range xsd:string ;
	.

observable:url
	a owl:ObjectProperty ;
	rdfs:label "url"@en ;
	rdfs:comment "Specifies a URL associated with a particular observable object or facet."@en ;
	rdfs:range observable:ObservableObject ;
	.

observable:urlHistoryEntry
	a owl:ObjectProperty ;
	rdfs:label "URL History Entries"@en ;
	rdfs:comment "Specifies a URL history record stored in the browser's history."@en ;
	rdfs:range observable:URLHistoryEntry ;
	.

observable:urlTargeted
	a owl:DatatypeProperty ;
	rdfs:label "urlTargeted"@en ;
	rdfs:comment "The target of the bookmark."@en ;
	rdfs:range xsd:anyURI ;
	.

observable:urlTransitionType
	a owl:DatatypeProperty ;
	rdfs:label "Transition Type"@en ;
	rdfs:comment "Specifies how a browser navigated to a particular URL on a particular visit."@en ;
	rdfs:range [
		a rdfs:Datatype ;
		owl:unionOf (
			xsd:string
			vocabulary:URLTransitionTypeVocab
		) ;
	] ;
	.

observable:userLocationString
	a owl:DatatypeProperty ;
	rdfs:label "User Location String"@en-US ;
	rdfs:comment "Specifies the user-provided location string associated with the profile."@en-US ;
	rdfs:range xsd:string ;
	.

observable:userName
	a owl:DatatypeProperty ;
	rdfs:label "userName"@en ;
	rdfs:comment "Username used to authenticate to this resource."@en ;
	rdfs:range xsd:string ;
	.

observable:validityNotAfter
	a owl:DatatypeProperty ;
	rdfs:label "validityNotAfter"@en ;
	rdfs:range xsd:dateTime ;
	.

observable:validityNotBefore
	a owl:DatatypeProperty ;
	rdfs:label "validityNotBefore"@en ;
	rdfs:range xsd:dateTime ;
	.

observable:value
	a owl:DatatypeProperty ;
	rdfs:label "value"@en ;
	rdfs:range xsd:string ;
	.

observable:values
	a owl:DatatypeProperty ;
	rdfs:label "values"@en ;
	rdfs:comment "The values that were enumerated as a result of the action on the object."@en ;
	rdfs:range xsd:string ;
	.

observable:version
	a owl:DatatypeProperty ;
	rdfs:label "version"@en ;
	rdfs:range xsd:string ;
	.

observable:visibility
	a owl:DatatypeProperty ;
	rdfs:label "visibility"@en ;
	rdfs:range xsd:boolean ;
	.

observable:visitCount
	a owl:DatatypeProperty ;
	rdfs:label "visitCount"@en ;
	rdfs:comment "Specifies the number of times a URL has been visited by a particular web browser."@en ;
	rdfs:range xsd:integer ;
	.

observable:visitDuration
	a owl:DatatypeProperty ;
	rdfs:label "Visit Duration"@en ;
	rdfs:comment "Specifies the duration of a specific visit of a URL within a particular browser."@en ;
	rdfs:range xsd:duration ;
	.

observable:visitTime
	a owl:DatatypeProperty ;
	rdfs:label "Visit Time"@en ;
	rdfs:comment "Specifies the date/time of a specific visit of a URL within a particular browser."@en ;
	rdfs:range xsd:dateTime ;
	.

observable:volume
	a owl:ObjectProperty ;
	rdfs:label "volume"@en ;
	rdfs:comment "The volume from which the prefetch application was run. If the applicatin was run from multiple volumes, there will be a separate prefetch file for each."@en ;
	rdfs:range observable:ObservableObject ;
	.

observable:volumeID
	a owl:DatatypeProperty ;
	rdfs:label "volumeID"@en ;
	rdfs:comment "The unique identifier of the volume."@en ;
	rdfs:range xsd:string ;
	.

observable:whoisContactType
	a owl:DatatypeProperty ;
	rdfs:label "whoisContactType"@en ;
	rdfs:comment "Specifies what type of WHOIS contact this is."@en ;
	rdfs:range [
		a rdfs:Datatype ;
		owl:unionOf (
			xsd:string
			vocabulary:WhoisContactTypeVocab
		) ;
	] ;
	.

observable:whoisServer
	a owl:ObjectProperty ;
	rdfs:label "whoisServer"@en ;
	rdfs:comment "Specifies the corresponding whois server for a registrar."@en ;
	rdfs:range observable:ObservableObject ;
	.

observable:win32VersionValue
	a owl:DatatypeProperty ;
	rdfs:label "win32VersionValue"@en ;
	rdfs:comment "Specifies the reserved win32 version value."@en ;
	rdfs:range xsd:unsignedInt ;
	.

observable:windowTitle
	a owl:DatatypeProperty ;
	rdfs:label "windowTitle"@en ;
	rdfs:range xsd:string ;
	.

observable:windowsDirectory
	a owl:ObjectProperty ;
	rdfs:label "windowsDirectory"@en ;
	rdfs:comment "The Windows_Directory field specifies the fully-qualified path to the Windows install directory."@en ;
	rdfs:range observable:ObservableObject ;
	.

observable:windowsSystemDirectory
	a owl:ObjectProperty ;
	rdfs:label "windowsSystemDirectory"@en ;
	rdfs:comment "The Windows_System_Directory field specifies the fully-qualified path to the Windows system directory."@en ;
	rdfs:range observable:ObservableObject ;
	.

observable:windowsTempDirectory
	a owl:ObjectProperty ;
	rdfs:label "windowsTempDirectory"@en ;
	rdfs:comment "The Windows_Temp_Directory field specifies the fully-qualified path to the Windows temporary files directory."@en ;
	rdfs:range observable:ObservableObject ;
	.

observable:windowsVolumeAttributes
	a owl:DatatypeProperty ;
	rdfs:label "windowsVolumeAttributes"@en ;
	rdfs:comment "Specifies the attributes of a windows volume."@en ;
	rdfs:range vocabulary:WindowsVolumeAttributeVocab ;
	.

observable:wirelessNetworkSecurityMode
	a owl:DatatypeProperty ;
	rdfs:label "wirelessNetworkSecurityMode"@en ;
	rdfs:comment "Specifies the security mode of a wireless network (None, WEP, WPA, etc)."@en ;
	rdfs:range [
		a rdfs:Datatype ;
		owl:unionOf (
			vocabulary:WirelessNetworkSecurityModeVocab
			xsd:string
		) ;
	] ;
	.

observable:workItemData
	a owl:ObjectProperty ;
	rdfs:label "workItemData"@en ;
	rdfs:comment "Specifies application defined data associated with the scheduled task. See also: http://msdn.microsoft.com/en-us/library/windows/desktop/aa381271(v=vs.85).aspx."@en ;
	rdfs:range observable:ObservableObject ;
	.

observable:workingDirectory
	a owl:ObjectProperty ;
	rdfs:label "workingDirectory"@en ;
	rdfs:comment "Specifies the working directory for the scheduled task. See also: http://msdn.microsoft.com/en-us/library/windows/desktop/aa381878(v=vs.85).aspx."@en ;
	rdfs:range observable:ObservableObject ;
	.

observable:x509v3extensions
	a owl:ObjectProperty ;
	rdfs:label "x509V3Extensions"@en ;
	rdfs:range observable:X509V3ExtensionsFacet ;
	.

observable:xMailer
	a owl:DatatypeProperty ;
	rdfs:label "xMailer"@en ;
	rdfs:range xsd:string ;
	.

observable:xOriginatingIP
	a owl:ObjectProperty ;
	rdfs:label "xOriginatingIP"@en ;
	rdfs:range observable:ObservableObject ;
	.
<|MERGE_RESOLUTION|>--- conflicted
+++ resolved
@@ -6276,16 +6276,11 @@
 	sh:targetClass observable:TCPConnectionFacet ;
 	.
 
-<<<<<<< HEAD
 observable:TableField
-=======
-observable:Tablet
->>>>>>> f163c264
-	a
-		owl:Class ,
-		sh:NodeShape
-		;
-<<<<<<< HEAD
+	a
+		owl:Class ,
+		sh:NodeShape
+		;
 	rdfs:subClassOf observable:ObservableObject ;
 	rdfs:label "TableField"@en ;
 	rdfs:comment "A database table field and its associated value contained within a relational database."@en ;
@@ -6381,7 +6376,13 @@
 			] ;
 		]
 	) ;
-=======
+	.
+
+observable:Tablet
+	a
+		owl:Class ,
+		sh:NodeShape
+		;
 	rdfs:subClassOf
 		observable:Computer ,
 		observable:MobileDevice ,
@@ -6390,7 +6391,6 @@
 	rdfs:label "Tablet"@en-US ;
 	rdfs:comment "A tablet is a mobile computer that is primarily operated by touching the screen. (Devices categorized by their manufacturer as a Tablet)"@en-US ;
 	sh:targetClass observable:Tablet ;
->>>>>>> f163c264
 	.
 
 observable:TaskActionType
