# imports: https://ontology.unifiedcyberontology.org/uco/action
# imports: https://ontology.unifiedcyberontology.org/uco/core
# imports: https://ontology.unifiedcyberontology.org/uco/identity
# imports: https://ontology.unifiedcyberontology.org/uco/location
# imports: https://ontology.unifiedcyberontology.org/uco/types
# imports: https://ontology.unifiedcyberontology.org/uco/vocabulary

@prefix action: <https://ontology.unifiedcyberontology.org/uco/action/> .
@prefix co: <http://purl.org/co/> .
@prefix core: <https://ontology.unifiedcyberontology.org/uco/core/> .
@prefix dcterms: <http://purl.org/dc/terms/> .
@prefix identity: <https://ontology.unifiedcyberontology.org/uco/identity/> .
@prefix location: <https://ontology.unifiedcyberontology.org/uco/location/> .
@prefix observable: <https://ontology.unifiedcyberontology.org/uco/observable/> .
@prefix owl: <http://www.w3.org/2002/07/owl#> .
@prefix rdf: <http://www.w3.org/1999/02/22-rdf-syntax-ns#> .
@prefix rdfs: <http://www.w3.org/2000/01/rdf-schema#> .
@prefix sh: <http://www.w3.org/ns/shacl#> .
@prefix skos: <http://www.w3.org/2004/02/skos/core#> .
@prefix types: <https://ontology.unifiedcyberontology.org/uco/types/> .
@prefix vocabulary: <https://ontology.unifiedcyberontology.org/uco/vocabulary/> .
@prefix xsd: <http://www.w3.org/2001/XMLSchema#> .

<https://ontology.unifiedcyberontology.org/uco/observable>
	a owl:Ontology ;
	rdfs:label "uco-observable"@en ;
	owl:imports
		<https://ontology.unifiedcyberontology.org/uco/action> ,
		<https://ontology.unifiedcyberontology.org/uco/core> ,
		<https://ontology.unifiedcyberontology.org/uco/identity> ,
		<https://ontology.unifiedcyberontology.org/uco/location> ,
		<https://ontology.unifiedcyberontology.org/uco/types> ,
		<https://ontology.unifiedcyberontology.org/uco/vocabulary>
		;
	.

observable:API
	a
		owl:Class ,
		sh:NodeShape
		;
	rdfs:subClassOf observable:ObservableObject ;
	rdfs:label "API"@en ;
	rdfs:comment "An API (application programming interface) is a computing interface that defines interactions between multiple software or mixed hardware-software intermediaries. It defines the kinds of calls or requests that can be made, how to make them, the data formats that should be used, the conventions to follow, etc. [based on https://en.wikipedia.org/wiki/API]"@en ;
	sh:targetClass observable:API ;
	.

observable:ARPCache
	a
		owl:Class ,
		sh:NodeShape
		;
	rdfs:subClassOf observable:ObservableObject ;
	rdfs:label "ARPCache"@en ;
	rdfs:comment "An ARP cache is a collection of Address Resolution Protocol (ARP) entries (mostly dynamic) that are created when an IP address is resolved to a MAC address (so the computer can effectively communicate with the IP address). [based on https://en.wikipedia.org/wiki/ARP_cache]"@en ;
	sh:targetClass observable:ARPCache ;
	.

observable:ARPCacheEntry
	a
		owl:Class ,
		sh:NodeShape
		;
	rdfs:subClassOf observable:ObservableObject ;
	rdfs:label "ARPCacheEntry"@en ;
	rdfs:comment "An ARP cache entry is a single Address Resolution Protocol (ARP) response record that is created when an IP address is resolved to a MAC address (so the computer can effectively communicate with the IP address). [based on https://en.wikipedia.org/wiki/ARP_cache]"@en ;
	sh:targetClass observable:ARPCacheEntry ;
	.

observable:Account
	a
		owl:Class ,
		sh:NodeShape
		;
	rdfs:subClassOf observable:ObservableObject ;
	rdfs:label "Account"@en ;
	rdfs:comment "An account is an arrangement with an entity to enable and control the provision of some capability or service."@en ;
	sh:targetClass observable:Account ;
	.

observable:AccountAuthenticationFacet
	a
		owl:Class ,
		sh:NodeShape
		;
	rdfs:subClassOf core:Facet ;
	rdfs:label "AccountAuthenticationFacet"@en ;
	rdfs:comment "An account authentication facet is a grouping of characteristics unique to the mechanism of accessing an account."@en ;
	sh:property
		[
			sh:datatype xsd:dateTime ;
			sh:maxCount "1"^^xsd:integer ;
			sh:nodeKind sh:Literal ;
			sh:path observable:passwordLastChanged ;
		] ,
		[
			sh:datatype xsd:string ;
			sh:maxCount "1"^^xsd:integer ;
			sh:nodeKind sh:Literal ;
			sh:path observable:password ;
		] ,
		[
			sh:datatype xsd:string ;
			sh:maxCount "1"^^xsd:integer ;
			sh:nodeKind sh:Literal ;
			sh:path observable:passwordType ;
		]
		;
	sh:targetClass observable:AccountAuthenticationFacet ;
	.

observable:AccountFacet
	a
		owl:Class ,
		sh:NodeShape
		;
	rdfs:subClassOf core:Facet ;
	rdfs:label "AccountFacet"@en ;
	rdfs:comment "An account facet is a grouping of characteristics unique to an arrangement with an entity to enable and control the provision of some capability or service."@en ;
	sh:property
		[
			sh:class core:UcoObject ;
			sh:maxCount "1"^^xsd:integer ;
			sh:nodeKind sh:BlankNodeOrIRI ;
			sh:path observable:accountIssuer ;
		] ,
		[
			sh:class core:UcoObject ;
			sh:maxCount "1"^^xsd:integer ;
			sh:nodeKind sh:BlankNodeOrIRI ;
			sh:path observable:owner ;
		] ,
		[
			sh:datatype xsd:boolean ;
			sh:maxCount "1"^^xsd:integer ;
			sh:nodeKind sh:Literal ;
			sh:path observable:isActive ;
		] ,
		[
			sh:datatype xsd:dateTime ;
			sh:maxCount "1"^^xsd:integer ;
			sh:nodeKind sh:Literal ;
			sh:path observable:expirationTime ;
		] ,
		[
			sh:datatype xsd:dateTime ;
			sh:maxCount "1"^^xsd:integer ;
			sh:nodeKind sh:Literal ;
			sh:path observable:modifiedTime ;
		] ,
		[
			sh:datatype xsd:dateTime ;
			sh:maxCount "1"^^xsd:integer ;
			sh:nodeKind sh:Literal ;
			sh:path observable:observableCreatedTime ;
		] ,
		[
			sh:datatype xsd:string ;
			sh:maxCount "1"^^xsd:integer ;
			sh:minCount "1"^^xsd:integer ;
			sh:nodeKind sh:Literal ;
			sh:path observable:accountIdentifier ;
		] ,
		[
			sh:datatype vocabulary:AccountTypeVocab ;
			sh:message "Value is outside the default vocabulary AccountTypeVocab." ;
			sh:path observable:accountType ;
			sh:severity sh:Info ;
		] ,
		[
			sh:maxCount "1"^^xsd:integer ;
			sh:nodeKind sh:Literal ;
			sh:or (
				[
					sh:datatype vocabulary:AccountTypeVocab ;
				]
				[
					sh:datatype xsd:string ;
				]
			) ;
			sh:path observable:accountType ;
		] ,
		[
			sh:message "Value is not member of the vocabulary AccountTypeVocab." ;
			sh:or (
				[
					sh:datatype vocabulary:AccountTypeVocab ;
					sh:in vocabulary:AccountTypeVocab-members ;
				]
				[
					sh:datatype xsd:string ;
				]
			) ;
			sh:path observable:accountType ;
		]
		;
	sh:targetClass observable:AccountFacet ;
	.

observable:Address
	a
		owl:Class ,
		sh:NodeShape
		;
	rdfs:subClassOf observable:ObservableObject ;
	rdfs:label "Address"@en ;
	rdfs:comment "An address is an identifier assigned to enable routing and management of information."@en ;
	sh:targetClass observable:Address ;
	.

observable:AlternateDataStream
	a
		owl:Class ,
		sh:NodeShape
		;
	rdfs:subClassOf observable:ObservableObject ;
	rdfs:label "AlternateDataStream"@en ;
	rdfs:comment "An alternate data stream is data content stored within an NTFS file that is independent of the standard content stream of the file and is hidden from access by default NTFS file viewing mechanisms."@en ;
	sh:targetClass observable:AlternateDataStream ;
	.

observable:AlternateDataStreamFacet
	a
		owl:Class ,
		sh:NodeShape
		;
	rdfs:subClassOf core:Facet ;
	rdfs:label "AlternateDataStreamFacet"@en ;
	rdfs:comment "An alternate data stream facet is a grouping of characteristics unique to data content stored within an NTFS file that is independent of the standard content stream of the file and is hidden from access by default NTFS file viewing mechanisms."@en ;
	sh:property
		[
			sh:class types:Hash ;
			sh:maxCount "1"^^xsd:integer ;
			sh:nodeKind sh:BlankNodeOrIRI ;
			sh:path observable:hashes ;
		] ,
		[
			sh:datatype xsd:integer ;
			sh:maxCount "1"^^xsd:integer ;
			sh:nodeKind sh:Literal ;
			sh:path observable:size ;
		] ,
		[
			sh:datatype xsd:string ;
			sh:maxCount "1"^^xsd:integer ;
			sh:minCount "1"^^xsd:integer ;
			sh:nodeKind sh:Literal ;
			sh:path core:name ;
		]
		;
	sh:targetClass observable:AlternateDataStreamFacet ;
	.

observable:AndroidDevice
	a
		owl:Class ,
		sh:NodeShape
		;
	rdfs:subClassOf observable:Device ;
	rdfs:label "AndroidDevice"@en ;
	rdfs:comment "An Android device is a device running the Android operating system. [based on https://en.wikipedia.org/wiki/Android_(operating_system)]"@en ;
	sh:targetClass observable:AndroidDevice ;
	.

observable:AndroidDeviceFacet
	a
		owl:Class ,
		sh:NodeShape
		;
	rdfs:subClassOf core:Facet ;
	rdfs:label "AndroidDeviceFacet"@en ;
	rdfs:comment "An Android device facet is a grouping of characteristics unique to an Android device. [based on https://en.wikipedia.org/wiki/Android_(operating_system)]"@en ;
	sh:property
		[
			sh:datatype xsd:boolean ;
			sh:maxCount "1"^^xsd:integer ;
			sh:nodeKind sh:Literal ;
			sh:path observable:isADBRootEnabled ;
		] ,
		[
			sh:datatype xsd:boolean ;
			sh:maxCount "1"^^xsd:integer ;
			sh:nodeKind sh:Literal ;
			sh:path observable:isSURootEnabled ;
		] ,
		[
			sh:datatype xsd:hexBinary ;
			sh:maxCount "1"^^xsd:integer ;
			sh:nodeKind sh:Literal ;
			sh:path observable:androidID ;
		] ,
		[
			sh:datatype xsd:string ;
			sh:maxCount "1"^^xsd:integer ;
			sh:nodeKind sh:Literal ;
			sh:path observable:androidFingerprint ;
		] ,
		[
			sh:datatype xsd:string ;
			sh:maxCount "1"^^xsd:integer ;
			sh:nodeKind sh:Literal ;
			sh:path observable:androidVersion ;
		]
		;
	sh:targetClass observable:AndroidDeviceFacet ;
	.

observable:Appliance
	a
		owl:Class ,
		sh:NodeShape
		;
	rdfs:subClassOf observable:Device ;
	rdfs:label "Appliance"@en ;
	rdfs:comment "An appliance is a purpose-built computer with software or firmware that is designed to provide a specific computing capability or resource. [based on https://en.wikipedia.org/wiki/Computer_appliance]"@en ;
	sh:targetClass observable:Appliance ;
	.

observable:Application
	a
		owl:Class ,
		sh:NodeShape
		;
	rdfs:subClassOf observable:ObservableObject ;
	rdfs:label "Application"@en ;
	rdfs:comment "An application is a particular software program designed for end users."@en ;
	sh:targetClass observable:Application ;
	.

observable:ApplicationAccount
	a
		owl:Class ,
		sh:NodeShape
		;
	rdfs:subClassOf observable:DigitalAccount ;
	rdfs:label "ApplicationAccount"@en ;
	rdfs:comment "An application account is an account within a particular software program designed for end users."@en ;
	sh:targetClass observable:ApplicationAccount ;
	.

observable:ApplicationAccountFacet
	a
		owl:Class ,
		sh:NodeShape
		;
	rdfs:subClassOf core:Facet ;
	rdfs:label "ApplicationAccountFacet"@en ;
	rdfs:comment "An application account facet is a grouping of characteristics unique to an account within a particular software program designed for end users."@en ;
	sh:property [
		sh:class observable:ObservableObject ;
		sh:maxCount "1"^^xsd:integer ;
		sh:minCount "1"^^xsd:integer ;
		sh:nodeKind sh:BlankNodeOrIRI ;
		sh:path observable:application ;
	] ;
	sh:targetClass observable:ApplicationAccountFacet ;
	.

observable:ApplicationFacet
	a
		owl:Class ,
		sh:NodeShape
		;
	rdfs:subClassOf core:Facet ;
	rdfs:label "ApplicationFacet"@en ;
	rdfs:comment "An application facet is a grouping of characteristics unique to a particular software program designed for ends users."@en ;
	sh:property
		[
			sh:class observable:ObservableObject ;
			sh:maxCount "1"^^xsd:integer ;
			sh:nodeKind sh:BlankNodeOrIRI ;
			sh:path observable:operatingSystem ;
		] ,
		[
			sh:datatype xsd:integer ;
			sh:maxCount "1"^^xsd:integer ;
			sh:nodeKind sh:Literal ;
			sh:path observable:numberOfLaunches ;
		] ,
		[
			sh:datatype xsd:string ;
			sh:maxCount "1"^^xsd:integer ;
			sh:nodeKind sh:Literal ;
			sh:path observable:applicationIdentifier ;
		] ,
		[
			sh:datatype xsd:string ;
			sh:maxCount "1"^^xsd:integer ;
			sh:nodeKind sh:Literal ;
			sh:path observable:version ;
		]
		;
	sh:targetClass observable:ApplicationFacet ;
	.

observable:ArchiveFile
	a
		owl:Class ,
		sh:NodeShape
		;
	rdfs:subClassOf observable:File ;
	rdfs:label "ArchiveFile"@en ;
	rdfs:comment "An archive file is a file that is composed of one or more computer files along with metadata."@en ;
	sh:targetClass observable:ArchiveFile ;
	.

observable:ArchiveFileFacet
	a
		owl:Class ,
		sh:NodeShape
		;
	rdfs:subClassOf core:Facet ;
	rdfs:label "ArchiveFileFacet"@en ;
	rdfs:comment "An archive file facet is a grouping of characteristics unique to a file that is composed of one or more computer files along with metadata."@en ;
	sh:property
		[
			sh:datatype xsd:string ;
			sh:maxCount "1"^^xsd:integer ;
			sh:nodeKind sh:Literal ;
			sh:path observable:archiveType ;
		] ,
		[
			sh:datatype xsd:string ;
			sh:maxCount "1"^^xsd:integer ;
			sh:nodeKind sh:Literal ;
			sh:path observable:comment ;
		] ,
		[
			sh:datatype xsd:string ;
			sh:maxCount "1"^^xsd:integer ;
			sh:nodeKind sh:Literal ;
			sh:path observable:version ;
		]
		;
	sh:targetClass observable:ArchiveFileFacet ;
	.

observable:Audio
	a
		owl:Class ,
		sh:NodeShape
		;
	rdfs:subClassOf observable:ObservableObject ;
	rdfs:label "Audio"@en ;
	rdfs:comment "Audio is a digital representation of sound."@en ;
	sh:targetClass observable:Audio ;
	.

observable:AudioFacet
	a
		owl:Class ,
		sh:NodeShape
		;
	rdfs:subClassOf core:Facet ;
	rdfs:label "AudioFacet"@en ;
	rdfs:comment "An audio facet is a grouping of characteristics unique to a digital representation of sound."@en ;
	sh:property
		[
			sh:datatype xsd:integer ;
			sh:maxCount "1"^^xsd:integer ;
			sh:nodeKind sh:Literal ;
			sh:path observable:bitRate ;
		] ,
		[
			sh:datatype xsd:integer ;
			sh:maxCount "1"^^xsd:integer ;
			sh:nodeKind sh:Literal ;
			sh:path observable:duration ;
		] ,
		[
			sh:datatype xsd:string ;
			sh:maxCount "1"^^xsd:integer ;
			sh:nodeKind sh:Literal ;
			sh:path observable:audioType ;
		] ,
		[
			sh:datatype xsd:string ;
			sh:maxCount "1"^^xsd:integer ;
			sh:nodeKind sh:Literal ;
			sh:path observable:format ;
		]
		;
	sh:targetClass observable:AudioFacet ;
	.

observable:AutonomousSystem
	a
		owl:Class ,
		sh:NodeShape
		;
	rdfs:subClassOf observable:ObservableObject ;
	rdfs:label "AutonomousSystem"@en ;
	rdfs:comment "An autonomous system is a collection of connected Internet Protocol (IP) routing prefixes under the control of one or more network operators on behalf of a single administrative entity or domain that presents a common, clearly defined routing policy to the Internet. [based on https://en.wikipedia.org/wiki/Autonomous_system_(Internet)]"@en ;
	sh:targetClass observable:AutonomousSystem ;
	.

observable:AutonomousSystemFacet
	a
		owl:Class ,
		sh:NodeShape
		;
	rdfs:subClassOf core:Facet ;
	rdfs:label "AutonomousSystemFacet"@en ;
	rdfs:comment "An autonomous system facet is a grouping of characteristics unique to a collection of connected Internet Protocol (IP) routing prefixes under the control of one or more network operators on behalf of a single administrative entity or domain that presents a common, clearly defined routing policy to the Internet. [based on https://en.wikipedia.org/wiki/Autonomous_system_(Internet)]"@en ;
	sh:property
		observable:regionalInternetRegistry-shape-value-not-vocabulary-member ,
		observable:regionalInternetRegistry-shape-value-outside-default-vocabulary ,
		[
			sh:datatype xsd:integer ;
			sh:maxCount "1"^^xsd:integer ;
			sh:minCount "1"^^xsd:integer ;
			sh:nodeKind sh:Literal ;
			sh:path observable:number ;
		] ,
		[
			sh:datatype xsd:string ;
			sh:maxCount "1"^^xsd:integer ;
			sh:nodeKind sh:Literal ;
			sh:path observable:asHandle ;
		] ,
		[
			sh:maxCount "1"^^xsd:integer ;
			sh:nodeKind sh:Literal ;
			sh:or (
				[
					sh:datatype vocabulary:RegionalRegistryTypeVocab ;
				]
				[
					sh:datatype xsd:string ;
				]
			) ;
			sh:path observable:regionalInternetRegistry ;
		]
		;
	sh:targetClass observable:AutonomousSystemFacet ;
	.

observable:BlockDeviceNode
	a
		owl:Class ,
		sh:NodeShape
		;
	rdfs:subClassOf observable:FileSystemObject ;
	rdfs:label "BlockDeviceNode"@en ;
	rdfs:comment "A block device node is a UNIX filesystem special file that serves as a conduit to communicate with devices, providing buffered randomly accesible input and output. Block device nodes are used to apply access rights to the devices and to direct operations on the files to the appropriate device drivers. [based on https://en.wikipedia.org/wiki/Unix_file_types]"@en ;
	sh:targetClass observable:BlockDeviceNode ;
	.

observable:BluetoothAddress
	a
		owl:Class ,
		sh:NodeShape
		;
	rdfs:subClassOf observable:MACAddress ;
	rdfs:label "BluetoothAddress"@en ;
	rdfs:comment "A Bluetooth address is a Bluetooth standard conformant identifier assigned to a Bluetooth device to enable routing and management of Bluetooth standards conformant communication to or from that device."@en ;
	sh:targetClass observable:BluetoothAddress ;
	.

observable:BluetoothAddressFacet
	a
		owl:Class ,
		sh:NodeShape
		;
	rdfs:subClassOf observable:MACAddressFacet ;
	rdfs:label "BluetoothAddressFacet"@en ;
	rdfs:comment "A Bluetooth address facet is a grouping of characteristics unique to a Bluetooth standard conformant identifier assigned to a Bluetooth device to enable routing and management of Bluetooth standards conformant communication to or from that device."@en ;
	sh:property [
		sh:datatype xsd:string ;
		sh:maxCount "1"^^xsd:integer ;
		sh:minCount "1"^^xsd:integer ;
		sh:nodeKind sh:Literal ;
		sh:path observable:addressValue ;
	] ;
	sh:targetClass observable:BluetoothAddressFacet ;
	.

observable:BotConfiguration
	a
		owl:Class ,
		sh:NodeShape
		;
	rdfs:subClassOf observable:ObservableObject ;
	rdfs:label "BotConfiguration"@en ;
	rdfs:comment "A bot configuration is a set of contextual settings for a software application that runs automated tasks (scripts) over the Internet at a much higher rate than would be possible for a human alone."@en ;
	sh:targetClass observable:BotConfiguration ;
	.

observable:BrowserBookmark
	a
		owl:Class ,
		sh:NodeShape
		;
	rdfs:subClassOf observable:ObservableObject ;
	rdfs:label "BrowserBookmark"@en ;
	rdfs:comment "A browser bookmark is a saved shortcut that directs a WWW (World Wide Web) browser software program to a particular WWW accessible resource. [based on https://techterms.com/definition/bookmark]"@en ;
	sh:targetClass observable:BrowserBookmark ;
	.

observable:BrowserBookmarkFacet
	a
		owl:Class ,
		sh:NodeShape
		;
	rdfs:subClassOf core:Facet ;
	rdfs:label "BrowserBookmarkFacet"@en ;
	rdfs:comment "A browser bookmark facet is a grouping of characteristics unique to a saved shortcut that directs a WWW (World Wide Web) browser software program to a particular WWW accessible resource. [based on https://techterms.com/definition/bookmark]"@en ;
	sh:property
		[
			sh:class observable:ObservableObject ;
			sh:maxCount "1"^^xsd:integer ;
			sh:nodeKind sh:BlankNodeOrIRI ;
			sh:path observable:application ;
		] ,
		[
			sh:datatype xsd:anyURI ;
			sh:nodeKind sh:Literal ;
			sh:path observable:urlTargeted ;
		] ,
		[
			sh:datatype xsd:dateTime ;
			sh:maxCount "1"^^xsd:integer ;
			sh:nodeKind sh:Literal ;
			sh:path observable:accessedTime ;
		] ,
		[
			sh:datatype xsd:dateTime ;
			sh:maxCount "1"^^xsd:integer ;
			sh:nodeKind sh:Literal ;
			sh:path observable:modifiedTime ;
		] ,
		[
			sh:datatype xsd:dateTime ;
			sh:maxCount "1"^^xsd:integer ;
			sh:nodeKind sh:Literal ;
			sh:path observable:observableCreatedTime ;
		] ,
		[
			sh:datatype xsd:integer ;
			sh:maxCount "1"^^xsd:integer ;
			sh:nodeKind sh:Literal ;
			sh:path observable:visitCount ;
		] ,
		[
			sh:datatype xsd:string ;
			sh:maxCount "1"^^xsd:integer ;
			sh:nodeKind sh:Literal ;
			sh:path observable:bookmarkPath ;
		]
		;
	sh:targetClass observable:BrowserBookmarkFacet ;
	.

observable:BrowserCookie
	a
		owl:Class ,
		sh:NodeShape
		;
	rdfs:subClassOf observable:ObservableObject ;
	rdfs:label "BrowserCookie"@en ;
	rdfs:comment "A browser cookie is a piece of of data sent from a website and stored on the user's computer by the user's web browser while the user is browsing. [based on https://en.wikipedia.org/wiki/HTTP_cookie]"@en ;
	sh:targetClass observable:BrowserCookie ;
	.

observable:BrowserCookieFacet
	a
		owl:Class ,
		sh:NodeShape
		;
	rdfs:subClassOf core:Facet ;
	rdfs:label "BrowserCookieFacet"@en ;
	rdfs:comment "A browser cookie facet is a grouping of characteristics unique to a piece of data sent from a website and stored on the user's computer by the user's web browser while the user is browsing. [based on https://en.wikipedia.org/wiki/HTTP_cookie]"@en ;
	sh:property
		[
			sh:class observable:ObservableObject ;
			sh:maxCount "1"^^xsd:integer ;
			sh:nodeKind sh:BlankNodeOrIRI ;
			sh:path observable:application ;
		] ,
		[
			sh:class observable:ObservableObject ;
			sh:maxCount "1"^^xsd:integer ;
			sh:nodeKind sh:BlankNodeOrIRI ;
			sh:path observable:cookieDomain ;
		] ,
		[
			sh:datatype xsd:boolean ;
			sh:maxCount "1"^^xsd:integer ;
			sh:nodeKind sh:Literal ;
			sh:path observable:isSecure ;
		] ,
		[
			sh:datatype xsd:dateTime ;
			sh:maxCount "1"^^xsd:integer ;
			sh:nodeKind sh:Literal ;
			sh:path observable:accessedTime ;
		] ,
		[
			sh:datatype xsd:dateTime ;
			sh:maxCount "1"^^xsd:integer ;
			sh:nodeKind sh:Literal ;
			sh:path observable:expirationTime ;
		] ,
		[
			sh:datatype xsd:dateTime ;
			sh:maxCount "1"^^xsd:integer ;
			sh:nodeKind sh:Literal ;
			sh:path observable:observableCreatedTime ;
		] ,
		[
			sh:datatype xsd:string ;
			sh:maxCount "1"^^xsd:integer ;
			sh:nodeKind sh:Literal ;
			sh:path observable:cookieName ;
		] ,
		[
			sh:datatype xsd:string ;
			sh:maxCount "1"^^xsd:integer ;
			sh:nodeKind sh:Literal ;
			sh:path observable:cookiePath ;
		]
		;
	sh:targetClass observable:BrowserCookieFacet ;
	.

observable:Calendar
	a
		owl:Class ,
		sh:NodeShape
		;
	rdfs:subClassOf observable:ObservableObject ;
	rdfs:label "Calendar"@en ;
	rdfs:comment "A calendar is a collection of appointments, meetings, and events."@en ;
	sh:targetClass observable:Calendar ;
	.

observable:CalendarEntry
	a
		owl:Class ,
		sh:NodeShape
		;
	rdfs:subClassOf observable:ObservableObject ;
	rdfs:label "CalendarEntry"@en ;
	rdfs:comment "A calendar entry is an appointment, meeting or event within a collection of appointments, meetings and events."@en ;
	sh:targetClass observable:CalendarEntry ;
	.

observable:CalendarEntryFacet
	a
		owl:Class ,
		sh:NodeShape
		;
	rdfs:subClassOf core:Facet ;
	rdfs:label "CalendarEntryFacet"@en ;
	rdfs:comment "A calendar entry facet is a grouping of characteristics unique to an appointment, meeting, or event within a collection of appointments, meetings, and events."@en ;
	sh:property
		[
			sh:class core:UcoObject ;
			sh:maxCount "1"^^xsd:integer ;
			sh:nodeKind sh:BlankNodeOrIRI ;
			sh:path observable:owner ;
		] ,
		[
			sh:class identity:Identity ;
			sh:nodeKind sh:BlankNodeOrIRI ;
			sh:path observable:attendant ;
		] ,
		[
			sh:class location:Location ;
			sh:maxCount "1"^^xsd:integer ;
			sh:nodeKind sh:BlankNodeOrIRI ;
			sh:path observable:location ;
		] ,
		[
			sh:class observable:ObservableObject ;
			sh:maxCount "1"^^xsd:integer ;
			sh:nodeKind sh:BlankNodeOrIRI ;
			sh:path observable:application ;
		] ,
		[
			sh:datatype xsd:boolean ;
			sh:maxCount "1"^^xsd:integer ;
			sh:nodeKind sh:Literal ;
			sh:path observable:isPrivate ;
		] ,
		[
			sh:datatype xsd:dateTime ;
			sh:maxCount "1"^^xsd:integer ;
			sh:nodeKind sh:Literal ;
			sh:path observable:endTime ;
		] ,
		[
			sh:datatype xsd:dateTime ;
			sh:maxCount "1"^^xsd:integer ;
			sh:nodeKind sh:Literal ;
			sh:path observable:modifiedTime ;
		] ,
		[
			sh:datatype xsd:dateTime ;
			sh:maxCount "1"^^xsd:integer ;
			sh:nodeKind sh:Literal ;
			sh:path observable:observableCreatedTime ;
		] ,
		[
			sh:datatype xsd:dateTime ;
			sh:maxCount "1"^^xsd:integer ;
			sh:nodeKind sh:Literal ;
			sh:path observable:remindTime ;
		] ,
		[
			sh:datatype xsd:dateTime ;
			sh:maxCount "1"^^xsd:integer ;
			sh:nodeKind sh:Literal ;
			sh:path observable:startTime ;
		] ,
		[
			sh:datatype xsd:integer ;
			sh:maxCount "1"^^xsd:integer ;
			sh:nodeKind sh:Literal ;
			sh:path observable:duration ;
		] ,
		[
			sh:datatype xsd:string ;
			sh:maxCount "1"^^xsd:integer ;
			sh:nodeKind sh:Literal ;
			sh:path observable:eventStatus ;
		] ,
		[
			sh:datatype xsd:string ;
			sh:maxCount "1"^^xsd:integer ;
			sh:nodeKind sh:Literal ;
			sh:path observable:eventType ;
		] ,
		[
			sh:datatype xsd:string ;
			sh:maxCount "1"^^xsd:integer ;
			sh:nodeKind sh:Literal ;
			sh:path observable:recurrence ;
		] ,
		[
			sh:datatype xsd:string ;
			sh:maxCount "1"^^xsd:integer ;
			sh:nodeKind sh:Literal ;
			sh:path observable:subject ;
		]
		;
	sh:targetClass observable:CalendarEntryFacet ;
	.

observable:CalendarFacet
	a
		owl:Class ,
		sh:NodeShape
		;
	rdfs:subClassOf core:Facet ;
	rdfs:label "CalendarFacet"@en ;
	rdfs:comment "A calendar facet is a grouping of characteristics unique to a collection of appointments, meetings, and events."@en ;
	sh:property
		[
			sh:class core:UcoObject ;
			sh:maxCount "1"^^xsd:integer ;
			sh:nodeKind sh:BlankNodeOrIRI ;
			sh:path observable:owner ;
		] ,
		[
			sh:class observable:ObservableObject ;
			sh:maxCount "1"^^xsd:integer ;
			sh:nodeKind sh:BlankNodeOrIRI ;
			sh:path observable:application ;
		]
		;
	sh:targetClass observable:CalendarFacet ;
	.

observable:Call
	a
		owl:Class ,
		sh:NodeShape
		;
	rdfs:subClassOf observable:ObservableObject ;
	rdfs:label "Call"@en ;
	rdfs:comment "A call is a connection as part of a realtime cyber communication between one or more parties."@en ;
	sh:targetClass observable:Call ;
	.

observable:CallFacet
	a
		owl:Class ,
		sh:NodeShape
		;
	rdfs:subClassOf core:Facet ;
	rdfs:label "CallFacet"@en ;
	rdfs:comment "A call facet is a grouping of characteristics unique to a connection as part of a realtime cyber communication between one or more parties."@en ;
	sh:property
		[
			sh:class observable:ObservableObject ;
			sh:maxCount "1"^^xsd:integer ;
			sh:nodeKind sh:BlankNodeOrIRI ;
			sh:path observable:application ;
		] ,
		[
			sh:class observable:ObservableObject ;
			sh:maxCount "1"^^xsd:integer ;
			sh:nodeKind sh:BlankNodeOrIRI ;
			sh:path observable:from ;
		] ,
		[
			sh:class observable:ObservableObject ;
			sh:nodeKind sh:BlankNodeOrIRI ;
			sh:path observable:participant ;
		] ,
		[
			sh:class observable:ObservableObject ;
			sh:nodeKind sh:BlankNodeOrIRI ;
			sh:path observable:to ;
		] ,
		[
			sh:datatype xsd:dateTime ;
			sh:maxCount "1"^^xsd:integer ;
			sh:nodeKind sh:Literal ;
			sh:path observable:endTime ;
		] ,
		[
			sh:datatype xsd:dateTime ;
			sh:maxCount "1"^^xsd:integer ;
			sh:nodeKind sh:Literal ;
			sh:path observable:startTime ;
		] ,
		[
			sh:datatype xsd:integer ;
			sh:maxCount "1"^^xsd:integer ;
			sh:nodeKind sh:Literal ;
			sh:path observable:duration ;
		] ,
		[
			sh:datatype xsd:string ;
			sh:maxCount "1"^^xsd:integer ;
			sh:nodeKind sh:Literal ;
			sh:path observable:callType ;
		]
		;
	sh:targetClass observable:CallFacet ;
	.

observable:CharacterDeviceNode
	a
		owl:Class ,
		sh:NodeShape
		;
	rdfs:subClassOf observable:FileSystemObject ;
	rdfs:label "CharacterDeviceNode"@en ;
	rdfs:comment "A character device node is a UNIX filesystem special file that serves as a conduit to communicate with devices, providing only a serial stream of input or accepting a serial stream of output. Character device nodes are used to apply access rights to the devices and to direct operations on the files to the appropriate device drivers. [based on https://en.wikipedia.org/wiki/Unix_file_types]"@en ;
	sh:targetClass observable:CharacterDeviceNode ;
	.

observable:Code
	a
		owl:Class ,
		sh:NodeShape
		;
	rdfs:subClassOf observable:ObservableObject ;
	rdfs:label "Code"@en ;
	rdfs:comment "Code is a direct representation (source, byte or binary) of a collection of computer instructions that form software which tell a computer how to work. [based on https://en.wikipedia.org/wiki/Software]"@en ;
	sh:targetClass observable:Code ;
	.

observable:CompressedStreamFacet
	a
		owl:Class ,
		sh:NodeShape
		;
	rdfs:subClassOf core:Facet ;
	rdfs:label "CompressedStreamFacet"@en ;
	rdfs:comment "A compressed stream facet is a grouping of characteristics unique to the application of a size-reduction process to a body of data content."@en ;
	sh:property
		[
			sh:datatype xsd:decimal ;
			sh:maxCount "1"^^xsd:integer ;
			sh:nodeKind sh:Literal ;
			sh:path observable:compressionRatio ;
		] ,
		[
			sh:datatype xsd:string ;
			sh:maxCount "1"^^xsd:integer ;
			sh:nodeKind sh:Literal ;
			sh:path observable:compressionMethod ;
		]
		;
	sh:targetClass observable:CompressedStreamFacet ;
	.

observable:ComputerSpecification
	a
		owl:Class ,
		sh:NodeShape
		;
	rdfs:subClassOf observable:ObservableObject ;
	rdfs:label "ComputerSpecification"@en ;
	rdfs:comment "A computer specification is the hardware and software of a programmable electronic device that can store, retrieve, and process data. {based on merriam-webster.com/dictionary/computer]"@en ;
	sh:targetClass observable:ComputerSpecification ;
	.

observable:ComputerSpecificationFacet
	a
		owl:Class ,
		sh:NodeShape
		;
	rdfs:subClassOf core:Facet ;
	rdfs:label "ComputerSpecificationFacet"@en ;
	rdfs:comment "A computer specificaiton facet is a grouping of characteristics unique to the hardware and software of a programmable electronic device that can store, retrieve, and process data. [based on merriam-webster.com/dictionary/computer]"@en ;
	sh:property
		[
			sh:class observable:ObservableObject ;
			sh:nodeKind sh:BlankNodeOrIRI ;
			sh:path observable:networkInterface ;
		] ,
		[
			sh:datatype xsd:dateTime ;
			sh:maxCount "1"^^xsd:integer ;
			sh:nodeKind sh:Literal ;
			sh:path observable:biosDate ;
		] ,
		[
			sh:datatype xsd:dateTime ;
			sh:maxCount "1"^^xsd:integer ;
			sh:nodeKind sh:Literal ;
			sh:path observable:biosReleaseDate ;
		] ,
		[
			sh:datatype xsd:dateTime ;
			sh:maxCount "1"^^xsd:integer ;
			sh:nodeKind sh:Literal ;
			sh:path observable:currentSystemDate ;
		] ,
		[
			sh:datatype xsd:dateTime ;
			sh:maxCount "1"^^xsd:integer ;
			sh:nodeKind sh:Literal ;
			sh:path observable:localTime ;
		] ,
		[
			sh:datatype xsd:dateTime ;
			sh:maxCount "1"^^xsd:integer ;
			sh:nodeKind sh:Literal ;
			sh:path observable:systemTime ;
		] ,
		[
			sh:datatype xsd:integer ;
			sh:maxCount "1"^^xsd:integer ;
			sh:nodeKind sh:Literal ;
			sh:path observable:availableRam ;
		] ,
		[
			sh:datatype xsd:integer ;
			sh:maxCount "1"^^xsd:integer ;
			sh:nodeKind sh:Literal ;
			sh:path observable:totalRam ;
		] ,
		[
			sh:datatype xsd:string ;
			sh:maxCount "1"^^xsd:integer ;
			sh:nodeKind sh:Literal ;
			sh:path observable:biosManufacturer ;
		] ,
		[
			sh:datatype xsd:string ;
			sh:maxCount "1"^^xsd:integer ;
			sh:nodeKind sh:Literal ;
			sh:path observable:biosSerialNumber ;
		] ,
		[
			sh:datatype xsd:string ;
			sh:maxCount "1"^^xsd:integer ;
			sh:nodeKind sh:Literal ;
			sh:path observable:biosVersion ;
		] ,
		[
			sh:datatype xsd:string ;
			sh:maxCount "1"^^xsd:integer ;
			sh:nodeKind sh:Literal ;
			sh:path observable:cpu ;
		] ,
		[
			sh:datatype xsd:string ;
			sh:maxCount "1"^^xsd:integer ;
			sh:nodeKind sh:Literal ;
			sh:path observable:cpuFamily ;
		] ,
		[
			sh:datatype xsd:string ;
			sh:maxCount "1"^^xsd:integer ;
			sh:nodeKind sh:Literal ;
			sh:path observable:gpu ;
		] ,
		[
			sh:datatype xsd:string ;
			sh:maxCount "1"^^xsd:integer ;
			sh:nodeKind sh:Literal ;
			sh:path observable:gpuFamily ;
		] ,
		[
			sh:datatype xsd:string ;
			sh:maxCount "1"^^xsd:integer ;
			sh:nodeKind sh:Literal ;
			sh:path observable:hostname ;
		] ,
		[
			sh:datatype xsd:string ;
			sh:maxCount "1"^^xsd:integer ;
			sh:nodeKind sh:Literal ;
			sh:path observable:processorArchitecture ;
		] ,
		[
			sh:datatype xsd:string ;
			sh:maxCount "1"^^xsd:integer ;
			sh:nodeKind sh:Literal ;
			sh:path observable:timezoneDST ;
		] ,
		[
			sh:datatype xsd:string ;
			sh:maxCount "1"^^xsd:integer ;
			sh:nodeKind sh:Literal ;
			sh:path observable:timezoneStandard ;
		] ,
		[
			sh:datatype xsd:string ;
			sh:maxCount "1"^^xsd:integer ;
			sh:nodeKind sh:Literal ;
			sh:path observable:uptime ;
		]
		;
	sh:targetClass observable:ComputerSpecificationFacet ;
	.

observable:Contact
	a
		owl:Class ,
		sh:NodeShape
		;
	rdfs:subClassOf observable:ObservableObject ;
	rdfs:label "Contact"@en ;
	rdfs:comment "A contact is a set of identification and communication related details for a single entity."@en ;
	sh:targetClass observable:Contact ;
	.

observable:ContactAddress
	a
		owl:Class ,
		sh:NodeShape
		;
	rdfs:label "ContactAddress"@en ;
	rdfs:comment "A contact address is a grouping of characteristics unique to a geolocation address of a contact entity."@en ;
	sh:property
		[
			sh:class location:Location ;
			sh:maxCount "1"^^xsd:integer ;
			sh:nodeKind sh:BlankNodeOrIRI ;
			sh:path observable:geolocationAddress ;
		] ,
		[
			sh:datatype vocabulary:ContactAddressScopeVocab ;
			sh:message "Value is outside the default vocabulary ContactAddressScopeVocab." ;
			sh:path observable:contactAddressScope ;
			sh:severity sh:Info ;
		] ,
		[
			sh:maxCount "1"^^xsd:integer ;
			sh:nodeKind sh:Literal ;
			sh:or (
				[
					sh:datatype vocabulary:ContactAddressScopeVocab ;
				]
				[
					sh:datatype xsd:string ;
				]
			) ;
			sh:path observable:contactAddressScope ;
		] ,
		[
			sh:message "Value is not member of the vocabulary ContactAddressScopeVocab." ;
			sh:or (
				[
					sh:datatype vocabulary:ContactAddressScopeVocab ;
					sh:in vocabulary:ContactAddressScopeVocab-members ;
				]
				[
					sh:datatype xsd:string ;
				]
			) ;
			sh:path observable:contactAddressScope ;
		]
		;
	sh:targetClass observable:ContactAddress ;
	.

observable:ContactAffiliation
	a
		owl:Class ,
		sh:NodeShape
		;
	rdfs:label "ContactListAffiliation"@en ;
	rdfs:comment "A contact affiliation is a grouping of characteristics unique to details of an organizational affiliation for a single contact entity."@en ;
	sh:property
		[
			sh:class identity:Organization ;
			sh:maxCount "1"^^xsd:integer ;
			sh:minCount "1"^^xsd:integer ;
			sh:nodeKind sh:BlankNodeOrIRI ;
			sh:path observable:contactOrganization ;
		] ,
		[
			sh:class observable:ContactAddress ;
			sh:minCount "0"^^xsd:integer ;
			sh:nodeKind sh:BlankNodeOrIRI ;
			sh:path observable:organizationLocation ;
		] ,
		[
			sh:class observable:ContactEmail ;
			sh:minCount "0"^^xsd:integer ;
			sh:nodeKind sh:BlankNodeOrIRI ;
			sh:path observable:contactEmail ;
		] ,
		[
			sh:class observable:ContactMessaging ;
			sh:minCount "0"^^xsd:integer ;
			sh:nodeKind sh:BlankNodeOrIRI ;
			sh:path observable:contactMessaging ;
		] ,
		[
			sh:class observable:ContactPhone ;
			sh:minCount "0"^^xsd:integer ;
			sh:nodeKind sh:BlankNodeOrIRI ;
			sh:path observable:contactPhone ;
		] ,
		[
			sh:class observable:ContactProfile ;
			sh:minCount "0"^^xsd:integer ;
			sh:nodeKind sh:BlankNodeOrIRI ;
			sh:path observable:contactProfile ;
		] ,
		[
			sh:class observable:ContactURL ;
			sh:minCount "0"^^xsd:integer ;
			sh:nodeKind sh:BlankNodeOrIRI ;
			sh:path observable:contactURL ;
		] ,
		[
			sh:datatype xsd:string ;
			sh:maxCount "1"^^xsd:integer ;
			sh:nodeKind sh:Literal ;
			sh:path observable:organizationDepartment ;
		] ,
		[
			sh:datatype xsd:string ;
			sh:maxCount "1"^^xsd:integer ;
			sh:nodeKind sh:Literal ;
			sh:path observable:organizationPosition ;
		]
		;
	sh:targetClass observable:ContactAffiliation ;
	.

observable:ContactEmail
	a
		owl:Class ,
		sh:NodeShape
		;
	rdfs:label "ContactEmail"@en ;
	rdfs:comment "A contact email is a grouping of characteristics unique to details for contacting a contact entity by email."@en ;
	sh:property
		[
			sh:class observable:ObservableObject ;
			sh:maxCount "1"^^xsd:integer ;
			sh:nodeKind sh:BlankNodeOrIRI ;
			sh:path observable:emailAddress ;
		] ,
		[
			sh:datatype vocabulary:ContactEmailScopeVocab ;
			sh:message "Value is outside the default vocabulary ContactEmailScopeVocab." ;
			sh:path observable:contactEmailScope ;
			sh:severity sh:Info ;
		] ,
		[
			sh:maxCount "1"^^xsd:integer ;
			sh:nodeKind sh:Literal ;
			sh:or (
				[
					sh:datatype vocabulary:ContactEmailScopeVocab ;
				]
				[
					sh:datatype xsd:string ;
				]
			) ;
			sh:path observable:contactEmailScope ;
		] ,
		[
			sh:message "Value is not member of the vocabulary ContactEmailScopeVocab." ;
			sh:or (
				[
					sh:datatype vocabulary:ContactEmailScopeVocab ;
					sh:in vocabulary:ContactEmailScopeVocab-members ;
				]
				[
					sh:datatype xsd:string ;
				]
			) ;
			sh:path observable:contactEmailScope ;
		]
		;
	sh:targetClass observable:ContactEmail ;
	.

observable:ContactFacet
	a
		owl:Class ,
		sh:NodeShape
		;
	rdfs:subClassOf core:Facet ;
	rdfs:label "ContactFacet"@en ;
	rdfs:comment "A contact facet is a grouping of characteristics unique to a set of identification and communication related details for a single entity."@en ;
	sh:property
		[
			sh:class observable:ContactAddress ;
			sh:minCount "0"^^xsd:integer ;
			sh:nodeKind sh:BlankNodeOrIRI ;
			sh:path observable:contactAddress ;
		] ,
		[
			sh:class observable:ContactAffiliation ;
			sh:minCount "0"^^xsd:integer ;
			sh:nodeKind sh:BlankNodeOrIRI ;
			sh:path observable:contactAffiliation ;
		] ,
		[
			sh:class observable:ContactEmail ;
			sh:minCount "0"^^xsd:integer ;
			sh:nodeKind sh:BlankNodeOrIRI ;
			sh:path observable:contactEmail ;
		] ,
		[
			sh:class observable:ContactMessaging ;
			sh:minCount "0"^^xsd:integer ;
			sh:nodeKind sh:BlankNodeOrIRI ;
			sh:path observable:contactMessaging ;
		] ,
		[
			sh:class observable:ContactPhone ;
			sh:minCount "0"^^xsd:integer ;
			sh:nodeKind sh:BlankNodeOrIRI ;
			sh:path observable:contactPhone ;
		] ,
		[
			sh:class observable:ContactProfile ;
			sh:minCount "0"^^xsd:integer ;
			sh:nodeKind sh:BlankNodeOrIRI ;
			sh:path observable:contactProfile ;
		] ,
		[
			sh:class observable:ContactSIP ;
			sh:minCount "0"^^xsd:integer ;
			sh:nodeKind sh:BlankNodeOrIRI ;
			sh:path observable:contactSIP ;
		] ,
		[
			sh:class observable:ContactURL ;
			sh:minCount "0"^^xsd:integer ;
			sh:nodeKind sh:BlankNodeOrIRI ;
			sh:path observable:contactURL ;
		] ,
		[
			sh:class observable:ObservableObject ;
			sh:maxCount "1"^^xsd:integer ;
			sh:nodeKind sh:BlankNodeOrIRI ;
			sh:path observable:sourceApplication ;
		] ,
		[
			sh:datatype xsd:dateTime ;
			sh:maxCount "1"^^xsd:integer ;
			sh:nodeKind sh:Literal ;
			sh:path identity:birthdate ;
		] ,
		[
			sh:datatype xsd:dateTime ;
			sh:maxCount "1"^^xsd:integer ;
			sh:nodeKind sh:Literal ;
			sh:path observable:lastTimeContacted ;
		] ,
		[
			sh:datatype xsd:integer ;
			sh:maxCount "1"^^xsd:integer ;
			sh:nodeKind sh:Literal ;
			sh:path observable:numberTimesContacted ;
		] ,
		[
			sh:datatype xsd:string ;
			sh:maxCount "1"^^xsd:integer ;
			sh:nodeKind sh:Literal ;
			sh:path observable:contactID ;
		] ,
		[
			sh:datatype xsd:string ;
			sh:maxCount "1"^^xsd:integer ;
			sh:nodeKind sh:Literal ;
			sh:path observable:displayName ;
		] ,
		[
			sh:datatype xsd:string ;
			sh:maxCount "1"^^xsd:integer ;
			sh:nodeKind sh:Literal ;
			sh:path observable:firstName ;
		] ,
		[
			sh:datatype xsd:string ;
			sh:maxCount "1"^^xsd:integer ;
			sh:nodeKind sh:Literal ;
			sh:path observable:lastName ;
		] ,
		[
			sh:datatype xsd:string ;
			sh:maxCount "1"^^xsd:integer ;
			sh:nodeKind sh:Literal ;
			sh:path observable:middleName ;
		] ,
		[
			sh:datatype xsd:string ;
			sh:maxCount "1"^^xsd:integer ;
			sh:nodeKind sh:Literal ;
			sh:path observable:namePhonetic ;
		] ,
		[
			sh:datatype xsd:string ;
			sh:maxCount "1"^^xsd:integer ;
			sh:nodeKind sh:Literal ;
			sh:path observable:namePrefix ;
		] ,
		[
			sh:datatype xsd:string ;
			sh:maxCount "1"^^xsd:integer ;
			sh:nodeKind sh:Literal ;
			sh:path observable:nameSuffix ;
		] ,
		[
			sh:datatype xsd:string ;
			sh:minCount "0"^^xsd:integer ;
			sh:nodeKind sh:Literal ;
			sh:path observable:contactGroup ;
		] ,
		[
			sh:datatype xsd:string ;
			sh:minCount "0"^^xsd:integer ;
			sh:nodeKind sh:Literal ;
			sh:path observable:contactNote ;
		] ,
		[
			sh:datatype xsd:string ;
			sh:minCount "0"^^xsd:integer ;
			sh:nodeKind sh:Literal ;
			sh:path observable:nickname ;
		]
		;
	sh:targetClass observable:ContactFacet ;
	.

observable:ContactList
	a
		owl:Class ,
		sh:NodeShape
		;
	rdfs:subClassOf observable:ObservableObject ;
	rdfs:label "ContactList"@en ;
	rdfs:comment "A contact list is a set of multiple individual contacts such as that found in a digital address book."@en ;
	sh:targetClass observable:ContactList ;
	.

observable:ContactListFacet
	a
		owl:Class ,
		sh:NodeShape
		;
	rdfs:subClassOf core:Facet ;
	rdfs:label "ContactListFacet"@en ;
	rdfs:comment "A contact list facet is a grouping of characteristics unique to a set of multiple individual contacts such as that found in a digital address book."@en ;
	sh:property
		[
			sh:class observable:ObservableObject ;
			sh:maxCount "1"^^xsd:integer ;
			sh:nodeKind sh:BlankNodeOrIRI ;
			sh:path observable:sourceApplication ;
		] ,
		[
			sh:class observable:ObservableObject ;
			sh:minCount "1"^^xsd:integer ;
			sh:nodeKind sh:BlankNodeOrIRI ;
			sh:path observable:contact ;
		]
		;
	sh:targetClass observable:ContactListFacet ;
	.

observable:ContactMessaging
	a
		owl:Class ,
		sh:NodeShape
		;
	rdfs:label "ContactMessaging"@en ;
	rdfs:comment "A contact messaging is a grouping of characteristics unique to details for contacting a contact entity by digital messaging."@en ;
	sh:property
		[
			sh:class observable:ObservableObject ;
			sh:maxCount "1"^^xsd:integer ;
			sh:nodeKind sh:BlankNodeOrIRI ;
			sh:path observable:contactMessagingPlatform ;
		] ,
		[
			sh:class observable:ObservableObject ;
			sh:maxCount "1"^^xsd:integer ;
			sh:nodeKind sh:BlankNodeOrIRI ;
			sh:path observable:messagingAddress ;
		]
		;
	sh:targetClass observable:ContactMessaging ;
	.

observable:ContactPhone
	a
		owl:Class ,
		sh:NodeShape
		;
	rdfs:label "ContactPhone"@en ;
	rdfs:comment "A contact phone is a grouping of characteristics unique to details for contacting a contact entity by telephone."@en ;
	sh:property
		[
			sh:class observable:ObservableObject ;
			sh:maxCount "1"^^xsd:integer ;
			sh:nodeKind sh:BlankNodeOrIRI ;
			sh:path observable:contactPhoneNumber ;
		] ,
		[
			sh:datatype vocabulary:ContactPhoneScopeVocab ;
			sh:message "Value is outside the default vocabulary ContactPhoneScopeVocab." ;
			sh:path observable:contactPhoneScope ;
			sh:severity sh:Info ;
		] ,
		[
			sh:maxCount "1"^^xsd:integer ;
			sh:nodeKind sh:Literal ;
			sh:or (
				[
					sh:datatype vocabulary:ContactPhoneScopeVocab ;
				]
				[
					sh:datatype xsd:string ;
				]
			) ;
			sh:path observable:contactPhoneScope ;
		] ,
		[
			sh:message "Value is not member of the vocabulary ContactPhoneScopeVocab." ;
			sh:or (
				[
					sh:datatype vocabulary:ContactPhoneScopeVocab ;
					sh:in vocabulary:ContactPhoneScopeVocab-members ;
				]
				[
					sh:datatype xsd:string ;
				]
			) ;
			sh:path observable:contactPhoneScope ;
		]
		;
	sh:targetClass observable:ContactPhone ;
	.

observable:ContactProfile
	a
		owl:Class ,
		sh:NodeShape
		;
	rdfs:label "ContactProfile"@en ;
	rdfs:comment "A contact profile is a grouping of characteristics unique to details for contacting a contact entity by online service."@en ;
	sh:property
		[
			sh:class observable:ObservableObject ;
			sh:maxCount "1"^^xsd:integer ;
			sh:nodeKind sh:BlankNodeOrIRI ;
			sh:path observable:contactProfilePlatform ;
		] ,
		[
			sh:class observable:ObservableObject ;
			sh:maxCount "1"^^xsd:integer ;
			sh:nodeKind sh:BlankNodeOrIRI ;
			sh:path observable:profile ;
		]
		;
	sh:targetClass observable:ContactProfile ;
	.

observable:ContactSIP
	a
		owl:Class ,
		sh:NodeShape
		;
	rdfs:label "ContactSIP"@en ;
	rdfs:comment "A contact SIP is a grouping of characteristics unique to details for contacting a contact entity by Session Initiation Protocol (SIP)."@en ;
	sh:property
		[
			sh:class observable:ObservableObject ;
			sh:maxCount "1"^^xsd:integer ;
			sh:nodeKind sh:BlankNodeOrIRI ;
			sh:path observable:sipAddress ;
		] ,
		[
			sh:datatype vocabulary:ContactSIPScopeVocab ;
			sh:message "Value is outside the default vocabulary ContactSIPScopeVocab." ;
			sh:path observable:contactSIPScope ;
			sh:severity sh:Info ;
		] ,
		[
			sh:maxCount "1"^^xsd:integer ;
			sh:nodeKind sh:Literal ;
			sh:or (
				[
					sh:datatype vocabulary:ContactSIPScopeVocab ;
				]
				[
					sh:datatype xsd:string ;
				]
			) ;
			sh:path observable:contactSIPScope ;
		] ,
		[
			sh:message "Value is not member of the vocabulary ContactSIPScopeVocab." ;
			sh:or (
				[
					sh:datatype vocabulary:ContactSIPScopeVocab ;
					sh:in vocabulary:ContactSIPScopeVocab-members ;
				]
				[
					sh:datatype xsd:string ;
				]
			) ;
			sh:path observable:contactSIPScope ;
		]
		;
	sh:targetClass observable:ContactSIP ;
	.

observable:ContactURL
	a
		owl:Class ,
		sh:NodeShape
		;
	rdfs:label "ContactURL"@en ;
	rdfs:comment "A contact URL is a grouping of characteristics unique to details for contacting a contact entity by Uniform Resource Locator (URL)."@en ;
	sh:property
		[
			sh:class observable:ObservableObject ;
			sh:maxCount "1"^^xsd:integer ;
			sh:nodeKind sh:BlankNodeOrIRI ;
			sh:path observable:url ;
		] ,
		[
			sh:datatype vocabulary:ContactURLScopeVocab ;
			sh:message "Value is outside the default vocabulary ContactURLScopeVocab." ;
			sh:path observable:contactURLScope ;
			sh:severity sh:Info ;
		] ,
		[
			sh:maxCount "1"^^xsd:integer ;
			sh:nodeKind sh:Literal ;
			sh:or (
				[
					sh:datatype vocabulary:ContactURLScopeVocab ;
				]
				[
					sh:datatype xsd:string ;
				]
			) ;
			sh:path observable:contactURLScope ;
		] ,
		[
			sh:message "Value is not member of the vocabulary ContactURLScopeVocab." ;
			sh:or (
				[
					sh:datatype vocabulary:ContactURLScopeVocab ;
					sh:in vocabulary:ContactURLScopeVocab-members ;
				]
				[
					sh:datatype xsd:string ;
				]
			) ;
			sh:path observable:contactURLScope ;
		]
		;
	sh:targetClass observable:ContactURL ;
	.

observable:ContentData
	a
		owl:Class ,
		sh:NodeShape
		;
	rdfs:subClassOf observable:ObservableObject ;
	rdfs:label "ContentData"@en ;
	rdfs:comment "Content data is a block of digital data."@en ;
	sh:targetClass observable:ContentData ;
	.

observable:ContentDataFacet
	a
		owl:Class ,
		sh:NodeShape
		;
	rdfs:subClassOf core:Facet ;
	rdfs:label "ContentDataFacet"@en ;
	rdfs:comment "A content data facet is a grouping of characteristics unique to a block of digital data."@en ;
	sh:property
		[
			sh:class dcterms:FileFormat ;
			sh:nodeKind sh:IRI ;
			sh:path observable:mimeType ;
		] ,
		[
			sh:class observable:ObservableObject ;
			sh:maxCount "1"^^xsd:integer ;
			sh:nodeKind sh:BlankNodeOrIRI ;
			sh:path observable:dataPayloadReferenceURL ;
		] ,
		[
			sh:class types:Hash ;
			sh:nodeKind sh:BlankNodeOrIRI ;
			sh:path observable:hash ;
		] ,
		[
			sh:datatype xsd:boolean ;
			sh:maxCount "1"^^xsd:integer ;
			sh:nodeKind sh:Literal ;
			sh:path observable:isEncrypted ;
		] ,
		[
			sh:datatype xsd:decimal ;
			sh:maxCount "1"^^xsd:integer ;
			sh:nodeKind sh:Literal ;
			sh:path observable:entropy ;
		] ,
		[
			sh:datatype xsd:integer ;
			sh:maxCount "1"^^xsd:integer ;
			sh:nodeKind sh:Literal ;
			sh:path observable:sizeInBytes ;
		] ,
		[
			sh:datatype xsd:string ;
			sh:maxCount "1"^^xsd:integer ;
			sh:nodeKind sh:Literal ;
			sh:path observable:dataPayload ;
		] ,
		[
			sh:datatype xsd:string ;
			sh:maxCount "1"^^xsd:integer ;
			sh:nodeKind sh:Literal ;
			sh:path observable:magicNumber ;
		] ,
		[
			sh:datatype xsd:string ;
			sh:maxCount "1"^^xsd:integer ;
			sh:nodeKind sh:Literal ;
			sh:path observable:mimeClass ;
		] ,
		[
			sh:datatype vocabulary:EndiannessTypeVocab ;
			sh:message "Value is outside the default vocabulary EndiannessTypeVocab." ;
			sh:path observable:byteOrder ;
			sh:severity sh:Info ;
		] ,
		[
			sh:maxCount "1"^^xsd:integer ;
			sh:nodeKind sh:Literal ;
			sh:or (
				[
					sh:datatype vocabulary:EndiannessTypeVocab ;
				]
				[
					sh:datatype xsd:string ;
				]
			) ;
			sh:path observable:byteOrder ;
		] ,
		[
			sh:message "Value is not member of the vocabulary EndiannessTypeVocab." ;
			sh:or (
				[
					sh:datatype vocabulary:EndiannessTypeVocab ;
					sh:in vocabulary:EndiannessTypeVocab-members ;
				]
				[
					sh:datatype xsd:string ;
				]
			) ;
			sh:path observable:byteOrder ;
		]
		;
	sh:targetClass observable:ContentDataFacet ;
	.

observable:CookieHistory
	a
		owl:Class ,
		sh:NodeShape
		;
	rdfs:subClassOf observable:ObservableObject ;
	rdfs:label "CookieHistory"@en ;
	rdfs:comment "A cookie history is the stored web cookie history for a particular web browser."@en ;
	sh:targetClass observable:CookieHistory ;
	.

observable:Credential
	a
		owl:Class ,
		sh:NodeShape
		;
	rdfs:subClassOf observable:ObservableObject ;
	rdfs:label "Credential"@en ;
	rdfs:comment "A credential is a single specific login and password combination for authorization of access to a digital account or system."@en ;
	sh:targetClass observable:Credential ;
	.

observable:CredentialDump
	a
		owl:Class ,
		sh:NodeShape
		;
	rdfs:subClassOf observable:ObservableObject ;
	rdfs:label "CredentialDump"@en ;
	rdfs:comment "A credential dump is a collection (typically forcibly extracted from a system) of specific login and password combinations for authorization of access to a digital account or system."@en ;
	sh:targetClass observable:CredentialDump ;
	.

observable:DNSCache
	a
		owl:Class ,
		sh:NodeShape
		;
	rdfs:subClassOf observable:ObservableObject ;
	rdfs:label "DNSCache"@en ;
	rdfs:comment "An DNS cache is a temporary locally stored collection of previous Domain Name System (DNS) query results (created when an domain name is resolved to a IP address) for a particular computer."@en ;
	sh:targetClass observable:DNSCache ;
	.

observable:DNSRecord
	a
		owl:Class ,
		sh:NodeShape
		;
	rdfs:subClassOf observable:ObservableObject ;
	rdfs:label "DNSRecord"@en ;
	rdfs:comment "A DNS record is a single Domain Name System (DNS) artifact specifying information of a particular type (routing, authority, responsibility, security, etc.) for a specific Internet domain name."@en ;
	sh:targetClass observable:DNSRecord ;
	.

observable:DataRangeFacet
	a
		owl:Class ,
		sh:NodeShape
		;
	rdfs:subClassOf core:Facet ;
	rdfs:label "DataRangeFacet"@en ;
	rdfs:comment "A data range facet is a grouping of characteristics unique to a particular contiguous scope within a block of digital data."@en ;
	sh:property
		[
			sh:datatype xsd:integer ;
			sh:maxCount "1"^^xsd:integer ;
			sh:nodeKind sh:Literal ;
			sh:path observable:rangeOffset ;
		] ,
		[
			sh:datatype xsd:integer ;
			sh:maxCount "1"^^xsd:integer ;
			sh:nodeKind sh:Literal ;
			sh:path observable:rangeSize ;
		] ,
		[
			sh:datatype xsd:string ;
			sh:maxCount "1"^^xsd:integer ;
			sh:nodeKind sh:Literal ;
			sh:path observable:rangeOffsetType ;
		]
		;
	sh:targetClass observable:DataRangeFacet ;
	.

observable:DefinedEffectFacet
	a
		owl:Class ,
		sh:NodeShape
		;
	rdfs:subClassOf core:Facet ;
	rdfs:label "DefinedEffectFacet"@en ;
	rdfs:comment "A defined effect facet is a grouping of characteristics unique to the effect of an observable action in relation to one or more observable objects."@en ;
	sh:targetClass observable:DefinedEffectFacet ;
	.

observable:Device
	a
		owl:Class ,
		sh:NodeShape
		;
	rdfs:subClassOf observable:ObservableObject ;
	rdfs:label "Device"@en ;
	rdfs:comment "A device is a piece of equipment or a mechanism designed to serve a special purpose or perform a special function. [based on https://www.merriam-webster.com/dictionary/device]"@en ;
	sh:targetClass observable:Device ;
	.

observable:DeviceFacet
	a
		owl:Class ,
		sh:NodeShape
		;
	rdfs:subClassOf core:Facet ;
	rdfs:label "DeviceFacet"@en ;
	rdfs:comment "A device facet is a grouping of characteristics unique to a piece of equipment or a mechanism designed to serve a special purpose or perform a special function. [based on https://www.merriam-webster.com/dictionary/device]"@en ;
	sh:property
		[
			sh:class identity:Identity ;
			sh:maxCount "1"^^xsd:integer ;
			sh:nodeKind sh:BlankNodeOrIRI ;
			sh:path observable:manufacturer ;
		] ,
		[
			sh:datatype xsd:string ;
			sh:maxCount "1"^^xsd:integer ;
			sh:nodeKind sh:Literal ;
			sh:path observable:deviceType ;
		] ,
		[
			sh:datatype xsd:string ;
			sh:maxCount "1"^^xsd:integer ;
			sh:nodeKind sh:Literal ;
			sh:path observable:model ;
		] ,
		[
			sh:datatype xsd:string ;
			sh:maxCount "1"^^xsd:integer ;
			sh:nodeKind sh:Literal ;
			sh:path observable:serialNumber ;
		]
		;
	sh:targetClass observable:DeviceFacet ;
	.

observable:DigitalAccount
	a
		owl:Class ,
		sh:NodeShape
		;
	rdfs:subClassOf observable:Account ;
	rdfs:label "DigitalAccount"@en ;
	rdfs:comment "A digital account is an arrangement with an entity to enable and control the provision of some capability or service within the digital domain."@en ;
	sh:targetClass observable:DigitalAccount ;
	.

observable:DigitalAccountFacet
	a
		owl:Class ,
		sh:NodeShape
		;
	rdfs:subClassOf core:Facet ;
	rdfs:label "DigitalAccountFacet"@en ;
	rdfs:comment "A digital account facet is a grouping of characteristics unique to an arrangement with an entity to enable and control the provision of some capability or service within the digital domain."@en ;
	sh:property
		[
			sh:datatype xsd:boolean ;
			sh:maxCount "1"^^xsd:integer ;
			sh:nodeKind sh:Literal ;
			sh:path observable:isDisabled ;
		] ,
		[
			sh:datatype xsd:dateTime ;
			sh:maxCount "1"^^xsd:integer ;
			sh:nodeKind sh:Literal ;
			sh:path observable:firstLoginTime ;
		] ,
		[
			sh:datatype xsd:dateTime ;
			sh:maxCount "1"^^xsd:integer ;
			sh:nodeKind sh:Literal ;
			sh:path observable:lastLoginTime ;
		] ,
		[
			sh:datatype xsd:string ;
			sh:maxCount "1"^^xsd:integer ;
			sh:nodeKind sh:Literal ;
			sh:path observable:displayName ;
		] ,
		[
			sh:datatype xsd:string ;
			sh:nodeKind sh:Literal ;
			sh:path observable:accountLogin ;
		]
		;
	sh:targetClass observable:DigitalAccountFacet ;
	.

observable:DigitalAddress
	a
		owl:Class ,
		sh:NodeShape
		;
	rdfs:subClassOf observable:Address ;
	rdfs:label "DigitalAddress"@en ;
	rdfs:comment "A digital address is an identifier assigned to enable routing and management of digital communication."@en ;
	sh:targetClass observable:DigitalAddress ;
	.

observable:DigitalAddressFacet
	a
		owl:Class ,
		sh:NodeShape
		;
	rdfs:subClassOf core:Facet ;
	rdfs:label "DigitalAddressFacet"@en ;
	rdfs:comment "A digital address facet is a grouping of characteristics unique to an identifier assigned to enable routing and management of digital communication."@en ;
	sh:property
		[
			sh:datatype xsd:string ;
			sh:maxCount "1"^^xsd:integer ;
			sh:minCount "1"^^xsd:integer ;
			sh:nodeKind sh:Literal ;
			sh:path observable:addressValue ;
		] ,
		[
			sh:datatype xsd:string ;
			sh:maxCount "1"^^xsd:integer ;
			sh:nodeKind sh:Literal ;
			sh:path observable:displayName ;
		]
		;
	sh:targetClass observable:DigitalAddressFacet ;
	.

observable:DigitalSignatureInfo
	a
		owl:Class ,
		sh:NodeShape
		;
	rdfs:subClassOf observable:ObservableObject ;
	rdfs:label "DigitalSignatureInfo"@en ;
	rdfs:comment "A digital signature info is a value calculated via a mathematical scheme for demonstrating the authenticity of an electronic message or document."@en ;
	sh:targetClass observable:DigitalSignatureInfo ;
	.

observable:DigitalSignatureInfoFacet
	a
		owl:Class ,
		sh:NodeShape
		;
	rdfs:subClassOf core:Facet ;
	rdfs:label "DigitalSignatureInfoFacet"@en ;
	rdfs:comment "A digital signature info facet is a grouping of characteristics unique to a value calculated via a mathematical scheme for demonstrating the authenticity of an electronic message or document."@en ;
	sh:property
		[
			sh:class core:UcoObject ;
			sh:maxCount "1"^^xsd:integer ;
			sh:nodeKind sh:BlankNodeOrIRI ;
			sh:path observable:certificateSubject ;
		] ,
		[
			sh:class identity:Identity ;
			sh:maxCount "1"^^xsd:integer ;
			sh:nodeKind sh:BlankNodeOrIRI ;
			sh:path observable:certificateIssuer ;
		] ,
		[
			sh:datatype xsd:boolean ;
			sh:maxCount "1"^^xsd:integer ;
			sh:minCount "1"^^xsd:integer ;
			sh:nodeKind sh:Literal ;
			sh:path observable:signatureExists ;
		] ,
		[
			sh:datatype xsd:boolean ;
			sh:maxCount "1"^^xsd:integer ;
			sh:minCount "1"^^xsd:integer ;
			sh:nodeKind sh:Literal ;
			sh:path observable:signatureVerified ;
		] ,
		[
			sh:datatype xsd:string ;
			sh:maxCount "1"^^xsd:integer ;
			sh:nodeKind sh:Literal ;
			sh:path observable:signatureDescription ;
		]
		;
	sh:targetClass observable:DigitalSignatureInfoFacet ;
	.

observable:Directory
	a
		owl:Class ,
		sh:NodeShape
		;
	rdfs:subClassOf observable:FileSystemObject ;
	rdfs:label "Directory"@en ;
	rdfs:comment "A directory is a file system cataloging structure which contains references to other computer files, and possibly other directories. On many computers, directories are known as folders, or drawers, analogous to a workbench or the traditional office filing cabinet. In UNIX a directory is implemented as a special file. [based on https://en.wikipedia.org/wiki/Directory_(computing)]"@en ;
	sh:targetClass observable:Directory ;
	.

observable:Disk
	a
		owl:Class ,
		sh:NodeShape
		;
	rdfs:subClassOf observable:ObservableObject ;
	rdfs:label "Disk"@en ;
	rdfs:comment "A disk is a storage mechanism where data is recorded by various electronic, magnetic, optical, or mechanical changes to a surface layer of one or more rotating disks."@en ;
	sh:targetClass observable:Disk ;
	.

observable:DiskFacet
	a
		owl:Class ,
		sh:NodeShape
		;
	rdfs:subClassOf core:Facet ;
	rdfs:label "DiskFacet"@en ;
	rdfs:comment "A disk facet is a grouping of characteristics unique to a storage mechanism where data is recorded by various electronic, magnetic, optical, or mechanical changes to a surface layer of one or more rotating disks."@en ;
	sh:property
		[
			sh:class observable:ObservableObject ;
			sh:nodeKind sh:BlankNodeOrIRI ;
			sh:path observable:partition ;
		] ,
		[
			sh:datatype xsd:integer ;
			sh:maxCount "1"^^xsd:integer ;
			sh:nodeKind sh:Literal ;
			sh:path observable:diskSize ;
		] ,
		[
			sh:datatype xsd:integer ;
			sh:maxCount "1"^^xsd:integer ;
			sh:nodeKind sh:Literal ;
			sh:path observable:freeSpace ;
		] ,
		[
			sh:datatype xsd:string ;
			sh:maxCount "1"^^xsd:integer ;
			sh:nodeKind sh:Literal ;
			sh:path observable:diskType ;
		]
		;
	sh:targetClass observable:DiskFacet ;
	.

observable:DiskPartition
	a
		owl:Class ,
		sh:NodeShape
		;
	rdfs:subClassOf observable:ObservableObject ;
	rdfs:label "DiskPartition"@en ;
	rdfs:comment "A disk partition is a particular managed region on a storage mechanism where data is recorded by various electronic, magnetic, optical, or mechanical changes to a surface layer of one or more rotating disks. [based on https://en.wikipedia.org/wiki/Disk_storage]"@en ;
	sh:targetClass observable:DiskPartition ;
	.

observable:DiskPartitionFacet
	a
		owl:Class ,
		sh:NodeShape
		;
	rdfs:subClassOf core:Facet ;
	rdfs:label "DiskPartitionFacet"@en ;
	rdfs:comment "A disk partition facet is a grouping of characteristics unique to a particular managed region on a storage mechanism."@en ;
	sh:property
		[
			sh:datatype xsd:dateTime ;
			sh:maxCount "1"^^xsd:integer ;
			sh:nodeKind sh:Literal ;
			sh:path observable:observableCreatedTime ;
		] ,
		[
			sh:datatype xsd:integer ;
			sh:maxCount "1"^^xsd:integer ;
			sh:nodeKind sh:Literal ;
			sh:path observable:partitionLength ;
		] ,
		[
			sh:datatype xsd:integer ;
			sh:maxCount "1"^^xsd:integer ;
			sh:nodeKind sh:Literal ;
			sh:path observable:partitionOffset ;
		] ,
		[
			sh:datatype xsd:integer ;
			sh:maxCount "1"^^xsd:integer ;
			sh:nodeKind sh:Literal ;
			sh:path observable:spaceLeft ;
		] ,
		[
			sh:datatype xsd:integer ;
			sh:maxCount "1"^^xsd:integer ;
			sh:nodeKind sh:Literal ;
			sh:path observable:spaceUsed ;
		] ,
		[
			sh:datatype xsd:integer ;
			sh:maxCount "1"^^xsd:integer ;
			sh:nodeKind sh:Literal ;
			sh:path observable:totalSpace ;
		] ,
		[
			sh:datatype xsd:string ;
			sh:maxCount "1"^^xsd:integer ;
			sh:nodeKind sh:Literal ;
			sh:path observable:diskPartitionType ;
		] ,
		[
			sh:datatype xsd:string ;
			sh:maxCount "1"^^xsd:integer ;
			sh:nodeKind sh:Literal ;
			sh:path observable:mountPoint ;
		] ,
		[
			sh:datatype xsd:string ;
			sh:maxCount "1"^^xsd:integer ;
			sh:nodeKind sh:Literal ;
			sh:path observable:partitionID ;
		]
		;
	sh:targetClass observable:DiskPartitionFacet ;
	.

observable:DomainName
	a
		owl:Class ,
		sh:NodeShape
		;
	rdfs:subClassOf observable:ObservableObject ;
	rdfs:label "DomainName"@en ;
	rdfs:comment "A domain name is an identification string that defines a realm of administrative autonomy, authority or control within the Internet. [based on https://en.wikipedia.org/wiki/Domain_name]"@en ;
	sh:targetClass observable:DomainName ;
	.

observable:DomainNameFacet
	a
		owl:Class ,
		sh:NodeShape
		;
	rdfs:subClassOf core:Facet ;
	rdfs:label "DomainNameFacet"@en ;
	rdfs:comment "A domain name facet is a grouping of characteristics unique to an identification string that defines a realm of administrative autonomy, authority or control within the Internet. [based on https://en.wikipedia.org/wiki/Domain_name]"@en ;
	sh:property
		[
			sh:datatype xsd:boolean ;
			sh:maxCount "1"^^xsd:integer ;
			sh:nodeKind sh:Literal ;
			sh:path observable:isTLD ;
		] ,
		[
			sh:datatype xsd:string ;
			sh:maxCount "1"^^xsd:integer ;
			sh:minCount "1"^^xsd:integer ;
			sh:nodeKind sh:Literal ;
			sh:path observable:value ;
		]
		;
	sh:targetClass observable:DomainNameFacet ;
	.

observable:ESN
	a owl:DatatypeProperty ;
	rdfs:label "ESN"@en ;
	rdfs:comment "Electronic Serial Number ."@en ;
	rdfs:range xsd:string ;
	.

observable:EXIFFacet
	a
		owl:Class ,
		sh:NodeShape
		;
	rdfs:subClassOf core:Facet ;
	rdfs:label "EXIFFacet"@en ;
	rdfs:comment "An EXIF (exchangeable image file format) facet is a grouping of characteristics unique to the formats for images, sound, and ancillary tags used by digital cameras (including smartphones), scanners and other systems handling image and sound files recorded by digital cameras conformant to JEIDA/JEITA/CIPA specifications. [based on https://en.wikipedia.org/wiki/Exif]"@en ;
	sh:property [
		sh:class types:ControlledDictionary ;
		sh:minCount "1"^^xsd:integer ;
		sh:nodeKind sh:BlankNodeOrIRI ;
		sh:path observable:exifData ;
	] ;
	sh:targetClass observable:EXIFFacet ;
	.

observable:EmailAccount
	a
		owl:Class ,
		sh:NodeShape
		;
	rdfs:subClassOf observable:DigitalAccount ;
	rdfs:label "EmailAccount"@en ;
	rdfs:comment "An email account is an arrangement with an entity to enable and control the provision of electronic mail (email) capabilities or services."@en ;
	sh:targetClass observable:EmailAccount ;
	.

observable:EmailAccountFacet
	a
		owl:Class ,
		sh:NodeShape
		;
	rdfs:subClassOf core:Facet ;
	rdfs:label "EmailAccountFacet"@en ;
	rdfs:comment "An email account facet is a grouping of characteristics unique to an arrangement with an entity to enable and control the provision of electronic mail (email) capabilities or services."@en ;
	sh:property [
		sh:class observable:ObservableObject ;
		sh:maxCount "1"^^xsd:integer ;
		sh:minCount "1"^^xsd:integer ;
		sh:nodeKind sh:BlankNodeOrIRI ;
		sh:path observable:emailAddress ;
	] ;
	sh:targetClass observable:EmailAccountFacet ;
	.

observable:EmailAddress
	a
		owl:Class ,
		sh:NodeShape
		;
	rdfs:subClassOf observable:DigitalAddress ;
	rdfs:label "EmailAddress"@en ;
	rdfs:comment "An email address is an identifier for an electronic mailbox to which electronic mail messages (conformant to the Simple Mail Transfer Protocol (SMTP)) are sent from and delivered to."@en ;
	sh:targetClass observable:EmailAddress ;
	.

observable:EmailAddressFacet
	a
		owl:Class ,
		sh:NodeShape
		;
	rdfs:subClassOf observable:DigitalAddressFacet ;
	rdfs:label "EmailAddressFacet"@en ;
	rdfs:comment "An email address facet is a grouping of characteristics unique to an identifier for an electronic mailbox to which electronic mail messages (conformant to the Simple Mail Transfer Protocol (SMTP)) are sent from and delivered to."@en ;
	sh:property
		[
			sh:datatype xsd:string ;
			sh:maxCount "1"^^xsd:integer ;
			sh:minCount "1"^^xsd:integer ;
			sh:nodeKind sh:Literal ;
			sh:path observable:addressValue ;
		] ,
		[
			sh:datatype xsd:string ;
			sh:maxCount "1"^^xsd:integer ;
			sh:nodeKind sh:Literal ;
			sh:path observable:displayName ;
		]
		;
	sh:targetClass observable:EmailAddressFacet ;
	.

observable:EmailMessage
	a
		owl:Class ,
		sh:NodeShape
		;
	rdfs:subClassOf observable:Message ;
	rdfs:label "EmailMessage"@en ;
	rdfs:comment "An email message is a message that is an instance of an electronic mail correspondence conformant to the internet message format described in RFC 5322 and related RFCs."@en ;
	sh:targetClass observable:EmailMessage ;
	.

observable:EmailMessageFacet
	a
		owl:Class ,
		sh:NodeShape
		;
	rdfs:subClassOf core:Facet ;
	rdfs:label "EmailMessageFacet"@en ;
	rdfs:comment "An email message facet is a grouping of characteristics unique to a message that is an instance of an electronic mail correspondence conformant to the internet message format described in RFC 5322 and related RFCs."@en ;
	sh:property
		[
			sh:class observable:MimePartType ;
			sh:nodeKind sh:BlankNodeOrIRI ;
			sh:path observable:bodyMultipart ;
		] ,
		[
			sh:class observable:ObservableObject ;
			sh:maxCount "1"^^xsd:integer ;
			sh:nodeKind sh:BlankNodeOrIRI ;
			sh:path observable:application ;
		] ,
		[
			sh:class observable:ObservableObject ;
			sh:maxCount "1"^^xsd:integer ;
			sh:nodeKind sh:BlankNodeOrIRI ;
			sh:path observable:bodyRaw ;
		] ,
		[
			sh:class observable:ObservableObject ;
			sh:maxCount "1"^^xsd:integer ;
			sh:nodeKind sh:BlankNodeOrIRI ;
			sh:path observable:from ;
		] ,
		[
			sh:class observable:ObservableObject ;
			sh:maxCount "1"^^xsd:integer ;
			sh:nodeKind sh:BlankNodeOrIRI ;
			sh:path observable:headerRaw ;
		] ,
		[
			sh:class observable:ObservableObject ;
			sh:maxCount "1"^^xsd:integer ;
			sh:nodeKind sh:BlankNodeOrIRI ;
			sh:path observable:sender ;
		] ,
		[
			sh:class observable:ObservableObject ;
			sh:maxCount "1"^^xsd:integer ;
			sh:nodeKind sh:BlankNodeOrIRI ;
			sh:path observable:xOriginatingIP ;
		] ,
		[
			sh:class observable:ObservableObject ;
			sh:nodeKind sh:BlankNodeOrIRI ;
			sh:path observable:bcc ;
		] ,
		[
			sh:class observable:ObservableObject ;
			sh:nodeKind sh:BlankNodeOrIRI ;
			sh:path observable:cc ;
		] ,
		[
			sh:class observable:ObservableObject ;
			sh:nodeKind sh:BlankNodeOrIRI ;
			sh:path observable:references ;
		] ,
		[
			sh:class observable:ObservableObject ;
			sh:nodeKind sh:BlankNodeOrIRI ;
			sh:path observable:to ;
		] ,
		[
			sh:class types:Dictionary ;
			sh:maxCount "1"^^xsd:integer ;
			sh:nodeKind sh:BlankNodeOrIRI ;
			sh:path observable:otherHeaders ;
		] ,
		[
			sh:datatype xsd:boolean ;
			sh:maxCount "1"^^xsd:integer ;
			sh:nodeKind sh:Literal ;
			sh:path observable:isMimeEncoded ;
		] ,
		[
			sh:datatype xsd:boolean ;
			sh:maxCount "1"^^xsd:integer ;
			sh:nodeKind sh:Literal ;
			sh:path observable:isMultipart ;
		] ,
		[
			sh:datatype xsd:boolean ;
			sh:maxCount "1"^^xsd:integer ;
			sh:nodeKind sh:Literal ;
			sh:path observable:isRead ;
		] ,
		[
			sh:datatype xsd:dateTime ;
			sh:maxCount "1"^^xsd:integer ;
			sh:nodeKind sh:Literal ;
			sh:path observable:modifiedTime ;
		] ,
		[
			sh:datatype xsd:dateTime ;
			sh:maxCount "1"^^xsd:integer ;
			sh:nodeKind sh:Literal ;
			sh:path observable:receivedTime ;
		] ,
		[
			sh:datatype xsd:dateTime ;
			sh:maxCount "1"^^xsd:integer ;
			sh:nodeKind sh:Literal ;
			sh:path observable:sentTime ;
		] ,
		[
			sh:datatype xsd:string ;
			sh:maxCount "1"^^xsd:integer ;
			sh:nodeKind sh:Literal ;
			sh:path observable:body ;
		] ,
		[
			sh:datatype xsd:string ;
			sh:maxCount "1"^^xsd:integer ;
			sh:nodeKind sh:Literal ;
			sh:path observable:contentDisposition ;
		] ,
		[
			sh:datatype xsd:string ;
			sh:maxCount "1"^^xsd:integer ;
			sh:nodeKind sh:Literal ;
			sh:path observable:contentType ;
		] ,
		[
			sh:datatype xsd:string ;
			sh:maxCount "1"^^xsd:integer ;
			sh:nodeKind sh:Literal ;
			sh:path observable:inReplyTo ;
		] ,
		[
			sh:datatype xsd:string ;
			sh:maxCount "1"^^xsd:integer ;
			sh:nodeKind sh:Literal ;
			sh:path observable:messageID ;
		] ,
		[
			sh:datatype xsd:string ;
			sh:maxCount "1"^^xsd:integer ;
			sh:nodeKind sh:Literal ;
			sh:path observable:priority ;
		] ,
		[
			sh:datatype xsd:string ;
			sh:maxCount "1"^^xsd:integer ;
			sh:nodeKind sh:Literal ;
			sh:path observable:subject ;
		] ,
		[
			sh:datatype xsd:string ;
			sh:maxCount "1"^^xsd:integer ;
			sh:nodeKind sh:Literal ;
			sh:path observable:xMailer ;
		] ,
		[
			sh:datatype xsd:string ;
			sh:nodeKind sh:Literal ;
			sh:path observable:categories ;
		] ,
		[
			sh:datatype xsd:string ;
			sh:nodeKind sh:Literal ;
			sh:path observable:labels ;
		] ,
		[
			sh:datatype xsd:string ;
			sh:nodeKind sh:Literal ;
			sh:path observable:receivedLines ;
		]
		;
	sh:targetClass observable:EmailMessageFacet ;
	.

observable:EncodedStreamFacet
	a
		owl:Class ,
		sh:NodeShape
		;
	rdfs:subClassOf core:Facet ;
	rdfs:label "EncodedStreamFacet"@en ;
	rdfs:comment "An encoded stream facet is a grouping of characteristics unique to the conversion of a body of data content from one form to another form."@en ;
	sh:property [
		sh:datatype xsd:string ;
		sh:maxCount "1"^^xsd:integer ;
		sh:nodeKind sh:Literal ;
		sh:path observable:encodingMethod ;
	] ;
	sh:targetClass observable:EncodedStreamFacet ;
	.

observable:EncryptedStreamFacet
	a
		owl:Class ,
		sh:NodeShape
		;
	rdfs:subClassOf core:Facet ;
	rdfs:label "EncryptedStreamFacet"@en ;
	rdfs:comment "An encrypted stream facet is a grouping of characteristics unique to the conversion of a body of data content from one form to another obfuscated form in such a way that reversing the conversion to obtain the original data form can only be accomplished through possession and use of a specific key."@en ;
	sh:property
		[
			sh:datatype xsd:string ;
			sh:maxCount "1"^^xsd:integer ;
			sh:nodeKind sh:Literal ;
			sh:path observable:encryptionMethod ;
		] ,
		[
			sh:datatype xsd:string ;
			sh:maxCount "1"^^xsd:integer ;
			sh:nodeKind sh:Literal ;
			sh:path observable:encryptionMode ;
		] ,
		[
			sh:datatype xsd:string ;
			sh:nodeKind sh:Literal ;
			sh:path observable:encryptionIV ;
		] ,
		[
			sh:datatype xsd:string ;
			sh:nodeKind sh:Literal ;
			sh:path observable:encryptionKey ;
		]
		;
	sh:targetClass observable:EncryptedStreamFacet ;
	.

observable:EnvironmentVariable
	a
		owl:Class ,
		sh:NodeShape
		;
	rdfs:label "EnvironmentVariable"@en ;
	rdfs:comment "An environment variable is a grouping of characteristics unique to a dynamic-named value that can affect the way running processes will behave on a computer. [based on https://en.wikipedia.org/wiki/Environment_variable]"@en ;
	sh:property
		[
			sh:datatype xsd:string ;
			sh:maxCount "1"^^xsd:integer ;
			sh:minCount "1"^^xsd:integer ;
			sh:nodeKind sh:Literal ;
			sh:path core:name ;
		] ,
		[
			sh:datatype xsd:string ;
			sh:maxCount "1"^^xsd:integer ;
			sh:nodeKind sh:Literal ;
			sh:path observable:value ;
		]
		;
	sh:targetClass observable:EnvironmentVariable ;
	.

observable:Event
	a
		owl:Class ,
		sh:NodeShape
		;
	rdfs:subClassOf observable:ObservableObject ;
	rdfs:label "Event"@en ;
	rdfs:comment "An event is something that happens in a digital context (e.g., operating system events)."@en ;
	sh:targetClass observable:Event ;
	.

observable:EventFacet
	a
		owl:Class ,
		sh:NodeShape
		;
	rdfs:subClassOf core:Facet ;
	rdfs:label "EventFacet"@en ;
	rdfs:comment "An event facet is a grouping of characteristics unique to something that happens in a digital context (e.g., operating system events)."@en ;
	sh:property
		[
			sh:class observable:ObservableAction ;
			sh:maxCount "1"^^xsd:integer ;
			sh:nodeKind sh:BlankNodeOrIRI ;
			sh:path observable:cyberAction ;
		] ,
		[
			sh:class observable:ObservableObject ;
			sh:maxCount "1"^^xsd:integer ;
			sh:minCount "1"^^xsd:integer ;
			sh:nodeKind sh:BlankNodeOrIRI ;
			sh:path observable:application ;
		] ,
		[
			sh:datatype xsd:dateTime ;
			sh:maxCount "1"^^xsd:integer ;
			sh:nodeKind sh:Literal ;
			sh:path observable:endTime ;
		] ,
		[
			sh:datatype xsd:dateTime ;
			sh:maxCount "1"^^xsd:integer ;
			sh:nodeKind sh:Literal ;
			sh:path observable:observableCreatedTime ;
		] ,
		[
			sh:datatype xsd:dateTime ;
			sh:maxCount "1"^^xsd:integer ;
			sh:nodeKind sh:Literal ;
			sh:path observable:startTime ;
		] ,
		[
			sh:datatype xsd:string ;
			sh:maxCount "1"^^xsd:integer ;
			sh:nodeKind sh:Literal ;
			sh:path observable:computerName ;
		] ,
		[
			sh:datatype xsd:string ;
			sh:maxCount "1"^^xsd:integer ;
			sh:nodeKind sh:Literal ;
			sh:path observable:eventID ;
		] ,
		[
			sh:datatype xsd:string ;
			sh:maxCount "1"^^xsd:integer ;
			sh:nodeKind sh:Literal ;
			sh:path observable:eventText ;
		] ,
		[
			sh:datatype xsd:string ;
			sh:maxCount "1"^^xsd:integer ;
			sh:nodeKind sh:Literal ;
			sh:path observable:eventType ;
		]
		;
	sh:targetClass observable:EventFacet ;
	.

observable:EventLog
	a
		owl:Class ,
		sh:NodeShape
		;
	rdfs:subClassOf observable:ObservableObject ;
	rdfs:label "EventLog"@en ;
	rdfs:comment "An event log is a recorded collection of events."@en ;
	sh:targetClass observable:EventLog ;
	.

observable:ExtInodeFacet
	a
		owl:Class ,
		sh:NodeShape
		;
	rdfs:subClassOf core:Facet ;
	rdfs:label "ExtInodeFacet"@en ;
	rdfs:comment "An extInode facet is a grouping of characteristics unique to a file system object (file, directory, etc.) conformant to the extended file system (EXT or related derivations) specification."@en ;
	sh:property
		[
			sh:datatype xsd:dateTime ;
			sh:maxCount "1"^^xsd:integer ;
			sh:nodeKind sh:Literal ;
			sh:path observable:extDeletionTime ;
		] ,
		[
			sh:datatype xsd:dateTime ;
			sh:maxCount "1"^^xsd:integer ;
			sh:nodeKind sh:Literal ;
			sh:path observable:extInodeChangeTime ;
		] ,
		[
			sh:datatype xsd:integer ;
			sh:maxCount "1"^^xsd:integer ;
			sh:nodeKind sh:Literal ;
			sh:path observable:extFileType ;
		] ,
		[
			sh:datatype xsd:integer ;
			sh:maxCount "1"^^xsd:integer ;
			sh:nodeKind sh:Literal ;
			sh:path observable:extFlags ;
		] ,
		[
			sh:datatype xsd:integer ;
			sh:maxCount "1"^^xsd:integer ;
			sh:nodeKind sh:Literal ;
			sh:path observable:extHardLinkCount ;
		] ,
		[
			sh:datatype xsd:integer ;
			sh:maxCount "1"^^xsd:integer ;
			sh:nodeKind sh:Literal ;
			sh:path observable:extInodeID ;
		] ,
		[
			sh:datatype xsd:integer ;
			sh:maxCount "1"^^xsd:integer ;
			sh:nodeKind sh:Literal ;
			sh:path observable:extPermissions ;
		] ,
		[
			sh:datatype xsd:integer ;
			sh:maxCount "1"^^xsd:integer ;
			sh:nodeKind sh:Literal ;
			sh:path observable:extSGID ;
		] ,
		[
			sh:datatype xsd:integer ;
			sh:maxCount "1"^^xsd:integer ;
			sh:nodeKind sh:Literal ;
			sh:path observable:extSUID ;
		]
		;
	sh:targetClass observable:ExtInodeFacet ;
	.

observable:ExtractedString
	a
		owl:Class ,
		sh:NodeShape
		;
	rdfs:label "ExtractedString"@en ;
	rdfs:comment "An extracted string is a grouping of characteristics unique to a series of characters pulled from an observable object."@en ;
	sh:property
		[
			sh:datatype xsd:integer ;
			sh:maxCount "1"^^xsd:integer ;
			sh:nodeKind sh:Literal ;
			sh:path observable:length ;
		] ,
		[
			sh:datatype xsd:string ;
			sh:maxCount "1"^^xsd:integer ;
			sh:nodeKind sh:Literal ;
			sh:path observable:encoding ;
		] ,
		[
			sh:datatype xsd:string ;
			sh:maxCount "1"^^xsd:integer ;
			sh:nodeKind sh:Literal ;
			sh:path observable:englishTranslation ;
		] ,
		[
			sh:datatype xsd:string ;
			sh:maxCount "1"^^xsd:integer ;
			sh:nodeKind sh:Literal ;
			sh:path observable:language ;
		] ,
		[
			sh:datatype xsd:string ;
			sh:maxCount "1"^^xsd:integer ;
			sh:nodeKind sh:Literal ;
			sh:path observable:stringValue ;
		] ,
		[
			sh:maxCount "1"^^xsd:integer ;
			sh:nodeKind sh:Literal ;
			sh:path observable:byteStringValue ;
		]
		;
	sh:targetClass observable:ExtractedString ;
	.

observable:ExtractedStringsFacet
	a
		owl:Class ,
		sh:NodeShape
		;
	rdfs:subClassOf core:Facet ;
	rdfs:label "ExtractedStringsFacet"@en ;
	rdfs:comment "An extracted strings facet is a grouping of characteristics unique to one or more sequences of characters pulled from an observable object."@en ;
	sh:property [
		sh:class observable:ExtractedString ;
		sh:nodeKind sh:BlankNodeOrIRI ;
		sh:path observable:strings ;
	] ;
	sh:targetClass observable:ExtractedStringsFacet ;
	.

observable:File
	a
		owl:Class ,
		sh:NodeShape
		;
	rdfs:subClassOf observable:FileSystemObject ;
	rdfs:label "File"@en ;
	rdfs:comment "A file is a computer resource for recording data discretely on a computer storage device."@en ;
	sh:targetClass observable:File ;
	.

observable:FileFacet
	a
		owl:Class ,
		sh:NodeShape
		;
	rdfs:subClassOf core:Facet ;
	rdfs:label "FileFacet"@en ;
	rdfs:comment "A file facet is a grouping of characteristics unique to the storage of a file (computer resource for recording data discretely in a computer storage device) on a file system (process that manages how and where data on a storage device is stored, accessed and managed). [based on https://en.wikipedia.org/Computer_file and https://www.techopedia.com/definition/5510/file-system]"@en ;
	sh:property
		[
			sh:datatype xsd:boolean ;
			sh:nodeKind sh:Literal ;
			sh:path observable:isDirectory ;
		] ,
		[
			sh:datatype xsd:dateTime ;
			sh:maxCount "1"^^xsd:integer ;
			sh:nodeKind sh:Literal ;
			sh:path observable:accessedTime ;
		] ,
		[
			sh:datatype xsd:dateTime ;
			sh:maxCount "1"^^xsd:integer ;
			sh:nodeKind sh:Literal ;
			sh:path observable:metadataChangeTime ;
		] ,
		[
			sh:datatype xsd:dateTime ;
			sh:maxCount "1"^^xsd:integer ;
			sh:nodeKind sh:Literal ;
			sh:path observable:modifiedTime ;
		] ,
		[
			sh:datatype xsd:dateTime ;
			sh:maxCount "1"^^xsd:integer ;
			sh:nodeKind sh:Literal ;
			sh:path observable:observableCreatedTime ;
		] ,
		[
			sh:datatype xsd:integer ;
			sh:description "When used to characterize a file the sizeInBytes property conveys the recorded size of a file in a file system."@en ;
			sh:maxCount "1"^^xsd:integer ;
			sh:nodeKind sh:Literal ;
			sh:path observable:sizeInBytes ;
		] ,
		[
			sh:datatype xsd:string ;
			sh:maxCount "1"^^xsd:integer ;
			sh:nodeKind sh:Literal ;
			sh:path observable:allocationStatus ;
		] ,
		[
			sh:datatype xsd:string ;
			sh:maxCount "1"^^xsd:integer ;
			sh:nodeKind sh:Literal ;
			sh:path observable:extension ;
		] ,
		[
			sh:datatype xsd:string ;
			sh:nodeKind sh:Literal ;
			sh:path observable:fileName ;
		] ,
		[
			sh:datatype xsd:string ;
			sh:nodeKind sh:Literal ;
			sh:path observable:filePath ;
		]
		;
	sh:targetClass observable:FileFacet ;
	.

observable:FilePermissionsFacet
	a
		owl:Class ,
		sh:NodeShape
		;
	rdfs:subClassOf core:Facet ;
	rdfs:label "FilePermissionsFacet"@en ;
	rdfs:comment "A file permissions facet is a grouping of characteristics unique to the access rights (e.g., view, change, navigate, execute) of a file on a file system."@en ;
	sh:property [
		sh:class core:UcoObject ;
		sh:maxCount "1"^^xsd:integer ;
		sh:nodeKind sh:BlankNodeOrIRI ;
		sh:path observable:owner ;
	] ;
	sh:targetClass observable:FilePermissionsFacet ;
	.

observable:FileSystem
	a
		owl:Class ,
		sh:NodeShape
		;
	rdfs:subClassOf observable:ObservableObject ;
	rdfs:label "FileSystem"@en ;
	rdfs:comment "A file system is the process that manages how and where data on a storage medium is stored, accessed and managed. [based on https://www.techopedia.com/definition/5510/file-system]"@en ;
	sh:targetClass observable:FileSystem ;
	.

observable:FileSystemFacet
	a
		owl:Class ,
		sh:NodeShape
		;
	rdfs:subClassOf core:Facet ;
	rdfs:label "FileSystemFacet"@en ;
	rdfs:comment "A file system facet is a grouping of characteristics unique to the process that manages how and where data on a storage medium is stored, accessed and managed. [based on https://www.techopedia.com/definition/5510/file-system]"@en ;
	sh:property
		[
			sh:datatype xsd:integer ;
			sh:maxCount "1"^^xsd:integer ;
			sh:nodeKind sh:Literal ;
			sh:path observable:clusterSize ;
		] ,
		[
			sh:datatype xsd:string ;
			sh:maxCount "1"^^xsd:integer ;
			sh:nodeKind sh:Literal ;
			sh:path observable:fileSystemType ;
		]
		;
	sh:targetClass observable:FileSystemFacet ;
	.

observable:FileSystemObject
	a
		owl:Class ,
		sh:NodeShape
		;
	rdfs:subClassOf observable:ObservableObject ;
	rdfs:label "FileSystemObject"@en ;
	rdfs:comment "A file system object is an informational object represented and managed within a file system."@en ;
	sh:targetClass observable:FileSystemObject ;
	.

observable:ForumPost
	a
		owl:Class ,
		sh:NodeShape
		;
	rdfs:subClassOf observable:Message ;
	rdfs:label "ForumPost"@en ;
	rdfs:comment "A forum post is message submitted by a user account to an online forum where the message content (and typically metadata including who posted it and when) is viewable by any party with viewing permissions on the forum."@en ;
	sh:targetClass observable:ForumPost ;
	.

observable:ForumPrivateMessage
	a
		owl:Class ,
		sh:NodeShape
		;
	rdfs:subClassOf observable:Message ;
	rdfs:label "ForumPrivateMessage"@en ;
	rdfs:comment "A forum private message (aka PM or DM (direct message)) is a one-to-one message from one specific user account to another specific user account on an online form where transmission is managed by the online forum platform and the message is only viewable by the parties directly involved."@en ;
	sh:targetClass observable:ForumPrivateMessage ;
	.

observable:FragmentFacet
	a
		owl:Class ,
		sh:NodeShape
		;
	rdfs:subClassOf core:Facet ;
	rdfs:label "FragmentFacet"@en ;
	rdfs:comment "A fragment facet is a grouping of characteristics unique to an individual piece of the content of a file."@en ;
	sh:property
		[
			sh:datatype xsd:integer ;
			sh:nodeKind sh:Literal ;
			sh:path observable:fragmentIndex ;
		] ,
		[
			sh:datatype xsd:integer ;
			sh:nodeKind sh:Literal ;
			sh:path observable:totalFragments ;
		]
		;
	sh:targetClass observable:FragmentFacet ;
	.

observable:GUI
	a
		owl:Class ,
		sh:NodeShape
		;
	rdfs:subClassOf observable:ObservableObject ;
	rdfs:label "GUI"@en ;
	rdfs:comment "A GUI is a graphical user interface that allows users to interact with electronic devices through graphical icons and audio indicators such as primary notation, instead of text-based user interfaces, typed command labels or text navigation. [based on https://en.wikipedia.org/wiki/Graphical_user_interface]"@en ;
	sh:targetClass observable:GUI ;
	.

observable:GenericObservableObject
	a
		owl:Class ,
		sh:NodeShape
		;
	rdfs:subClassOf observable:ObservableObject ;
	rdfs:label "GenericObservableObject"@en ;
	rdfs:comment "A generic observable object is an article or unit within the digital domain."@en ;
	sh:targetClass observable:GenericObservableObject ;
	.

observable:GeoLocationEntry
	a
		owl:Class ,
		sh:NodeShape
		;
	rdfs:subClassOf observable:ObservableObject ;
	rdfs:label "GeoLocationEntry"@en ;
	rdfs:comment "A geolocation entry is a single application-specific geolocation entry."@en ;
	sh:targetClass observable:GeoLocationEntry ;
	.

observable:GeoLocationEntryFacet
	a
		owl:Class ,
		sh:NodeShape
		;
	rdfs:subClassOf core:Facet ;
	rdfs:label "GeoLocationEntryFacet"@en ;
	rdfs:comment "A geolocation entry facet is a grouping of characteristics unique to a single application-specific geolocation entry."@en ;
	sh:property
		[
			sh:class location:Location ;
			sh:maxCount "1"^^xsd:integer ;
			sh:nodeKind sh:BlankNodeOrIRI ;
			sh:path observable:location ;
		] ,
		[
			sh:class observable:ObservableObject ;
			sh:maxCount "1"^^xsd:integer ;
			sh:minCount "1"^^xsd:integer ;
			sh:nodeKind sh:BlankNodeOrIRI ;
			sh:path observable:application ;
		] ,
		[
			sh:datatype xsd:dateTime ;
			sh:maxCount "1"^^xsd:integer ;
			sh:nodeKind sh:Literal ;
			sh:path observable:observableCreatedTime ;
		]
		;
	sh:targetClass observable:GeoLocationEntryFacet ;
	.

observable:GeoLocationLog
	a
		owl:Class ,
		sh:NodeShape
		;
	rdfs:subClassOf observable:ObservableObject ;
	rdfs:label "GeoLocationLog"@en ;
	rdfs:comment "A geolocation log is a record containing geolocation tracks and/or geolocation entries."@en ;
	sh:targetClass observable:GeoLocationLog ;
	.

observable:GeoLocationLogFacet
	a
		owl:Class ,
		sh:NodeShape
		;
	rdfs:subClassOf core:Facet ;
	rdfs:label "GeoLocationLogFacet"@en ;
	rdfs:comment "A geolocation log facet is a grouping of characteristics unique to a record containing geolocation tracks and/or geolocation entries."@en ;
	sh:property
		[
			sh:class observable:ObservableObject ;
			sh:maxCount "1"^^xsd:integer ;
			sh:minCount "1"^^xsd:integer ;
			sh:nodeKind sh:BlankNodeOrIRI ;
			sh:path observable:application ;
		] ,
		[
			sh:datatype xsd:dateTime ;
			sh:maxCount "1"^^xsd:integer ;
			sh:nodeKind sh:Literal ;
			sh:path observable:observableCreatedTime ;
		]
		;
	sh:targetClass observable:GeoLocationLogFacet ;
	.

observable:GeoLocationTrack
	a
		owl:Class ,
		sh:NodeShape
		;
	rdfs:subClassOf observable:ObservableObject ;
	rdfs:label "GeoLocationTrack"@en ;
	rdfs:comment "A geolocation track is a set of contiguous geolocation entries representing a path/track taken."@en ;
	sh:targetClass observable:GeoLocationTrack ;
	.

observable:GeoLocationTrackFacet
	a
		owl:Class ,
		sh:NodeShape
		;
	rdfs:subClassOf core:Facet ;
	rdfs:label "GeoLocationTrackFacet"@en ;
	rdfs:comment "A geolocation track facet is a grouping of characteristics unique to a set of contiguous geolocation entries representing a path/track taken."@en ;
	sh:property
		[
			sh:class observable:ObservableObject ;
			sh:maxCount "1"^^xsd:integer ;
			sh:minCount "1"^^xsd:integer ;
			sh:nodeKind sh:BlankNodeOrIRI ;
			sh:path observable:application ;
		] ,
		[
			sh:class observable:ObservableObject ;
			sh:nodeKind sh:BlankNodeOrIRI ;
			sh:path observable:geoLocationEntry ;
		] ,
		[
			sh:datatype xsd:dateTime ;
			sh:maxCount "1"^^xsd:integer ;
			sh:nodeKind sh:Literal ;
			sh:path observable:endTime ;
		] ,
		[
			sh:datatype xsd:dateTime ;
			sh:maxCount "1"^^xsd:integer ;
			sh:nodeKind sh:Literal ;
			sh:path observable:startTime ;
		]
		;
	sh:targetClass observable:GeoLocationTrackFacet ;
	.

observable:GlobalFlagType
	a
		owl:Class ,
		sh:NodeShape
		;
	rdfs:label "GlobalFlagType"@en ;
	rdfs:comment 'A global flag type is a grouping of characteristics unique to the Windows systemwide global variable named NtGlobalFlag that enables various internal debugging, tracing, and validation support in the operating system. [based on "Windows Global Flags, Chapter 3: System Mechanisms of Windows Internals by Solomon, Russinovich, and Ionescu]'@en ;
	sh:property
		[
			sh:datatype xsd:hexBinary ;
			sh:nodeKind sh:Literal ;
			sh:path observable:hexadecimalValue ;
		] ,
		[
			sh:datatype xsd:string ;
			sh:maxCount "1"^^xsd:integer ;
			sh:nodeKind sh:Literal ;
			sh:path observable:abbreviation ;
		] ,
		[
			sh:datatype xsd:string ;
			sh:maxCount "1"^^xsd:integer ;
			sh:nodeKind sh:Literal ;
			sh:path observable:destination ;
		] ,
		[
			sh:datatype xsd:string ;
			sh:maxCount "1"^^xsd:integer ;
			sh:nodeKind sh:Literal ;
			sh:path observable:symbolicName ;
		]
		;
	sh:targetClass observable:GlobalFlagType ;
	.

observable:HTTPConnection
	a
		owl:Class ,
		sh:NodeShape
		;
	rdfs:subClassOf observable:NetworkConnection ;
	rdfs:label "HTTPConnection"@en ;
	rdfs:comment "An HTTP connection is network connection that is conformant to the Hypertext Transfer Protocol (HTTP) standard."@en ;
	sh:targetClass observable:HTTPConnection ;
	.

observable:HTTPConnectionFacet
	a
		owl:Class ,
		sh:NodeShape
		;
	rdfs:subClassOf core:Facet ;
	rdfs:label "HTTPConnectionFacet"@en ;
	rdfs:comment "An HTTP connection facet is a grouping of characteristics unique to portions of a network connection that are conformant to the Hypertext Transfer Protocol (HTTP) standard."@en ;
	sh:property
		[
			sh:class observable:ObservableObject ;
			sh:maxCount "1"^^xsd:integer ;
			sh:nodeKind sh:BlankNodeOrIRI ;
			sh:path observable:httpMessageBodyData ;
		] ,
		[
			sh:class types:Dictionary ;
			sh:maxCount "1"^^xsd:integer ;
			sh:nodeKind sh:BlankNodeOrIRI ;
			sh:path observable:httpRequestHeader ;
		] ,
		[
			sh:datatype xsd:integer ;
			sh:maxCount "1"^^xsd:integer ;
			sh:nodeKind sh:Literal ;
			sh:path observable:httpMesageBodyLength ;
		] ,
		[
			sh:datatype xsd:string ;
			sh:maxCount "1"^^xsd:integer ;
			sh:minCount "1"^^xsd:integer ;
			sh:nodeKind sh:Literal ;
			sh:path observable:requestMethod ;
		] ,
		[
			sh:datatype xsd:string ;
			sh:maxCount "1"^^xsd:integer ;
			sh:minCount "1"^^xsd:integer ;
			sh:nodeKind sh:Literal ;
			sh:path observable:requestValue ;
		] ,
		[
			sh:datatype xsd:string ;
			sh:maxCount "1"^^xsd:integer ;
			sh:nodeKind sh:Literal ;
			sh:path observable:requestVersion ;
		]
		;
	sh:targetClass observable:HTTPConnectionFacet ;
	.

observable:Hostname
	a
		owl:Class ,
		sh:NodeShape
		;
	rdfs:subClassOf observable:ObservableObject ;
	rdfs:label "Hostname"@en ;
	rdfs:comment "A hostname is a label that is assigned to a device connected to a computer network and that is used to identify the device in various forms of electronic communication, such as the World Wide Web. A hostname may be a domain name, if it is properly organized into the domain name system. A domain name may be a hostname if it has been assigned to an Internet host and associated with the host's IP address. [based on https://en.wikipedia.org/wiki/Hostname]"@en ;
	sh:targetClass observable:Hostname ;
	.

observable:ICCID
	a owl:DatatypeProperty ;
	rdfs:label "ICCID"@en ;
	rdfs:comment "Integrated circuit card identifier (http://www.itu.int/)."@en ;
	rdfs:range xsd:string ;
	.

observable:ICMPConnection
	a
		owl:Class ,
		sh:NodeShape
		;
	rdfs:subClassOf observable:NetworkConnection ;
	rdfs:label "ICMPConnection"@en ;
	rdfs:comment "An ICMP connection is a network connection that is conformant to the Internet Control Message Protocol (ICMP) standard."@en ;
	sh:targetClass observable:ICMPConnection ;
	.

observable:ICMPConnectionFacet
	a
		owl:Class ,
		sh:NodeShape
		;
	rdfs:subClassOf core:Facet ;
	rdfs:label "ICMPConnectionFacet"@en ;
	rdfs:comment "An ICMP connection facet is a grouping of characteristics unique to portions of a network connection that are conformant to the Internet Control Message Protocol (ICMP) standard."@en ;
	sh:property
		[
			sh:datatype xsd:hexBinary ;
			sh:nodeKind sh:Literal ;
			sh:path observable:icmpCode ;
		] ,
		[
			sh:datatype xsd:hexBinary ;
			sh:nodeKind sh:Literal ;
			sh:path observable:icmpType ;
		]
		;
	sh:targetClass observable:ICMPConnectionFacet ;
	.

observable:IComHandlerActionType
	a
		owl:Class ,
		sh:NodeShape
		;
	rdfs:label "IComHandlerActionType"@en ;
	rdfs:comment "An IComHandler action type is a grouping of characteristics unique to a Windows Task-related action that fires a Windows COM handler (smart code in the client address space that can optimize calls between a client and server). [based on https://docs.microsoft.com/en-us/windows/win32/taskschd/comhandleraction]"@en ;
	sh:property
		[
			sh:datatype xsd:string ;
			sh:maxCount "1"^^xsd:integer ;
			sh:nodeKind sh:Literal ;
			sh:path observable:comClassID ;
		] ,
		[
			sh:datatype xsd:string ;
			sh:maxCount "1"^^xsd:integer ;
			sh:nodeKind sh:Literal ;
			sh:path observable:comData ;
		]
		;
	sh:targetClass observable:IComHandlerActionType ;
	.

observable:IExecActionType
	a
		owl:Class ,
		sh:NodeShape
		;
	rdfs:label "IExecActionType"@en ;
	rdfs:comment "An IExec action type is a grouping of characteristics unique to an action that executes a command-line operation on a Windows operating system. [based on https://docs.microsoft.com/en-us/windows/win32/api/taskschd/nn-taskschd-iexecaction?redirectedfrom=MSDN]"@en ;
	sh:property
		[
			sh:class types:Hash ;
			sh:nodeKind sh:BlankNodeOrIRI ;
			sh:path observable:execProgramHashes ;
		] ,
		[
			sh:datatype xsd:string ;
			sh:maxCount "1"^^xsd:integer ;
			sh:nodeKind sh:Literal ;
			sh:path observable:execArguments ;
		] ,
		[
			sh:datatype xsd:string ;
			sh:maxCount "1"^^xsd:integer ;
			sh:nodeKind sh:Literal ;
			sh:path observable:execProgramPath ;
		] ,
		[
			sh:datatype xsd:string ;
			sh:maxCount "1"^^xsd:integer ;
			sh:nodeKind sh:Literal ;
			sh:path observable:execWorkingDirectory ;
		]
		;
	sh:targetClass observable:IExecActionType ;
	.

observable:IMEI
	a owl:DatatypeProperty ;
	rdfs:label "IMEI"@en ;
	rdfs:comment "International Mobile Equipment Identity (IMEI)."@en ;
	rdfs:range xsd:string ;
	.

observable:IMSI
	a owl:DatatypeProperty ;
	rdfs:label "IMSI"@en ;
	rdfs:comment "An International Mobile Subscriber Identity (IMSI) is a unique identification associated with all GSM and UMTS network mobile phone users. It is stored as a 64-bit field in the SIM inside the phone and is sent by the phone to the network."@en ;
	rdfs:range xsd:string ;
	.

observable:IPAddress
	a
		owl:Class ,
		sh:NodeShape
		;
	rdfs:subClassOf observable:DigitalAddress ;
	rdfs:label "IPAddress"@en ;
	rdfs:comment "An IP address is an Internet Protocol (IP) standards conformant identifier assigned to a device to enable routing and management of IP standards conformant communication to or from that device."@en ;
	sh:targetClass observable:IPAddress ;
	.

observable:IPAddressFacet
	a
		owl:Class ,
		sh:NodeShape
		;
	rdfs:subClassOf observable:DigitalAddressFacet ;
	rdfs:label "IPAddressFacet"@en ;
	rdfs:comment "An IP address facet is a grouping of characteristics unique to an Internet Protocol (IP) standards conformant identifier assigned to a device to enable routing and management of IP standards conformant communication to or from that device."@en ;
	sh:property
		[
			sh:datatype xsd:string ;
			sh:maxCount "1"^^xsd:integer ;
			sh:minCount "1"^^xsd:integer ;
			sh:nodeKind sh:Literal ;
			sh:path observable:addressValue ;
		] ,
		[
			sh:datatype xsd:string ;
			sh:maxCount "1"^^xsd:integer ;
			sh:nodeKind sh:Literal ;
			sh:path observable:displayName ;
		]
		;
	sh:targetClass observable:IPAddressFacet ;
	.

observable:IPNetmask
	a
		owl:Class ,
		sh:NodeShape
		;
	rdfs:subClassOf observable:ObservableObject ;
	rdfs:label "IPNetmask"@en ;
	rdfs:comment "An IP netmask is a 32-bit \"mask\" used to divide an IP address into subnets and specify the network's available hosts."@en ;
	sh:targetClass observable:IPNetmask ;
	.

observable:IPv4Address
	a
		owl:Class ,
		sh:NodeShape
		;
	rdfs:subClassOf observable:IPAddress ;
	rdfs:label "IPv4Address"@en ;
	rdfs:comment "An IPv4 (Internet Protocol version 4) address is an IPv4 standards conformant identifier assigned to a device to enable routing and management of IPv4 standards conformant communication to or from that device."@en ;
	sh:targetClass observable:IPv4Address ;
	.

observable:IPv4AddressFacet
	a
		owl:Class ,
		sh:NodeShape
		;
	rdfs:subClassOf observable:IPAddressFacet ;
	rdfs:label "IPv4AddressFacet"@en ;
	rdfs:comment "An IPv4 (Internet Protocol version 4) address facet is a grouping of characteristics unique to an IPv4 standards conformant identifier assigned to a device to enable routing and management of IPv4 standards conformant communication to or from that device."@en ;
	sh:property [
		sh:datatype xsd:string ;
		sh:maxCount "1"^^xsd:integer ;
		sh:minCount "1"^^xsd:integer ;
		sh:nodeKind sh:Literal ;
		sh:path observable:addressValue ;
	] ;
	sh:targetClass observable:IPv4AddressFacet ;
	.

observable:IPv6Address
	a
		owl:Class ,
		sh:NodeShape
		;
	rdfs:subClassOf observable:IPAddress ;
	rdfs:label "IPv6Address"@en ;
	rdfs:comment "An IPv6 (Internet Protocol version 6) address is an IPv6 standards conformant identifier assigned to a device to enable routing and management of IPv6 standards conformant communication to or from that device."@en ;
	sh:targetClass observable:IPv6Address ;
	.

observable:IPv6AddressFacet
	a
		owl:Class ,
		sh:NodeShape
		;
	rdfs:subClassOf observable:IPAddressFacet ;
	rdfs:label "IPv6AddressFacet"@en ;
	rdfs:comment "An IPv6 (Internet Protocol version 6) address facet is a grouping of characteristics unique to an IPv6 standards conformant identifier assigned to a device to enable routing and management of IPv6 standards conformant communication to or from that device."@en ;
	sh:property [
		sh:datatype xsd:string ;
		sh:maxCount "1"^^xsd:integer ;
		sh:minCount "1"^^xsd:integer ;
		sh:nodeKind sh:Literal ;
		sh:path observable:addressValue ;
	] ;
	sh:targetClass observable:IPv6AddressFacet ;
	.

observable:IShowMessageActionType
	a
		owl:Class ,
		sh:NodeShape
		;
	rdfs:label "IShowMessageActionType"@en ;
	rdfs:comment "An IShow message action type is a grouping of characteristics unique to an action that shows a message box when a task is activate. [based on https://docs.microsoft.com/en-us/windows/win32/api/taskschd/nn-taskschd-ishowmessageaction?redirectedfrom=MSDN]"@en ;
	sh:property
		[
			sh:datatype xsd:string ;
			sh:maxCount "1"^^xsd:integer ;
			sh:nodeKind sh:Literal ;
			sh:path observable:showMessageBody ;
		] ,
		[
			sh:datatype xsd:string ;
			sh:maxCount "1"^^xsd:integer ;
			sh:nodeKind sh:Literal ;
			sh:path observable:showMessageTitle ;
		]
		;
	sh:targetClass observable:IShowMessageActionType ;
	.

observable:Image
	a
		owl:Class ,
		sh:NodeShape
		;
	rdfs:subClassOf observable:ObservableObject ;
	rdfs:label "Image"@en ;
	rdfs:comment "An image is a complete copy of a hard disk, memory, or other digital media."@en ;
	sh:targetClass observable:Image ;
	.

observable:ImageFacet
	a
		owl:Class ,
		sh:NodeShape
		;
	rdfs:subClassOf core:Facet ;
	rdfs:label "ImageFacet"@en ;
	rdfs:comment "An image facet is a grouping of characteristics unique to a complete copy of a hard disk, memory, or other digital media."@en ;
	sh:property [
		sh:datatype xsd:string ;
		sh:maxCount "1"^^xsd:integer ;
		sh:nodeKind sh:Literal ;
		sh:path observable:imageType ;
	] ;
	sh:targetClass observable:ImageFacet ;
	.

observable:InstantMessagingAddress
	a
		owl:Class ,
		sh:NodeShape
		;
	rdfs:subClassOf observable:DigitalAddress ;
	rdfs:label "InstantMessagingAddress"@en ;
	rdfs:comment ""@en ;
	sh:targetClass observable:InstantMessagingAddress ;
	.

observable:InstantMessagingAddressFacet
	a
		owl:Class ,
		sh:NodeShape
		;
	rdfs:subClassOf observable:DigitalAddressFacet ;
	rdfs:label "InstantMessagingAddressFacet"@en ;
	rdfs:comment "An instant messaging address facet is a grouping of characteristics unique to an identifier assigned to enable routing and management of instant messaging digital communication."@en ;
	sh:property
		[
			sh:datatype xsd:string ;
			sh:maxCount "1"^^xsd:integer ;
			sh:minCount "1"^^xsd:integer ;
			sh:nodeKind sh:Literal ;
			sh:path observable:addressValue ;
		] ,
		[
			sh:datatype xsd:string ;
			sh:maxCount "1"^^xsd:integer ;
			sh:nodeKind sh:Literal ;
			sh:path observable:displayName ;
		]
		;
	sh:targetClass observable:InstantMessagingAddressFacet ;
	.

observable:Junction
	a
		owl:Class ,
		sh:NodeShape
		;
	rdfs:subClassOf observable:FileSystemObject ;
	rdfs:label "Junction"@en ;
	rdfs:comment "A junction is a specific NTFS (New Technology File System) reparse point to redirect a directory access to another directory which can be on the same volume or another volume. A junction is similar to a directory symbolic link but may differ on whether they are processed on the local system or on the remote file server. [based on https://jp-andre.pagesperso-orange.fr/junctions.html]"@en ;
	sh:targetClass observable:Junction ;
	.

observable:Library
	a
		owl:Class ,
		sh:NodeShape
		;
	rdfs:subClassOf observable:ObservableObject ;
	rdfs:label "Library"@en ;
	rdfs:comment "A library is a suite of data and programming code that is used to develop software programs and applications. [based on https://www.techopedia.com/definition/3828/software-library]"@en ;
	sh:targetClass observable:Library ;
	.

observable:LibraryFacet
	a
		owl:Class ,
		sh:NodeShape
		;
	rdfs:subClassOf core:Facet ;
	rdfs:label "LibraryFacet"@en ;
	rdfs:comment "A library facet is a grouping of characteristics unique to a suite of data and programming code that is used to develop software programs and applications. [based on https://www.techopedia.com/definition/3828/software-library]"@en ;
	sh:property [
		sh:datatype xsd:string ;
		sh:maxCount "1"^^xsd:integer ;
		sh:nodeKind sh:Literal ;
		sh:path observable:libraryType ;
	] ;
	sh:targetClass observable:LibraryFacet ;
	.

observable:MACAddress
	a
		owl:Class ,
		sh:NodeShape
		;
	rdfs:subClassOf observable:DigitalAddress ;
	rdfs:label "MACAddress"@en ;
	rdfs:comment "A MAC address is a media access control standards conformant identifier assigned to a network interface to enable routing and management of communications at the data link layer of a network segment."@en ;
	sh:targetClass observable:MACAddress ;
	.

observable:MACAddressFacet
	a
		owl:Class ,
		sh:NodeShape
		;
	rdfs:subClassOf observable:DigitalAddressFacet ;
	rdfs:label "MACAddressFacet"@en ;
	rdfs:comment "A MAC address facet is a grouping of characteristics unique to a media access control standards conformant identifier assigned to a network interface to enable routing and management of communications at the data link layer of a network segment."@en ;
	sh:property [
		sh:datatype xsd:string ;
		sh:maxCount "1"^^xsd:integer ;
		sh:minCount "1"^^xsd:integer ;
		sh:nodeKind sh:Literal ;
		sh:path observable:addressValue ;
	] ;
	sh:targetClass observable:MACAddressFacet ;
	.

observable:MSISDN
	a owl:DatatypeProperty ;
	rdfs:label "MSISDN"@en ;
	rdfs:comment "Mobile Station International Subscriber Directory Number (MSISDN) is a number used to identify a mobile phone number internationally. MSISDN is defined by the E.164 numbering plan. This number includes a country code and a National Destination Code which identifies the subscriber's operator."@en ;
	rdfs:range xsd:string ;
	.

observable:MSISDNType
	a owl:DatatypeProperty ;
	rdfs:label "MSISDNType"@en ;
	rdfs:comment "???."@en ;
	rdfs:range xsd:string ;
	.

observable:Memory
	a
		owl:Class ,
		sh:NodeShape
		;
	rdfs:subClassOf observable:ObservableObject ;
	rdfs:label "Memory"@en ;
	rdfs:comment "Memory is a particular region of temporary information storage (e.g., RAM (random access memory), ROM (read only memory)) on a digital device."@en ;
	sh:targetClass observable:Memory ;
	.

observable:MemoryFacet
	a
		owl:Class ,
		sh:NodeShape
		;
	rdfs:subClassOf core:Facet ;
	rdfs:label "MemoryFacet"@en ;
	rdfs:comment "A memory facet is a grouping of characteristics unique to a particular region of temporary information storage (e.g., RAM (random access memory), ROM (read only memory)) on a digital device."@en ;
	sh:property
		[
			sh:datatype xsd:boolean ;
			sh:maxCount "1"^^xsd:integer ;
			sh:minCount "1"^^xsd:integer ;
			sh:nodeKind sh:Literal ;
			sh:path observable:isInjected ;
		] ,
		[
			sh:datatype xsd:boolean ;
			sh:maxCount "1"^^xsd:integer ;
			sh:minCount "1"^^xsd:integer ;
			sh:nodeKind sh:Literal ;
			sh:path observable:isMapped ;
		] ,
		[
			sh:datatype xsd:boolean ;
			sh:maxCount "1"^^xsd:integer ;
			sh:minCount "1"^^xsd:integer ;
			sh:nodeKind sh:Literal ;
			sh:path observable:isProtected ;
		] ,
		[
			sh:datatype xsd:boolean ;
			sh:maxCount "1"^^xsd:integer ;
			sh:minCount "1"^^xsd:integer ;
			sh:nodeKind sh:Literal ;
			sh:path observable:isVolatile ;
		] ,
		[
			sh:datatype xsd:hexBinary ;
			sh:nodeKind sh:Literal ;
			sh:path observable:regionEndAddress ;
		] ,
		[
			sh:datatype xsd:hexBinary ;
			sh:nodeKind sh:Literal ;
			sh:path observable:regionStartAddress ;
		] ,
		[
			sh:datatype xsd:integer ;
			sh:maxCount "1"^^xsd:integer ;
			sh:nodeKind sh:Literal ;
			sh:path observable:regionSize ;
		] ,
		[
			sh:datatype vocabulary:MemoryBlockTypeVocab ;
			sh:message "Value is outside the default vocabulary MemoryBlockTypeVocab." ;
			sh:path observable:blockType ;
			sh:severity sh:Info ;
		] ,
		[
			sh:maxCount "1"^^xsd:integer ;
			sh:nodeKind sh:Literal ;
			sh:or (
				[
					sh:datatype vocabulary:MemoryBlockTypeVocab ;
				]
				[
					sh:datatype xsd:string ;
				]
			) ;
			sh:path observable:blockType ;
		] ,
		[
			sh:message "Value is not member of the vocabulary MemoryBlockTypeVocab." ;
			sh:or (
				[
					sh:datatype vocabulary:MemoryBlockTypeVocab ;
					sh:in vocabulary:MemoryBlockTypeVocab-members ;
				]
				[
					sh:datatype xsd:string ;
				]
			) ;
			sh:path observable:blockType ;
		]
		;
	sh:targetClass observable:MemoryFacet ;
	.

observable:Message
	a
		owl:Class ,
		sh:NodeShape
		;
	rdfs:subClassOf observable:ObservableObject ;
	rdfs:label "Message"@en ;
	rdfs:comment "A message is a discrete unit of electronic communication intended by the source for consumption by some recipient or group of recipients. [based on https://en.wikipedia.org/wiki/Message]"@en ;
	sh:targetClass observable:Message ;
	.

observable:MessageFacet
	a
		owl:Class ,
		sh:NodeShape
		;
	rdfs:subClassOf core:Facet ;
	rdfs:label "MessageFacet"@en ;
	rdfs:comment "A message facet is a grouping of characteristics unique to a discrete unit of electronic communication intended by the source for consumption by some recipient or group of recipients. [based on https://en.wikipedia.org/wiki/Message]"@en ;
	sh:property
		[
			sh:class observable:ObservableObject ;
			sh:maxCount "1"^^xsd:integer ;
			sh:nodeKind sh:BlankNodeOrIRI ;
			sh:path observable:application ;
		] ,
		[
			sh:class observable:ObservableObject ;
			sh:maxCount "1"^^xsd:integer ;
			sh:nodeKind sh:BlankNodeOrIRI ;
			sh:path observable:from ;
		] ,
		[
			sh:class observable:ObservableObject ;
			sh:nodeKind sh:BlankNodeOrIRI ;
			sh:path observable:to ;
		] ,
		[
			sh:datatype xsd:dateTime ;
			sh:maxCount "1"^^xsd:integer ;
			sh:nodeKind sh:Literal ;
			sh:path observable:sentTime ;
		] ,
		[
			sh:datatype xsd:string ;
			sh:maxCount "1"^^xsd:integer ;
			sh:nodeKind sh:Literal ;
			sh:path observable:messageID ;
		] ,
		[
			sh:datatype xsd:string ;
			sh:maxCount "1"^^xsd:integer ;
			sh:nodeKind sh:Literal ;
			sh:path observable:messageText ;
		] ,
		[
			sh:datatype xsd:string ;
			sh:maxCount "1"^^xsd:integer ;
			sh:nodeKind sh:Literal ;
			sh:path observable:messageType ;
		] ,
		[
			sh:datatype xsd:string ;
			sh:maxCount "1"^^xsd:integer ;
			sh:nodeKind sh:Literal ;
			sh:path observable:sessionID ;
		]
		;
	sh:targetClass observable:MessageFacet ;
	.

observable:MessageThread
	a
		owl:Class ,
		sh:NodeShape
		;
	rdfs:subClassOf observable:ObservableObject ;
	rdfs:label "MessageTread"@en ;
	rdfs:comment "A message thread is a running commentary of electronic messages pertaining to one topic or question."@en ;
	sh:targetClass observable:MessageThread ;
	.

observable:MessageThreadFacet
	a
		owl:Class ,
		sh:NodeShape
		;
	rdfs:subClassOf core:Facet ;
	rdfs:label "MessageThreadFacet"@en ;
	rdfs:comment "A message thread facet is a grouping of characteristics unique to a running commentary of electronic messages pertaining to one topic or question."@en ;
	sh:property
		[
			sh:class observable:Message ;
			sh:description "The contents of ordered items in the Thread linked by messageThread must be Message objects."@en ;
			sh:path (
				observable:messageThread
				co:item
				co:itemContent
			) ;
		] ,
		[
			sh:class observable:Message ;
			sh:description "The contents of origin items in the Thread linked by messageThread must be Message objects."@en ;
			sh:path (
				observable:messageThread
				types:threadOriginItem
				co:itemContent
			) ;
		] ,
		[
			sh:class observable:Message ;
			sh:description "The contents of terminal items in the Thread linked by messageThread must be Message objects."@en ;
			sh:path (
				observable:messageThread
				types:threadTerminalItem
				co:itemContent
			) ;
		] ,
		[
			sh:class observable:Message ;
			sh:description "The contents of unordered items in the Thread linked by messageThread must be Message objects."@en ;
			sh:path (
				observable:messageThread
				co:element
			) ;
		] ,
		[
			sh:class observable:ObservableObject ;
			sh:minCount "1"^^xsd:integer ;
			sh:nodeKind sh:BlankNodeOrIRI ;
			sh:path observable:message ;
		] ,
		[
			sh:class observable:ObservableObject ;
			sh:nodeKind sh:BlankNodeOrIRI ;
			sh:path observable:participant ;
		] ,
		[
			sh:class types:Thread ;
			sh:maxCount "1"^^xsd:integer ;
			sh:nodeKind sh:BlankNodeOrIRI ;
			sh:path observable:messageThread ;
		] ,
		[
			sh:datatype xsd:boolean ;
			sh:maxCount "1"^^xsd:integer ;
			sh:nodeKind sh:Literal ;
			sh:path observable:visibility ;
		]
		;
	sh:targetClass observable:MessageThreadFacet ;
	.

observable:MftRecordFacet
	a
		owl:Class ,
		sh:NodeShape
		;
	rdfs:subClassOf core:Facet ;
	rdfs:label "MftRecordFacet"@en ;
	rdfs:comment "An MFT record facet is a grouping of characteristics unique to the details of a single file as managed in an NTFS (new technology filesystem) master file table (which is a collection of information about all files on an NTFS filesystem). [based on https://docs.microsoft.com/en-us/windows/win32/devnotes/master-file-table]"@en ;
	sh:property
		[
			sh:datatype xsd:dateTime ;
			sh:maxCount "1"^^xsd:integer ;
			sh:nodeKind sh:Literal ;
			sh:path observable:mftFileNameAccessedTime ;
		] ,
		[
			sh:datatype xsd:dateTime ;
			sh:maxCount "1"^^xsd:integer ;
			sh:nodeKind sh:Literal ;
			sh:path observable:mftFileNameCreatedTime ;
		] ,
		[
			sh:datatype xsd:dateTime ;
			sh:maxCount "1"^^xsd:integer ;
			sh:nodeKind sh:Literal ;
			sh:path observable:mftFileNameModifiedTime ;
		] ,
		[
			sh:datatype xsd:dateTime ;
			sh:maxCount "1"^^xsd:integer ;
			sh:nodeKind sh:Literal ;
			sh:path observable:mftFileNameRecordChangeTime ;
		] ,
		[
			sh:datatype xsd:dateTime ;
			sh:maxCount "1"^^xsd:integer ;
			sh:nodeKind sh:Literal ;
			sh:path observable:mftRecordChangeTime ;
		] ,
		[
			sh:datatype xsd:integer ;
			sh:maxCount "1"^^xsd:integer ;
			sh:nodeKind sh:Literal ;
			sh:path observable:mftFileID ;
		] ,
		[
			sh:datatype xsd:integer ;
			sh:maxCount "1"^^xsd:integer ;
			sh:nodeKind sh:Literal ;
			sh:path observable:mftFileNameLength ;
		] ,
		[
			sh:datatype xsd:integer ;
			sh:maxCount "1"^^xsd:integer ;
			sh:nodeKind sh:Literal ;
			sh:path observable:mftFlags ;
		] ,
		[
			sh:datatype xsd:integer ;
			sh:maxCount "1"^^xsd:integer ;
			sh:nodeKind sh:Literal ;
			sh:path observable:mftParentID ;
		] ,
		[
			sh:datatype xsd:integer ;
			sh:maxCount "1"^^xsd:integer ;
			sh:nodeKind sh:Literal ;
			sh:path observable:ntfsHardLinkCount ;
		] ,
		[
			sh:datatype xsd:string ;
			sh:maxCount "1"^^xsd:integer ;
			sh:nodeKind sh:Literal ;
			sh:path observable:ntfsOwnerID ;
		] ,
		[
			sh:datatype xsd:string ;
			sh:maxCount "1"^^xsd:integer ;
			sh:nodeKind sh:Literal ;
			sh:path observable:ntfsOwnerSID ;
		]
		;
	sh:targetClass observable:MftRecordFacet ;
	.

observable:MimePartType
	a
		owl:Class ,
		sh:NodeShape
		;
	rdfs:label "MimePartType"@en ;
	rdfs:comment "A mime part type is a grouping of characteristics unique to a component of a multi-part email body."@en ;
	sh:property
		[
			sh:class observable:ObservableObject ;
			sh:maxCount "1"^^xsd:integer ;
			sh:nodeKind sh:BlankNodeOrIRI ;
			sh:path observable:bodyRaw ;
		] ,
		[
			sh:datatype xsd:string ;
			sh:maxCount "1"^^xsd:integer ;
			sh:nodeKind sh:Literal ;
			sh:path observable:body ;
		] ,
		[
			sh:datatype xsd:string ;
			sh:maxCount "1"^^xsd:integer ;
			sh:nodeKind sh:Literal ;
			sh:path observable:contentDisposition ;
		] ,
		[
			sh:datatype xsd:string ;
			sh:maxCount "1"^^xsd:integer ;
			sh:nodeKind sh:Literal ;
			sh:path observable:contentType ;
		]
		;
	sh:targetClass observable:MimePartType ;
	.

observable:MobileAccount
	a
		owl:Class ,
		sh:NodeShape
		;
	rdfs:subClassOf observable:DigitalAccount ;
	rdfs:label "MobileAccount"@en ;
	rdfs:comment "A mobile account is an arrangement with an entity to enable and control the provision of some capability or service on a portable computing device. [based on https://www.lexico.com/definition/mobile_device]"@en ;
	sh:targetClass observable:MobileAccount ;
	.

observable:MobileAccountFacet
	a
		owl:Class ,
		sh:NodeShape
		;
	rdfs:subClassOf core:Facet ;
	rdfs:label "MobileAccountFacet"@en ;
	rdfs:comment "A mobile account facet is a grouping of characteristics unique to an arrangement with an entity to enable and control the provision of some capability or service on a portable computing device. [based on https://www.lexico.com/definition/mobile_device]"@en ;
	sh:property
		[
			sh:datatype xsd:string ;
			sh:maxCount "1"^^xsd:integer ;
			sh:nodeKind sh:Literal ;
			sh:path observable:IMSI ;
		] ,
		[
			sh:datatype xsd:string ;
			sh:maxCount "1"^^xsd:integer ;
			sh:nodeKind sh:Literal ;
			sh:path observable:MSISDN ;
		] ,
		[
			sh:datatype xsd:string ;
			sh:maxCount "1"^^xsd:integer ;
			sh:nodeKind sh:Literal ;
			sh:path observable:MSISDNType ;
		]
		;
	sh:targetClass observable:MobileAccountFacet ;
	.

observable:MobileDevice
	a
		owl:Class ,
		sh:NodeShape
		;
	rdfs:subClassOf observable:Device ;
	rdfs:label "MobileDevice"@en ;
	rdfs:comment "A mobile device is a portable computing device. [based on https://www.lexico.com.definition/mobile_device]"@en ;
	sh:targetClass observable:MobileDevice ;
	.

observable:MobileDeviceFacet
	a
		owl:Class ,
		sh:NodeShape
		;
	rdfs:subClassOf core:Facet ;
	rdfs:label "MobileDeviceFacet"@en ;
	rdfs:comment "A mobile device facet is a grouping of characteristics unique to a portable computing device. [based on https://www.lexico.com/definition/mobile_device]"@en ;
	sh:property
		[
			sh:datatype xsd:boolean ;
			sh:maxCount "1"^^xsd:integer ;
			sh:nodeKind sh:Literal ;
			sh:path observable:mockLocationsAllowed ;
		] ,
		[
			sh:datatype xsd:dateTime ;
			sh:maxCount "1"^^xsd:integer ;
			sh:nodeKind sh:Literal ;
			sh:path observable:clockSetting ;
		] ,
		[
			sh:datatype xsd:dateTime ;
			sh:maxCount "1"^^xsd:integer ;
			sh:nodeKind sh:Literal ;
			sh:path observable:phoneActivationTime ;
		] ,
		[
			sh:datatype xsd:integer ;
			sh:maxCount "1"^^xsd:integer ;
			sh:nodeKind sh:Literal ;
			sh:path observable:storageCapacityInBytes ;
		] ,
		[
			sh:datatype xsd:string ;
			sh:maxCount "1"^^xsd:integer ;
			sh:nodeKind sh:Literal ;
			sh:path observable:ESN ;
		] ,
		[
			sh:datatype xsd:string ;
			sh:maxCount "1"^^xsd:integer ;
			sh:nodeKind sh:Literal ;
			sh:path observable:IMEI ;
		] ,
		[
			sh:datatype xsd:string ;
			sh:maxCount "1"^^xsd:integer ;
			sh:nodeKind sh:Literal ;
			sh:path observable:bluetoothDeviceName ;
		] ,
		[
			sh:datatype xsd:string ;
			sh:maxCount "1"^^xsd:integer ;
			sh:nodeKind sh:Literal ;
			sh:path observable:keypadUnlockCode ;
		] ,
		[
			sh:datatype xsd:string ;
			sh:maxCount "1"^^xsd:integer ;
			sh:nodeKind sh:Literal ;
			sh:path observable:network ;
		] ,
		[
			sh:datatype xsd:string ;
			sh:nodeKind sh:Literal ;
			sh:path observable:MSISDN ;
		]
		;
	sh:targetClass observable:MobileDeviceFacet ;
	.

observable:Mutex
	a
		owl:Class ,
		sh:NodeShape
		;
	rdfs:subClassOf observable:ObservableObject ;
	rdfs:label "Mutex"@en ;
	rdfs:comment "A mutex is a mechanism that enforces limits on access to a resource when there are many threads of execution. A mutex is designed to enforce a mutual exclusion concurrency control policy, and with a variety of possible methods there exists multiple unique implementations for different applications. [based on https://en.wikipedia.org/wiki/Lock_(computer_science)]"@en ;
	sh:targetClass observable:Mutex ;
	.

observable:MutexFacet
	a
		owl:Class ,
		sh:NodeShape
		;
	rdfs:subClassOf core:Facet ;
	rdfs:label "MutexFacet"@en ;
	rdfs:comment "A mutex facet is a grouping of characteristics unique to a mechanism that enforces limits on access to a resource when there are many threads of execution. A mutex is designed to enforce a mutual exclusion concurrency control policy, and with a variety of possible methods there exists multiple unique implementations for different applications. [based on https://en.wikipedia.org/wiki/Lock_(computer_science)]"@en ;
	sh:property [
		sh:datatype xsd:boolean ;
		sh:maxCount "1"^^xsd:integer ;
		sh:minCount "1"^^xsd:integer ;
		sh:nodeKind sh:Literal ;
		sh:path observable:isNamed ;
	] ;
	sh:targetClass observable:MutexFacet ;
	.

observable:NTFSFile
	a
		owl:Class ,
		sh:NodeShape
		;
	rdfs:subClassOf observable:File ;
	rdfs:label "NTFSFile"@en ;
	rdfs:comment "An NTFS file is a New Technology File System (NTFS) file."@en ;
	sh:targetClass observable:NTFSFile ;
	.

observable:NTFSFileFacet
	a
		owl:Class ,
		sh:NodeShape
		;
	rdfs:subClassOf core:Facet ;
	rdfs:label "NTFSFileFacet"@en ;
	rdfs:comment "An NTFS file facet is a grouping of characteristics unique to a file on an NTFS (new technology filesystem) file system."@en ;
	sh:property
		[
			sh:class observable:AlternateDataStream ;
			sh:nodeKind sh:BlankNodeOrIRI ;
			sh:path observable:alternateDataStreams ;
		] ,
		[
			sh:datatype xsd:integer ;
			sh:maxCount "1"^^xsd:integer ;
			sh:nodeKind sh:Literal ;
			sh:path observable:entryID ;
		] ,
		[
			sh:datatype xsd:string ;
			sh:maxCount "1"^^xsd:integer ;
			sh:nodeKind sh:Literal ;
			sh:path observable:sid ;
		]
		;
	sh:targetClass observable:NTFSFileFacet ;
	.

observable:NTFSFilePermissionsFacet
	a
		owl:Class ,
		sh:NodeShape
		;
	rdfs:subClassOf core:Facet ;
	rdfs:label "NTFSFilePermissionsFacet"@en ;
	rdfs:comment "An NTFS file permissions facet is a grouping of characteristics unique to the access rights (e.g., view, change, navigate, execute) of a file on an NTFS (new technology filesystem) file system."@en ;
	sh:targetClass observable:NTFSFilePermissionsFacet ;
	.

observable:NamedPipe
	a
		owl:Class ,
		sh:NodeShape
		;
	rdfs:subClassOf observable:FileSystemObject ;
	rdfs:label "NamedPipe"@en ;
	rdfs:comment "A named pipe is a mechanism for FIFO (first-in-first-out) inter-process communication. It is persisted as a filesystem object (that can be deleted like any other file), can be written to or read from by any process and exists beyond the lifespan of any process interacting with it (unlike simple anonymous pipes). [based on https://en.wikipedia.org/wiki/Named_pipe]"@en ;
	sh:targetClass observable:NamedPipe ;
	.

observable:NetworkAppliance
	a
		owl:Class ,
		sh:NodeShape
		;
	rdfs:subClassOf observable:Appliance ;
	rdfs:label "NetworkAppliance"@en ;
	rdfs:comment "A network appliance is a purpose-built computer with software or firmware that is designed to provide a specific network management function."@en ;
	sh:targetClass observable:NetworkAppliance ;
	.

observable:NetworkConnection
	a
		owl:Class ,
		sh:NodeShape
		;
	rdfs:subClassOf observable:ObservableObject ;
	rdfs:label "NetworkConnection"@en ;
	rdfs:comment "A network connection is a connection (completed or attempted) across a digital network (a group of two or more computer systems linked together). [based on https://www.webopedia.com/TERM/N/network.html]"@en ;
	sh:targetClass observable:NetworkConnection ;
	.

observable:NetworkConnectionFacet
	a
		owl:Class ,
		sh:NodeShape
		;
	rdfs:subClassOf core:Facet ;
	rdfs:label "NetworkConnectionFacet"@en ;
	rdfs:comment "A network connection facet is a grouping of characteristics unique to a connection (complete or attempted) accross a digital network (a group of two or more computer systems linked together). [based on https://www.webopedia.com/TERM/N/network.html]"@en ;
	sh:property
		[
			sh:class core:UcoObject ;
			sh:nodeKind sh:BlankNodeOrIRI ;
			sh:path observable:src ;
		] ,
		[
			sh:class observable:ObservableObject ;
			sh:nodeKind sh:BlankNodeOrIRI ;
			sh:path observable:dst ;
		] ,
		[
			sh:class types:ControlledDictionary ;
			sh:maxCount "1"^^xsd:integer ;
			sh:nodeKind sh:BlankNodeOrIRI ;
			sh:path observable:protocols ;
		] ,
		[
			sh:datatype xsd:boolean ;
			sh:maxCount "1"^^xsd:integer ;
			sh:nodeKind sh:Literal ;
			sh:path observable:isActive ;
		] ,
		[
			sh:datatype xsd:dateTime ;
			sh:maxCount "1"^^xsd:integer ;
			sh:nodeKind sh:Literal ;
			sh:path observable:endTime ;
		] ,
		[
			sh:datatype xsd:dateTime ;
			sh:maxCount "1"^^xsd:integer ;
			sh:nodeKind sh:Literal ;
			sh:path observable:startTime ;
		] ,
		[
			sh:datatype xsd:integer ;
			sh:maxCount "1"^^xsd:integer ;
			sh:nodeKind sh:Literal ;
			sh:path observable:destinationPort ;
		] ,
		[
			sh:datatype xsd:integer ;
			sh:maxCount "1"^^xsd:integer ;
			sh:nodeKind sh:Literal ;
			sh:path observable:sourcePort ;
		]
		;
	sh:targetClass observable:NetworkConnectionFacet ;
	.

observable:NetworkFlow
	a
		owl:Class ,
		sh:NodeShape
		;
	rdfs:subClassOf observable:ObservableObject ;
	rdfs:label "NetworkFlow"@en ;
	rdfs:comment "A network flow is a sequence of data transiting one or more digital network (a group or two or more computer systems linked together) connections. [based on https://www.webopedia.com/TERM/N/network.html]"@en ;
	sh:targetClass observable:NetworkFlow ;
	.

observable:NetworkFlowFacet
	a
		owl:Class ,
		sh:NodeShape
		;
	rdfs:subClassOf core:Facet ;
	rdfs:label "NetworkFlowFacet"@en ;
	rdfs:comment "A network flow facet is a grouping of characteristics unique to a sequence of data transiting one or more digital network (a group of two or more computer systems linked together) connections. [based on https://www.webopedia.com/TERM/N/network.html]"@en ;
	sh:property
		[
			sh:class observable:ObservableObject ;
			sh:maxCount "1"^^xsd:integer ;
			sh:nodeKind sh:BlankNodeOrIRI ;
			sh:path observable:dstPayload ;
		] ,
		[
			sh:class observable:ObservableObject ;
			sh:maxCount "1"^^xsd:integer ;
			sh:nodeKind sh:BlankNodeOrIRI ;
			sh:path observable:srcPayload ;
		] ,
		[
			sh:class types:Dictionary ;
			sh:maxCount "1"^^xsd:integer ;
			sh:nodeKind sh:BlankNodeOrIRI ;
			sh:path observable:ipfix ;
		] ,
		[
			sh:datatype xsd:integer ;
			sh:maxCount "1"^^xsd:integer ;
			sh:nodeKind sh:Literal ;
			sh:path observable:dstBytes ;
		] ,
		[
			sh:datatype xsd:integer ;
			sh:maxCount "1"^^xsd:integer ;
			sh:nodeKind sh:Literal ;
			sh:path observable:dstPackets ;
		] ,
		[
			sh:datatype xsd:integer ;
			sh:maxCount "1"^^xsd:integer ;
			sh:nodeKind sh:Literal ;
			sh:path observable:srcBytes ;
		] ,
		[
			sh:datatype xsd:integer ;
			sh:maxCount "1"^^xsd:integer ;
			sh:nodeKind sh:Literal ;
			sh:path observable:srcPackets ;
		]
		;
	sh:targetClass observable:NetworkFlowFacet ;
	.

observable:NetworkInterface
	a
		owl:Class ,
		sh:NodeShape
		;
	rdfs:subClassOf observable:ObservableObject ;
	rdfs:label "NetworkInterface"@en ;
	rdfs:comment "A network interface is a software or hardware interface between two pieces of equipment or protocol layers in a computer network."@en ;
	sh:targetClass observable:NetworkInterface ;
	.

observable:NetworkInterfaceFacet
	a
		owl:Class ,
		sh:NodeShape
		;
	rdfs:subClassOf core:Facet ;
	rdfs:label "NetworkInterfaceFacet"@en ;
	rdfs:comment "A network interface facet is a grouping of characteristics unique to a software or hardware interface between two pieces of equipment or protocol layers in a computer network."@en ;
	sh:property
		[
			sh:class observable:ObservableObject ;
			sh:maxCount "1"^^xsd:integer ;
			sh:nodeKind sh:BlankNodeOrIRI ;
			sh:path observable:macAddress ;
		] ,
		[
			sh:class observable:ObservableObject ;
			sh:nodeKind sh:BlankNodeOrIRI ;
			sh:path observable:dhcpServer ;
		] ,
		[
			sh:class observable:ObservableObject ;
			sh:nodeKind sh:BlankNodeOrIRI ;
			sh:path observable:ip ;
		] ,
		[
			sh:class observable:ObservableObject ;
			sh:nodeKind sh:BlankNodeOrIRI ;
			sh:path observable:ipGateway ;
		] ,
		[
			sh:datatype xsd:dateTime ;
			sh:maxCount "1"^^xsd:integer ;
			sh:nodeKind sh:Literal ;
			sh:path observable:dhcpLeaseExpires ;
		] ,
		[
			sh:datatype xsd:dateTime ;
			sh:maxCount "1"^^xsd:integer ;
			sh:nodeKind sh:Literal ;
			sh:path observable:dhcpLeaseObtained ;
		] ,
		[
			sh:datatype xsd:string ;
			sh:maxCount "1"^^xsd:integer ;
			sh:nodeKind sh:Literal ;
			sh:path observable:adapterName ;
		]
		;
	sh:targetClass observable:NetworkInterfaceFacet ;
	.

observable:NetworkProtocol
	a
		owl:Class ,
		sh:NodeShape
		;
	rdfs:subClassOf observable:ObservableObject ;
	rdfs:label "NetworkProtocol"@en ;
	rdfs:comment "A network protocol is an established set of structured rules that determine how data is transmitted between different devices in the same network. Essentially, it allows connected devices to communicate with each other, regardless of any differences in their internal processes, structure or design. [based on https://www.comptia.org/content/guides/what-is-a-network-protocol]"@en ;
	sh:targetClass observable:NetworkProtocol ;
	.

observable:NetworkRoute
	a
		owl:Class ,
		sh:NodeShape
		;
	rdfs:subClassOf observable:ObservableObject ;
	rdfs:label "NetworkRoute"@en ;
	rdfs:comment "A network route is a specific path (of specific network nodes, connections and protocols) for traffic in a network or between or across multiple networks."@en ;
	sh:targetClass observable:NetworkRoute ;
	.

observable:NetworkSocketAddressFamily
	a rdfs:Datatype ;
	owl:equivalentClass [
		a rdfs:Datatype ;
		owl:oneOf (
			"af_appletalk"
			"af_bth"
			"af_inet"
			"af_inet6"
			"af_ipx"
			"af_irda"
			"af_netbios"
			"af_unspec"
		) ;
	] ;
	.

observable:NetworkSocketProtocolFamily
	a rdfs:Datatype ;
	owl:equivalentClass [
		a rdfs:Datatype ;
		owl:oneOf (
			"pf_appletalk"
			"pf_ash"
			"pf_atmpvc"
			"pf_atmsvc"
			"pf_ax25"
			"pf_bluetooth"
			"pf_bridge"
			"pf_decnet"
			"pf_econet"
			"pf_inet"
			"pf_inet6"
			"pf_ipx"
			"pf_irda"
			"pf_key"
			"pf_netbeui"
			"pf_netlink"
			"pf_netrom"
			"pf_packet"
			"pf_pppox"
			"pf_rose"
			"pf_route"
			"pf_security"
			"pf_sna"
			"pf_wanpipe"
			"pf_x25"
		) ;
	] ;
	.

observable:NetworkSocketType
	a rdfs:Datatype ;
	owl:equivalentClass [
		a rdfs:Datatype ;
		owl:oneOf (
			"sock_dgram"
			"sock_raw"
			"sock_rdm"
			"sock_seqpacket"
			"sock_stream"
		) ;
	] ;
	.

observable:NetworkSubnet
	a
		owl:Class ,
		sh:NodeShape
		;
	rdfs:subClassOf observable:ObservableObject ;
	rdfs:label "NetworkSubnet"@en ;
	rdfs:comment "A network subnet is a logical subdivision of an IP network. [based on https://en.wikipedia.org/wiki/Subnetwork]"@en ;
	sh:targetClass observable:NetworkSubnet ;
	.

observable:Note
	a
		owl:Class ,
		sh:NodeShape
		;
	rdfs:subClassOf observable:ObservableObject ;
	rdfs:label "Note"@en ;
	rdfs:comment "A note is a brief textual record."@en ;
	sh:targetClass observable:Note ;
	.

observable:NoteFacet
	a
		owl:Class ,
		sh:NodeShape
		;
	rdfs:subClassOf core:Facet ;
	rdfs:label "NoteFacet"@en ;
	rdfs:comment "A note facet is a grouping of characteristics unique to a brief textual record."@en ;
	sh:property
		[
			sh:class observable:ObservableObject ;
			sh:maxCount "1"^^xsd:integer ;
			sh:nodeKind sh:BlankNodeOrIRI ;
			sh:path observable:application ;
		] ,
		[
			sh:datatype xsd:dateTime ;
			sh:maxCount "1"^^xsd:integer ;
			sh:nodeKind sh:Literal ;
			sh:path observable:modifiedTime ;
		] ,
		[
			sh:datatype xsd:dateTime ;
			sh:maxCount "1"^^xsd:integer ;
			sh:nodeKind sh:Literal ;
			sh:path observable:observableCreatedTime ;
		] ,
		[
			sh:datatype xsd:string ;
			sh:maxCount "1"^^xsd:integer ;
			sh:nodeKind sh:Literal ;
			sh:path observable:text ;
		]
		;
	sh:targetClass observable:NoteFacet ;
	.

observable:Observable
	a
		owl:Class ,
		sh:NodeShape
		;
	rdfs:subClassOf core:UcoObject ;
	rdfs:label "Observable"@en ;
	rdfs:comment "An observable is a characterizable item or action within the digital domain."@en ;
	sh:targetClass observable:Observable ;
	.

observable:ObservableAction
	a
		owl:Class ,
		sh:NodeShape
		;
	rdfs:subClassOf
		action:Action ,
		observable:Observable
		;
	rdfs:label "ObservableAction"@en ;
	rdfs:comment "An observable action is a grouping of characteristics unique to something that may be done or performed within the digital domain."@en ;
	sh:targetClass observable:ObservableAction ;
	.

observable:ObservableObject
	a
		owl:Class ,
		sh:NodeShape
		;
	rdfs:subClassOf
		core:Item ,
		observable:Observable
		;
	rdfs:label "ObservableObject"@en ;
	rdfs:comment "An observable object is a grouping of characteristics unique to a distinct article or unit within the digital domain."@en ;
	sh:property
		[
			sh:datatype xsd:boolean ;
			sh:maxCount "1"^^xsd:integer ;
			sh:nodeKind sh:Literal ;
			sh:path observable:hasChanged ;
		] ,
		[
			sh:datatype xsd:string ;
			sh:maxCount "1"^^xsd:integer ;
			sh:nodeKind sh:Literal ;
			sh:path observable:state ;
		]
		;
	sh:targetClass observable:ObservableObject ;
	.

observable:ObservablePattern
	a
		owl:Class ,
		sh:NodeShape
		;
	rdfs:subClassOf observable:Observable ;
	rdfs:label "ObservablePattern"@en ;
	rdfs:comment "An observable pattern is a grouping of characteristics unique to a logical pattern composed of observable object and observable action properties."@en ;
	sh:targetClass observable:ObservablePattern ;
	.

observable:ObservableRelationship
	a
		owl:Class ,
		sh:NodeShape
		;
	rdfs:subClassOf
		core:Relationship ,
		observable:Observable
		;
	rdfs:label "ObservableRelationship"@en ;
	rdfs:comment "An observable relationship is a grouping of characteristics unique to an assertion of an association between two observable objects."@en ;
	sh:targetClass observable:ObservableRelationship ;
	.

observable:Observation
	a
		owl:Class ,
		sh:NodeShape
		;
	rdfs:subClassOf action:Action ;
	rdfs:label "Observation"@en ;
	rdfs:comment "An observation is a temporal perception of an observable."@en ;
	sh:property [
		sh:datatype xsd:string ;
		sh:hasValue "observe" ;
		sh:maxCount "1"^^xsd:integer ;
		sh:minCount "1"^^xsd:integer ;
		sh:nodeKind sh:Literal ;
		sh:path core:name ;
	] ;
	sh:targetClass observable:Observation ;
	.

observable:OnlineService
	a
		owl:Class ,
		sh:NodeShape
		;
	rdfs:subClassOf observable:ObservableObject ;
	rdfs:label "OnlineService"@en ;
	rdfs:comment "An online service is a particular provision mechanism of information access, distribution or manipulation over the Internet."@en ;
	sh:targetClass observable:OnlineService ;
	.

observable:OnlineServiceFacet
	a
		owl:Class ,
		sh:NodeShape
		;
	rdfs:subClassOf core:Facet ;
	rdfs:label "OnlineServiceFacet"@en-US ;
	rdfs:comment "An online service facet is a grouping of characteristics unique to a particular provision mechanism of information access, distribution or manipulation over the Internet."@en-US ;
	sh:property
		[
			sh:class location:Location ;
			sh:minCount "0"^^xsd:integer ;
			sh:nodeKind sh:BlankNodeOrIRI ;
			sh:path observable:location ;
		] ,
		[
			sh:class observable:ObservableObject ;
			sh:minCount "0"^^xsd:integer ;
			sh:nodeKind sh:BlankNodeOrIRI ;
			sh:path observable:inetLocation ;
		] ,
		[
			sh:datatype xsd:string ;
			sh:maxCount "1"^^xsd:integer ;
			sh:minCount "1"^^xsd:integer ;
			sh:nodeKind sh:Literal ;
			sh:path core:name ;
		]
		;
	sh:targetClass observable:OnlineServiceFacet ;
	.

observable:OperatingSystem
	a
		owl:Class ,
		sh:NodeShape
		;
	rdfs:subClassOf observable:ObservableObject ;
	rdfs:label "OperatingSystem"@en ;
	rdfs:comment "An operating system is the software that manages computer hardware, software resources, and provides common services for computer programs. [based on https://en.wikipedia.org/wiki/Operating_system]"@en ;
	sh:targetClass observable:OperatingSystem ;
	.

observable:OperatingSystemFacet
	a
		owl:Class ,
		sh:NodeShape
		;
	rdfs:subClassOf core:Facet ;
	rdfs:label "OperatingSystemFacet"@en ;
	rdfs:comment "An operating system facet is a grouping of characteristics unique to the software that manages computer hardware, software resources, and provides common services for computer programs. [based on https://en.wikipedia.org/wiki/Operating_system]"@en ;
	sh:property
		[
			sh:class identity:Identity ;
			sh:maxCount "1"^^xsd:integer ;
			sh:nodeKind sh:BlankNodeOrIRI ;
			sh:path observable:manufacturer ;
		] ,
		[
			sh:class types:Dictionary ;
			sh:maxCount "1"^^xsd:integer ;
			sh:nodeKind sh:BlankNodeOrIRI ;
			sh:path observable:environmentVariables ;
		] ,
		[
			sh:datatype xsd:boolean ;
			sh:maxCount "1"^^xsd:integer ;
			sh:nodeKind sh:Literal ;
			sh:path observable:isLimitAdTrackingEnabled ;
		] ,
		[
			sh:datatype xsd:dateTime ;
			sh:maxCount "1"^^xsd:integer ;
			sh:nodeKind sh:Literal ;
			sh:path observable:installDate ;
		] ,
		[
			sh:datatype xsd:string ;
			sh:maxCount "1"^^xsd:integer ;
			sh:nodeKind sh:Literal ;
			sh:path observable:bitness ;
		] ,
		[
			sh:datatype xsd:string ;
			sh:maxCount "1"^^xsd:integer ;
			sh:nodeKind sh:Literal ;
			sh:path observable:version ;
		] ,
		[
			sh:datatype xsd:string ;
			sh:nodeKind sh:Literal ;
			sh:path observable:advertisingID ;
		]
		;
	sh:targetClass observable:OperatingSystemFacet ;
	.

observable:PDFFile
	a
		owl:Class ,
		sh:NodeShape
		;
	rdfs:subClassOf observable:File ;
	rdfs:label "PDFFile"@en ;
	rdfs:comment "A PDF file is a Portable Document Format (PDF) file."@en ;
	sh:targetClass observable:PDFFile ;
	.

observable:PDFFileFacet
	a
		owl:Class ,
		sh:NodeShape
		;
	rdfs:subClassOf core:Facet ;
	rdfs:label "PDFFileFacet"@en ;
	rdfs:comment "A PDF file facet is a grouping of characteristics unique to a PDF (Portable Document Format) file."@en ;
	sh:property
		[
			sh:class types:ControlledDictionary ;
			sh:maxCount "1"^^xsd:integer ;
			sh:nodeKind sh:BlankNodeOrIRI ;
			sh:path observable:documentInformationDictionary ;
		] ,
		[
			sh:datatype xsd:boolean ;
			sh:maxCount "1"^^xsd:integer ;
			sh:nodeKind sh:Literal ;
			sh:path observable:isOptimized ;
		] ,
		[
			sh:datatype xsd:string ;
			sh:maxCount "1"^^xsd:integer ;
			sh:nodeKind sh:Literal ;
			sh:path observable:pdfId1 ;
		] ,
		[
			sh:datatype xsd:string ;
			sh:maxCount "1"^^xsd:integer ;
			sh:nodeKind sh:Literal ;
			sh:path observable:version ;
		] ,
		[
			sh:datatype xsd:string ;
			sh:nodeKind sh:Literal ;
			sh:path observable:pdfId0 ;
		]
		;
	sh:targetClass observable:PDFFileFacet ;
	.

observable:PIN
	a owl:DatatypeProperty ;
	rdfs:label "PIN"@en ;
	rdfs:comment "Personal Identification Number (PIN)."@en ;
	rdfs:range xsd:string ;
	.

observable:PUK
	a owl:DatatypeProperty ;
	rdfs:label "PUK"@en ;
	rdfs:comment "Personal Unlocking Key (PUK) to unlock the SIM card."@en ;
	rdfs:range xsd:string ;
	.

observable:PathRelationFacet
	a
		owl:Class ,
		sh:NodeShape
		;
	rdfs:subClassOf core:Facet ;
	rdfs:label "PathRelationFacet"@en ;
	rdfs:comment "A path relation facet is a grouping of characteristics unique to the location of one object within another containing object."@en ;
	sh:property [
		sh:datatype xsd:string ;
		sh:nodeKind sh:Literal ;
		sh:path observable:path ;
	] ;
	sh:targetClass observable:PathRelationFacet ;
	.

observable:PaymentCard
	a
		owl:Class ,
		sh:NodeShape
		;
	rdfs:subClassOf observable:ObservableObject ;
	rdfs:label "PaymentCard"@en ;
	rdfs:comment "A payment card is a physical token that is part of a payment system issued by financial institutions, such as a bank, to a customer that enables its owner (the cardholder) to access the funds in the customer's designated bank accounts, or through a credit account and make payments by electronic funds transfer and access automated teller machines (ATMs). [based on https://en.wikipedia.org/wiki/Payment_card]"@en ;
	sh:targetClass observable:PaymentCard ;
	.

observable:PhoneAccount
	a
		owl:Class ,
		sh:NodeShape
		;
	rdfs:subClassOf observable:DigitalAccount ;
	rdfs:label "PhoneAccount"@en ;
	rdfs:comment "A phone account is an arrangement with an entity to enable and control the provision of a telephony capability or service."@en ;
	sh:targetClass observable:PhoneAccount ;
	.

observable:PhoneAccountFacet
	a
		owl:Class ,
		sh:NodeShape
		;
	rdfs:subClassOf core:Facet ;
	rdfs:label "PhoneAccountFacet"@en ;
	rdfs:comment "A phone account facet is a grouping of characteristics unique to an arrangement with an entity to enable and control the provision of a telephony capability or service."@en ;
	sh:property [
		sh:datatype xsd:string ;
		sh:maxCount "1"^^xsd:integer ;
		sh:minCount "1"^^xsd:integer ;
		sh:nodeKind sh:Literal ;
		sh:path observable:phoneNumber ;
	] ;
	sh:targetClass observable:PhoneAccountFacet ;
	.

observable:Pipe
	a
		owl:Class ,
		sh:NodeShape
		;
	rdfs:subClassOf observable:ObservableObject ;
	rdfs:label "Pipe"@en ;
	rdfs:comment "A pipe is a mechanism for one-way inter-process communication using message passing where data written by one process is buffered by the operating system until it is read by the next process, and this uni-directional channel disappears when the processes are completed. [based on https://en.wikipedia.org/wiki/Pipeline_(Unix) ; https://en.wikipedia.org/wiki/Anonymous_pipe]"@en ;
	sh:targetClass observable:Pipe ;
	.

observable:Post
	a
		owl:Class ,
		sh:NodeShape
		;
	rdfs:subClassOf observable:Message ;
	rdfs:label "Post"@en ;
	rdfs:comment "A post is message submitted to an online discussion/publishing site (forum, blog, etc.)."@en ;
	sh:targetClass observable:Post ;
	.

observable:Process
	a
		owl:Class ,
		sh:NodeShape
		;
	rdfs:subClassOf observable:ObservableObject ;
	rdfs:label "Process"@en ;
	rdfs:comment "A process is an instance of a computer program executed on an operating system."@en ;
	sh:targetClass observable:Process ;
	.

observable:ProcessFacet
	a
		owl:Class ,
		sh:NodeShape
		;
	rdfs:subClassOf core:Facet ;
	rdfs:label "ProcessFacet"@en ;
	rdfs:comment "A process facet is a grouping of characteristics unique to an instance of a computer program executed on an operating system."@en ;
	sh:property
		[
			sh:class observable:ObservableObject ;
			sh:maxCount "1"^^xsd:integer ;
			sh:nodeKind sh:BlankNodeOrIRI ;
			sh:path observable:binary ;
		] ,
		[
			sh:class observable:ObservableObject ;
			sh:maxCount "1"^^xsd:integer ;
			sh:nodeKind sh:BlankNodeOrIRI ;
			sh:path observable:creatorUser ;
		] ,
		[
			sh:class observable:ObservableObject ;
			sh:maxCount "1"^^xsd:integer ;
			sh:nodeKind sh:BlankNodeOrIRI ;
			sh:path observable:parent ;
		] ,
		[
			sh:class types:Dictionary ;
			sh:maxCount "1"^^xsd:integer ;
			sh:nodeKind sh:BlankNodeOrIRI ;
			sh:path observable:environmentVariables ;
		] ,
		[
			sh:datatype xsd:boolean ;
			sh:maxCount "1"^^xsd:integer ;
			sh:nodeKind sh:Literal ;
			sh:path observable:isHidden ;
		] ,
		[
			sh:datatype xsd:dateTime ;
			sh:maxCount "1"^^xsd:integer ;
			sh:nodeKind sh:Literal ;
			sh:path observable:exitTime ;
		] ,
		[
			sh:datatype xsd:dateTime ;
			sh:maxCount "1"^^xsd:integer ;
			sh:nodeKind sh:Literal ;
			sh:path observable:observableCreatedTime ;
		] ,
		[
			sh:datatype xsd:integer ;
			sh:maxCount "1"^^xsd:integer ;
			sh:nodeKind sh:Literal ;
			sh:path observable:exitStatus ;
		] ,
		[
			sh:datatype xsd:integer ;
			sh:maxCount "1"^^xsd:integer ;
			sh:nodeKind sh:Literal ;
			sh:path observable:pid ;
		] ,
		[
			sh:datatype xsd:string ;
			sh:maxCount "1"^^xsd:integer ;
			sh:nodeKind sh:Literal ;
			sh:path observable:currentWorkingDirectory ;
		] ,
		[
			sh:datatype xsd:string ;
			sh:maxCount "1"^^xsd:integer ;
			sh:nodeKind sh:Literal ;
			sh:path observable:status ;
		] ,
		[
			sh:datatype xsd:string ;
			sh:nodeKind sh:Literal ;
			sh:path observable:arguments ;
		]
		;
	sh:targetClass observable:ProcessFacet ;
	.

observable:ProcessThread
	a
		owl:Class ,
		sh:NodeShape
		;
	rdfs:subClassOf observable:ObservableObject ;
<<<<<<< HEAD
	rdfs:label "Thread"@en ;
	rdfs:comment "A thread is the smallest sequence of programmed instructions that can be managed independently by a scheduler on a computer, which is typically a part of the operating system. It is a component of a process. Multiple threads can exist within one process, executing concurrently and sharing resources such as memory, while different processes do not share these resources. In particular, the threads of a process share its executable code and the values of its dynamically allocated variables and non-thread-local global variables at any given time. [based on https://en.wikipedia.org/wiki/Thread_(computing)]"@en ;
=======
	rdfs:label "ProcessThread"@en ;
	rdfs:comment "A process thread is the smallest sequence of programmed instructions that can be managed independently by a scheduler on a computer, which is typically a part of the operating system. It is a component of a process. Multiple threads can exist within one process, executing concurrently and sharing resources such as memory, while different processes do not share these resources. In particular, the threads of a process share its executable code and the values of its dynamically allocated variables and non-thread-local global variables at any given time. [based on https://en.wikipedia.org/wiki/Thread_(computing)]"@en ;
>>>>>>> 3707cb27
	sh:targetClass observable:ProcessThread ;
	.

observable:Profile
	a
		owl:Class ,
		sh:NodeShape
		;
	rdfs:subClassOf observable:ObservableObject ;
	rdfs:label "Profile"@en ;
	rdfs:comment "A profile is an explicit digital representation of identity and characteristics of the owner of a single user account associated with an online service or application. [based on https://en.wikipedia.org/wiki/User_profile]"@en ;
	sh:targetClass observable:Profile ;
	.

observable:ProfileFacet
	a
		owl:Class ,
		sh:NodeShape
		;
	rdfs:subClassOf core:Facet ;
	rdfs:label "ProfileFacet"@en-US ;
	rdfs:comment "A profile facet is a grouping of characteristics unique to an explicit digital representation of identity and characteristics of the owner of a single user account associated with an online service or application. [based on https://en.wikipedia.org/wiki/User_profile]"@en-US ;
	sh:property
		[
			sh:class identity:Identity ;
			sh:maxCount "1"^^xsd:integer ;
			sh:nodeKind sh:BlankNodeOrIRI ;
			sh:path observable:profileIdentity ;
		] ,
		[
			sh:class observable:ContactAddress ;
			sh:maxCount "1"^^xsd:integer ;
			sh:nodeKind sh:BlankNodeOrIRI ;
			sh:path observable:contactAddress ;
		] ,
		[
			sh:class observable:ContactEmail ;
			sh:maxCount "1"^^xsd:integer ;
			sh:nodeKind sh:BlankNodeOrIRI ;
			sh:path observable:contactEmail ;
		] ,
		[
			sh:class observable:ContactMessaging ;
			sh:maxCount "1"^^xsd:integer ;
			sh:nodeKind sh:BlankNodeOrIRI ;
			sh:path observable:contactMessaging ;
		] ,
		[
			sh:class observable:ContactPhone ;
			sh:maxCount "1"^^xsd:integer ;
			sh:nodeKind sh:BlankNodeOrIRI ;
			sh:path observable:contactPhone ;
		] ,
		[
			sh:class observable:ContactURL ;
			sh:maxCount "1"^^xsd:integer ;
			sh:nodeKind sh:BlankNodeOrIRI ;
			sh:path observable:contactURL ;
		] ,
		[
			sh:class observable:ObservableObject ;
			sh:maxCount "1"^^xsd:integer ;
			sh:nodeKind sh:BlankNodeOrIRI ;
			sh:path observable:profileAccount ;
		] ,
		[
			sh:class observable:ObservableObject ;
			sh:maxCount "1"^^xsd:integer ;
			sh:nodeKind sh:BlankNodeOrIRI ;
			sh:path observable:profileService ;
		] ,
		[
			sh:class observable:ObservableObject ;
			sh:maxCount "1"^^xsd:integer ;
			sh:nodeKind sh:BlankNodeOrIRI ;
			sh:path observable:profileWebsite ;
		] ,
		[
			sh:datatype xsd:dateTime ;
			sh:maxCount "1"^^xsd:integer ;
			sh:nodeKind sh:Literal ;
			sh:path observable:profileCreated ;
		] ,
		[
			sh:datatype xsd:string ;
			sh:maxCount "1"^^xsd:integer ;
			sh:nodeKind sh:Literal ;
			sh:path core:name ;
		] ,
		[
			sh:datatype xsd:string ;
			sh:maxCount "1"^^xsd:integer ;
			sh:nodeKind sh:Literal ;
			sh:path observable:displayName ;
		] ,
		[
			sh:datatype xsd:string ;
			sh:minCount "0"^^xsd:integer ;
			sh:nodeKind sh:Literal ;
			sh:path observable:profileLanguage ;
		]
		;
	sh:targetClass observable:ProfileFacet ;
	.

observable:PropertiesEnumeratedEffectFacet
	a
		owl:Class ,
		sh:NodeShape
		;
	rdfs:subClassOf
		core:Facet ,
		observable:DefinedEffectFacet
		;
	rdfs:label "PropertiesEnumeratedEffectFacet"@en ;
	rdfs:comment "A properties enumerated effect facet is a grouping of characteristics unique to the effects of actions upon observable objects where a characteristic of the observable object is enumerated. An example of this would be startup parameters for a process."@en ;
	sh:property [
		sh:datatype xsd:string ;
		sh:maxCount "1"^^xsd:integer ;
		sh:minCount "1"^^xsd:integer ;
		sh:nodeKind sh:Literal ;
		sh:path observable:properties ;
	] ;
	sh:targetClass observable:PropertiesEnumeratedEffectFacet ;
	.

observable:PropertyReadEffectFacet
	a
		owl:Class ,
		sh:NodeShape
		;
	rdfs:subClassOf
		core:Facet ,
		observable:DefinedEffectFacet
		;
	rdfs:label "PropertyReadEffectFacet"@en ;
	rdfs:comment "A properties read effect facet is a grouping of characteristics unique to the effects of actions upon observable objects where a characteristic is read from an observable object. An example of this would be the current running state of a process."@en ;
	sh:property
		[
			sh:datatype xsd:string ;
			sh:maxCount "1"^^xsd:integer ;
			sh:nodeKind sh:Literal ;
			sh:path observable:propertyName ;
		] ,
		[
			sh:datatype xsd:string ;
			sh:maxCount "1"^^xsd:integer ;
			sh:nodeKind sh:Literal ;
			sh:path observable:value ;
		]
		;
	sh:targetClass observable:PropertyReadEffectFacet ;
	.

observable:RasterPicture
	a
		owl:Class ,
		sh:NodeShape
		;
	rdfs:subClassOf observable:File ;
	rdfs:label "RasterPicture"@en ;
	rdfs:comment "A raster picture is a raster (or bitmap) image."@en ;
	sh:targetClass observable:RasterPicture ;
	.

observable:RasterPictureFacet
	a
		owl:Class ,
		sh:NodeShape
		;
	rdfs:subClassOf core:Facet ;
	rdfs:label "RasterPictureFacet"@en ;
	rdfs:comment "A raster picture facet is a grouping of characteristics unique to a raster (or bitmap) image."@en ;
	sh:property
		[
			sh:class observable:ObservableObject ;
			sh:maxCount "1"^^xsd:integer ;
			sh:nodeKind sh:BlankNodeOrIRI ;
			sh:path observable:camera ;
		] ,
		[
			sh:datatype xsd:integer ;
			sh:maxCount "1"^^xsd:integer ;
			sh:nodeKind sh:Literal ;
			sh:path observable:bitsPerPixel ;
		] ,
		[
			sh:datatype xsd:integer ;
			sh:maxCount "1"^^xsd:integer ;
			sh:nodeKind sh:Literal ;
			sh:path observable:pictureHeight ;
		] ,
		[
			sh:datatype xsd:integer ;
			sh:maxCount "1"^^xsd:integer ;
			sh:nodeKind sh:Literal ;
			sh:path observable:pictureWidth ;
		] ,
		[
			sh:datatype xsd:string ;
			sh:maxCount "1"^^xsd:integer ;
			sh:nodeKind sh:Literal ;
			sh:path observable:imageCompressionMethod ;
		] ,
		[
			sh:datatype xsd:string ;
			sh:maxCount "1"^^xsd:integer ;
			sh:nodeKind sh:Literal ;
			sh:path observable:pictureType ;
		]
		;
	sh:targetClass observable:RasterPictureFacet ;
	.

observable:RegistryDatatype
	a rdfs:Datatype ;
	owl:equivalentClass [
		a rdfs:Datatype ;
		owl:oneOf (
			"reg_binary"
			"reg_dword"
			"reg_dword_big_endian"
			"reg_expand_sz"
			"reg_full_resource_descriptor"
			"reg_invalid_type"
			"reg_link"
			"reg_multi_sz"
			"reg_none"
			"reg_qword"
			"reg_resource_list"
			"reg_resource_requirements_list"
			"reg_sz"
		) ;
	] ;
	.

observable:ReparsePoint
	a
		owl:Class ,
		sh:NodeShape
		;
	rdfs:subClassOf observable:FileSystemObject ;
	rdfs:label "ReparsePoint"@en ;
	rdfs:comment "A reparse point is a type of NTFS (New Technology File System) object which is an optional attribute of files and directories meant to define some sort of preprocessing before accessing the said file or directory. For instance reparse points can be used to redirect access to files which have been moved to long term storage so that some application would retrieve them and make them directly accessible. A reparse point contains a reparse tag and data that are interpreted by a filesystem filter identified by the tag. [based on https://jp-andre.pagesperso-orange.fr/junctions.html ; https://en.wikipedia.org/wiki/NTFS_reparse_point]"@en ;
	sh:targetClass observable:ReparsePoint ;
	.

observable:SIMCard
	a
		owl:Class ,
		sh:NodeShape
		;
	rdfs:subClassOf observable:Device ;
	rdfs:label "SIMCard" ;
	rdfs:comment "A SIM card is a subscriber identification module card intended to securely store the international mobile subscriber identity (IMSI) number and its related key, which are used to identify and authenticate subscribers on mobile telephony. [based on https://en.wikipedia.org/wiki/SIM_card]"@en ;
	sh:targetClass observable:SIMCard ;
	.

observable:SIMCardFacet
	a
		owl:Class ,
		sh:NodeShape
		;
	rdfs:subClassOf core:Facet ;
	rdfs:label "SIMCardFacet"@en ;
	rdfs:comment "A SIM card facet is a grouping of characteristics unique to a subscriber identification module card intended to securely store the international mobile subscriber identity (IMSI) number and its related key, which are used to identify and authenticate subscribers on mobile telephony devices (such as mobile phones and computers). [based on https://en.wikipedia.org/wiki/SIM_card]"@en ;
	sh:property
		[
			sh:class identity:Identity ;
			sh:maxCount "1"^^xsd:integer ;
			sh:nodeKind sh:BlankNodeOrIRI ;
			sh:path observable:carrier ;
		] ,
		[
			sh:datatype xsd:integer ;
			sh:maxCount "1"^^xsd:integer ;
			sh:nodeKind sh:Literal ;
			sh:path observable:storageCapacityInBytes ;
		] ,
		[
			sh:datatype xsd:string ;
			sh:maxCount "1"^^xsd:integer ;
			sh:nodeKind sh:Literal ;
			sh:path observable:ICCID ;
		] ,
		[
			sh:datatype xsd:string ;
			sh:maxCount "1"^^xsd:integer ;
			sh:nodeKind sh:Literal ;
			sh:path observable:IMSI ;
		] ,
		[
			sh:datatype xsd:string ;
			sh:maxCount "1"^^xsd:integer ;
			sh:nodeKind sh:Literal ;
			sh:path observable:PIN ;
		] ,
		[
			sh:datatype xsd:string ;
			sh:maxCount "1"^^xsd:integer ;
			sh:nodeKind sh:Literal ;
			sh:path observable:PUK ;
		] ,
		[
			sh:datatype xsd:string ;
			sh:maxCount "1"^^xsd:integer ;
			sh:nodeKind sh:Literal ;
			sh:path observable:SIMForm ;
		] ,
		[
			sh:datatype xsd:string ;
			sh:maxCount "1"^^xsd:integer ;
			sh:nodeKind sh:Literal ;
			sh:path observable:SIMType ;
		]
		;
	sh:targetClass observable:SIMCardFacet ;
	.

observable:SIMForm
	a owl:DatatypeProperty ;
	rdfs:label "SIMForm"@en ;
	rdfs:comment "The form of SIM card such as SIM, Micro SIM, Nano SIM."@en ;
	rdfs:range xsd:string ;
	.

observable:SIMType
	a owl:DatatypeProperty ;
	rdfs:label "SIMType"@en ;
	rdfs:comment "The type of SIM card such as SIM, USIM, UICC."@en ;
	rdfs:range xsd:string ;
	.

observable:SIPAddress
	a
		owl:Class ,
		sh:NodeShape
		;
	rdfs:subClassOf observable:DigitalAddress ;
	rdfs:label "SIPAddress"@en ;
	rdfs:comment "A SIP address is an identifier for Session Initiation Protocol (SIP) communication."@en ;
	sh:targetClass observable:SIPAddress ;
	.

observable:SIPAddressFacet
	a
		owl:Class ,
		sh:NodeShape
		;
	rdfs:subClassOf observable:DigitalAddressFacet ;
	rdfs:label "SIPAddressFacet"@en ;
	rdfs:comment "A SIP address facet is a grouping of characteristics unique to a Session Initiation Protocol (SIP) standards conformant identifier assigned to a user to enable routing and management of SIP standards conformant communication to or from that user loosely coupled from any particular devices."@en ;
	sh:property
		[
			sh:datatype xsd:string ;
			sh:maxCount "1"^^xsd:integer ;
			sh:minCount "1"^^xsd:integer ;
			sh:nodeKind sh:Literal ;
			sh:path observable:addressValue ;
		] ,
		[
			sh:datatype xsd:string ;
			sh:maxCount "1"^^xsd:integer ;
			sh:nodeKind sh:Literal ;
			sh:path observable:displayName ;
		]
		;
	sh:targetClass observable:SIPAddressFacet ;
	.

observable:SMSMessage
	a
		owl:Class ,
		sh:NodeShape
		;
	rdfs:subClassOf observable:Message ;
	rdfs:label "SMSMessage"@en ;
	rdfs:comment "An SMS message is a message conformant to the short message service (SMS) communication protocol standards."@en ;
	sh:targetClass observable:SMSMessage ;
	.

observable:SMSMessageFacet
	a
		owl:Class ,
		sh:NodeShape
		;
	rdfs:subClassOf core:Facet ;
	rdfs:label "SMSMessageFacet"@en ;
	rdfs:comment "A SMS message facet is a grouping of characteristics unique to a message conformant to the short message service (SMS) communication protocol standards."@en ;
	sh:property [
		sh:datatype xsd:boolean ;
		sh:maxCount "1"^^xsd:integer ;
		sh:nodeKind sh:Literal ;
		sh:path observable:isRead ;
	] ;
	sh:targetClass observable:SMSMessageFacet ;
	.

observable:SQLiteBlob
	a
		owl:Class ,
		sh:NodeShape
		;
	rdfs:subClassOf observable:ObservableObject ;
	rdfs:label "SQLiteBlob"@en ;
	rdfs:comment "An SQLite blob is a blob (binary large object) of data within an SQLite database. [based on https://en.wikipedia.org/wiki/SQLite]"@en ;
	sh:targetClass observable:SQLiteBlob ;
	.

observable:SQLiteBlobFacet
	a
		owl:Class ,
		sh:NodeShape
		;
	rdfs:subClassOf core:Facet ;
	rdfs:label "SQLiteBlobFacet"@en ;
	rdfs:comment "An SQLite blob facet is a grouping of characteristics unique to a blob (binary large object) of data within an SQLite database. [based on https://en.wikipedia.org/wiki/SQLite]"@en ;
	sh:property
		[
			sh:datatype xsd:positiveInteger ;
			sh:nodeKind sh:Literal ;
			sh:path observable:rowIndex ;
		] ,
		[
			sh:datatype xsd:string ;
			sh:maxCount "1"^^xsd:integer ;
			sh:nodeKind sh:Literal ;
			sh:path observable:columnName ;
		] ,
		[
			sh:datatype xsd:string ;
			sh:maxCount "1"^^xsd:integer ;
			sh:nodeKind sh:Literal ;
			sh:path observable:rowCondition ;
		] ,
		[
			sh:datatype xsd:string ;
			sh:maxCount "1"^^xsd:integer ;
			sh:nodeKind sh:Literal ;
			sh:path observable:tableName ;
		]
		;
	sh:targetClass observable:SQLiteBlobFacet ;
	.

observable:SecurityAppliance
	a
		owl:Class ,
		sh:NodeShape
		;
	rdfs:subClassOf observable:Appliance ;
	rdfs:label "SecurityAppliance"@en ;
	rdfs:comment "A security appliance is a purpose-built computer with software or firmware that is designed to provide a specific security function to protect computer networks."@en ;
	sh:targetClass observable:SecurityAppliance ;
	.

observable:Semaphore
	a
		owl:Class ,
		sh:NodeShape
		;
	rdfs:subClassOf observable:ObservableObject ;
	rdfs:label "Semaphore"@en ;
	rdfs:comment "A semaphore is a variable or abstract data type used to control access to a common resource by multiple processes and avoid critical section problems in a concurrent system such as a multitasking operating system. [based on https://en.wikipedia.org/wiki/Semaphore_(programming)]"@en ;
	sh:targetClass observable:Semaphore ;
	.

observable:SendControlCodeEffectFacet
	a
		owl:Class ,
		sh:NodeShape
		;
	rdfs:subClassOf
		core:Facet ,
		observable:DefinedEffectFacet
		;
	rdfs:label "SendControlCodeEffectFacet"@en ;
	rdfs:comment "A send control code effect facet is a grouping of characteristics unique to the effects of actions upon observable objects where a control code, or other control-oriented communication signal, is sent to the observable object. An example of this would be an action sending a control code changing the running state of a process."@en ;
	sh:property [
		sh:datatype xsd:string ;
		sh:maxCount "1"^^xsd:integer ;
		sh:minCount "1"^^xsd:integer ;
		sh:nodeKind sh:Literal ;
		sh:path observable:controlCode ;
	] ;
	sh:targetClass observable:SendControlCodeEffectFacet ;
	.

observable:ShopListing
	a
		owl:Class ,
		sh:NodeShape
		;
	rdfs:subClassOf observable:ObservableObject ;
	rdfs:label "ShopListing"@en ;
	rdfs:comment "A shop listing is a listing of offered products on an online marketplace/shop."@en ;
	sh:targetClass observable:ShopListing ;
	.

observable:Snapshot
	a
		owl:Class ,
		sh:NodeShape
		;
	rdfs:subClassOf observable:FileSystemObject ;
	rdfs:label "Snapshot"@en ;
	rdfs:comment "A snapshot is a file system object representing a snapshot of the contents of a part of a file system at a point in time."@en ;
	sh:targetClass observable:Snapshot ;
	.

observable:Socket
	a
		owl:Class ,
		sh:NodeShape
		;
	rdfs:subClassOf observable:FileSystemObject ;
	rdfs:label "Socket"@en ;
	rdfs:comment "A socket is a special file used for inter-process communication, which enables communication between two processes. In addition to sending data, processes can send file descriptors across a Unix domain socket connection using the sendmsg() and recvmsg() system calls. Unlike named pipes which allow only unidirectional data flow, sockets are fully duplex-capable. [based on https://en.wikipedia.org/wiki/Unix_file_types]"@en ;
	sh:targetClass observable:Socket ;
	.

observable:SocketAddress
	a
		owl:Class ,
		sh:NodeShape
		;
	rdfs:subClassOf observable:Address ;
	rdfs:label "SocketAddress"@en ;
	rdfs:comment "A socket address (combining and IP address and a port number) is a composite identifier for a network socket endpoint supporting internet protocol communications."@en ;
	sh:targetClass observable:SocketAddress ;
	.

observable:Software
	a
		owl:Class ,
		sh:NodeShape
		;
	rdfs:subClassOf observable:ObservableObject ;
	rdfs:label "Software"@en ;
	rdfs:comment "Software is a definitely scoped instance of a collection of data or computer instructions that tell the computer how to work. [based on https://en.wikipedia.org/wiki/Software]"@en ;
	sh:targetClass observable:Software ;
	.

observable:SoftwareFacet
	a
		owl:Class ,
		sh:NodeShape
		;
	rdfs:subClassOf core:Facet ;
	rdfs:label "SoftwareFacet"@en ;
	rdfs:comment "A software facet is a grouping of characteristics unique to a software program (a definitively scoped instance of a collection of data or computer instructions that tell the computer how to work). [based on https://en.wikipedia.org/wiki/Software]"@en ;
	sh:property
		[
			sh:class identity:Identity ;
			sh:maxCount "1"^^xsd:integer ;
			sh:nodeKind sh:BlankNodeOrIRI ;
			sh:path observable:manufacturer ;
		] ,
		[
			sh:datatype xsd:string ;
			sh:maxCount "1"^^xsd:integer ;
			sh:nodeKind sh:Literal ;
			sh:path observable:cpeid ;
		] ,
		[
			sh:datatype xsd:string ;
			sh:maxCount "1"^^xsd:integer ;
			sh:nodeKind sh:Literal ;
			sh:path observable:language ;
		] ,
		[
			sh:datatype xsd:string ;
			sh:maxCount "1"^^xsd:integer ;
			sh:nodeKind sh:Literal ;
			sh:path observable:swid ;
		] ,
		[
			sh:datatype xsd:string ;
			sh:maxCount "1"^^xsd:integer ;
			sh:nodeKind sh:Literal ;
			sh:path observable:version ;
		]
		;
	sh:targetClass observable:SoftwareFacet ;
	.

observable:StateChangeEffectFacet
	a
		owl:Class ,
		sh:NodeShape
		;
	rdfs:subClassOf
		core:Facet ,
		observable:DefinedEffectFacet
		;
	rdfs:label "StateChangeEffectFacet"@en ;
	rdfs:comment "A state change effect facet is a grouping of characteristics unique to the effects of actions upon observable objects where a state of the observable object is changed."@en ;
	sh:property
		[
			sh:class observable:ObservableObject ;
			sh:maxCount "1"^^xsd:integer ;
			sh:minCount "1"^^xsd:integer ;
			sh:nodeKind sh:BlankNodeOrIRI ;
			sh:path observable:newObject ;
		] ,
		[
			sh:class observable:ObservableObject ;
			sh:maxCount "1"^^xsd:integer ;
			sh:nodeKind sh:BlankNodeOrIRI ;
			sh:path observable:oldObject ;
		]
		;
	sh:targetClass observable:StateChangeEffectFacet ;
	.

observable:SymbolicLink
	a
		owl:Class ,
		sh:NodeShape
		;
	rdfs:subClassOf observable:FileSystemObject ;
	rdfs:label "SymbolicLink"@en ;
	rdfs:comment "A symbolic link is a file that contains a reference to another file or directory in the form of an absolute or relative path and that affects pathname resolution. [based on https://en.wikipedia.org/wiki/Symbolic_link]"@en ;
	sh:targetClass observable:SymbolicLink ;
	.

observable:SymbolicLinkFacet
	a
		owl:Class ,
		sh:NodeShape
		;
	rdfs:subClassOf core:Facet ;
	rdfs:label "SymbolicLinkFacet"@en ;
	rdfs:comment "A symbolic link facet is a grouping of characteristics unique to a file that contains a reference to another file or directory in the form of an absolute or relative path and that affects pathname resolution. [based on https://en.wikipedia.org/wiki/Symbolic_link]"@en ;
	sh:property [
		sh:class observable:ObservableObject ;
		sh:maxCount "1"^^xsd:integer ;
		sh:minCount "1"^^xsd:integer ;
		sh:nodeKind sh:BlankNodeOrIRI ;
		sh:path observable:targetFile ;
	] ;
	sh:targetClass observable:SymbolicLinkFacet ;
	.

observable:TCPConnection
	a
		owl:Class ,
		sh:NodeShape
		;
	rdfs:subClassOf observable:NetworkConnection ;
	rdfs:label "TCPConnection"@en ;
	rdfs:comment "A TCP connection is a network connection that is conformant to the Transfer "@en ;
	sh:targetClass observable:TCPConnection ;
	.

observable:TCPConnectionFacet
	a
		owl:Class ,
		sh:NodeShape
		;
	rdfs:subClassOf core:Facet ;
	rdfs:label "TCPConnectionFacet"@en ;
	rdfs:comment "A TCP connection facet is a grouping of characteristics unique to portions of a network connection that are conformant to the Transmission Control Protocl (TCP) standard."@en ;
	sh:property
		[
			sh:datatype xsd:hexBinary ;
			sh:nodeKind sh:Literal ;
			sh:path observable:sourceFlags ;
		] ,
		[
			sh:nodeKind sh:Literal ;
			sh:path observable:destinationFlags ;
		]
		;
	sh:targetClass observable:TCPConnectionFacet ;
	.

observable:TaskActionType
	a
		owl:Class ,
		sh:NodeShape
		;
	rdfs:label "TaskActionType"@en ;
	rdfs:comment "A task action type is a grouping of characteristics for a scheduled action to be completed."@en ;
	sh:property
		[
			sh:class observable:IComHandlerActionType ;
			sh:maxCount "1"^^xsd:integer ;
			sh:nodeKind sh:BlankNodeOrIRI ;
			sh:path observable:iComHandlerAction ;
		] ,
		[
			sh:class observable:IExecActionType ;
			sh:maxCount "1"^^xsd:integer ;
			sh:nodeKind sh:BlankNodeOrIRI ;
			sh:path observable:iExecAction ;
		] ,
		[
			sh:class observable:IShowMessageActionType ;
			sh:maxCount "1"^^xsd:integer ;
			sh:nodeKind sh:BlankNodeOrIRI ;
			sh:path observable:iShowMessageAction ;
		] ,
		[
			sh:class observable:ObservableObject ;
			sh:maxCount "1"^^xsd:integer ;
			sh:nodeKind sh:BlankNodeOrIRI ;
			sh:path observable:iEmailAction ;
		] ,
		[
			sh:datatype xsd:string ;
			sh:maxCount "1"^^xsd:integer ;
			sh:nodeKind sh:Literal ;
			sh:path observable:actionID ;
		] ,
		[
			sh:datatype vocabulary:TaskActionTypeVocab ;
			sh:message "Value is outside the default vocabulary TaskActionTypeVocab." ;
			sh:path observable:actionType ;
			sh:severity sh:Info ;
		] ,
		[
			sh:maxCount "1"^^xsd:integer ;
			sh:nodeKind sh:Literal ;
			sh:or (
				[
					sh:datatype vocabulary:TaskActionTypeVocab ;
				]
				[
					sh:datatype xsd:string ;
				]
			) ;
			sh:path observable:actionType ;
		] ,
		[
			sh:message "Value is not member of the vocabulary TaskActionTypeVocab." ;
			sh:or (
				[
					sh:datatype vocabulary:TaskActionTypeVocab ;
					sh:in vocabulary:TaskActionTypeVocab-members ;
				]
				[
					sh:datatype xsd:string ;
				]
			) ;
			sh:path observable:actionType ;
		]
		;
	sh:targetClass observable:TaskActionType ;
	.

observable:TriggerType
	a
		owl:Class ,
		sh:NodeShape
		;
	rdfs:label "TriggerType"@en ;
	rdfs:comment "A trigger type is a grouping of characterizes unique to a set of criteria that, when met, starts the execution of a task within a Windows operating system. [based on https://docs.microsoft.com/en-us/windows/win32/taskschd/task-triggers]"@en ;
	sh:property
		[
			sh:datatype xsd:boolean ;
			sh:maxCount "1"^^xsd:integer ;
			sh:nodeKind sh:Literal ;
			sh:path observable:isEnabled ;
		] ,
		[
			sh:datatype xsd:dateTime ;
			sh:maxCount "1"^^xsd:integer ;
			sh:nodeKind sh:Literal ;
			sh:path observable:triggerBeginTime ;
		] ,
		[
			sh:datatype xsd:dateTime ;
			sh:maxCount "1"^^xsd:integer ;
			sh:nodeKind sh:Literal ;
			sh:path observable:triggerEndTime ;
		] ,
		[
			sh:datatype xsd:string ;
			sh:maxCount "1"^^xsd:integer ;
			sh:nodeKind sh:Literal ;
			sh:path observable:triggerDelay ;
		] ,
		[
			sh:datatype xsd:string ;
			sh:maxCount "1"^^xsd:integer ;
			sh:nodeKind sh:Literal ;
			sh:path observable:triggerMaxRunTime ;
		] ,
		[
			sh:datatype xsd:string ;
			sh:maxCount "1"^^xsd:integer ;
			sh:nodeKind sh:Literal ;
			sh:path observable:triggerSessionChangeType ;
		] ,
		[
			sh:datatype vocabulary:TriggerFrequencyVocab ;
			sh:message "Value is outside the default vocabulary TriggerFrequencyVocab." ;
			sh:path observable:triggerFrequency ;
			sh:severity sh:Info ;
		] ,
		[
			sh:datatype vocabulary:TriggerTypeVocab ;
			sh:message "Value is outside the default vocabulary TriggerTypeVocab." ;
			sh:path observable:triggerType ;
			sh:severity sh:Info ;
		] ,
		[
			sh:maxCount "1"^^xsd:integer ;
			sh:nodeKind sh:Literal ;
			sh:or (
				[
					sh:datatype vocabulary:TriggerFrequencyVocab ;
				]
				[
					sh:datatype xsd:string ;
				]
			) ;
			sh:path observable:triggerFrequency ;
		] ,
		[
			sh:maxCount "1"^^xsd:integer ;
			sh:nodeKind sh:Literal ;
			sh:or (
				[
					sh:datatype vocabulary:TriggerTypeVocab ;
				]
				[
					sh:datatype xsd:string ;
				]
			) ;
			sh:path observable:triggerType ;
		] ,
		[
			sh:message "Value is not member of the vocabulary TriggerFrequencyVocab." ;
			sh:or (
				[
					sh:datatype vocabulary:TriggerFrequencyVocab ;
					sh:in vocabulary:TriggerFrequencyVocab-members ;
				]
				[
					sh:datatype xsd:string ;
				]
			) ;
			sh:path observable:triggerFrequency ;
		] ,
		[
			sh:message "Value is not member of the vocabulary TriggerTypeVocab." ;
			sh:or (
				[
					sh:datatype vocabulary:TriggerTypeVocab ;
					sh:in vocabulary:TriggerTypeVocab-members ;
				]
				[
					sh:datatype xsd:string ;
				]
			) ;
			sh:path observable:triggerType ;
		]
		;
	sh:targetClass observable:TriggerType ;
	.

observable:Tweet
	a
		owl:Class ,
		sh:NodeShape
		;
	rdfs:subClassOf observable:Message ;
	rdfs:label "Tweet"@en ;
	rdfs:comment "A tweet is message submitted by a Twitter user account to the Twitter microblogging platform."@en ;
	sh:targetClass observable:Tweet ;
	.

observable:TwitterProfileFacet
	a
		owl:Class ,
		sh:NodeShape
		;
	rdfs:subClassOf core:Facet ;
	rdfs:label "TwitterProfileFacet" ;
	rdfs:comment "A twitter profile facet is a grouping of characteristics unique to an explicit digital representation of identity and characteristics of the owner of a single Twitter user account. [based on https://en.wikipedia.org/wiki/User_profile]" ;
	sh:property
		[
			sh:class observable:ObservableObject ;
			sh:maxCount "1"^^xsd:integer ;
			sh:nodeKind sh:BlankNodeOrIRI ;
			sh:path observable:profileBackgroundLocation ;
		] ,
		[
			sh:class observable:ObservableObject ;
			sh:maxCount "1"^^xsd:integer ;
			sh:nodeKind sh:BlankNodeOrIRI ;
			sh:path observable:profileBannerLocation ;
		] ,
		[
			sh:class observable:ObservableObject ;
			sh:maxCount "1"^^xsd:integer ;
			sh:nodeKind sh:BlankNodeOrIRI ;
			sh:path observable:profileImageLocation ;
		] ,
		[
			sh:class types:Hash ;
			sh:minCount "0"^^xsd:integer ;
			sh:nodeKind sh:BlankNodeOrIRI ;
			sh:path observable:profileBackgroundHash ;
		] ,
		[
			sh:class types:Hash ;
			sh:minCount "0"^^xsd:integer ;
			sh:nodeKind sh:BlankNodeOrIRI ;
			sh:path observable:profileBannerHash ;
		] ,
		[
			sh:class types:Hash ;
			sh:minCount "0"^^xsd:integer ;
			sh:nodeKind sh:BlankNodeOrIRI ;
			sh:path observable:profileImageHash ;
		] ,
		[
			sh:datatype xsd:boolean ;
			sh:maxCount "1"^^xsd:integer ;
			sh:nodeKind sh:Literal ;
			sh:path observable:profileIsProtected ;
		] ,
		[
			sh:datatype xsd:boolean ;
			sh:maxCount "1"^^xsd:integer ;
			sh:nodeKind sh:Literal ;
			sh:path observable:profileIsVerified ;
		] ,
		[
			sh:datatype xsd:integer ;
			sh:maxCount "1"^^xsd:integer ;
			sh:nodeKind sh:Literal ;
			sh:path observable:listedCount ;
		] ,
		[
			sh:datatype xsd:nonNegativeInteger ;
			sh:maxCount "1"^^xsd:integer ;
			sh:nodeKind sh:Literal ;
			sh:path observable:favoritesCount ;
		] ,
		[
			sh:datatype xsd:nonNegativeInteger ;
			sh:maxCount "1"^^xsd:integer ;
			sh:nodeKind sh:Literal ;
			sh:path observable:followersCount ;
		] ,
		[
			sh:datatype xsd:nonNegativeInteger ;
			sh:maxCount "1"^^xsd:integer ;
			sh:nodeKind sh:Literal ;
			sh:path observable:friendsCount ;
		] ,
		[
			sh:datatype xsd:nonNegativeInteger ;
			sh:maxCount "1"^^xsd:integer ;
			sh:nodeKind sh:Literal ;
			sh:path observable:statusesCount ;
		] ,
		[
			sh:datatype xsd:string ;
			sh:maxCount "1"^^xsd:integer ;
			sh:minCount "1"^^xsd:integer ;
			sh:nodeKind sh:Literal ;
			sh:path observable:twitterId ;
		] ,
		[
			sh:datatype xsd:string ;
			sh:maxCount "1"^^xsd:integer ;
			sh:nodeKind sh:Literal ;
			sh:path observable:twitterHandle ;
		] ,
		[
			sh:datatype xsd:string ;
			sh:maxCount "1"^^xsd:integer ;
			sh:nodeKind sh:Literal ;
			sh:path observable:userLocationString ;
		]
		;
	sh:targetClass observable:TwitterProfileFacet ;
	.

observable:UNIXAccount
	a
		owl:Class ,
		sh:NodeShape
		;
	rdfs:subClassOf observable:DigitalAccount ;
	rdfs:label "UNIXAccount"@en ;
	rdfs:comment "A UNIX account is an account on a UNIX operating system."@en ;
	sh:targetClass observable:UNIXAccount ;
	.

observable:UNIXAccountFacet
	a
		owl:Class ,
		sh:NodeShape
		;
	rdfs:subClassOf core:Facet ;
	rdfs:label "UNIXAccountFacet"@en ;
	rdfs:comment "A UNIX account facet is a grouping of characteristics unique to an account on a UNIX operating system."@en ;
	sh:property
		[
			sh:datatype xsd:integer ;
			sh:maxCount "1"^^xsd:integer ;
			sh:nodeKind sh:Literal ;
			sh:path observable:gid ;
		] ,
		[
			sh:datatype xsd:string ;
			sh:maxCount "1"^^xsd:integer ;
			sh:nodeKind sh:Literal ;
			sh:path observable:shell ;
		]
		;
	sh:targetClass observable:UNIXAccountFacet ;
	.

observable:UNIXFile
	a
		owl:Class ,
		sh:NodeShape
		;
	rdfs:subClassOf observable:File ;
	rdfs:label "UNIXFile"@en ;
	rdfs:comment "A UNIX file is a file pertaining to the UNIX operating system."@en ;
	sh:targetClass observable:UNIXFile ;
	.

observable:UNIXFilePermissionsFacet
	a
		owl:Class ,
		sh:NodeShape
		;
	rdfs:subClassOf core:Facet ;
	rdfs:label "UNIXFilePermissionsFacet"@en ;
	rdfs:comment "A UNIX file permissions facet is a grouping of characteristics unique to the access rights (e.g., view, change, navigate, execute) of a file on a UNIX file system."@en ;
	sh:targetClass observable:UNIXFilePermissionsFacet ;
	.

observable:UNIXProcess
	a
		owl:Class ,
		sh:NodeShape
		;
	rdfs:subClassOf observable:Process ;
	rdfs:label "UNIXProcess"@en ;
	rdfs:comment "A UNIX process is an instance of a computer program executed on a UNIX operating system."@en ;
	sh:targetClass observable:UNIXProcess ;
	.

observable:UNIXProcessFacet
	a
		owl:Class ,
		sh:NodeShape
		;
	rdfs:subClassOf core:Facet ;
	rdfs:label "UNIXProcessFacet"@en ;
	rdfs:comment "A UNIX process facet is a grouping of characteristics unique to an instance of a computer program executed on a UNIX operating system."@en ;
	sh:property
		[
			sh:datatype xsd:integer ;
			sh:nodeKind sh:Literal ;
			sh:path observable:openFileDescriptor ;
		] ,
		[
			sh:datatype xsd:nonNegativeInteger ;
			sh:nodeKind sh:Literal ;
			sh:path observable:ruid ;
		]
		;
	sh:targetClass observable:UNIXProcessFacet ;
	.

observable:UNIXVolumeFacet
	a
		owl:Class ,
		sh:NodeShape
		;
	rdfs:subClassOf core:Facet ;
	rdfs:label "UNIXVolumeFacet"@en ;
	rdfs:comment "A UNIX volume facet is a grouping of characteristics unique to a single accessible storage area (volume) with a single UNIX file system. [based on https://en.wikipedia.org/wiki/Volume_(computing)]"@en ;
	sh:property
		[
			sh:datatype xsd:string ;
			sh:maxCount "1"^^xsd:integer ;
			sh:nodeKind sh:Literal ;
			sh:path observable:mountPoint ;
		] ,
		[
			sh:datatype xsd:string ;
			sh:maxCount "1"^^xsd:integer ;
			sh:nodeKind sh:Literal ;
			sh:path observable:options ;
		]
		;
	sh:targetClass observable:UNIXVolumeFacet ;
	.

observable:URL
	a
		owl:Class ,
		sh:NodeShape
		;
	rdfs:subClassOf observable:ObservableObject ;
	rdfs:label "URL"@en ;
	rdfs:comment "A URL is a uniform resource locator (URL) acting as a resolvable address to a particular WWW (World Wide Web) accessible resource."@en ;
	sh:targetClass observable:URL ;
	.

observable:URLFacet
	a
		owl:Class ,
		sh:NodeShape
		;
	rdfs:subClassOf core:Facet ;
	rdfs:label "URLFacet"@en ;
	rdfs:comment "A URL facet is a grouping of characteristics unique to a uniform resource locator (URL) acting as a resolvable address to a particular WWW (World Wide Web) accessible resource."@en ;
	sh:property
		[
			sh:class observable:ObservableObject ;
			sh:maxCount "1"^^xsd:integer ;
			sh:nodeKind sh:BlankNodeOrIRI ;
			sh:path observable:host ;
		] ,
		[
			sh:datatype xsd:integer ;
			sh:maxCount "1"^^xsd:integer ;
			sh:nodeKind sh:Literal ;
			sh:path observable:port ;
		] ,
		[
			sh:datatype xsd:string ;
			sh:maxCount "1"^^xsd:integer ;
			sh:minCount "1"^^xsd:integer ;
			sh:nodeKind sh:Literal ;
			sh:path observable:fullValue ;
		] ,
		[
			sh:datatype xsd:string ;
			sh:maxCount "1"^^xsd:integer ;
			sh:nodeKind sh:Literal ;
			sh:path observable:fragment ;
		] ,
		[
			sh:datatype xsd:string ;
			sh:maxCount "1"^^xsd:integer ;
			sh:nodeKind sh:Literal ;
			sh:path observable:password ;
		] ,
		[
			sh:datatype xsd:string ;
			sh:maxCount "1"^^xsd:integer ;
			sh:nodeKind sh:Literal ;
			sh:path observable:path ;
		] ,
		[
			sh:datatype xsd:string ;
			sh:maxCount "1"^^xsd:integer ;
			sh:nodeKind sh:Literal ;
			sh:path observable:query ;
		] ,
		[
			sh:datatype xsd:string ;
			sh:maxCount "1"^^xsd:integer ;
			sh:nodeKind sh:Literal ;
			sh:path observable:scheme ;
		] ,
		[
			sh:datatype xsd:string ;
			sh:maxCount "1"^^xsd:integer ;
			sh:nodeKind sh:Literal ;
			sh:path observable:userName ;
		]
		;
	sh:targetClass observable:URLFacet ;
	.

observable:URLHistory
	a
		owl:Class ,
		sh:NodeShape
		;
	rdfs:subClassOf observable:ObservableObject ;
	rdfs:label "URLHistory"@en ;
	rdfs:comment "A URL history characterizes the stored URL history for a particular web browser"@en ;
	sh:targetClass observable:URLHistory ;
	.

observable:URLHistoryEntry
	a
		owl:Class ,
		sh:NodeShape
		;
	rdfs:label "URL History Entry"@en-US ;
	rdfs:comment "A URL history entry is a grouping of characteristics unique to the properties of a single URL history entry for a particular browser."@en-US ;
	sh:property
		[
			sh:class observable:ObservableObject ;
			sh:maxCount "1"^^xsd:integer ;
			sh:nodeKind sh:BlankNodeOrIRI ;
			sh:path observable:url ;
		] ,
		[
			sh:class observable:ObservableObject ;
			sh:minCount "0"^^xsd:integer ;
			sh:nodeKind sh:BlankNodeOrIRI ;
			sh:path observable:referrerUrl ;
		] ,
		[
			sh:datatype xsd:dateTime ;
			sh:maxCount "1"^^xsd:integer ;
			sh:nodeKind sh:Literal ;
			sh:path observable:expirationTime ;
		] ,
		[
			sh:datatype xsd:dateTime ;
			sh:maxCount "1"^^xsd:integer ;
			sh:nodeKind sh:Literal ;
			sh:path observable:firstVisit ;
		] ,
		[
			sh:datatype xsd:dateTime ;
			sh:maxCount "1"^^xsd:integer ;
			sh:nodeKind sh:Literal ;
			sh:path observable:lastVisit ;
		] ,
		[
			sh:datatype xsd:integer ;
			sh:maxCount "1"^^xsd:integer ;
			sh:nodeKind sh:Literal ;
			sh:path observable:visitCount ;
		] ,
		[
			sh:datatype xsd:nonNegativeInteger ;
			sh:maxCount "1"^^xsd:integer ;
			sh:nodeKind sh:Literal ;
			sh:path observable:manuallyEnteredCount ;
		] ,
		[
			sh:datatype xsd:string ;
			sh:maxCount "1"^^xsd:integer ;
			sh:nodeKind sh:Literal ;
			sh:path observable:browserUserProfile ;
		] ,
		[
			sh:datatype xsd:string ;
			sh:maxCount "1"^^xsd:integer ;
			sh:nodeKind sh:Literal ;
			sh:path observable:hostname ;
		] ,
		[
			sh:datatype xsd:string ;
			sh:maxCount "1"^^xsd:integer ;
			sh:nodeKind sh:Literal ;
			sh:path observable:pageTitle ;
		] ,
		[
			sh:datatype xsd:string ;
			sh:minCount "0"^^xsd:integer ;
			sh:nodeKind sh:Literal ;
			sh:path observable:keywordSearchTerm ;
		]
		;
	sh:targetClass observable:URLHistoryEntry ;
	.

observable:URLHistoryFacet
	a
		owl:Class ,
		sh:NodeShape
		;
	rdfs:subClassOf core:Facet ;
	rdfs:label "URLHistoryFacet"@en-US ;
	rdfs:comment "A URL history facet is a grouping of characteristics unique to the stored URL history for a particular web browser"@en-US ;
	sh:property
		[
			sh:class observable:ObservableObject ;
			sh:maxCount "1"^^xsd:integer ;
			sh:nodeKind sh:BlankNodeOrIRI ;
			sh:path observable:browserInformation ;
		] ,
		[
			sh:class observable:URLHistoryEntry ;
			sh:minCount "1"^^xsd:integer ;
			sh:nodeKind sh:BlankNodeOrIRI ;
			sh:path observable:urlHistoryEntry ;
		]
		;
	sh:targetClass observable:URLHistoryFacet ;
	.

observable:URLVisit
	a
		owl:Class ,
		sh:NodeShape
		;
	rdfs:subClassOf observable:ObservableObject ;
	rdfs:label "URLVisit"@en ;
	rdfs:comment "A URL visit characterizes the properties of a visit of a URL within a particular browser."@en ;
	sh:targetClass observable:URLVisit ;
	.

observable:URLVisitFacet
	a
		owl:Class ,
		sh:NodeShape
		;
	rdfs:subClassOf core:Facet ;
	rdfs:label "URLVisitFacet"@en ;
	rdfs:comment "A URL visit facet is a grouping of characteristics unique to the properties of a visit of a URL within a particular browser."@en ;
	sh:property
		[
			sh:class observable:ObservableObject ;
			sh:maxCount "1"^^xsd:integer ;
			sh:nodeKind sh:BlankNodeOrIRI ;
			sh:path observable:browserInformation ;
		] ,
		[
			sh:class observable:ObservableObject ;
			sh:maxCount "1"^^xsd:integer ;
			sh:nodeKind sh:BlankNodeOrIRI ;
			sh:path observable:fromURLVisit ;
		] ,
		[
			sh:class observable:ObservableObject ;
			sh:maxCount "1"^^xsd:integer ;
			sh:nodeKind sh:BlankNodeOrIRI ;
			sh:path observable:url ;
		] ,
		[
			sh:datatype xsd:dateTime ;
			sh:maxCount "1"^^xsd:integer ;
			sh:nodeKind sh:Literal ;
			sh:path observable:visitTime ;
		] ,
		[
			sh:datatype xsd:duration ;
			sh:maxCount "1"^^xsd:integer ;
			sh:nodeKind sh:Literal ;
			sh:path observable:visitDuration ;
		] ,
		[
			sh:datatype vocabulary:URLTransitionTypeVocab ;
			sh:message "Value is outside the default vocabulary URLTransitionTypeVocab." ;
			sh:path observable:urlTransitionType ;
			sh:severity sh:Info ;
		] ,
		[
			sh:maxCount "1"^^xsd:integer ;
			sh:nodeKind sh:Literal ;
			sh:or (
				[
					sh:datatype vocabulary:URLTransitionTypeVocab ;
				]
				[
					sh:datatype xsd:string ;
				]
			) ;
			sh:path observable:urlTransitionType ;
		] ,
		[
			sh:message "Value is not member of the vocabulary URLTransitionTypeVocab." ;
			sh:or (
				[
					sh:datatype vocabulary:URLTransitionTypeVocab ;
					sh:in vocabulary:URLTransitionTypeVocab-members ;
				]
				[
					sh:datatype xsd:string ;
				]
			) ;
			sh:path observable:urlTransitionType ;
		]
		;
	sh:targetClass observable:URLVisitFacet ;
	.

observable:UserAccount
	a
		owl:Class ,
		sh:NodeShape
		;
	rdfs:subClassOf observable:DigitalAccount ;
	rdfs:label "UserAccount"@en ;
	rdfs:comment "A user account is an account controlling a user's access to a network, system or platform."@en ;
	sh:targetClass observable:UserAccount ;
	.

observable:UserAccountFacet
	a
		owl:Class ,
		sh:NodeShape
		;
	rdfs:subClassOf core:Facet ;
	rdfs:label "UserAccountFacet"@en ;
	rdfs:comment "A user account facet is a grouping of characteristics unique to an account controlling a user's access to a network, system, or platform."@en ;
	sh:property
		[
			sh:datatype xsd:boolean ;
			sh:maxCount "1"^^xsd:integer ;
			sh:nodeKind sh:Literal ;
			sh:path observable:canEscalatePrivs ;
		] ,
		[
			sh:datatype xsd:boolean ;
			sh:maxCount "1"^^xsd:integer ;
			sh:nodeKind sh:Literal ;
			sh:path observable:isPrivileged ;
		] ,
		[
			sh:datatype xsd:boolean ;
			sh:maxCount "1"^^xsd:integer ;
			sh:nodeKind sh:Literal ;
			sh:path observable:isServiceAccount ;
		] ,
		[
			sh:datatype xsd:string ;
			sh:maxCount "1"^^xsd:integer ;
			sh:nodeKind sh:Literal ;
			sh:path observable:homeDirectory ;
		]
		;
	sh:targetClass observable:UserAccountFacet ;
	.

observable:UserSession
	a
		owl:Class ,
		sh:NodeShape
		;
	rdfs:subClassOf observable:ObservableObject ;
	rdfs:label "UserSession"@en ;
	rdfs:comment "A user session is a temporary and interactive information interchange between two or more communicating devices within the managed scope of a single user. [based on https://en.wikipedia.org/wiki/Session_(computer_science)]"@en ;
	sh:targetClass observable:UserSession ;
	.

observable:UserSessionFacet
	a
		owl:Class ,
		sh:NodeShape
		;
	rdfs:subClassOf core:Facet ;
	rdfs:label "UserSessionFacet"@en ;
	rdfs:comment "A user session facet is a grouping of characteristics unique to a temporary and interactive information interchange between two or more communicating devices within the managed scope of a single user. [based on https://en.wikipedia.org/wiki/Session_(computer_science)]"@en ;
	sh:property
		[
			sh:class observable:ObservableObject ;
			sh:maxCount "1"^^xsd:integer ;
			sh:nodeKind sh:BlankNodeOrIRI ;
			sh:path observable:effectiveUser ;
		] ,
		[
			sh:datatype xsd:dateTime ;
			sh:maxCount "1"^^xsd:integer ;
			sh:nodeKind sh:Literal ;
			sh:path observable:loginTime ;
		] ,
		[
			sh:datatype xsd:dateTime ;
			sh:maxCount "1"^^xsd:integer ;
			sh:nodeKind sh:Literal ;
			sh:path observable:logoutTime ;
		] ,
		[
			sh:datatype xsd:string ;
			sh:maxCount "1"^^xsd:integer ;
			sh:nodeKind sh:Literal ;
			sh:path observable:effectiveGroup ;
		] ,
		[
			sh:datatype xsd:string ;
			sh:maxCount "1"^^xsd:integer ;
			sh:nodeKind sh:Literal ;
			sh:path observable:effectiveGroupID ;
		]
		;
	sh:targetClass observable:UserSessionFacet ;
	.

observable:ValuesEnumeratedEffectFacet
	a
		owl:Class ,
		sh:NodeShape
		;
	rdfs:subClassOf
		core:Facet ,
		observable:DefinedEffectFacet
		;
	rdfs:label "ValuesEnumeratedEffectFacet"@en ;
	rdfs:comment "A values enumerated effect facet is a grouping of characteristics unique to the effects of actions upon observable objects where a value of the observable object is enumerated. An example of this would be the values of a registry key."@en ;
	sh:property [
		sh:datatype xsd:string ;
		sh:maxCount "1"^^xsd:integer ;
		sh:minCount "1"^^xsd:integer ;
		sh:nodeKind sh:Literal ;
		sh:path observable:values ;
	] ;
	sh:targetClass observable:ValuesEnumeratedEffectFacet ;
	.

observable:Volume
	a
		owl:Class ,
		sh:NodeShape
		;
	rdfs:subClassOf observable:ObservableObject ;
	rdfs:label "Volume"@en ;
	rdfs:comment "A volume is a single accessible storage area (volume) with a single file system. [based on https://en.wikipedia.org/wiki/Volume_(computing)]"@en ;
	sh:targetClass observable:Volume ;
	.

observable:VolumeFacet
	a
		owl:Class ,
		sh:NodeShape
		;
	rdfs:subClassOf core:Facet ;
	rdfs:label "VolumeFacet"@en ;
	rdfs:comment "A volume facet is a grouping of characteristics unique to a single accessible storage area (volume) with a single file system. [based on https://en.wikipedia.org/wiki/Volume_(computing)]"@en ;
	sh:property
		[
			sh:datatype xsd:integer ;
			sh:maxCount "1"^^xsd:integer ;
			sh:nodeKind sh:Literal ;
			sh:path observable:sectorSize ;
		] ,
		[
			sh:datatype xsd:string ;
			sh:maxCount "1"^^xsd:integer ;
			sh:nodeKind sh:Literal ;
			sh:path observable:volumeID ;
		]
		;
	sh:targetClass observable:VolumeFacet ;
	.

observable:WebPage
	a
		owl:Class ,
		sh:NodeShape
		;
	rdfs:subClassOf observable:ObservableObject ;
	rdfs:label "WebPage"@en ;
	rdfs:comment "A web page is a specific collection of information provided by a website and displayed to a user in a web browser. A website typically consists of many web pages linked together in a coherent fashion. [based on https://en.wikipedia.org/wiki/Web_page]"@en ;
	sh:targetClass observable:WebPage ;
	.

observable:WhoIs
	a
		owl:Class ,
		sh:NodeShape
		;
	rdfs:subClassOf observable:ObservableObject ;
	rdfs:label "WhoIs"@en ;
	rdfs:comment "WhoIs is a response record conformant to the WHOIS protocol standard (RFC 3912). [based on https://en.wikipedia.org/wiki/WHOIS]"@en ;
	sh:targetClass observable:WhoIs ;
	.

observable:WhoIsFacet
	a
		owl:Class ,
		sh:NodeShape
		;
	rdfs:subClassOf core:Facet ;
	rdfs:label "WhoIsFacet"@en ;
	rdfs:comment "A whois facet is a grouping of characteristics unique to a response record conformant to the WHOIS protocol standard (RFC 3912). [based on https://en.wikipedia.org/wiki/WHOIS]"@en ;
	sh:property
		observable:regionalInternetRegistry-shape-value-not-vocabulary-member ,
		observable:regionalInternetRegistry-shape-value-outside-default-vocabulary ,
		[
			sh:class observable:ObservableObject ;
			sh:maxCount "1"^^xsd:integer ;
			sh:nodeKind sh:BlankNodeOrIRI ;
			sh:path observable:domainName ;
		] ,
		[
			sh:class observable:ObservableObject ;
			sh:maxCount "1"^^xsd:integer ;
			sh:nodeKind sh:BlankNodeOrIRI ;
			sh:path observable:ipAddress ;
		] ,
		[
			sh:class observable:ObservableObject ;
			sh:maxCount "1"^^xsd:integer ;
			sh:nodeKind sh:BlankNodeOrIRI ;
			sh:path observable:registrantContactInfo ;
		] ,
		[
			sh:class observable:ObservableObject ;
			sh:maxCount "1"^^xsd:integer ;
			sh:nodeKind sh:BlankNodeOrIRI ;
			sh:path observable:serverName ;
		] ,
		[
			sh:class observable:ObservableObject ;
			sh:nodeKind sh:BlankNodeOrIRI ;
			sh:path observable:nameServer ;
		] ,
		[
			sh:class observable:WhoisRegistrarInfoType ;
			sh:maxCount "1"^^xsd:integer ;
			sh:nodeKind sh:BlankNodeOrIRI ;
			sh:path observable:registrarInfo ;
		] ,
		[
			sh:datatype xsd:dateTime ;
			sh:maxCount "1"^^xsd:integer ;
			sh:nodeKind sh:Literal ;
			sh:path observable:creationDate ;
		] ,
		[
			sh:datatype xsd:dateTime ;
			sh:maxCount "1"^^xsd:integer ;
			sh:nodeKind sh:Literal ;
			sh:path observable:expirationDate ;
		] ,
		[
			sh:datatype xsd:dateTime ;
			sh:maxCount "1"^^xsd:integer ;
			sh:nodeKind sh:Literal ;
			sh:path observable:lookupDate ;
		] ,
		[
			sh:datatype xsd:dateTime ;
			sh:maxCount "1"^^xsd:integer ;
			sh:nodeKind sh:Literal ;
			sh:path observable:updatedDate ;
		] ,
		[
			sh:datatype xsd:string ;
			sh:maxCount "1"^^xsd:integer ;
			sh:nodeKind sh:Literal ;
			sh:path observable:domainID ;
		] ,
		[
			sh:datatype xsd:string ;
			sh:maxCount "1"^^xsd:integer ;
			sh:nodeKind sh:Literal ;
			sh:path observable:remarks ;
		] ,
		[
			sh:datatype xsd:string ;
			sh:maxCount "1"^^xsd:integer ;
			sh:nodeKind sh:Literal ;
			sh:path observable:sponsoringRegistrar ;
		] ,
		[
			sh:datatype xsd:string ;
			sh:nodeKind sh:Literal ;
			sh:path observable:registrantIDs ;
		] ,
		[
			sh:datatype vocabulary:WhoisDNSSECTypeVocab ;
			sh:maxCount "1"^^xsd:integer ;
			sh:nodeKind sh:Literal ;
			sh:path observable:dnssec ;
		] ,
		[
			sh:datatype vocabulary:WhoisStatusTypeVocab ;
			sh:message "Value is outside the default vocabulary WhoisStatusTypeVocab." ;
			sh:path observable:status ;
			sh:severity sh:Info ;
		] ,
		[
			sh:maxCount "1"^^xsd:integer ;
			sh:nodeKind sh:Literal ;
			sh:or (
				[
					sh:datatype vocabulary:RegionalRegistryTypeVocab ;
				]
				[
					sh:datatype xsd:string ;
				]
			) ;
			sh:path observable:regionalInternetRegistry ;
		] ,
		[
			sh:maxCount "1"^^xsd:integer ;
			sh:nodeKind sh:Literal ;
			sh:or (
				[
					sh:datatype vocabulary:WhoisStatusTypeVocab ;
				]
				[
					sh:datatype xsd:string ;
				]
			) ;
			sh:path observable:status ;
		] ,
		[
			sh:message "Value is not member of the vocabulary WhoisStatusTypeVocab." ;
			sh:or (
				[
					sh:datatype vocabulary:WhoisStatusTypeVocab ;
					sh:in vocabulary:WhoisStatusTypeVocab-members ;
				]
				[
					sh:datatype xsd:string ;
				]
			) ;
			sh:path observable:status ;
		]
		;
	sh:targetClass observable:WhoIsFacet ;
	.

observable:WhoisContactFacet
	a
		owl:Class ,
		sh:NodeShape
		;
	rdfs:subClassOf observable:ContactFacet ;
	rdfs:label "WhoIsContactFacet"@en ;
	rdfs:comment "A Whois contact type is a grouping of characteristics unique to contact-related information present in a response record conformant to the WHOIS protocol standard (RFC 3912). [based on https://en.wikipedia.org/wiki/WHOIS]"@en ;
	sh:property
		[
			sh:datatype vocabulary:WhoisContactTypeVocab ;
			sh:message "Value is outside the default vocabulary WhoisContactTypeVocab." ;
			sh:path observable:whoisContactType ;
			sh:severity sh:Info ;
		] ,
		[
			sh:maxCount "1"^^xsd:integer ;
			sh:nodeKind sh:Literal ;
			sh:or (
				[
					sh:datatype vocabulary:WhoisContactTypeVocab ;
				]
				[
					sh:datatype xsd:string ;
				]
			) ;
			sh:path observable:whoisContactType ;
		] ,
		[
			sh:message "Value is not member of the vocabulary WhoisContactTypeVocab." ;
			sh:or (
				[
					sh:datatype vocabulary:WhoisContactTypeVocab ;
					sh:in vocabulary:WhoisContactTypeVocab-members ;
				]
				[
					sh:datatype xsd:string ;
				]
			) ;
			sh:path observable:whoisContactType ;
		]
		;
	sh:targetClass observable:WhoisContactFacet ;
	.

observable:WhoisRegistrarInfoType
	a
		owl:Class ,
		sh:NodeShape
		;
	rdfs:label "WhoisRegistrarInfoType"@en ;
	rdfs:comment "A Whois registrar info type is a grouping of characteristics unique to registrar-related information present in a response record conformant to the WHOIS protocol standard (RFC 3912). [based on https://en.wikipedia.org/wiki/WHOIS]"@en ;
	sh:property
		[
			sh:class location:Location ;
			sh:maxCount "1"^^xsd:integer ;
			sh:nodeKind sh:BlankNodeOrIRI ;
			sh:path observable:geolocationAddress ;
		] ,
		[
			sh:class observable:ObservableObject ;
			sh:maxCount "1"^^xsd:integer ;
			sh:nodeKind sh:BlankNodeOrIRI ;
			sh:path observable:contactPhoneNumber ;
		] ,
		[
			sh:class observable:ObservableObject ;
			sh:maxCount "1"^^xsd:integer ;
			sh:nodeKind sh:BlankNodeOrIRI ;
			sh:path observable:emailAddress ;
		] ,
		[
			sh:class observable:ObservableObject ;
			sh:maxCount "1"^^xsd:integer ;
			sh:nodeKind sh:BlankNodeOrIRI ;
			sh:path observable:referralURL ;
		] ,
		[
			sh:class observable:ObservableObject ;
			sh:maxCount "1"^^xsd:integer ;
			sh:nodeKind sh:BlankNodeOrIRI ;
			sh:path observable:whoisServer ;
		] ,
		[
			sh:datatype xsd:string ;
			sh:maxCount "1"^^xsd:integer ;
			sh:nodeKind sh:Literal ;
			sh:path observable:registrarGUID ;
		] ,
		[
			sh:datatype xsd:string ;
			sh:maxCount "1"^^xsd:integer ;
			sh:nodeKind sh:Literal ;
			sh:path observable:registrarID ;
		] ,
		[
			sh:datatype xsd:string ;
			sh:maxCount "1"^^xsd:integer ;
			sh:nodeKind sh:Literal ;
			sh:path observable:registrarName ;
		]
		;
	sh:targetClass observable:WhoisRegistrarInfoType ;
	.

observable:WifiAddress
	a
		owl:Class ,
		sh:NodeShape
		;
	rdfs:subClassOf observable:MACAddress ;
	rdfs:label "WifiAddress"@en ;
	rdfs:comment "A Wi-Fi address is a media access control (MAC) standards-conformant identifier assigned to a device network interface to enable routing and management of IEEE 802.11 standards-conformant communications to and from that device."@en ;
	sh:targetClass observable:WifiAddress ;
	.

observable:WifiAddressFacet
	a
		owl:Class ,
		sh:NodeShape
		;
	rdfs:subClassOf observable:MACAddressFacet ;
	rdfs:label "WifiAddressFacet"@en ;
	rdfs:comment "A Wi-Fi address facet is a grouping of characteristics unique to a media access control (MAC) standards conformant identifier assigned to a device network interface to enable routing and management of IEEE 802.11 standards-conformant communications to and from that device."@en ;
	sh:property [
		sh:datatype xsd:string ;
		sh:maxCount "1"^^xsd:integer ;
		sh:minCount "1"^^xsd:integer ;
		sh:nodeKind sh:Literal ;
		sh:path observable:addressValue ;
	] ;
	sh:targetClass observable:WifiAddressFacet ;
	.

observable:Wiki
	a
		owl:Class ,
		sh:NodeShape
		;
	rdfs:subClassOf observable:ObservableObject ;
	rdfs:label "Wiki"@en ;
	rdfs:comment "A wiki is an online hypertext publication collaboratively edited and managed by its own audience directly using a web browser. A typical wiki contains multiple pages/articles for the subjects or scope of the project and could be either open to the public or limited to use within an organization for maintaining its internal knowledge base. [based on https://en.wikipedia.org/wiki/Wiki]"@en ;
	sh:targetClass observable:Wiki ;
	.

observable:WikiArticle
	a
		owl:Class ,
		sh:NodeShape
		;
	rdfs:subClassOf observable:ObservableObject ;
	rdfs:label "WikiArticle"@en ;
	rdfs:comment "A wiki article is one or more pages in a wiki focused on characterizing a particular topic."@en ;
	sh:targetClass observable:WikiArticle ;
	.

observable:WindowsAccount
	a
		owl:Class ,
		sh:NodeShape
		;
	rdfs:subClassOf observable:DigitalAccount ;
	rdfs:label "WindowsAccount"@en ;
	rdfs:comment "A Windows account is a user account on a Windows operating system."@en ;
	sh:targetClass observable:WindowsAccount ;
	.

observable:WindowsAccountFacet
	a
		owl:Class ,
		sh:NodeShape
		;
	rdfs:subClassOf core:Facet ;
	rdfs:label "WindowsAccountFacet"@en ;
	rdfs:comment "A Windows account facet is a grouping of characteristics unique to a user account on a Windows operating system."@en ;
	sh:property [
		sh:datatype xsd:string ;
		sh:nodeKind sh:Literal ;
		sh:path observable:groups ;
	] ;
	sh:targetClass observable:WindowsAccountFacet ;
	.

observable:WindowsActiveDirectoryAccount
	a
		owl:Class ,
		sh:NodeShape
		;
	rdfs:subClassOf observable:DigitalAccount ;
	rdfs:label "WindowsActiveDirectoryAccount"@en ;
	rdfs:comment "A Windows Active Directory account is an account managed by directory-based identity-related services of a Windows operating system."@en ;
	sh:targetClass observable:WindowsActiveDirectoryAccount ;
	.

observable:WindowsActiveDirectoryAccountFacet
	a
		owl:Class ,
		sh:NodeShape
		;
	rdfs:subClassOf core:Facet ;
	rdfs:label "WindowsActiveDirectoryAccountFacet"@en ;
	rdfs:comment "A Windows Active Directory account facet is a grouping of characteristics unique to an account managed by directory-based identity-related services of a Windows operating system."@en ;
	sh:property
		[
			sh:datatype xsd:string ;
			sh:maxCount "1"^^xsd:integer ;
			sh:minCount "1"^^xsd:integer ;
			sh:nodeKind sh:Literal ;
			sh:path observable:objectGUID ;
		] ,
		[
			sh:datatype xsd:string ;
			sh:nodeKind sh:Literal ;
			sh:path observable:activeDirectoryGroups ;
		]
		;
	sh:targetClass observable:WindowsActiveDirectoryAccountFacet ;
	.

observable:WindowsComputerSpecification
	a
		owl:Class ,
		sh:NodeShape
		;
	rdfs:subClassOf observable:ObservableObject ;
	rdfs:label "WindowsComputerSpecification"@en ;
	rdfs:comment "A Windows computer specification is the hardware ans software of a programmable electronic device that can store, retrieve, and process data running a Microsoft Windows operating system. [based on merriam-webster.com/dictionary/computer]"@en ;
	sh:targetClass observable:WindowsComputerSpecification ;
	.

observable:WindowsComputerSpecificationFacet
	a
		owl:Class ,
		sh:NodeShape
		;
	rdfs:subClassOf core:Facet ;
	rdfs:label "WindowsComputerSpecificationFacet"@en ;
	rdfs:comment "A Windows computer specification facet is a grouping of characteristics unique to the hardware and software of a programmable electronic device that can store, retrieve, and process data running a Microsoft Windows operating system. [based on merriam-webster.com/dictionary/computer]"@en ;
	sh:property
		[
			sh:class identity:Identity ;
			sh:maxCount "1"^^xsd:integer ;
			sh:nodeKind sh:BlankNodeOrIRI ;
			sh:path observable:registeredOrganization ;
		] ,
		[
			sh:class identity:Identity ;
			sh:maxCount "1"^^xsd:integer ;
			sh:nodeKind sh:BlankNodeOrIRI ;
			sh:path observable:registeredOwner ;
		] ,
		[
			sh:class observable:GlobalFlagType ;
			sh:nodeKind sh:BlankNodeOrIRI ;
			sh:path observable:globalFlagList ;
		] ,
		[
			sh:class observable:ObservableObject ;
			sh:maxCount "1"^^xsd:integer ;
			sh:nodeKind sh:BlankNodeOrIRI ;
			sh:path observable:windowsDirectory ;
		] ,
		[
			sh:class observable:ObservableObject ;
			sh:maxCount "1"^^xsd:integer ;
			sh:nodeKind sh:BlankNodeOrIRI ;
			sh:path observable:windowsSystemDirectory ;
		] ,
		[
			sh:class observable:ObservableObject ;
			sh:maxCount "1"^^xsd:integer ;
			sh:nodeKind sh:BlankNodeOrIRI ;
			sh:path observable:windowsTempDirectory ;
		] ,
		[
			sh:datatype xsd:string ;
			sh:maxCount "1"^^xsd:integer ;
			sh:nodeKind sh:Literal ;
			sh:path observable:msProductID ;
		] ,
		[
			sh:datatype xsd:string ;
			sh:maxCount "1"^^xsd:integer ;
			sh:nodeKind sh:Literal ;
			sh:path observable:msProductName ;
		] ,
		[
			sh:datatype xsd:string ;
			sh:maxCount "1"^^xsd:integer ;
			sh:nodeKind sh:Literal ;
			sh:path observable:netBIOSName ;
		] ,
		[
			sh:datatype xsd:string ;
			sh:nodeKind sh:Literal ;
			sh:path observable:domain ;
		]
		;
	sh:targetClass observable:WindowsComputerSpecificationFacet ;
	.

observable:WindowsCriticalSection
	a
		owl:Class ,
		sh:NodeShape
		;
	rdfs:subClassOf observable:ObservableObject ;
	rdfs:label "WindowsCriticalSection"@en ;
	rdfs:comment "A Windows critical section is a Windows object that provides synchronization similar to that provided by a mutex object, except that a critical section can be used only by the threads of a single process. Critical section objects cannot be shared across processes. Event, mutex, and semaphore objects can also be used in a single-process application, but critical section objects provide a slightly faster, more efficient mechanism for mutual-exclusion synchronization (a processor-specific test and set instruction). Like a mutex object, a critical section object can be owned by only one thread at a time, which makes it useful for protecting a shared resource from simultaneous access. Unlike a mutex object, there is no way to tell whether a critical section has been abandoned. [based on https://docs.microsoft.com/en-us/windows/win32/sync/critical-section-objects]"@en ;
	sh:targetClass observable:WindowsCriticalSection ;
	.

observable:WindowsEvent
	a
		owl:Class ,
		sh:NodeShape
		;
	rdfs:subClassOf observable:ObservableObject ;
	rdfs:label "WindowsEvent"@en ;
	rdfs:comment "A Windows event is a notification record of an occurance of interest (system, security, application, etc.) on a Windows operating system."@en ;
	sh:targetClass observable:WindowsEvent ;
	.

observable:WindowsFilemapping
	a
		owl:Class ,
		sh:NodeShape
		;
	rdfs:subClassOf observable:ObservableObject ;
	rdfs:label "WindowsFilemapping"@en ;
	rdfs:comment "A Windows file mapping is the association of a file's contents with a portion of the virtual address space of a process within a Windows operating system. The system creates a file mapping object (also known as a section object) to maintain this association. A file view is the portion of virtual address space that a process uses to access the file's contents. File mapping allows the process to use both random input and output (I/O) and sequential I/O. It also allows the process to work efficiently with a large data file, such as a database, without having to map the whole file into memory. Multiple processes can also use memory-mapped files to share data. Processes read from and write to the file view using pointers, just as they would with dynamically allocated memory. The use of file mapping improves efficiency because the file resides on disk, but the file view resides in memory.[based on https://docs.microsoft.com/en-us/windows/win32/memory/file-mapping]"@en ;
	sh:targetClass observable:WindowsFilemapping ;
	.

observable:WindowsHandle
	a
		owl:Class ,
		sh:NodeShape
		;
	rdfs:subClassOf observable:ObservableObject ;
	rdfs:label "WindowsHandle"@en ;
	rdfs:comment "A Windows handle is an abstract reference to a resource within the Windows operating system, such as a window, memory, an open file or a pipe. It is the mechanism by which applications interact with such resources in the Windows operating system."@en ;
	sh:targetClass observable:WindowsHandle ;
	.

observable:WindowsHook
	a
		owl:Class ,
		sh:NodeShape
		;
	rdfs:subClassOf observable:ObservableObject ;
	rdfs:label "WindowsHook"@en ;
	rdfs:comment "A Windows hook is a mechanism by which an application can intercept events, such as messages, mouse actions, and keystrokes within the Windows operating system. A function that intercepts a particular type of event is known as a hook procedure. A hook procedure can act on each event it receives, and then modify or discard the event. [based on https://docs.microsoft.com/en-us/windows/win32/winmsg/about-hooks]"@en ;
	sh:targetClass observable:WindowsHook ;
	.

observable:WindowsMailslot
	a
		owl:Class ,
		sh:NodeShape
		;
	rdfs:subClassOf observable:ObservableObject ;
	rdfs:label "WindowsMailslot"@en ;
	rdfs:comment "A Windows mailslot is is a pseudofile that resides in memory, and may be accessed using standard file functions. The data in a mailslot message can be in any form, but cannot be larger than 424 bytes when sent between computers. Unlike disk files, mailslots are temporary. When all handles to a mailslot are closed, the mailslot and all the data it contains are deleted. [based on https://docs.microsoft.com/en-us/windows/win32/ipc/about-mailslots]"@en ;
	sh:targetClass observable:WindowsMailslot ;
	.

observable:WindowsNetworkShare
	a
		owl:Class ,
		sh:NodeShape
		;
	rdfs:subClassOf observable:ObservableObject ;
	rdfs:label "WindowsNetworkShare"@en ;
	rdfs:comment "A Windows network share is a Windows computer resource made available from one host to other hosts on a computer network. It is a device or piece of information on a computer that can be remotely accessed from another computer transparently as if it were a resource in the local machine. Network sharing is made possible by inter-process communication over the network. [based on https://en.wikipedia.org/wiki/Shared_resource]"@en ;
	sh:targetClass observable:WindowsNetworkShare ;
	.

observable:WindowsPEBinaryFile
	a
		owl:Class ,
		sh:NodeShape
		;
	rdfs:subClassOf observable:File ;
	rdfs:label "WindowsPEBinaryFile"@en ;
	rdfs:comment "A Windows PE binary file is a Windows portable executable (PE) file."@en ;
	sh:targetClass observable:WindowsPEBinaryFile ;
	.

observable:WindowsPEBinaryFileFacet
	a
		owl:Class ,
		sh:NodeShape
		;
	rdfs:subClassOf core:Facet ;
	rdfs:label "WindowsPEBinaryFileFacet"@en ;
	rdfs:comment "A Windows PE binary file facet is a grouping of characteristics unique to a Windows portable executable (PE) file."@en ;
	sh:property
		[
			sh:class observable:WindowsPEOptionalHeader ;
			sh:maxCount "1"^^xsd:integer ;
			sh:nodeKind sh:BlankNodeOrIRI ;
			sh:path observable:optionalHeader ;
		] ,
		[
			sh:class observable:WindowsPESection ;
			sh:nodeKind sh:BlankNodeOrIRI ;
			sh:path observable:sections ;
		] ,
		[
			sh:class types:Hash ;
			sh:nodeKind sh:BlankNodeOrIRI ;
			sh:path observable:fileHeaderHashes ;
		] ,
		[
			sh:datatype xsd:dateTime ;
			sh:maxCount "1"^^xsd:integer ;
			sh:nodeKind sh:Literal ;
			sh:path observable:timeDateStamp ;
		] ,
		[
			sh:datatype xsd:hexBinary ;
			sh:nodeKind sh:Literal ;
			sh:path observable:pointerToSymbolTable ;
		] ,
		[
			sh:datatype xsd:integer ;
			sh:maxCount "1"^^xsd:integer ;
			sh:nodeKind sh:Literal ;
			sh:path observable:numberOfSections ;
		] ,
		[
			sh:datatype xsd:integer ;
			sh:maxCount "1"^^xsd:integer ;
			sh:nodeKind sh:Literal ;
			sh:path observable:numberOfSymbols ;
		] ,
		[
			sh:datatype xsd:integer ;
			sh:maxCount "1"^^xsd:integer ;
			sh:nodeKind sh:Literal ;
			sh:path observable:sizeOfOptionalHeader ;
		] ,
		[
			sh:datatype xsd:string ;
			sh:maxCount "1"^^xsd:integer ;
			sh:nodeKind sh:Literal ;
			sh:path observable:impHash ;
		] ,
		[
			sh:datatype xsd:string ;
			sh:maxCount "1"^^xsd:integer ;
			sh:nodeKind sh:Literal ;
			sh:path observable:peType ;
		] ,
		[
			sh:datatype xsd:string ;
			sh:nodeKind sh:Literal ;
			sh:path observable:machine ;
		] ,
		[
			sh:datatype xsd:unsignedShort ;
			sh:nodeKind sh:Literal ;
			sh:path observable:characteristics ;
		]
		;
	sh:targetClass observable:WindowsPEBinaryFileFacet ;
	.

observable:WindowsPEBinaryType
	a rdfs:Datatype ;
	owl:equivalentClass [
		a rdfs:Datatype ;
		owl:oneOf (
			"dll"
			"exe"
			"sys"
		) ;
	] ;
	.

observable:WindowsPEFileHeader
	a
		owl:Class ,
		sh:NodeShape
		;
	rdfs:label "WindowsPEFileHeader"@en ;
	rdfs:comment "A Windows PE file header is a grouping of characteristics unique to the 'header' of a Windows PE (Portable Executable) file, consisting of a collection of metadata about the overall nature and structure of the file."@en ;
	sh:property [
		sh:datatype xsd:dateTime ;
		sh:maxCount "1"^^xsd:integer ;
		sh:nodeKind sh:Literal ;
		sh:path observable:timeDateStamp ;
	] ;
	sh:targetClass observable:WindowsPEFileHeader ;
	.

observable:WindowsPEOptionalHeader
	a
		owl:Class ,
		sh:NodeShape
		;
	rdfs:label "WindowsPEOptionalHeader"@en ;
	rdfs:comment "A Windows PE optional header is a grouping of characteristics unique to the 'optional header' of a Windows PE (Portable Executable) file, consisting of a collection of metadata about the executable code structure of the file."@en ;
	sh:property
		[
			sh:datatype xsd:byte ;
			sh:nodeKind sh:Literal ;
			sh:path observable:majorLinkerVersion ;
		] ,
		[
			sh:datatype xsd:byte ;
			sh:nodeKind sh:Literal ;
			sh:path observable:minorLinkerVersion ;
		] ,
		[
			sh:datatype xsd:unsignedInt ;
			sh:nodeKind sh:Literal ;
			sh:path observable:addressOfEntryPoint ;
		] ,
		[
			sh:datatype xsd:unsignedInt ;
			sh:nodeKind sh:Literal ;
			sh:path observable:baseOfCode ;
		] ,
		[
			sh:datatype xsd:unsignedInt ;
			sh:nodeKind sh:Literal ;
			sh:path observable:checksum ;
		] ,
		[
			sh:datatype xsd:unsignedInt ;
			sh:nodeKind sh:Literal ;
			sh:path observable:fileAlignment ;
		] ,
		[
			sh:datatype xsd:unsignedInt ;
			sh:nodeKind sh:Literal ;
			sh:path observable:imageBase ;
		] ,
		[
			sh:datatype xsd:unsignedInt ;
			sh:nodeKind sh:Literal ;
			sh:path observable:loaderFlags ;
		] ,
		[
			sh:datatype xsd:unsignedInt ;
			sh:nodeKind sh:Literal ;
			sh:path observable:numberOfRVAAndSizes ;
		] ,
		[
			sh:datatype xsd:unsignedInt ;
			sh:nodeKind sh:Literal ;
			sh:path observable:sectionAlignment ;
		] ,
		[
			sh:datatype xsd:unsignedInt ;
			sh:nodeKind sh:Literal ;
			sh:path observable:sizeOfCode ;
		] ,
		[
			sh:datatype xsd:unsignedInt ;
			sh:nodeKind sh:Literal ;
			sh:path observable:sizeOfHeaders ;
		] ,
		[
			sh:datatype xsd:unsignedInt ;
			sh:nodeKind sh:Literal ;
			sh:path observable:sizeOfHeapCommit ;
		] ,
		[
			sh:datatype xsd:unsignedInt ;
			sh:nodeKind sh:Literal ;
			sh:path observable:sizeOfHeapReserve ;
		] ,
		[
			sh:datatype xsd:unsignedInt ;
			sh:nodeKind sh:Literal ;
			sh:path observable:sizeOfImage ;
		] ,
		[
			sh:datatype xsd:unsignedInt ;
			sh:nodeKind sh:Literal ;
			sh:path observable:sizeOfInitializedData ;
		] ,
		[
			sh:datatype xsd:unsignedInt ;
			sh:nodeKind sh:Literal ;
			sh:path observable:sizeOfStackCommit ;
		] ,
		[
			sh:datatype xsd:unsignedInt ;
			sh:nodeKind sh:Literal ;
			sh:path observable:sizeOfStackReserve ;
		] ,
		[
			sh:datatype xsd:unsignedInt ;
			sh:nodeKind sh:Literal ;
			sh:path observable:sizeOfUninitializedData ;
		] ,
		[
			sh:datatype xsd:unsignedInt ;
			sh:nodeKind sh:Literal ;
			sh:path observable:win32VersionValue ;
		] ,
		[
			sh:datatype xsd:unsignedShort ;
			sh:nodeKind sh:Literal ;
			sh:path observable:dllCharacteristics ;
		] ,
		[
			sh:datatype xsd:unsignedShort ;
			sh:nodeKind sh:Literal ;
			sh:path observable:magic ;
		] ,
		[
			sh:datatype xsd:unsignedShort ;
			sh:nodeKind sh:Literal ;
			sh:path observable:majorImageVersion ;
		] ,
		[
			sh:datatype xsd:unsignedShort ;
			sh:nodeKind sh:Literal ;
			sh:path observable:majorOSVersion ;
		] ,
		[
			sh:datatype xsd:unsignedShort ;
			sh:nodeKind sh:Literal ;
			sh:path observable:majorSubsystemVersion ;
		] ,
		[
			sh:datatype xsd:unsignedShort ;
			sh:nodeKind sh:Literal ;
			sh:path observable:minorImageVersion ;
		] ,
		[
			sh:datatype xsd:unsignedShort ;
			sh:nodeKind sh:Literal ;
			sh:path observable:minorOSVersion ;
		] ,
		[
			sh:datatype xsd:unsignedShort ;
			sh:nodeKind sh:Literal ;
			sh:path observable:minorSubsystemVersion ;
		] ,
		[
			sh:datatype xsd:unsignedShort ;
			sh:nodeKind sh:Literal ;
			sh:path observable:subsystem ;
		]
		;
	sh:targetClass observable:WindowsPEOptionalHeader ;
	.

observable:WindowsPESection
	a
		owl:Class ,
		sh:NodeShape
		;
	rdfs:label "WindowsPESection"@en ;
	rdfs:comment "A Windows PE section is a grouping of characteristics unique to a specific default or custom-defined region of a Windows PE (Portable Executable) file, consisting of an individual portion of the actual executable content of the file delineated according to unique purpose and memory protection requirements."@en ;
	sh:property
		[
			sh:class types:Hash ;
			sh:nodeKind sh:BlankNodeOrIRI ;
			sh:path observable:hashes ;
		] ,
		[
			sh:datatype xsd:decimal ;
			sh:maxCount "1"^^xsd:integer ;
			sh:nodeKind sh:Literal ;
			sh:path observable:entropy ;
		] ,
		[
			sh:datatype xsd:integer ;
			sh:maxCount "1"^^xsd:integer ;
			sh:nodeKind sh:Literal ;
			sh:path observable:size ;
		] ,
		[
			sh:datatype xsd:string ;
			sh:maxCount "1"^^xsd:integer ;
			sh:minCount "1"^^xsd:integer ;
			sh:nodeKind sh:Literal ;
			sh:path core:name ;
		]
		;
	sh:targetClass observable:WindowsPESection ;
	.

observable:WindowsPrefetch
	a
		owl:Class ,
		sh:NodeShape
		;
	rdfs:subClassOf observable:ObservableObject ;
	rdfs:label "WindowsPrefetch"@en ;
	rdfs:comment "The Windows prefetch contains entries in a Windows prefetch file (used to speed up application startup starting with Windows XP)."@en ;
	sh:targetClass observable:WindowsPrefetch ;
	.

observable:WindowsPrefetchFacet
	a
		owl:Class ,
		sh:NodeShape
		;
	rdfs:subClassOf core:Facet ;
	rdfs:label "WindowsPrefetchFacet"@en ;
	rdfs:comment "A Windows prefetch facet is a grouping of characteristics unique to entries in the Windows prefetch file (used to speed up application startup starting with Windows XP)."@en ;
	sh:property
		[
			sh:class observable:ObservableObject ;
			sh:maxCount "1"^^xsd:integer ;
			sh:nodeKind sh:BlankNodeOrIRI ;
			sh:path observable:volume ;
		] ,
		[
			sh:class observable:ObservableObject ;
			sh:nodeKind sh:BlankNodeOrIRI ;
			sh:path observable:accessedDirectory ;
		] ,
		[
			sh:class observable:ObservableObject ;
			sh:nodeKind sh:BlankNodeOrIRI ;
			sh:path observable:accessedFile ;
		] ,
		[
			sh:datatype xsd:dateTime ;
			sh:maxCount "1"^^xsd:integer ;
			sh:nodeKind sh:Literal ;
			sh:path observable:firstRun ;
		] ,
		[
			sh:datatype xsd:dateTime ;
			sh:maxCount "1"^^xsd:integer ;
			sh:nodeKind sh:Literal ;
			sh:path observable:lastRun ;
		] ,
		[
			sh:datatype xsd:integer ;
			sh:maxCount "1"^^xsd:integer ;
			sh:nodeKind sh:Literal ;
			sh:path observable:timesExecuted ;
		] ,
		[
			sh:datatype xsd:string ;
			sh:maxCount "1"^^xsd:integer ;
			sh:nodeKind sh:Literal ;
			sh:path observable:applicationFileName ;
		] ,
		[
			sh:datatype xsd:string ;
			sh:maxCount "1"^^xsd:integer ;
			sh:nodeKind sh:Literal ;
			sh:path observable:prefetchHash ;
		]
		;
	sh:targetClass observable:WindowsPrefetchFacet ;
	.

observable:WindowsProcess
	a
		owl:Class ,
		sh:NodeShape
		;
	rdfs:subClassOf observable:Process ;
	rdfs:label "WindowsProcess"@en ;
	rdfs:comment "A Windows process is a program running on a Windows operating system."@en ;
	sh:targetClass observable:WindowsProcess ;
	.

observable:WindowsProcessFacet
	a
		owl:Class ,
		sh:NodeShape
		;
	rdfs:subClassOf core:Facet ;
	rdfs:label "WindowsProcessFacet"@en ;
	rdfs:comment "A Windows process facet is a grouping of characteristics unique to a program running on a Windows operating system."@en ;
	sh:property
		[
			sh:class types:Dictionary ;
			sh:maxCount "1"^^xsd:integer ;
			sh:nodeKind sh:BlankNodeOrIRI ;
			sh:path observable:startupInfo ;
		] ,
		[
			sh:datatype xsd:boolean ;
			sh:maxCount "1"^^xsd:integer ;
			sh:nodeKind sh:Literal ;
			sh:path observable:aslrEnabled ;
		] ,
		[
			sh:datatype xsd:boolean ;
			sh:maxCount "1"^^xsd:integer ;
			sh:nodeKind sh:Literal ;
			sh:path observable:depEnabled ;
		] ,
		[
			sh:datatype xsd:string ;
			sh:maxCount "1"^^xsd:integer ;
			sh:nodeKind sh:Literal ;
			sh:path observable:ownerSID ;
		] ,
		[
			sh:datatype xsd:string ;
			sh:maxCount "1"^^xsd:integer ;
			sh:nodeKind sh:Literal ;
			sh:path observable:priority ;
		] ,
		[
			sh:datatype xsd:string ;
			sh:maxCount "1"^^xsd:integer ;
			sh:nodeKind sh:Literal ;
			sh:path observable:windowTitle ;
		]
		;
	sh:targetClass observable:WindowsProcessFacet ;
	.

observable:WindowsRegistryHive
	a
		owl:Class ,
		sh:NodeShape
		;
	rdfs:subClassOf observable:ObservableObject ;
	rdfs:label "WindowsRegistryHive"@en ;
	rdfs:comment "The Windows registry hive is a particular logical group of keys, subkeys, and values in a Windows registry (a hierarchical database that stores low-level settings for the Microsoft Windows operating system and for applications that opt to use the registry). [based on https://en.wikipedia.org/wiki/Windows_Registry]"@en ;
	sh:targetClass observable:WindowsRegistryHive ;
	.

observable:WindowsRegistryHiveFacet
	a
		owl:Class ,
		sh:NodeShape
		;
	rdfs:subClassOf core:Facet ;
	rdfs:label "WindowsRegistryHiveFacet"@en ;
	rdfs:comment "A Windows registry hive facet is a grouping of characteristics unique to a particular logical group of keys, subkeys, and values in a Windows registry (a hierarchical database that stores low-level settings for the Microsoft Windows operating system and for applications that opt to use the registry). [based on https://en.wikipedia.org/wiki/Windows_Registry]"@en ;
	sh:property [
		sh:datatype xsd:string ;
		sh:maxCount "1"^^xsd:integer ;
		sh:nodeKind sh:Literal ;
		sh:path observable:hiveType ;
	] ;
	sh:targetClass observable:WindowsRegistryHiveFacet ;
	.

observable:WindowsRegistryKey
	a
		owl:Class ,
		sh:NodeShape
		;
	rdfs:subClassOf observable:ObservableObject ;
	rdfs:label "WindowsRegistryKey"@en ;
	rdfs:comment "A Windows registry key is a particular key within a Windows registry (a hierarchical database that stores low-level settings for the Microsoft Windows operating system and for applications that opt to use the registry). [based on https://en.wikipedia.org/wiki/Windows_Registry]"@en ;
	sh:targetClass observable:WindowsRegistryKey ;
	.

observable:WindowsRegistryKeyFacet
	a
		owl:Class ,
		sh:NodeShape
		;
	rdfs:subClassOf core:Facet ;
	rdfs:label "WindowsRegistryKeyFacet"@en ;
	rdfs:comment "A Windows registry key facet is a grouping of characteristics unique to a particular key within a Windows registry (A hierarchical database that stores low-level settings for the Microsoft Windows operating system and for applications that opt to use the registry). [based on https://en.wikipedia.org/wiki/Windows_Registry]"@en ;
	sh:property
		[
			sh:class observable:ObservableObject ;
			sh:maxCount "1"^^xsd:integer ;
			sh:nodeKind sh:BlankNodeOrIRI ;
			sh:path observable:creator ;
		] ,
		[
			sh:class observable:WindowsRegistryValue ;
			sh:nodeKind sh:BlankNodeOrIRI ;
			sh:path observable:registryValues ;
		] ,
		[
			sh:datatype xsd:dateTime ;
			sh:maxCount "1"^^xsd:integer ;
			sh:nodeKind sh:Literal ;
			sh:path observable:modifiedTime ;
		] ,
		[
			sh:datatype xsd:integer ;
			sh:maxCount "1"^^xsd:integer ;
			sh:nodeKind sh:Literal ;
			sh:path observable:numberOfSubkeys ;
		] ,
		[
			sh:datatype xsd:string ;
			sh:maxCount "1"^^xsd:integer ;
			sh:minCount "1"^^xsd:integer ;
			sh:nodeKind sh:Literal ;
			sh:path observable:key ;
		]
		;
	sh:targetClass observable:WindowsRegistryKeyFacet ;
	.

observable:WindowsRegistryValue
	a
		owl:Class ,
		sh:NodeShape
		;
	rdfs:label "WindowsRegistryValue"@en ;
	rdfs:comment "A Windows registry value is a grouping of characteristics unique to a particular value within a Windows registry (a hierarchical database that stores low-level settings for the Microsoft Windows operating system and for applications that opt to use the registry. [based on https://en.wikipedia.org/wiki/Windows_Registry]"@en ;
	sh:property
		[
			sh:datatype xsd:string ;
			sh:maxCount "1"^^xsd:integer ;
			sh:minCount "1"^^xsd:integer ;
			sh:nodeKind sh:Literal ;
			sh:path core:name ;
		] ,
		[
			sh:datatype xsd:string ;
			sh:maxCount "1"^^xsd:integer ;
			sh:nodeKind sh:Literal ;
			sh:path observable:data ;
		] ,
		[
			sh:datatype xsd:string ;
			sh:maxCount "1"^^xsd:integer ;
			sh:nodeKind sh:Literal ;
			sh:path observable:dataType ;
		]
		;
	sh:targetClass observable:WindowsRegistryValue ;
	.

observable:WindowsService
	a
		owl:Class ,
		sh:NodeShape
		;
	rdfs:subClassOf observable:ObservableObject ;
	rdfs:label "WindowsService"@en ;
	rdfs:comment "A Windows service is a specific Windows service (a computer program that operates in the background of a Windows operating system, similar to the way a UNIX daemon runs on UNIX). [based on https://en.wikipedia.org/wiki/Windows_service]"@en ;
	sh:targetClass observable:WindowsService ;
	.

observable:WindowsServiceFacet
	a
		owl:Class ,
		sh:NodeShape
		;
	rdfs:subClassOf core:Facet ;
	rdfs:label "WindowsServiceFacet"@en ;
	rdfs:comment "A Windows service facet is a grouping of characteristics unique to a specific Windows service (a computer program that operates in the background of a Windows operating system, similar to the way a UNIX daemon runs on UNIX). [based on https://en.wikipedia.org/wiki/Windows_service]"@en ;
	sh:property
		[
			sh:datatype xsd:string ;
			sh:maxCount "1"^^xsd:integer ;
			sh:minCount "1"^^xsd:integer ;
			sh:nodeKind sh:Literal ;
			sh:path observable:serviceName ;
		] ,
		[
			sh:datatype xsd:string ;
			sh:maxCount "1"^^xsd:integer ;
			sh:nodeKind sh:Literal ;
			sh:path observable:displayName ;
		] ,
		[
			sh:datatype xsd:string ;
			sh:maxCount "1"^^xsd:integer ;
			sh:nodeKind sh:Literal ;
			sh:path observable:groupName ;
		] ,
		[
			sh:datatype xsd:string ;
			sh:maxCount "1"^^xsd:integer ;
			sh:nodeKind sh:Literal ;
			sh:path observable:serviceStatus ;
		] ,
		[
			sh:datatype xsd:string ;
			sh:maxCount "1"^^xsd:integer ;
			sh:nodeKind sh:Literal ;
			sh:path observable:serviceType ;
		] ,
		[
			sh:datatype xsd:string ;
			sh:maxCount "1"^^xsd:integer ;
			sh:nodeKind sh:Literal ;
			sh:path observable:startCommandLine ;
		] ,
		[
			sh:datatype xsd:string ;
			sh:maxCount "1"^^xsd:integer ;
			sh:nodeKind sh:Literal ;
			sh:path observable:startType ;
		] ,
		[
			sh:datatype xsd:string ;
			sh:nodeKind sh:Literal ;
			sh:path observable:descriptions ;
		]
		;
	sh:targetClass observable:WindowsServiceFacet ;
	.

observable:WindowsServiceStartType
	a rdfs:Datatype ;
	owl:equivalentClass [
		a rdfs:Datatype ;
		owl:oneOf (
			"service_auto_start"
			"service_boot_start"
			"service_demand_start"
			"service_disabled"
			"service_system_alert"
		) ;
	] ;
	.

observable:WindowsServiceStatus
	a rdfs:Datatype ;
	owl:equivalentClass [
		a rdfs:Datatype ;
		owl:oneOf (
			"service_continue_pending"
			"service_pause_pending"
			"service_paused"
			"service_running"
			"service_start_pending"
			"service_stop_pending"
			"service_stopped"
		) ;
	] ;
	.

observable:WindowsServiceType
	a rdfs:Datatype ;
	owl:equivalentClass [
		a rdfs:Datatype ;
		owl:oneOf (
			"service_file_system_driver"
			"service_kernel_driver"
			"service_win32_own_process"
			"service_win32_share_process"
		) ;
	] ;
	.

observable:WindowsSystemRestore
	a
		owl:Class ,
		sh:NodeShape
		;
	rdfs:subClassOf observable:ObservableObject ;
	rdfs:label "WindowsSystemRestore"@en ;
	rdfs:comment "A Windows system restore is a capture of a Windows computer's state (including system files, installed applications, Windows Registry, and system settings) at a particular point in time such that the computer can be reverted to that state in the event of system malfunctions or other problems. [based on https://en.wikipedia.org/wiki/System_Restore]"@en ;
	sh:targetClass observable:WindowsSystemRestore ;
	.

observable:WindowsTask
	a
		owl:Class ,
		sh:NodeShape
		;
	rdfs:subClassOf observable:ObservableObject ;
	rdfs:label "WindowsTask"@en ;
	rdfs:comment "A Windows task is a process that is scheduled to execute on a Windows operating system by the Windows Task Scheduler. [based on http://msdn.microsoft.com/en-us/library/windows/desktop/aa381311(v=vs.85).aspx]"@en ;
	sh:targetClass observable:WindowsTask ;
	.

observable:WindowsTaskFacet
	a
		owl:Class ,
		sh:NodeShape
		;
	rdfs:subClassOf core:Facet ;
	rdfs:label "WindowsTaskFacet"@en ;
	rdfs:comment "A Windows Task facet is a grouping of characteristics unique to a Windows Task (a process that is scheduled to execute on a Windows operating system by the Windows Task Scheduler). [based on http://msdn.microsoft.com/en-us/library/windows/desktop/aa381311(v=vs.85).aspx]"@en ;
	sh:property
		[
			sh:class observable:ObservableObject ;
			sh:maxCount "1"^^xsd:integer ;
			sh:nodeKind sh:BlankNodeOrIRI ;
			sh:path observable:account ;
		] ,
		[
			sh:class observable:ObservableObject ;
			sh:maxCount "1"^^xsd:integer ;
			sh:nodeKind sh:BlankNodeOrIRI ;
			sh:path observable:application ;
		] ,
		[
			sh:class observable:ObservableObject ;
			sh:maxCount "1"^^xsd:integer ;
			sh:nodeKind sh:BlankNodeOrIRI ;
			sh:path observable:workItemData ;
		] ,
		[
			sh:class observable:ObservableObject ;
			sh:maxCount "1"^^xsd:integer ;
			sh:nodeKind sh:BlankNodeOrIRI ;
			sh:path observable:workingDirectory ;
		] ,
		[
			sh:class observable:TaskActionType ;
			sh:nodeKind sh:BlankNodeOrIRI ;
			sh:path observable:actionList ;
		] ,
		[
			sh:class observable:TriggerType ;
			sh:nodeKind sh:BlankNodeOrIRI ;
			sh:path observable:triggerList ;
		] ,
		[
			sh:datatype xsd:dateTime ;
			sh:maxCount "1"^^xsd:integer ;
			sh:nodeKind sh:Literal ;
			sh:path observable:mostRecentRunTime ;
		] ,
		[
			sh:datatype xsd:dateTime ;
			sh:maxCount "1"^^xsd:integer ;
			sh:nodeKind sh:Literal ;
			sh:path observable:nextRunTime ;
		] ,
		[
			sh:datatype xsd:dateTime ;
			sh:maxCount "1"^^xsd:integer ;
			sh:nodeKind sh:Literal ;
			sh:path observable:observableCreatedTime ;
		] ,
		[
			sh:datatype xsd:integer ;
			sh:maxCount "1"^^xsd:integer ;
			sh:nodeKind sh:Literal ;
			sh:path observable:exitCode ;
		] ,
		[
			sh:datatype xsd:integer ;
			sh:maxCount "1"^^xsd:integer ;
			sh:nodeKind sh:Literal ;
			sh:path observable:maxRunTime ;
		] ,
		[
			sh:datatype xsd:string ;
			sh:maxCount "1"^^xsd:integer ;
			sh:nodeKind sh:Literal ;
			sh:path observable:accountLogonType ;
		] ,
		[
			sh:datatype xsd:string ;
			sh:maxCount "1"^^xsd:integer ;
			sh:nodeKind sh:Literal ;
			sh:path observable:accountRunLevel ;
		] ,
		[
			sh:datatype xsd:string ;
			sh:maxCount "1"^^xsd:integer ;
			sh:nodeKind sh:Literal ;
			sh:path observable:imageName ;
		] ,
		[
			sh:datatype xsd:string ;
			sh:maxCount "1"^^xsd:integer ;
			sh:nodeKind sh:Literal ;
			sh:path observable:parameters ;
		] ,
		[
			sh:datatype xsd:string ;
			sh:maxCount "1"^^xsd:integer ;
			sh:nodeKind sh:Literal ;
			sh:path observable:taskComment ;
		] ,
		[
			sh:datatype xsd:string ;
			sh:maxCount "1"^^xsd:integer ;
			sh:nodeKind sh:Literal ;
			sh:path observable:taskCreator ;
		] ,
		[
			sh:datatype vocabulary:TaskFlagVocab ;
			sh:message "Value is outside the default vocabulary TaskFlagVocab." ;
			sh:path observable:flags ;
			sh:severity sh:Info ;
		] ,
		[
			sh:datatype vocabulary:TaskPriorityVocab ;
			sh:message "Value is outside the default vocabulary TaskPriorityVocab." ;
			sh:path observable:priority ;
			sh:severity sh:Info ;
		] ,
		[
			sh:datatype vocabulary:TaskStatusVocab ;
			sh:message "Value is outside the default vocabulary TaskStatusVocab." ;
			sh:path observable:status ;
			sh:severity sh:Info ;
		] ,
		[
			sh:maxCount "1"^^xsd:integer ;
			sh:nodeKind sh:Literal ;
			sh:or (
				[
					sh:datatype vocabulary:TaskPriorityVocab ;
				]
				[
					sh:datatype xsd:integer ;
				]
				[
					sh:datatype xsd:string ;
				]
			) ;
			sh:path observable:priority ;
		] ,
		[
			sh:maxCount "1"^^xsd:integer ;
			sh:nodeKind sh:Literal ;
			sh:or (
				[
					sh:datatype vocabulary:TaskStatusVocab ;
				]
				[
					sh:datatype xsd:string ;
				]
			) ;
			sh:path observable:status ;
		] ,
		[
			sh:message "Value is not member of the vocabulary TaskFlagVocab." ;
			sh:or (
				[
					sh:datatype vocabulary:TaskFlagVocab ;
					sh:in vocabulary:TaskFlagVocab-members ;
				]
				[
					sh:datatype xsd:string ;
				]
			) ;
			sh:path observable:flags ;
		] ,
		[
			sh:message "Value is not member of the vocabulary TaskPriorityVocab." ;
			sh:or (
				[
					sh:datatype vocabulary:TaskPriorityVocab ;
					sh:in vocabulary:TaskPriorityVocab-members ;
				]
				[
					sh:datatype xsd:integer ;
				]
				[
					sh:datatype xsd:string ;
				]
			) ;
			sh:path observable:priority ;
		] ,
		[
			sh:message "Value is not member of the vocabulary TaskStatusVocab." ;
			sh:or (
				[
					sh:datatype vocabulary:TaskStatusVocab ;
					sh:in vocabulary:TaskStatusVocab-members ;
				]
				[
					sh:datatype xsd:string ;
				]
			) ;
			sh:path observable:status ;
		] ,
		[
			sh:nodeKind sh:Literal ;
			sh:or (
				[
					sh:datatype vocabulary:TaskFlagVocab ;
				]
				[
					sh:datatype xsd:string ;
				]
			) ;
			sh:path observable:flags ;
		]
		;
	sh:targetClass observable:WindowsTaskFacet ;
	.

observable:WindowsThread
	a
		owl:Class ,
		sh:NodeShape
		;
	rdfs:subClassOf observable:ProcessThread ;
	rdfs:label "WindowsThread"@en ;
	rdfs:comment "A Windows thread is a single thread of execution within a Windows process."@en ;
	sh:targetClass observable:WindowsThread ;
	.

observable:WindowsThreadFacet
	a
		owl:Class ,
		sh:NodeShape
		;
	rdfs:subClassOf core:Facet ;
	rdfs:label "WindowsThreadFacet"@en ;
	rdfs:comment "A Windows thread facet is a grouping os characteristics unique to a single thread of execution within a Windows process."@en ;
	sh:property
		[
			sh:datatype xsd:dateTime ;
			sh:maxCount "1"^^xsd:integer ;
			sh:nodeKind sh:Literal ;
			sh:path observable:creationTime ;
		] ,
		[
			sh:datatype xsd:hexBinary ;
			sh:nodeKind sh:Literal ;
			sh:path observable:parameterAddress ;
		] ,
		[
			sh:datatype xsd:hexBinary ;
			sh:nodeKind sh:Literal ;
			sh:path observable:startAddress ;
		] ,
		[
			sh:datatype xsd:integer ;
			sh:maxCount "1"^^xsd:integer ;
			sh:nodeKind sh:Literal ;
			sh:path observable:priority ;
		] ,
		[
			sh:datatype xsd:nonNegativeInteger ;
			sh:nodeKind sh:Literal ;
			sh:path observable:stackSize ;
		] ,
		[
			sh:datatype xsd:nonNegativeInteger ;
			sh:nodeKind sh:Literal ;
			sh:path observable:threadID ;
		] ,
		[
			sh:datatype xsd:string ;
			sh:maxCount "1"^^xsd:integer ;
			sh:nodeKind sh:Literal ;
			sh:path observable:context ;
		] ,
		[
			sh:datatype xsd:string ;
			sh:maxCount "1"^^xsd:integer ;
			sh:nodeKind sh:Literal ;
			sh:path observable:runningStatus ;
		] ,
		[
			sh:datatype xsd:string ;
			sh:maxCount "1"^^xsd:integer ;
			sh:nodeKind sh:Literal ;
			sh:path observable:securityAttributes ;
		] ,
		[
			sh:datatype xsd:unsignedInt ;
			sh:nodeKind sh:Literal ;
			sh:path observable:creationFlags ;
		]
		;
	sh:targetClass observable:WindowsThreadFacet ;
	.

observable:WindowsVolumeFacet
	a
		owl:Class ,
		sh:NodeShape
		;
	rdfs:subClassOf core:Facet ;
	rdfs:label "WindowsVolumeFacet"@en ;
	rdfs:comment "A Windows volume facet is a grouping of characteristics unique to a single accessible storage area (volume) with a single Windows file system. [based on https://en.wikipedia.org/wiki/Volume_(computing)]"@en ;
	sh:property
		[
			sh:datatype xsd:string ;
			sh:maxCount "1"^^xsd:integer ;
			sh:nodeKind sh:Literal ;
			sh:path observable:driveLetter ;
		] ,
		[
			sh:datatype vocabulary:WindowsDriveTypeVocab ;
			sh:message "Value is outside the default vocabulary WindowsDriveTypeVocab." ;
			sh:path observable:driveType ;
			sh:severity sh:Info ;
		] ,
		[
			sh:datatype vocabulary:WindowsVolumeAttributeVocab ;
			sh:maxCount "4"^^xsd:integer ;
			sh:nodeKind sh:Literal ;
			sh:path observable:windowsVolumeAttributes ;
		] ,
		[
			sh:maxCount "1"^^xsd:integer ;
			sh:nodeKind sh:Literal ;
			sh:or (
				[
					sh:datatype vocabulary:WindowsDriveTypeVocab ;
				]
				[
					sh:datatype xsd:string ;
				]
			) ;
			sh:path observable:driveType ;
		] ,
		[
			sh:message "Value is not member of the vocabulary WindowsDriveTypeVocab." ;
			sh:or (
				[
					sh:datatype vocabulary:WindowsDriveTypeVocab ;
					sh:in vocabulary:WindowsDriveTypeVocab-members ;
				]
				[
					sh:datatype xsd:string ;
				]
			) ;
			sh:path observable:driveType ;
		]
		;
	sh:targetClass observable:WindowsVolumeFacet ;
	.

observable:WindowsWaitableTime
	a
		owl:Class ,
		sh:NodeShape
		;
	rdfs:subClassOf observable:ObservableObject ;
	rdfs:label "WindowsWaitableTime"@en ;
	rdfs:comment "A Windows waitable timer is a synchronization object within the Windows operating system whose state is set to signaled when a specified due time arrives. There are two types of waitable timers that can be created: manual-reset and synchronization. A timer of either type can also be a periodic timer. [based on https://docs.microsoft.com/en-us/windows/win32/sync/waitable-timer-objects]"@en ;
	sh:targetClass observable:WindowsWaitableTime ;
	.

observable:WirelessNetworkConnection
	a
		owl:Class ,
		sh:NodeShape
		;
	rdfs:subClassOf observable:NetworkConnection ;
	rdfs:label "WirelessNetworkConnection"@en ;
	rdfs:comment "A wireless network connection is a connection (completed or attempted) across an IEEE 802.11 standards-confromant digital network (a group of two or more computer systems linked together). [based on https://www.webopedia.com/TERM/N/network.html]"@en ;
	sh:targetClass observable:WirelessNetworkConnection ;
	.

observable:WirelessNetworkConnectionFacet
	a
		owl:Class ,
		sh:NodeShape
		;
	rdfs:subClassOf core:Facet ;
	rdfs:label "WirelessNetworkConnectionFacet"@en ;
	rdfs:comment "A wireless network connection facet is a grouping of characteristics unique to a connection (completed or attempted) across an IEEE 802.11 standards-conformant digital network (a group of two or more computer systems linked together). [based on https://www.webopedia.com/TERM/N/network.html]"@en ;
	sh:property
		[
			sh:datatype xsd:string ;
			sh:maxCount "1"^^xsd:integer ;
			sh:nodeKind sh:Literal ;
			sh:path observable:baseStation ;
		] ,
		[
			sh:datatype xsd:string ;
			sh:maxCount "1"^^xsd:integer ;
			sh:nodeKind sh:Literal ;
			sh:path observable:password ;
		] ,
		[
			sh:datatype xsd:string ;
			sh:maxCount "1"^^xsd:integer ;
			sh:nodeKind sh:Literal ;
			sh:path observable:ssid ;
		] ,
		[
			sh:maxCount "1"^^xsd:integer ;
			sh:nodeKind sh:Literal ;
			sh:or (
				[
					sh:datatype vocabulary:WirelessNetworkSecurityModeVocab ;
				]
				[
					sh:datatype xsd:string ;
				]
			) ;
			sh:path observable:wirelessNetworkSecurityMode ;
		] ,
		[
			sh:message "Value is not member of the vocabulary WirelessNetworkSecurityModeVocab." ;
			sh:or (
				[
					sh:datatype vocabulary:WirelessNetworkSecurityModeVocab ;
					sh:in vocabulary:WirelessNetworkSecurityModeVocab-members ;
				]
				[
					sh:datatype xsd:string ;
				]
			) ;
			sh:path observable:wirelessNetworkSecurityMode ;
		]
		;
	sh:targetClass observable:WirelessNetworkConnectionFacet ;
	.

observable:X509Certificate
	a
		owl:Class ,
		sh:NodeShape
		;
	rdfs:subClassOf observable:ObservableObject ;
	rdfs:label "X509Certificate"@en ;
	rdfs:comment "A X.509 certificate is a public key digital identity certificate conformant to the X.509 PKI (Public Key Infrastructure) standard."@en ;
	sh:targetClass observable:X509Certificate ;
	.

observable:X509CertificateFacet
	a
		owl:Class ,
		sh:NodeShape
		;
	rdfs:subClassOf core:Facet ;
	rdfs:label "X509CertificateFacet"@en ;
	rdfs:comment "A X.509 certificate facet is a grouping of characteristics unique to a public key digital identity certificate conformant to the X.509 PKI (Public Key Infrastructure) standard. "@en ;
	sh:property
		[
			sh:class observable:X509V3ExtensionsFacet ;
			sh:maxCount "1"^^xsd:integer ;
			sh:nodeKind sh:BlankNodeOrIRI ;
			sh:path observable:x509v3extensions ;
		] ,
		[
			sh:class types:Hash ;
			sh:maxCount "1"^^xsd:integer ;
			sh:nodeKind sh:BlankNodeOrIRI ;
			sh:path observable:issuerHash ;
		] ,
		[
			sh:class types:Hash ;
			sh:maxCount "1"^^xsd:integer ;
			sh:nodeKind sh:BlankNodeOrIRI ;
			sh:path observable:subjectHash ;
		] ,
		[
			sh:class types:Hash ;
			sh:maxCount "1"^^xsd:integer ;
			sh:nodeKind sh:BlankNodeOrIRI ;
			sh:path observable:thumbprintHash ;
		] ,
		[
			sh:datatype xsd:boolean ;
			sh:maxCount "1"^^xsd:integer ;
			sh:nodeKind sh:Literal ;
			sh:path observable:isSelfSigned ;
		] ,
		[
			sh:datatype xsd:dateTime ;
			sh:maxCount "1"^^xsd:integer ;
			sh:nodeKind sh:Literal ;
			sh:path observable:validityNotAfter ;
		] ,
		[
			sh:datatype xsd:dateTime ;
			sh:maxCount "1"^^xsd:integer ;
			sh:nodeKind sh:Literal ;
			sh:path observable:validityNotBefore ;
		] ,
		[
			sh:datatype xsd:integer ;
			sh:maxCount "1"^^xsd:integer ;
			sh:nodeKind sh:Literal ;
			sh:path observable:subjectPublicKeyExponent ;
		] ,
		[
			sh:datatype xsd:string ;
			sh:maxCount "1"^^xsd:integer ;
			sh:nodeKind sh:Literal ;
			sh:path observable:issuer ;
		] ,
		[
			sh:datatype xsd:string ;
			sh:maxCount "1"^^xsd:integer ;
			sh:nodeKind sh:Literal ;
			sh:path observable:serialNumber ;
		] ,
		[
			sh:datatype xsd:string ;
			sh:maxCount "1"^^xsd:integer ;
			sh:nodeKind sh:Literal ;
			sh:path observable:signature ;
		] ,
		[
			sh:datatype xsd:string ;
			sh:maxCount "1"^^xsd:integer ;
			sh:nodeKind sh:Literal ;
			sh:path observable:signatureAlgorithm ;
		] ,
		[
			sh:datatype xsd:string ;
			sh:maxCount "1"^^xsd:integer ;
			sh:nodeKind sh:Literal ;
			sh:path observable:subject ;
		] ,
		[
			sh:datatype xsd:string ;
			sh:maxCount "1"^^xsd:integer ;
			sh:nodeKind sh:Literal ;
			sh:path observable:subjectPublicKeyAlgorithm ;
		] ,
		[
			sh:datatype xsd:string ;
			sh:maxCount "1"^^xsd:integer ;
			sh:nodeKind sh:Literal ;
			sh:path observable:subjectPublicKeyModulus ;
		] ,
		[
			sh:datatype xsd:string ;
			sh:maxCount "1"^^xsd:integer ;
			sh:nodeKind sh:Literal ;
			sh:path observable:version ;
		]
		;
	sh:targetClass observable:X509CertificateFacet ;
	.

observable:X509V3Certificate
	a
		owl:Class ,
		sh:NodeShape
		;
	rdfs:subClassOf observable:ObservableObject ;
	rdfs:label "X509V3Certificate"@en ;
	rdfs:comment "An X.509 v3 certificate is a public key digital identity certificate conformant to the X.509 v3 PKI (Public Key Infrastructure) standard. "@en ;
	sh:targetClass observable:X509V3Certificate ;
	.

observable:X509V3ExtensionsFacet
	a
		owl:Class ,
		sh:NodeShape
		;
	rdfs:subClassOf core:Facet ;
	rdfs:label "X509V3ExtensionsFacet"@en ;
	rdfs:comment "An X.509 v3 certificate extensions facet is a grouping of characteristics unique to a public key digital identity certificate conformant to the X.509 v3 PKI (Public Key Infrastructure) standard."@en ;
	sh:property
		[
			sh:datatype xsd:dateTime ;
			sh:maxCount "1"^^xsd:integer ;
			sh:nodeKind sh:Literal ;
			sh:path observable:privateKeyUsagePeriodNotAfter ;
		] ,
		[
			sh:datatype xsd:dateTime ;
			sh:maxCount "1"^^xsd:integer ;
			sh:nodeKind sh:Literal ;
			sh:path observable:privateKeyUsagePeriodNotBefore ;
		] ,
		[
			sh:datatype xsd:string ;
			sh:maxCount "1"^^xsd:integer ;
			sh:nodeKind sh:Literal ;
			sh:path observable:authorityKeyIdentifier ;
		] ,
		[
			sh:datatype xsd:string ;
			sh:maxCount "1"^^xsd:integer ;
			sh:nodeKind sh:Literal ;
			sh:path observable:basicConstraints ;
		] ,
		[
			sh:datatype xsd:string ;
			sh:maxCount "1"^^xsd:integer ;
			sh:nodeKind sh:Literal ;
			sh:path observable:certificatePolicies ;
		] ,
		[
			sh:datatype xsd:string ;
			sh:maxCount "1"^^xsd:integer ;
			sh:nodeKind sh:Literal ;
			sh:path observable:crlDistributionPoints ;
		] ,
		[
			sh:datatype xsd:string ;
			sh:maxCount "1"^^xsd:integer ;
			sh:nodeKind sh:Literal ;
			sh:path observable:extendedKeyUsage ;
		] ,
		[
			sh:datatype xsd:string ;
			sh:maxCount "1"^^xsd:integer ;
			sh:nodeKind sh:Literal ;
			sh:path observable:inhibitAnyPolicy ;
		] ,
		[
			sh:datatype xsd:string ;
			sh:maxCount "1"^^xsd:integer ;
			sh:nodeKind sh:Literal ;
			sh:path observable:issuerAlternativeName ;
		] ,
		[
			sh:datatype xsd:string ;
			sh:maxCount "1"^^xsd:integer ;
			sh:nodeKind sh:Literal ;
			sh:path observable:keyUsage ;
		] ,
		[
			sh:datatype xsd:string ;
			sh:maxCount "1"^^xsd:integer ;
			sh:nodeKind sh:Literal ;
			sh:path observable:nameConstraints ;
		] ,
		[
			sh:datatype xsd:string ;
			sh:maxCount "1"^^xsd:integer ;
			sh:nodeKind sh:Literal ;
			sh:path observable:policyConstraints ;
		] ,
		[
			sh:datatype xsd:string ;
			sh:maxCount "1"^^xsd:integer ;
			sh:nodeKind sh:Literal ;
			sh:path observable:policyMappings ;
		] ,
		[
			sh:datatype xsd:string ;
			sh:maxCount "1"^^xsd:integer ;
			sh:nodeKind sh:Literal ;
			sh:path observable:subjectAlternativeName ;
		] ,
		[
			sh:datatype xsd:string ;
			sh:maxCount "1"^^xsd:integer ;
			sh:nodeKind sh:Literal ;
			sh:path observable:subjectDirectoryAttributes ;
		] ,
		[
			sh:datatype xsd:string ;
			sh:maxCount "1"^^xsd:integer ;
			sh:nodeKind sh:Literal ;
			sh:path observable:subjectKeyIdentifier ;
		]
		;
	sh:targetClass observable:X509V3ExtensionsFacet ;
	.

observable:abbreviation
	a owl:DatatypeProperty ;
	rdfs:label "abbreviation"@en ;
	rdfs:comment "The abbreviation of a global flag. See also: http://msdn.microsoft.com/en-us/library/windows/hardware/ff549646(v=vs.85).aspx."@en ;
	rdfs:range xsd:string ;
	.

observable:accessedDirectory
	a owl:ObjectProperty ;
	rdfs:label "accessedDirectory"@en ;
	rdfs:comment "Directories accessed by the prefetch application during startup."@en ;
	rdfs:range observable:ObservableObject ;
	.

observable:accessedFile
	a owl:ObjectProperty ;
	rdfs:label "accessedFile"@en ;
	rdfs:comment "Files (e.g., DLLs and other support files) used by the application during startup."@en ;
	rdfs:range observable:ObservableObject ;
	.

observable:accessedTime
	a owl:DatatypeProperty ;
	rdfs:label "accessedTime"@en ;
	rdfs:comment "The date and time at which the Object was accessed."@en ;
	rdfs:range xsd:dateTime ;
	.

observable:account
	a owl:ObjectProperty ;
	rdfs:label "account"@en ;
	rdfs:comment "Specifies the account used to run the scheduled task. See also: http://msdn.microsoft.com/en-us/library/windows/desktop/aa381228(v=vs.85).aspx."@en ;
	rdfs:range observable:ObservableObject ;
	.

observable:accountIdentifier
	a owl:DatatypeProperty ;
	rdfs:label "accountIdentifier"@en ;
	rdfs:comment "The unique identifier for the account."@en ;
	rdfs:range xsd:string ;
	.

observable:accountIssuer
	a owl:ObjectProperty ;
	rdfs:label "accountIssuer"@en ;
	rdfs:comment "The issuer of this account."@en ;
	rdfs:range core:UcoObject ;
	.

observable:accountLogin
	a owl:DatatypeProperty ;
	rdfs:label "accountLogin"@en ;
	rdfs:comment "The login identifier for the digital account."@en ;
	rdfs:range xsd:string ;
	.

observable:accountLogonType
	a owl:DatatypeProperty ;
	rdfs:label "accountLogonType"@en ;
	rdfs:comment "Specifies the security logon method required to run the tasks associated with the account. See also: http://msdn.microsoft.com/en-us/library/windows/desktop/aa383013(v=vs.85).aspx."@en ;
	rdfs:range xsd:string ;
	.

observable:accountRunLevel
	a owl:DatatypeProperty ;
	rdfs:label "accountRunLevel"@en ;
	rdfs:comment "Specifies the permission level of the account that the task will be run at."@en ;
	rdfs:range xsd:string ;
	.

observable:accountType
	a owl:DatatypeProperty ;
	rdfs:label "accountType"@en ;
	rdfs:comment "The type of account, for instance bank, phone, application, service, etc."@en ;
	rdfs:range [
		a rdfs:Datatype ;
		owl:unionOf (
			vocabulary:AccountTypeVocab
			xsd:string
		) ;
	] ;
	.

observable:actionID
	a owl:DatatypeProperty ;
	rdfs:label "actionID"@en ;
	rdfs:comment "Specifies the user-defined identifier for the action. This identifier is used by the Task Scheduler for logging purposes. See also: http://msdn.microsoft.com/en-us/library/windows/desktop/aa380590(v=vs.85).aspx."@en ;
	rdfs:range xsd:string ;
	.

observable:actionList
	a owl:ObjectProperty ;
	rdfs:label "actionList"@en ;
	rdfs:comment "Specifies a list of actions to be performed by the scheduled task."@en ;
	rdfs:range observable:TaskActionType ;
	.

observable:actionType
	a owl:DatatypeProperty ;
	rdfs:label "actionType"@en ;
	rdfs:comment "Specifies the type of the action. See also: http://msdn.microsoft.com/en-us/library/windows/desktop/aa380596(v=vs.85).aspx."@en ;
	rdfs:range [
		a rdfs:Datatype ;
		owl:unionOf (
			vocabulary:TaskActionTypeVocab
			xsd:string
		) ;
	] ;
	.

observable:activeDirectoryGroups
	a owl:DatatypeProperty ;
	rdfs:label "activeDirectoryGroups"@en ;
	rdfs:range xsd:string ;
	.

observable:adapterName
	a owl:DatatypeProperty ;
	rdfs:label "adapterName"@en ;
	rdfs:comment "Specifies the name of the network adapter used by the network interface."@en ;
	rdfs:range xsd:string ;
	.

observable:addressOfEntryPoint
	a owl:DatatypeProperty ;
	rdfs:label "addressOfEntryPoint"@en ;
	rdfs:comment "Specifies the address of the entry point relative to the image base when the executable is loaded into memory."@en ;
	rdfs:range xsd:unsignedInt ;
	.

observable:addressValue
	a owl:DatatypeProperty ;
	rdfs:label "addressValue"@en ;
	rdfs:comment "The value of an address."@en ;
	rdfs:range xsd:string ;
	.

observable:advertisingID
	a owl:DatatypeProperty ;
	rdfs:label "advertisingID"@en ;
	rdfs:comment "Advertising ID as a UUID. [based on https://developer.android.com/reference/androidx/ads/identifier/AdvertisingIdInfo]"@en ;
	rdfs:range xsd:string ;
	.

observable:allocationStatus
	a owl:DatatypeProperty ;
	rdfs:label "allocationStatus"@en ;
	rdfs:comment "The allocation status of a file."@en ;
	rdfs:range xsd:string ;
	.

observable:alternateDataStreams
	a owl:ObjectProperty ;
	rdfs:label "alternateDataStreams"@en ;
	rdfs:range observable:AlternateDataStream ;
	.

observable:androidFingerprint
	a owl:DatatypeProperty ;
	rdfs:label "androidFingerprint"@en ;
	rdfs:comment "A string that uniquely identifies a build of the Android operating system. [based on https://developer.android.com/reference/android/os/Build#FINGERPRINT]"@en ;
	rdfs:range xsd:string ;
	.

observable:androidID
	a owl:DatatypeProperty ;
	rdfs:label "androidID"@en ;
	rdfs:comment "A 64-bit number (expressed as a hexadecimal string), unique to each combination of app-signing key, user, and device. [based on https://developer.android.com/reference/android/provider/Settings.Secure#ANDROID_ID]"@en ;
	rdfs:range xsd:hexBinary ;
	.

observable:androidVersion
	a owl:DatatypeProperty ;
	rdfs:label "androidVersion"@en ;
	rdfs:comment "The user-visible version string. E.g., '1.0' or '3.4b5' or 'bananas'. This field is an opaque string. Do not assume that its value has any particular structure or that values of RELEASE from different releases can be somehow ordered. [based on https://developer.android.com/reference/android/os/Build.VERSION#RELEASE]"@en ;
	rdfs:range xsd:string ;
	.

observable:application
	a owl:ObjectProperty ;
	rdfs:label "application"@en ;
	rdfs:comment "The application associated with this object."@en ;
	rdfs:range observable:ObservableObject ;
	.

observable:applicationFileName
	a owl:DatatypeProperty ;
	rdfs:label "applicationFileName"@en ;
	rdfs:comment "Name of the executable of the prefetch file."@en ;
	rdfs:range xsd:string ;
	.

observable:applicationIdentifier
	a owl:DatatypeProperty ;
	rdfs:label "applicationIdentifier"@en ;
	rdfs:range xsd:string ;
	.

observable:archiveType
	a owl:DatatypeProperty ;
	rdfs:label "archiveType"@en ;
	rdfs:comment "The type of a file archive, e.g. ZIP, GZIP or RAR."@en ;
	rdfs:range xsd:string ;
	.

observable:arguments
	a owl:DatatypeProperty ;
	rdfs:label "arguments"@en ;
	rdfs:comment "A list of arguments utilized in initiating the process."@en ;
	rdfs:range xsd:string ;
	.

observable:asHandle
	a owl:DatatypeProperty ;
	rdfs:label "asHandle"@en ;
	rdfs:range xsd:string ;
	.

observable:aslrEnabled
	a owl:DatatypeProperty ;
	rdfs:label "aslrEnabled"@en ;
	rdfs:range xsd:boolean ;
	.

observable:attendant
	a owl:ObjectProperty ;
	rdfs:label "attendant"@en ;
	rdfs:comment "The attendants of the event."@en ;
	rdfs:range identity:Identity ;
	.

observable:audioType
	a owl:DatatypeProperty ;
	rdfs:label "audioType"@en ;
	rdfs:comment "The type of a audio. For example: music or speech."@en ;
	rdfs:range xsd:string ;
	.

observable:authorityKeyIdentifier
	a owl:DatatypeProperty ;
	rdfs:label "authorityKeyIdentifier"@en ;
	rdfs:range xsd:string ;
	.

observable:availableRam
	a owl:DatatypeProperty ;
	rdfs:label "availableRam"@en ;
	rdfs:comment "Specifies the amount of physical memory available on the system, in bytes."@en ;
	rdfs:range xsd:integer ;
	.

observable:baseOfCode
	a owl:DatatypeProperty ;
	rdfs:label "baseOfCode"@en ;
	rdfs:comment "Specifies the address that is relative to the image base of the beginning-of-code section when it is loaded into memory."@en ;
	rdfs:range xsd:unsignedInt ;
	.

observable:baseStation
	a owl:DatatypeProperty ;
	rdfs:label "baseStation"@en ;
	rdfs:comment "The base station."@en ;
	rdfs:range xsd:string ;
	.

observable:basicConstraints
	a owl:DatatypeProperty ;
	rdfs:label "basicConstraints"@en ;
	rdfs:range xsd:string ;
	.

observable:bcc
	a owl:ObjectProperty ;
	rdfs:label "bcc"@en ;
	rdfs:range observable:ObservableObject ;
	.

observable:binary
	a owl:ObjectProperty ;
	rdfs:label "binary"@en ;
	rdfs:range observable:ObservableObject ;
	.

observable:biosDate
	a owl:DatatypeProperty ;
	rdfs:label "biosDate"@en ;
	rdfs:comment "Specifies the date of the BIOS (e.g. the datestamp of the BIOS revision)."@en ;
	rdfs:range xsd:dateTime ;
	.

observable:biosManufacturer
	a owl:DatatypeProperty ;
	rdfs:label "biosManufacturer"@en ;
	rdfs:comment "Specifies the manufacturer of the BIOS."@en ;
	rdfs:range xsd:string ;
	.

observable:biosReleaseDate
	a owl:DatatypeProperty ;
	rdfs:label "biosReleaseDate"@en ;
	rdfs:comment "Specifies the date the BIOS was released."@en ;
	rdfs:range xsd:dateTime ;
	.

observable:biosSerialNumber
	a owl:DatatypeProperty ;
	rdfs:label "biosSerialNumber"@en ;
	rdfs:comment "Specifies the serial number of the BIOS."@en ;
	rdfs:range xsd:string ;
	.

observable:biosVersion
	a owl:DatatypeProperty ;
	rdfs:label "biosVersion"@en ;
	rdfs:comment "Specifies the version of the BIOS."@en ;
	rdfs:range xsd:string ;
	.

observable:bitRate
	a owl:DatatypeProperty ;
	rdfs:label "bitRate"@en ;
	rdfs:comment "The bitrate of the audio in bits per second."@en ;
	rdfs:range xsd:integer ;
	.

observable:bitness
	a owl:DatatypeProperty ;
	rdfs:label "bitness"@en ;
	rdfs:comment "Specifies the bitness of the operating system (i.e. 32 or 64). Note that this is potentially different from the word size of the underlying hardware or CPU. A 32-bit operating system can be installed on a machine running a 64-bit processor."@en ;
	rdfs:range xsd:string ;
	.

observable:bitsPerPixel
	a owl:DatatypeProperty ;
	rdfs:label "bitsPerPixel"@en ;
	rdfs:range xsd:integer ;
	.

observable:blockType
	a owl:DatatypeProperty ;
	rdfs:label "blockType"@en ;
	rdfs:comment "The blockType property specifies the block type of a particular memory object."@en ;
	rdfs:range [
		a rdfs:Datatype ;
		owl:unionOf (
			vocabulary:MemoryBlockTypeVocab
			xsd:string
		) ;
	] ;
	.

observable:bluetoothDeviceName
	a owl:DatatypeProperty ;
	rdfs:label "bluetoothDeviceName"@en ;
	rdfs:comment "Name configured withing Bluetooth settings on a device."@en ;
	rdfs:range xsd:string ;
	.

observable:body
	a owl:DatatypeProperty ;
	rdfs:label "body"@en ;
	rdfs:range xsd:string ;
	.

observable:bodyMultipart
	a owl:ObjectProperty ;
	rdfs:label "bodyMultipart"@en ;
	rdfs:comment "A list of the MIME parts that make up the email body. This field MAY only be used if isMultipart is true."@en ;
	rdfs:range observable:MimePartType ;
	.

observable:bodyRaw
	a owl:ObjectProperty ;
	rdfs:label "bodyRaw"@en ;
	rdfs:range observable:ObservableObject ;
	.

observable:bookmarkPath
	a owl:DatatypeProperty ;
	rdfs:label "bookmarkPath"@en ;
	rdfs:comment "The folder containing the bookmark."@en ;
	rdfs:range xsd:string ;
	.

observable:browserInformation
	a owl:ObjectProperty ;
	rdfs:label "Browser Information"@en ;
	rdfs:comment "Specifies information about the particular Web Browser."@en ;
	rdfs:range observable:ObservableObject ;
	.

observable:browserUserProfile
	a owl:DatatypeProperty ;
	rdfs:label "Browser User Profile"@en ;
	rdfs:comment "Specifies the web browser user profile for which the URL history entry was created."@en ;
	rdfs:range xsd:string ;
	.

observable:byteOrder
	a owl:DatatypeProperty ;
	rdfs:label "byteOrder"@en ;
	rdfs:range [
		a rdfs:Datatype ;
		owl:unionOf (
			vocabulary:EndiannessTypeVocab
			xsd:string
		) ;
	] ;
	.

observable:byteStringValue
	a owl:DatatypeProperty ;
	rdfs:label "byteStringValue"@en ;
	rdfs:comment "Specifies the raw, byte-string representation of the extracted string."@en ;
	.

observable:callType
	a owl:DatatypeProperty ;
	rdfs:label "callType"@en ;
	rdfs:comment "The type of a phone call,for example incoming, outgoing, missed."@en ;
	rdfs:range xsd:string ;
	.

observable:camera
	a owl:ObjectProperty ;
	rdfs:label "camera"@en ;
	rdfs:comment "The name/make of the camera that was used for taking the picture."@en ;
	rdfs:range observable:ObservableObject ;
	.

observable:canEscalatePrivs
	a owl:DatatypeProperty ;
	rdfs:label "canEscalatePrivs"@en ;
	rdfs:range xsd:boolean ;
	.

observable:carrier
	a owl:ObjectProperty ;
	rdfs:label "carrier"@en ;
	rdfs:comment "Telecommunications service provider that sold the SIM card."@en ;
	rdfs:range identity:Identity ;
	.

observable:categories
	a owl:DatatypeProperty ;
	rdfs:label "categories"@en ;
	rdfs:comment "Categories applied to the object."@en ;
	rdfs:range xsd:string ;
	.

observable:cc
	a owl:ObjectProperty ;
	rdfs:label "cc"@en ;
	rdfs:range observable:ObservableObject ;
	.

observable:certificateIssuer
	a owl:ObjectProperty ;
	rdfs:label "certificateIssuer"@en ;
	rdfs:range identity:Identity ;
	.

observable:certificatePolicies
	a owl:DatatypeProperty ;
	rdfs:label "certificatePolicies"@en ;
	rdfs:range xsd:string ;
	.

observable:certificateSubject
	a owl:ObjectProperty ;
	rdfs:label "certificateSubject"@en ;
	rdfs:range core:UcoObject ;
	.

observable:characteristics
	a owl:DatatypeProperty ;
	rdfs:label "characteristics"@en ;
	rdfs:comment "Specifies the flags that indicate the fileâ€™s characteristics."@en ;
	rdfs:range xsd:unsignedShort ;
	.

observable:checksum
	a owl:DatatypeProperty ;
	rdfs:label "checksum"@en ;
	rdfs:comment "Specifies the checksum of the PE binary."@en ;
	rdfs:range xsd:unsignedInt ;
	.

observable:clockSetting
	a owl:DatatypeProperty ;
	rdfs:label "clockSetting"@en ;
	rdfs:comment "The generalizedTime value on the mobile device when it was processed."@en ;
	rdfs:range xsd:dateTime ;
	.

observable:clusterSize
	a owl:DatatypeProperty ;
	rdfs:label "clusterSize"@en ;
	rdfs:comment "The size of cluster allocation units in a file system."@en ;
	rdfs:range xsd:integer ;
	.

observable:columnName
	a owl:DatatypeProperty ;
	rdfs:label "columnName"@en ;
	rdfs:range xsd:string ;
	.

observable:comClassID
	a owl:DatatypeProperty ;
	rdfs:label "comClassID"@en ;
	rdfs:comment "Specifies the ID of the COM action. See also: http://msdn.microsoft.com/en-us/library/windows/desktop/aa380613(v=vs.85).aspx."@en ;
	rdfs:range xsd:string ;
	.

observable:comData
	a owl:DatatypeProperty ;
	rdfs:label "comData"@en ;
	rdfs:comment "Specifies the data associated with the COM handler. See also: http://msdn.microsoft.com/en-us/library/windows/desktop/aa380613(v=vs.85).aspx."@en ;
	rdfs:range xsd:string ;
	.

observable:comment
	a owl:DatatypeProperty ;
	rdfs:label "comment"@en ;
	rdfs:range xsd:string ;
	.

observable:compressionMethod
	a owl:DatatypeProperty ;
	rdfs:label "compressionMethod"@en ;
	rdfs:comment "The algorithm used to compress the data."@en ;
	rdfs:range xsd:string ;
	.

observable:compressionRatio
	a owl:DatatypeProperty ;
	rdfs:label "compressionRatio"@en ;
	rdfs:comment "The compression ratio of the compressed data."@en ;
	rdfs:range xsd:decimal ;
	.

observable:computerName
	a owl:DatatypeProperty ;
	rdfs:label "computerName"@en ;
	rdfs:comment "A name of the computer on which the log entry was created."@en ;
	rdfs:range xsd:string ;
	.

observable:contact
	a owl:ObjectProperty ;
	rdfs:label "contact"@en ;
	rdfs:comment "Contact specifies information characterizing contact details for a single entity."@en ;
	rdfs:range observable:ObservableObject ;
	.

observable:contactAddress
	a owl:ObjectProperty ;
	rdfs:label "contactAddress"@en ;
	rdfs:comment "Contact address specifies information characterizing a geolocation address of a contact entity."@en ;
	rdfs:range observable:ContactAddress ;
	.

observable:contactAddressScope
	a owl:DatatypeProperty ;
	rdfs:label "contactAddressScope"@en ;
	rdfs:comment "Contact address scope specifies the relevant scope (home, work, school, etc) for a geolocation address of a contact entity."@en ;
	rdfs:range [
		a rdfs:Datatype ;
		owl:unionOf (
			xsd:string
			vocabulary:ContactAddressScopeVocab
		) ;
	] ;
	.

observable:contactAffiliation
	a owl:ObjectProperty ;
	rdfs:label "contactAffiliation"@en ;
	rdfs:comment "Contact affiliation specifies information characterizing details of an organizational affiliation for a single contact entity."@en ;
	rdfs:range observable:ContactAffiliation ;
	.

observable:contactEmail
	a owl:ObjectProperty ;
	rdfs:label "contactEmail"@en ;
	rdfs:comment "Contact email specifies information characterizing details for contacting a contact entity by email."@en ;
	rdfs:range observable:ContactEmail ;
	.

observable:contactEmailScope
	a owl:DatatypeProperty ;
	rdfs:label "contactEmailScope"@en ;
	rdfs:comment "Contact email scope specifies the relevant scope (home, work, school, etc) of details for contacting a contact entity by email."@en ;
	rdfs:range [
		a rdfs:Datatype ;
		owl:unionOf (
			xsd:string
			vocabulary:ContactEmailScopeVocab
		) ;
	] ;
	.

observable:contactGroup
	a owl:DatatypeProperty ;
	rdfs:label "contactGroup"@en ;
	rdfs:comment "Contact group specifies the name/tag of a particular named/tagged grouping of contacts."@en ;
	rdfs:range xsd:string ;
	.

observable:contactID
	a owl:DatatypeProperty ;
	rdfs:label "contactID"@en ;
	rdfs:comment "Specifies an ID for the contact."@en ;
	rdfs:range xsd:string ;
	.

observable:contactMessaging
	a owl:ObjectProperty ;
	rdfs:label "contactMessaging"@en ;
	rdfs:comment "Contact messaging specifies information characterizing details for contacting a contact entity by digital messaging."@en ;
	rdfs:range observable:ContactMessaging ;
	.

observable:contactMessagingPlatform
	a owl:ObjectProperty ;
	rdfs:label "contactMessagingPlatform"@en ;
	rdfs:comment "A contact messaging platform specifies a digital messaging platform associated with a contact."@en ;
	rdfs:range observable:ObservableObject ;
	.

observable:contactNote
	a owl:DatatypeProperty ;
	rdfs:label "contactNote"@en ;
	rdfs:comment "Contact note specifies a comment/note associated with a given contact."@en ;
	rdfs:range xsd:string ;
	.

observable:contactOrganization
	a owl:ObjectProperty ;
	rdfs:label "contactOrganization"@en ;
	rdfs:comment "The name of the organization a contact works for or is assocciated with."@en ;
	rdfs:range identity:Organization ;
	.

observable:contactPhone
	a owl:ObjectProperty ;
	rdfs:label "contactPhone"@en ;
	rdfs:comment "Contact phone specifies information characterizing details for contacting a contact entity by telephone."@en ;
	rdfs:range observable:ContactPhone ;
	.

observable:contactPhoneNumber
	a owl:ObjectProperty ;
	rdfs:label "contactPhoneNumber"@en ;
	rdfs:comment "Contact phone number specifies a telephone service account number for contacting a contact entity by telephone."@en ;
	rdfs:range observable:ObservableObject ;
	.

observable:contactPhoneScope
	a owl:DatatypeProperty ;
	rdfs:label "contactPhoneScope"@en ;
	rdfs:comment "Contact phone scope specifies the relevant scope (home, work, school, etc) of details for contacting a contact entity by telephone."@en ;
	rdfs:range [
		a rdfs:Datatype ;
		owl:unionOf (
			xsd:string
			vocabulary:ContactPhoneScopeVocab
		) ;
	] ;
	.

observable:contactProfile
	a owl:ObjectProperty ;
	rdfs:label "contactProfile"@en ;
	rdfs:comment "Contact profile specifies information characterizing details for contacting a contact entity by online service."@en ;
	rdfs:range observable:ContactProfile ;
	.

observable:contactProfilePlatform
	a owl:ObjectProperty ;
	rdfs:label "contactProfilePlatform"@en ;
	rdfs:comment "A contact profile platform specifies an online service platform associated with a contact."@en ;
	rdfs:range observable:ObservableObject ;
	.

observable:contactSIP
	a owl:ObjectProperty ;
	rdfs:label "contactSIP"@en ;
	rdfs:comment "Contact SIP specifies information characterizing details for contacting a contact entity by Session Initiation Protocol (SIP)."@en ;
	rdfs:range observable:ContactSIP ;
	.

observable:contactSIPScope
	a owl:DatatypeProperty ;
	rdfs:label "contactSIPScope"@en ;
	rdfs:comment "Contact SIP scope specifies the relevant scope (home, work, school, etc) of details for contacting a contact entity by Session Initiation Protocol (SIP)."@en ;
	rdfs:range [
		a rdfs:Datatype ;
		owl:unionOf (
			xsd:string
			vocabulary:ContactSIPScopeVocab
		) ;
	] ;
	.

observable:contactURL
	a owl:ObjectProperty ;
	rdfs:label "contactURL"@en ;
	rdfs:comment "Contact URL specifies information characterizing details for contacting a contact entity by Uniform Resource Locator (URL)."@en ;
	rdfs:range observable:ContactURL ;
	.

observable:contactURLScope
	a owl:DatatypeProperty ;
	rdfs:label "contactURLScope"@en ;
	rdfs:comment "Contact url scope specifies the relevant scope (homepage, home, work, school, etc) of details for contacting a contact entity by Uniform Resource Locator (URL)."@en ;
	rdfs:range [
		a rdfs:Datatype ;
		owl:unionOf (
			xsd:string
			vocabulary:ContactURLScopeVocab
		) ;
	] ;
	.

observable:contentDisposition
	a owl:DatatypeProperty ;
	rdfs:label "contentDisposition"@en ;
	rdfs:range xsd:string ;
	.

observable:contentType
	a owl:DatatypeProperty ;
	rdfs:label "contentType"@en ;
	rdfs:range xsd:string ;
	.

observable:context
	a owl:DatatypeProperty ;
	rdfs:label "context"@en ;
	rdfs:range xsd:string ;
	.

observable:controlCode
	a owl:DatatypeProperty ;
	rdfs:label "controlCode"@en ;
	rdfs:comment "Specifies the actual control code that was sent to the observable object."@en ;
	rdfs:range xsd:string ;
	.

observable:cookieDomain
	a owl:ObjectProperty ;
	rdfs:label "cookieDomain"@en ;
	rdfs:comment "The domain for which the cookie is stored, for example nfi.minjus.nl."@en ;
	rdfs:range observable:ObservableObject ;
	.

observable:cookieName
	a owl:DatatypeProperty ;
	rdfs:label "cookieName"@en ;
	rdfs:comment "The name of the cookie."@en ;
	rdfs:range xsd:string ;
	.

observable:cookiePath
	a owl:DatatypeProperty ;
	rdfs:label "cookiePath"@en ;
	rdfs:comment "String representation of the path of the cookie."@en ;
	rdfs:range xsd:string ;
	.

observable:cpeid
	a owl:DatatypeProperty ;
	rdfs:label "cpeid"@en ;
	rdfs:comment "Specifies the Common Platform Enumeration identifier for the software."@en ;
	rdfs:range xsd:string ;
	.

observable:cpu
	a owl:DatatypeProperty ;
	rdfs:label "cpu"@en ;
	rdfs:comment "Specifies the name of the CPU used by the system."@en ;
	rdfs:range xsd:string ;
	.

observable:cpuFamily
	a owl:DatatypeProperty ;
	rdfs:label "cpuFamily"@en ;
	rdfs:comment "Specifies the name of the CPU family used by the system."@en ;
	rdfs:range xsd:string ;
	.

observable:creationDate
	a owl:DatatypeProperty ;
	rdfs:label "creationDate"@en ;
	rdfs:comment "Specifies the date in which the registered domain was created."@en ;
	rdfs:range xsd:dateTime ;
	.

observable:creationFlags
	a owl:DatatypeProperty ;
	rdfs:label "creationFlags"@en ;
	rdfs:range xsd:unsignedInt ;
	.

observable:creationTime
	a owl:DatatypeProperty ;
	rdfs:label "creationTime"@en ;
	rdfs:range xsd:dateTime ;
	.

observable:creator
	a owl:ObjectProperty ;
	rdfs:label "creator"@en ;
	rdfs:comment "Specifies the name of the creator of the registry key."@en ;
	rdfs:range observable:ObservableObject ;
	.

observable:creatorUser
	a owl:ObjectProperty ;
	rdfs:label "creatorUser"@en ;
	rdfs:comment "The user that created/owns the process."@en ;
	rdfs:range observable:ObservableObject ;
	.

observable:crlDistributionPoints
	a owl:DatatypeProperty ;
	rdfs:label "crlDistributionPoints"@en ;
	rdfs:range xsd:string ;
	.

observable:currentSystemDate
	a owl:DatatypeProperty ;
	rdfs:label "currentSystemDate"@en ;
	rdfs:comment "Specifies the current date on the system."@en ;
	rdfs:range xsd:dateTime ;
	.

observable:currentWorkingDirectory
	a owl:DatatypeProperty ;
	rdfs:label "currentWorkingDirectory"@en ;
	rdfs:range xsd:string ;
	.

observable:cyberAction
	a owl:ObjectProperty ;
	rdfs:label "cyberAction"@en ;
	rdfs:comment "The action taken in response to the event."@en ;
	rdfs:range observable:ObservableAction ;
	.

observable:data
	a owl:DatatypeProperty ;
	rdfs:label "data"@en ;
	rdfs:range xsd:string ;
	.

observable:dataPayload
	a owl:DatatypeProperty ;
	rdfs:label "dataPayload"@en ;
	rdfs:range xsd:string ;
	.

observable:dataPayloadReferenceURL
	a owl:ObjectProperty ;
	rdfs:label "dataPayloadReferenceURL"@en ;
	rdfs:range observable:ObservableObject ;
	.

observable:dataType
	a owl:DatatypeProperty ;
	rdfs:label "dataType"@en ;
	rdfs:range xsd:string ;
	.

observable:depEnabled
	a owl:DatatypeProperty ;
	rdfs:label "depEnabled"@en ;
	rdfs:range xsd:boolean ;
	.

observable:descriptions
	a owl:DatatypeProperty ;
	rdfs:label "descriptions"@en ;
	rdfs:range xsd:string ;
	.

observable:destination
	a owl:DatatypeProperty ;
	rdfs:label "destination"@en ;
	rdfs:comment "The destination of a global flag. See also: http://msdn.microsoft.com/en-us/library/windows/hardware/ff549646(v=vs.85).aspx."@en ;
	rdfs:range xsd:string ;
	.

observable:destinationFlags
	a owl:DatatypeProperty ;
	rdfs:label "destinationFlags"@en ;
	rdfs:comment """Specifies the destination TCP flags.
          """@en ;
	.

observable:destinationPort
	a owl:DatatypeProperty ;
	rdfs:label "destinationPort"@en ;
	rdfs:comment "Specifies the destination port used in the connection, as an integer in the range of 0 - 65535."@en ;
	rdfs:range xsd:integer ;
	.

observable:deviceType
	a owl:DatatypeProperty ;
	rdfs:label "deviceType"@en ;
	rdfs:range xsd:string ;
	.

observable:dhcpLeaseExpires
	a owl:DatatypeProperty ;
	rdfs:label "dhcpLeaseExpires"@en ;
	rdfs:comment "Specifies the date/time that the DHCP lease obtained on the network interface expires."@en ;
	rdfs:range xsd:dateTime ;
	.

observable:dhcpLeaseObtained
	a owl:DatatypeProperty ;
	rdfs:label "dhcpLeaseObtained"@en ;
	rdfs:comment "Specifies the date/time that the DHCP lease was obtained on the network interface."@en ;
	rdfs:range xsd:dateTime ;
	.

observable:dhcpServer
	a owl:ObjectProperty ;
	rdfs:label "dhcpServer"@en ;
	rdfs:comment "Specifies the list of DHCP server IP Addresses used by the network interface."@en ;
	rdfs:range observable:ObservableObject ;
	.

observable:diskPartitionType
	a owl:DatatypeProperty ;
	rdfs:label "diskPartitionType"@en ;
	rdfs:comment "Specifies the type of partition being characterized."@en ;
	rdfs:range xsd:string ;
	.

observable:diskSize
	a owl:DatatypeProperty ;
	rdfs:label "diskSize"@en ;
	rdfs:comment "The size of the disk, in bytes."@en ;
	rdfs:range xsd:integer ;
	.

observable:diskType
	a owl:DatatypeProperty ;
	rdfs:label "diskType"@en ;
	rdfs:comment "The type of disk being characterized, e.g., removable."@en ;
	rdfs:range xsd:string ;
	.

observable:displayName
	a owl:DatatypeProperty ;
	rdfs:label "displayName"@en ;
	rdfs:comment "Display name specifies the name to display for some entity within a user interface."@en ;
	rdfs:range xsd:string ;
	.

observable:dllCharacteristics
	a owl:DatatypeProperty ;
	rdfs:label "dllCharacteristics"@en ;
	rdfs:comment "Specifies the flags that characterize the PE binary."@en ;
	rdfs:range xsd:unsignedShort ;
	.

observable:dnssec
	a owl:DatatypeProperty ;
	rdfs:label "dnssec"@en ;
	rdfs:comment "Specifies the DNSSEC property associated with a Whois entry. Acceptable values are: 'Signed' or 'Unsigned'."@en ;
	rdfs:range vocabulary:WhoisDNSSECTypeVocab ;
	.

observable:documentInformationDictionary
	a owl:ObjectProperty ;
	rdfs:label "documentInformationDictionary"@en ;
	rdfs:range types:ControlledDictionary ;
	.

observable:domain
	a owl:DatatypeProperty ;
	rdfs:label "domain"@en ;
	rdfs:comment "The domain(s) that the system belongs to."@en ;
	rdfs:range xsd:string ;
	.

observable:domainID
	a owl:DatatypeProperty ;
	rdfs:label "domainID"@en ;
	rdfs:comment "Specifies the domain id for the domain associated with a Whois entry."@en ;
	rdfs:range xsd:string ;
	.

observable:domainName
	a owl:ObjectProperty ;
	rdfs:label "domainName"@en ;
	rdfs:comment "Specifies the corresponding domain name for a whois entry."@en ;
	rdfs:range observable:ObservableObject ;
	.

observable:driveLetter
	a owl:DatatypeProperty ;
	rdfs:label "driveLetter"@en ;
	rdfs:comment "Specifies the drive letter of a windows volume."@en ;
	rdfs:range xsd:string ;
	.

observable:driveType
	a owl:DatatypeProperty ;
	rdfs:label "driveType"@en ;
	rdfs:comment "Specifies the drive type of a windows volume."@en ;
	rdfs:range [
		a rdfs:Datatype ;
		owl:unionOf (
			vocabulary:WindowsDriveTypeVocab
			xsd:string
		) ;
	] ;
	.

observable:dst
	a owl:ObjectProperty ;
	rdfs:label "dst"@en ;
	rdfs:comment "Specifies the destination(s) of the network connection."@en ;
	rdfs:range observable:ObservableObject ;
	.

observable:dstBytes
	a owl:DatatypeProperty ;
	rdfs:label "dstBytes"@en ;
	rdfs:range xsd:integer ;
	.

observable:dstPackets
	a owl:DatatypeProperty ;
	rdfs:label "dstPackets"@en ;
	rdfs:range xsd:integer ;
	.

observable:dstPayload
	a owl:ObjectProperty ;
	rdfs:label "dstPayload"@en ;
	rdfs:range observable:ObservableObject ;
	.

observable:duration
	a owl:DatatypeProperty ;
	rdfs:label "duration"@en ;
	rdfs:comment "The duration of the phone call in seconds."@en ;
	rdfs:range xsd:integer ;
	.

observable:effectiveGroup
	a owl:DatatypeProperty ;
	rdfs:label "effectiveGroup"@en ;
	rdfs:comment "Specifies the name of the effective group used in the user session."@en ;
	rdfs:range xsd:string ;
	.

observable:effectiveGroupID
	a owl:DatatypeProperty ;
	rdfs:label "effectiveGroupID"@en ;
	rdfs:comment "Specifies the effective group ID of the group used in the user session."@en ;
	rdfs:range xsd:string ;
	.

observable:effectiveUser
	a owl:ObjectProperty ;
	rdfs:label "effectiveUser"@en ;
	rdfs:comment "Specifies the effective user details used in the user session."@en ;
	rdfs:range observable:ObservableObject ;
	.

observable:emailAddress
	a owl:ObjectProperty ;
	rdfs:label "emailAddress"@en ;
	rdfs:comment "An email address."@en ;
	rdfs:range observable:ObservableObject ;
	.

observable:encoding
	a owl:DatatypeProperty ;
	rdfs:label "Encoding"@en ;
	rdfs:comment "The encoding method used for the extracted string."@en ;
	rdfs:range xsd:string ;
	.

observable:encodingMethod
	a owl:DatatypeProperty ;
	rdfs:label "encodingMethod"@en ;
	rdfs:range xsd:string ;
	.

observable:encryptionIV
	a owl:DatatypeProperty ;
	rdfs:label "encryptionIV"@en ;
	rdfs:range xsd:string ;
	.

observable:encryptionKey
	a owl:DatatypeProperty ;
	rdfs:label "encryptionKey"@en ;
	rdfs:range xsd:string ;
	.

observable:encryptionMethod
	a owl:DatatypeProperty ;
	rdfs:label "encryptionMethod"@en ;
	rdfs:range xsd:string ;
	.

observable:encryptionMode
	a owl:DatatypeProperty ;
	rdfs:label "encryptionMode"@en ;
	rdfs:range xsd:string ;
	.

observable:endTime
	a owl:DatatypeProperty ;
	rdfs:label "endTime"@en ;
	rdfs:range xsd:dateTime ;
	.

observable:englishTranslation
	a owl:DatatypeProperty ;
	rdfs:label "englishTranslation"@en ;
	rdfs:comment "Specifies the English translation of the string, if it is not written in English."@en ;
	rdfs:range xsd:string ;
	.

observable:entropy
	a owl:DatatypeProperty ;
	rdfs:label "entropy"@en ;
	rdfs:comment "Shannon entropy (a measure of randomness) of the data."@en ;
	rdfs:range xsd:decimal ;
	.

observable:entryID
	a owl:DatatypeProperty ;
	rdfs:label "entryID"@en ;
	rdfs:comment "A unique identifier for the file within the filesystem."@en ;
	rdfs:range xsd:integer ;
	.

observable:environmentVariables
	a owl:ObjectProperty ;
	rdfs:label "environmentVariables"@en ;
	rdfs:comment "A list of environment variables associated with the process. "@en ;
	rdfs:range types:Dictionary ;
	.

observable:eventID
	a owl:DatatypeProperty ;
	rdfs:label "eventID"@en ;
	rdfs:comment "The identifier of the event."@en ;
	rdfs:range xsd:string ;
	.

observable:eventStatus
	a owl:DatatypeProperty ;
	rdfs:label "eventStatus"@en ;
	rdfs:comment "The status of the event, for instance accepted, pending or cancelled."@en ;
	rdfs:range xsd:string ;
	.

observable:eventText
	a owl:DatatypeProperty ;
	rdfs:label "eventText"@en ;
	rdfs:comment "The textual representation of the event."@en ;
	rdfs:range xsd:string ;
	.

observable:eventType
	a owl:DatatypeProperty ;
	rdfs:label "eventType"@en ;
	rdfs:comment "The type of the event, for example 'information', 'warning' or 'error'."@en ;
	rdfs:range xsd:string ;
	.

observable:execArguments
	a owl:DatatypeProperty ;
	rdfs:label "execArguments"@en ;
	rdfs:comment "Specifies the arguments associated with the command-line operation launched by the action. See also: http://msdn.microsoft.com/en-us/library/windows/desktop/aa380715(v=vs.85).aspx."@en ;
	rdfs:range xsd:string ;
	.

observable:execProgramHashes
	a owl:ObjectProperty ;
	rdfs:label "execProgramHashes"@en ;
	rdfs:comment "Specifies the hashes of the executable file launched by the action."@en ;
	rdfs:range types:Hash ;
	.

observable:execProgramPath
	a owl:DatatypeProperty ;
	rdfs:label "execProgramPath"@en ;
	rdfs:comment "Specifies the path to the executable file launched by the action. See also: http://msdn.microsoft.com/en-us/library/windows/desktop/aa380715(v=vs.85).aspx."@en ;
	rdfs:range xsd:string ;
	.

observable:execWorkingDirectory
	a owl:DatatypeProperty ;
	rdfs:label "execWorkingDirectory"@en ;
	rdfs:comment "Specifies the directory that contains either the executable file or the files that are used by the executable file launched by the action. See also: http://msdn.microsoft.com/en-us/library/windows/desktop/aa380715(v=vs.85).aspx."@en ;
	rdfs:range xsd:string ;
	.

observable:exifData
	a owl:ObjectProperty ;
	rdfs:label "exifData"@en ;
	rdfs:range types:ControlledDictionary ;
	.

observable:exitCode
	a owl:DatatypeProperty ;
	rdfs:label "exitCode"@en ;
	rdfs:comment "Specifies the last exit code of the scheduled task. See also: http://msdn.microsoft.com/en-us/library/windows/desktop/aa381245(v=vs.85).aspx."@en ;
	rdfs:range xsd:integer ;
	.

observable:exitStatus
	a owl:DatatypeProperty ;
	rdfs:label "exitStatus"@en ;
	rdfs:comment "A small number passed from the process to the parent process when it has finished executing. In general, 0 indicates successful termination, any other number indicates a failure."@en ;
	rdfs:range xsd:integer ;
	.

observable:exitTime
	a owl:DatatypeProperty ;
	rdfs:label "exitTime"@en ;
	rdfs:comment "The time at which the process exited."@en ;
	rdfs:range xsd:dateTime ;
	.

observable:expirationDate
	a owl:DatatypeProperty ;
	rdfs:label "expirationDate"@en ;
	rdfs:comment "Specifies the date in which the registered domain will expire."@en ;
	rdfs:range xsd:dateTime ;
	.

observable:expirationTime
	a owl:DatatypeProperty ;
	rdfs:label "expirationTime"@en ;
	rdfs:comment "The date and time at which the validity of the object expires."@en ;
	rdfs:range xsd:dateTime ;
	.

observable:extDeletionTime
	a owl:DatatypeProperty ;
	rdfs:label "extDeletionTime"@en ;
	rdfs:comment "Specifies the time at which the file represented by an Inode was 'deleted'."@en ;
	rdfs:range xsd:dateTime ;
	.

observable:extFileType
	a owl:DatatypeProperty ;
	rdfs:label "extFileType"@en ;
	rdfs:comment "Specifies the EXT file type (FIFO, Directory, Regular file, Symbolic link, etc) for the Inode."@en ;
	rdfs:range xsd:integer ;
	.

observable:extFlags
	a owl:DatatypeProperty ;
	rdfs:label "extFlags"@en ;
	rdfs:comment "Specifies user flags to further protect (limit its use and modification) the file represented by an Inode."@en ;
	rdfs:range xsd:integer ;
	.

observable:extHardLinkCount
	a owl:DatatypeProperty ;
	rdfs:label "extHardLinkCount"@en ;
	rdfs:comment "Specifies a count of how many hard links point to an Inode."@en ;
	rdfs:range xsd:integer ;
	.

observable:extInodeChangeTime
	a owl:DatatypeProperty ;
	rdfs:label "extInodeChangeTime"@en ;
	rdfs:comment "The date and time at which the file Inode metadata was last modified."@en ;
	rdfs:range xsd:dateTime ;
	.

observable:extInodeID
	a owl:DatatypeProperty ;
	rdfs:label "extInodeID"@en ;
	rdfs:comment "Specifies a single Inode identifier."@en ;
	rdfs:range xsd:integer ;
	.

observable:extPermissions
	a owl:DatatypeProperty ;
	rdfs:label "extPermissions"@en ;
	rdfs:comment "Specifies the read/write/execute permissions for the file represented by an EXT Inode."@en ;
	rdfs:range xsd:integer ;
	.

observable:extSGID
	a owl:DatatypeProperty ;
	rdfs:label "extSGID"@en ;
	rdfs:comment "Specifies the group ID for the file represented by an Inode."@en ;
	rdfs:range xsd:integer ;
	.

observable:extSUID
	a owl:DatatypeProperty ;
	rdfs:label "extSUID"@en ;
	rdfs:comment "Specifies the user ID that 'owns' the file represented by an Inode."@en ;
	rdfs:range xsd:integer ;
	.

observable:extendedKeyUsage
	a owl:DatatypeProperty ;
	rdfs:label "extendedKeyUsage"@en ;
	rdfs:range xsd:string ;
	.

observable:extension
	a owl:DatatypeProperty ;
	rdfs:label "extension"@en ;
	rdfs:comment "The file name extension: everything after the last dot. Not present if the file has no dot in its name."@en ;
	rdfs:range xsd:string ;
	.

observable:favoritesCount
	a owl:DatatypeProperty ;
	rdfs:label "Favorites Count"@en-US ;
	rdfs:comment "Specifies the number of times that this profile has favorited a tweet."@en-US ;
	rdfs:range xsd:nonNegativeInteger ;
	.

observable:fileAlignment
	a owl:DatatypeProperty ;
	rdfs:label "fileAlignment"@en ;
	rdfs:comment "Specifies the factor (in bytes) that is used to align the raw data of sections in the image file."@en ;
	rdfs:range xsd:unsignedInt ;
	.

observable:fileHeaderHashes
	a owl:ObjectProperty ;
	rdfs:label "fileHeaderHashes"@en ;
	rdfs:comment "Specifies any hashes that were computed for the file header."@en ;
	rdfs:range types:Hash ;
	.

observable:fileName
	a owl:DatatypeProperty ;
	rdfs:label "fileName"@en ;
	rdfs:comment "Specifies the name associated with a file in a file system."@en ;
	rdfs:range xsd:string ;
	.

observable:filePath
	a owl:DatatypeProperty ;
	rdfs:label "filePath"@en ;
	rdfs:comment "Specifies the file path for the location of a file within a filesystem."@en ;
	rdfs:range xsd:string ;
	.

observable:fileSystemType
	a owl:DatatypeProperty ;
	rdfs:label "fileSystemType"@en ;
	rdfs:comment "The specific type of a file system."@en ;
	rdfs:range xsd:string ;
	.

observable:firstLoginTime
	a owl:DatatypeProperty ;
	rdfs:label "firstLoginTime"@en ;
	rdfs:comment "The date and time of the first login of the account."@en ;
	rdfs:range xsd:dateTime ;
	.

observable:firstName
	a owl:DatatypeProperty ;
	rdfs:label "firstName"@en ;
	rdfs:comment "The first name of a person."@en ;
	rdfs:range xsd:string ;
	.

observable:firstRun
	a owl:DatatypeProperty ;
	rdfs:label "firstRun"@en ;
	rdfs:comment "Timestamp of when the prefetch application was first run."@en ;
	rdfs:range xsd:dateTime ;
	.

observable:firstVisit
	a owl:DatatypeProperty ;
	rdfs:label "First Visit Time"@en ;
	rdfs:comment "Specifies the date/time that the URL referred to by the URL field was first visited."@en-US ;
	rdfs:range xsd:dateTime ;
	.

observable:flags
	a owl:DatatypeProperty ;
	rdfs:label "flags"@en ;
	rdfs:comment "Specifies any flags that modify the behavior of the scheduled task. See also: http://msdn.microsoft.com/en-us/library/windows/desktop/aa381248(v=vs.85).aspx."@en ;
	rdfs:range [
		a rdfs:Datatype ;
		owl:unionOf (
			vocabulary:TaskFlagVocab
			xsd:string
		) ;
	] ;
	.

observable:followersCount
	a owl:DatatypeProperty ;
	rdfs:label "Followers Count"@en-US ;
	rdfs:comment "Specifies the followers count associated with the twitter profile."@en-US ;
	rdfs:range xsd:nonNegativeInteger ;
	.

observable:format
	a owl:DatatypeProperty ;
	rdfs:label "format"@en ;
	rdfs:comment "The format of the audio. For example: mp3 or flac."@en ;
	rdfs:range xsd:string ;
	.

observable:fragment
	a owl:DatatypeProperty ;
	rdfs:label "fragment"@en ;
	rdfs:comment "Fragment pointing to a specific part in the resource."@en ;
	rdfs:range xsd:string ;
	.

observable:fragmentIndex
	a owl:DatatypeProperty ;
	rdfs:label "fragmentIndex"@en ;
	rdfs:range xsd:integer ;
	.

observable:freeSpace
	a owl:DatatypeProperty ;
	rdfs:label "freeSpace"@en ;
	rdfs:comment "The amount of free space on the disk, in bytes."@en ;
	rdfs:range xsd:integer ;
	.

observable:friendsCount
	a owl:DatatypeProperty ;
	rdfs:label "Friends Count"@en-US ;
	rdfs:comment "Specifies the friends count associated with the twitter profile."@en-US ;
	rdfs:range xsd:nonNegativeInteger ;
	.

observable:from
	a owl:ObjectProperty ;
	rdfs:label "from"@en ;
	rdfs:comment "The phone number of the initiating party."@en ;
	rdfs:range observable:ObservableObject ;
	.

observable:fromURLVisit
	a owl:ObjectProperty ;
	rdfs:label "From URL Visit"@en ;
	rdfs:comment "Specifies the URL visit origination point (i.e., URL) of the URL captured in the URL history entry, if applicable."@en ;
	rdfs:range observable:ObservableObject ;
	.

observable:fullValue
	a owl:DatatypeProperty ;
	rdfs:label "fullValue"@en ;
	rdfs:comment "The full string value of the URL."@en ;
	rdfs:range xsd:string ;
	.

observable:geoLocationEntry
	a owl:ObjectProperty ;
	rdfs:label "geoLocationEntry"@en ;
	rdfs:range observable:ObservableObject ;
	.

observable:geolocationAddress
	a owl:ObjectProperty ;
	rdfs:label "geolocationAddress"@en ;
	rdfs:comment "An administrative address for a particular geolocation."@en ;
	rdfs:range location:Location ;
	.

observable:gid
	a owl:DatatypeProperty ;
	rdfs:label "gid"@en ;
	rdfs:range xsd:integer ;
	.

observable:globalFlagList
	a owl:ObjectProperty ;
	rdfs:label "globalFlagList"@en ;
	rdfs:comment "A list of global flags. See also: http://msdn.microsoft.com/en-us/library/windows/hardware/ff549557(v=vs.85).aspx."@en ;
	rdfs:range observable:GlobalFlagType ;
	.

observable:gpu
	a owl:DatatypeProperty ;
	rdfs:label "gpu"@en ;
	rdfs:comment "Specifies the name of the GPU used by the system."@en ;
	rdfs:range xsd:string ;
	.

observable:gpuFamily
	a owl:DatatypeProperty ;
	rdfs:label "gpuFamily"@en ;
	rdfs:comment "Specifies the name of the GPU family used by the system."@en ;
	rdfs:range xsd:string ;
	.

observable:groupName
	a owl:DatatypeProperty ;
	rdfs:label "groupName"@en ;
	rdfs:range xsd:string ;
	.

observable:groups
	a owl:DatatypeProperty ;
	rdfs:label "groups"@en ;
	rdfs:range xsd:string ;
	.

observable:hasChanged
	a owl:DatatypeProperty ;
	rdfs:label "hasChanged"@en ;
	rdfs:range xsd:boolean ;
	.

observable:hash
	a owl:ObjectProperty ;
	rdfs:label "hash"@en ;
	rdfs:comment "Hash values of the data."@en ;
	rdfs:range types:Hash ;
	.

observable:hashes
	a owl:ObjectProperty ;
	rdfs:label "hashes"@en ;
	rdfs:comment "Specifies any hashes computed over the section."@en ;
	rdfs:range types:Hash ;
	.

observable:headerRaw
	a owl:ObjectProperty ;
	rdfs:label "headerRaw"@en ;
	rdfs:range observable:ObservableObject ;
	.

observable:hexadecimalValue
	a owl:DatatypeProperty ;
	rdfs:label "hexadecimalValue"@en ;
	rdfs:comment "The hexadecimal value of a global flag. See also: http://msdn.microsoft.com/en-us/library/windows/hardware/ff549646(v=vs.85).aspx."@en ;
	rdfs:range xsd:hexBinary ;
	.

observable:hiveType
	a owl:DatatypeProperty ;
	rdfs:label "hiveType"@en ;
	rdfs:comment "The type of a registry hive."@en ;
	rdfs:range xsd:string ;
	.

observable:homeDirectory
	a owl:DatatypeProperty ;
	rdfs:label "homeDirectory"@en ;
	rdfs:range xsd:string ;
	.

observable:host
	a owl:ObjectProperty ;
	rdfs:label "host"@en ;
	rdfs:comment "Domain name or IP address where the resource is located."@en ;
	rdfs:range observable:ObservableObject ;
	.

observable:hostname
	a owl:DatatypeProperty ;
	rdfs:label "hostname"@en ;
	rdfs:comment "Specifies the hostname of the system."@en ;
	rdfs:range xsd:string ;
	.

observable:httpMesageBodyLength
	a owl:DatatypeProperty ;
	rdfs:label "httpMesageBodyLength"@en ;
	rdfs:comment "Specifies the length of an HTTP message body in bytes."@en ;
	rdfs:range xsd:integer ;
	.

observable:httpMessageBodyData
	a owl:ObjectProperty ;
	rdfs:label "httpMessageBodyData"@en ;
	rdfs:comment "Specifies the data contained in an HTTP message body."@en ;
	rdfs:range observable:ObservableObject ;
	.

observable:httpRequestHeader
	a owl:ObjectProperty ;
	rdfs:label "httpRequestHeader"@en ;
	rdfs:comment "Specifies all of the HTTP header fields that may be found in the HTTP client request"@en ;
	rdfs:range types:Dictionary ;
	.

observable:iComHandlerAction
	a owl:ObjectProperty ;
	rdfs:label "iComHandlerAction"@en ;
	rdfs:comment "Specifies the data associated with the task action-fired COM handler."@en ;
	rdfs:range observable:IComHandlerActionType ;
	.

observable:iEmailAction
	a owl:ObjectProperty ;
	rdfs:label "iEmailAction"@en ;
	rdfs:comment "Specifies an action that sends an e-mail, which in this context refers to actual email message sent. See also: http://msdn.microsoft.com/en-us/library/windows/desktop/aa380693(v=vs.85).aspx."@en ;
	rdfs:range observable:ObservableObject ;
	.

observable:iExecAction
	a owl:ObjectProperty ;
	rdfs:label "iExecAction"@en ;
	rdfs:comment "Specifies an action that executes a command-line operation. See also: http://msdn.microsoft.com/en-us/library/windows/desktop/aa380715(v=vs.85).aspx."@en ;
	rdfs:range observable:IExecActionType ;
	.

observable:iShowMessageAction
	a owl:ObjectProperty ;
	rdfs:label "iShowMessageAction"@en ;
	rdfs:comment "Specifies an action that shows a message box when a task is activated. See also: http://msdn.microsoft.com/en-us/library/windows/desktop/aa381302(v=vs.85).aspx."@en ;
	rdfs:range observable:IShowMessageActionType ;
	.

observable:icmpCode
	a owl:DatatypeProperty ;
	rdfs:label "icmpCode"@en ;
	rdfs:comment "Specifies the ICMP code byte."@en ;
	rdfs:range xsd:hexBinary ;
	.

observable:icmpType
	a owl:DatatypeProperty ;
	rdfs:label "icmpType"@en ;
	rdfs:comment "Specifies the ICMP type byte."@en ;
	rdfs:range xsd:hexBinary ;
	.

observable:imageBase
	a owl:DatatypeProperty ;
	rdfs:label "imageBase"@en ;
	rdfs:comment "Specifies the address that is relative to the image base of the beginning-of-data section when it is loaded into memory."@en ;
	rdfs:range xsd:unsignedInt ;
	.

observable:imageCompressionMethod
	a owl:DatatypeProperty ;
	rdfs:label "imageCompressionMethod"@en ;
	rdfs:range xsd:string ;
	.

observable:imageName
	a owl:DatatypeProperty ;
	rdfs:label "imageName"@en ;
	rdfs:comment "Specifies the image name for the task."@en ;
	rdfs:range xsd:string ;
	.

observable:imageType
	a owl:DatatypeProperty ;
	rdfs:label "imageType"@en ;
	rdfs:comment "The type of the image, e.g. EnCase, RAW or LocalFolder."@en ;
	rdfs:range xsd:string ;
	.

observable:impHash
	a owl:DatatypeProperty ;
	rdfs:label "impHash"@en ;
	rdfs:comment "Specifies the special import hash, or â€˜imphashâ€™, calculated for the PE Binary based on its imported libraries and functions. "@en ;
	rdfs:range xsd:string ;
	.

observable:inReplyTo
	a owl:DatatypeProperty ;
	rdfs:label "inReplyTo"@en ;
	rdfs:comment "One of more unique identifiers for identifying the email(s) this email is a reply to."@en ;
	rdfs:range xsd:string ;
	.

observable:inetLocation
	a owl:ObjectProperty ;
	rdfs:label "Internet Location"@en-US ;
	rdfs:comment "Specifies a location on the Internet."@en-US ;
	rdfs:range observable:ObservableObject ;
	.

observable:inhibitAnyPolicy
	a owl:DatatypeProperty ;
	rdfs:label "inhibitAnyPolicy"@en ;
	rdfs:range xsd:string ;
	.

observable:installDate
	a owl:DatatypeProperty ;
	rdfs:label "installDate"@en ;
	rdfs:comment "Specifies the date the operating system was installed."@en ;
	rdfs:range xsd:dateTime ;
	.

observable:ip
	a owl:ObjectProperty ;
	rdfs:label "ip"@en ;
	rdfs:comment "Specifies the list of IP addresses used by the network interface."@en ;
	rdfs:range observable:ObservableObject ;
	.

observable:ipAddress
	a owl:ObjectProperty ;
	rdfs:label "ipAddress"@en ;
	rdfs:comment "Specifies the corresponding ip address for a whois entry. Usually corresponds to a name server lookup."@en ;
	rdfs:range observable:ObservableObject ;
	.

observable:ipGateway
	a owl:ObjectProperty ;
	rdfs:label "ipGateway"@en ;
	rdfs:comment "Specifies the list of IP Gateway IP Addresses used by the network interface."@en ;
	rdfs:range observable:ObservableObject ;
	.

observable:ipfix
	a owl:ObjectProperty ;
	rdfs:label "ipfix"@en ;
	rdfs:comment "Specifies any IP Flow Information Export (IPFIX) data for the network traffic flow."@en ;
	rdfs:range types:Dictionary ;
	.

observable:isADBRootEnabled
	a owl:DatatypeProperty ;
	rdfs:label "isADBRootEnabled"@en ;
	rdfs:comment "Root access through the Android Debug Bridge (ADB) daemon observed to be enabled. [based on https://developer.android.com/studio/command-line/adb]"@en ;
	rdfs:range xsd:boolean ;
	.

observable:isActive
	a owl:DatatypeProperty ;
	rdfs:label "isActive"@en ;
	rdfs:comment "Indicates whether the network connection is still active."@en ;
	rdfs:range xsd:boolean ;
	.

observable:isDirectory
	a owl:DatatypeProperty ;
	rdfs:label "isDirectory"@en ;
	rdfs:comment "Specifies whether a file entry represents a directory."@en ;
	rdfs:range xsd:boolean ;
	.

observable:isDisabled
	a owl:DatatypeProperty ;
	rdfs:label "isDisabled"@en ;
	rdfs:comment "Is the digital account disabled?"@en ;
	rdfs:range xsd:boolean ;
	.

observable:isEnabled
	a owl:DatatypeProperty ;
	rdfs:label "isEnabled"@en ;
	rdfs:comment "Specifies whether the trigger is enabled."@en ;
	rdfs:range xsd:boolean ;
	.

observable:isEncrypted
	a owl:DatatypeProperty ;
	rdfs:label "isEncrypted"@en ;
	rdfs:range xsd:boolean ;
	.

observable:isHidden
	a owl:DatatypeProperty ;
	rdfs:label "isHidden"@en ;
	rdfs:comment """The isHidden property specifies whether the process is hidden or not.
          """@en ;
	rdfs:range xsd:boolean ;
	.

observable:isInjected
	a owl:DatatypeProperty ;
	rdfs:label "isInjected"@en ;
	rdfs:comment "The isInjected property specifies whether or not the particular memory object has had data/code injected into it by another process."@en ;
	rdfs:range xsd:boolean ;
	.

observable:isLimitAdTrackingEnabled
	a owl:DatatypeProperty ;
	rdfs:label "isLimitAdTrackingEnabled"@en ;
	rdfs:comment "Limits advertising tracking if enabled. [based on https://developer.android.com/reference/androidx/ads/identifier/AdvertisingIdInfo]"@en ;
	rdfs:range xsd:boolean ;
	.

observable:isMapped
	a owl:DatatypeProperty ;
	rdfs:label "isMapped"@en ;
	rdfs:comment "The isMapped property specifies whether or not the particular memory object has been assigned a byte-for-byte correlation with some portion of a file or file-like resource."@en ;
	rdfs:range xsd:boolean ;
	.

observable:isMimeEncoded
	a owl:DatatypeProperty ;
	rdfs:label "isMimeEncoded"@en ;
	rdfs:range xsd:boolean ;
	.

observable:isMultipart
	a owl:DatatypeProperty ;
	rdfs:label "isMultipart"@en ;
	rdfs:range xsd:boolean ;
	.

observable:isNamed
	a owl:DatatypeProperty ;
	rdfs:label "isNamed"@en ;
	rdfs:range xsd:boolean ;
	.

observable:isOptimized
	a owl:DatatypeProperty ;
	rdfs:label "isOptimized"@en ;
	rdfs:range xsd:boolean ;
	.

observable:isPrivate
	a owl:DatatypeProperty ;
	rdfs:label "isPrivate"@en ;
	rdfs:comment "Is the event marked as private?"@en ;
	rdfs:range xsd:boolean ;
	.

observable:isPrivileged
	a owl:DatatypeProperty ;
	rdfs:label "isPrivileged"@en ;
	rdfs:range xsd:boolean ;
	.

observable:isProtected
	a owl:DatatypeProperty ;
	rdfs:label "isProtected"@en ;
	rdfs:comment "The isProtected property specifies whether or not the particular memory object is protected (read/write only from the process that allocated it)."@en ;
	rdfs:range xsd:boolean ;
	.

observable:isRead
	a owl:DatatypeProperty ;
	rdfs:label "isRead"@en ;
	rdfs:range xsd:boolean ;
	.

observable:isSURootEnabled
	a owl:DatatypeProperty ;
	rdfs:label "isSURootEnabled"@en ;
	rdfs:comment "Root access through Linux SU binary observed to be enabled. [based on https://en.wikipedia.org/wiki/Rooting_(Android)]"@en ;
	rdfs:range xsd:boolean ;
	.

observable:isSecure
	a owl:DatatypeProperty ;
	rdfs:label "isSecure"@en ;
	rdfs:comment "Is the cookie secure? If the cookie is secure it cannot be delivered over an unencrypted session such as http."@en ;
	rdfs:range xsd:boolean ;
	.

observable:isSelfSigned
	a owl:DatatypeProperty ;
	rdfs:label "isSelfSigned"@en ;
	rdfs:range xsd:boolean ;
	.

observable:isServiceAccount
	a owl:DatatypeProperty ;
	rdfs:label "isServiceAccount"@en ;
	rdfs:range xsd:boolean ;
	.

observable:isTLD
	a owl:DatatypeProperty ;
	rdfs:label "isTLD"@en ;
	rdfs:range xsd:boolean ;
	.

observable:isVolatile
	a owl:DatatypeProperty ;
	rdfs:label "isVolatile"@en ;
	rdfs:comment "The isVolatile property specifies whether or not the particular memory object is volatile."@en ;
	rdfs:range xsd:boolean ;
	.

observable:issuer
	a owl:DatatypeProperty ;
	rdfs:label "issuer"@en ;
	rdfs:range xsd:string ;
	.

observable:issuerAlternativeName
	a owl:DatatypeProperty ;
	rdfs:label "issuerAlternativeName"@en ;
	rdfs:range xsd:string ;
	.

observable:issuerHash
	a owl:ObjectProperty ;
	rdfs:label "issuerHash"@en ;
	rdfs:comment "A hash calculated on the certificate issuer name."@en ;
	rdfs:range types:Hash ;
	.

observable:key
	a owl:DatatypeProperty ;
	rdfs:label "key"@en ;
	rdfs:range xsd:string ;
	.

observable:keyUsage
	a owl:DatatypeProperty ;
	rdfs:label "keyUsage"@en ;
	rdfs:range xsd:string ;
	.

observable:keypadUnlockCode
	a owl:DatatypeProperty ;
	rdfs:label "keypadUnlockCode"@en ;
	rdfs:comment "A code or password set on a device for security that must be entered to gain access to the device."@en ;
	rdfs:range xsd:string ;
	.

observable:keywordSearchTerm
	a owl:DatatypeProperty ;
	rdfs:label "Keyword Search Term"@en ;
	rdfs:comment "Specifies a string representing a keyword search term contained within the URL field."@en ;
	rdfs:range xsd:string ;
	.

observable:labels
	a owl:DatatypeProperty ;
	rdfs:label "labels"@en ;
	rdfs:comment "Named and colored label."@en ;
	rdfs:range xsd:string ;
	.

observable:language
	a owl:DatatypeProperty ;
	rdfs:label "language"@en ;
	rdfs:comment """Specifies the language the string is written in, e.g. English.
          For consistency, it is strongly recommended to use the ISO 639-2 language code, if available. Please see http://www.loc.gov/standards/iso639-2/php/code_list.php for a list of ISO 639-2 codes."""@en ;
	rdfs:range xsd:string ;
	.

observable:lastLoginTime
	a owl:DatatypeProperty ;
	rdfs:label "lastLoginTime"@en ;
	rdfs:comment "The date and time of the last login of the account."@en ;
	rdfs:range xsd:dateTime ;
	.

observable:lastName
	a owl:DatatypeProperty ;
	rdfs:label "lastName"@en ;
	rdfs:comment "The last name of a person."@en ;
	rdfs:range xsd:string ;
	.

observable:lastRun
	a owl:DatatypeProperty ;
	rdfs:label "lastRun"@en ;
	rdfs:comment "Timestamp of when the prefetch application was last run."@en ;
	rdfs:range xsd:dateTime ;
	.

observable:lastTimeContacted
	a owl:DatatypeProperty ;
	rdfs:label "lastTimeContacted"@en ;
	rdfs:comment "Last time contacted specifies the date and time that a particular contact was last contacted."@en ;
	rdfs:range xsd:dateTime ;
	.

observable:lastVisit
	a owl:DatatypeProperty ;
	rdfs:label "Last Visit Time"@en ;
	rdfs:comment "Specifies the date/time that the URL referred to by the URL field was last visited."@en ;
	rdfs:range xsd:dateTime ;
	.

observable:length
	a owl:DatatypeProperty ;
	rdfs:label "length"@en ;
	rdfs:comment "Specifies the length, in characters, of the extracted string."@en ;
	rdfs:range xsd:integer ;
	.

observable:libraryType
	a owl:DatatypeProperty ;
	rdfs:label "libraryType"@en ;
	rdfs:comment "Specifies the type of library being characterized."@en ;
	rdfs:range xsd:string ;
	.

observable:listedCount
	a owl:DatatypeProperty ;
	rdfs:label "listedCount"@en ;
	rdfs:comment "Specifies the number of public lists that this profile is associated with."@en ;
	rdfs:range xsd:integer ;
	.

observable:loaderFlags
	a owl:DatatypeProperty ;
	rdfs:label "loaderFlags"@en ;
	rdfs:comment "Specifies the reserved loader flags"@en ;
	rdfs:range xsd:unsignedInt ;
	.

observable:localTime
	a owl:DatatypeProperty ;
	rdfs:label "localTime"@en ;
	rdfs:comment "Specifies the local time on the system."@en ;
	rdfs:range xsd:dateTime ;
	.

observable:location
	a owl:ObjectProperty ;
	rdfs:label "location"@en ;
	rdfs:comment "An associated location."@en ;
	rdfs:range location:Location ;
	.

observable:loginTime
	a owl:DatatypeProperty ;
	rdfs:label "loginTime"@en ;
	rdfs:comment "Specifies the date/time of the login for the user session."@en ;
	rdfs:range xsd:dateTime ;
	.

observable:logoutTime
	a owl:DatatypeProperty ;
	rdfs:label "logoutTime"@en ;
	rdfs:comment "Specifies the date/time of the logout for the user session."@en ;
	rdfs:range xsd:dateTime ;
	.

observable:lookupDate
	a owl:DatatypeProperty ;
	rdfs:label "lookupDate"@en ;
	rdfs:comment "Specifies the date and time that the Whois record was queried."@en ;
	rdfs:range xsd:dateTime ;
	.

observable:macAddress
	a owl:ObjectProperty ;
	rdfs:label "macAddress"@en ;
	rdfs:comment "Specifies the MAC or hardware address of the physical network card. "@en ;
	rdfs:range observable:ObservableObject ;
	.

observable:machine
	a owl:DatatypeProperty ;
	rdfs:label "machine"@en ;
	rdfs:comment "Specifies the type of target machine."@en ;
	rdfs:range xsd:string ;
	.

observable:magic
	a owl:DatatypeProperty ;
	rdfs:label "magic"@en ;
	rdfs:comment "Specifies the value that indicates the type of the PE binary."@en ;
	rdfs:range xsd:unsignedShort ;
	.

observable:magicNumber
	a owl:DatatypeProperty ;
	rdfs:label "magicNumber"@en ;
	rdfs:range xsd:string ;
	.

observable:majorImageVersion
	a owl:DatatypeProperty ;
	rdfs:label "majorImageVersion"@en ;
	rdfs:comment "Specifies the major version number of the image."@en ;
	rdfs:range xsd:unsignedShort ;
	.

observable:majorLinkerVersion
	a owl:DatatypeProperty ;
	rdfs:label "majorLinkerVersion"@en ;
	rdfs:comment "Specifies the linker major version number."@en ;
	rdfs:range xsd:byte ;
	.

observable:majorOSVersion
	a owl:DatatypeProperty ;
	rdfs:label "majorOSVersion"@en ;
	rdfs:comment "Specifies the major version number of the required operating system."@en ;
	rdfs:range xsd:unsignedShort ;
	.

observable:majorSubsystemVersion
	a owl:DatatypeProperty ;
	rdfs:label "majorSubsystemVersion"@en ;
	rdfs:comment "Specifies the major version number of the subsystem."@en ;
	rdfs:range xsd:unsignedShort ;
	.

observable:manuallyEnteredCount
	a owl:DatatypeProperty ;
	rdfs:label "Manually-Entered Count"@en ;
	rdfs:comment "Specifies the number of times the URL referred to by the URL field was manually entered into the browser's address field by the user. This field is only applicable for URL history entries generated by Google's Chrome browser."@en ;
	rdfs:range xsd:nonNegativeInteger ;
	.

observable:manufacturer
	a owl:ObjectProperty ;
	rdfs:label "manufacturer"@en ;
	rdfs:range identity:Identity ;
	.

observable:maxRunTime
	a owl:DatatypeProperty ;
	rdfs:label "maxRunTime"@en ;
	rdfs:comment "Specifies the maximum run time of the scheduled task before terminating, in milliseconds. See also: http://msdn.microsoft.com/en-us/library/windows/desktop/aa381874(v=vs.85).aspx."@en ;
	rdfs:range xsd:integer ;
	.

observable:message
	a owl:ObjectProperty ;
	rdfs:label "message"@en ;
	rdfs:range observable:ObservableObject ;
	.

observable:messageID
	a owl:DatatypeProperty ;
	rdfs:label "messageID"@en ;
	rdfs:comment "An unique identifier for the message."@en ;
	rdfs:range xsd:string ;
	.

observable:messageText
	a owl:DatatypeProperty ;
	rdfs:label "messageText"@en ;
	rdfs:comment "The contents of the message."@en ;
	rdfs:range xsd:string ;
	.

observable:messageThread
	a owl:ObjectProperty ;
	rdfs:label "messageThread"@en ;
	rdfs:range types:Thread ;
	.

observable:messageType
	a owl:DatatypeProperty ;
	rdfs:label "messageType"@en ;
	rdfs:comment "Message type specifies what sort of message (email, chat, SMS, etc) a Message is."@en ;
	rdfs:range xsd:string ;
	.

observable:messagingAddress
	a owl:ObjectProperty ;
	rdfs:label "messagingAddress"@en ;
	rdfs:comment "A messaging address specifies details of an identifier for digital messsaging communication."@en ;
	rdfs:range observable:ObservableObject ;
	.

observable:metadataChangeTime
	a owl:DatatypeProperty ;
	rdfs:label "metadataChangeTime"@en ;
	rdfs:comment "The date and time at which the file metadata was last modified."@en ;
	rdfs:range xsd:dateTime ;
	.

observable:mftFileID
	a owl:DatatypeProperty ;
	rdfs:label "mftFileID"@en ;
	rdfs:comment "Specifies the record number for the file within an NTFS Master File Table."@en ;
	rdfs:range xsd:integer ;
	.

observable:mftFileNameAccessedTime
	a owl:DatatypeProperty ;
	rdfs:label "mftFileNameAccessedTime"@en ;
	rdfs:comment "The access date and time recorded in an MFT entry $File_Name attribute."@en ;
	rdfs:range xsd:dateTime ;
	.

observable:mftFileNameCreatedTime
	a owl:DatatypeProperty ;
	rdfs:label "mftFileNameCreatedTime"@en ;
	rdfs:comment "The creation date and time recorded in an MFT entry $File_Name attribute."@en ;
	rdfs:range xsd:dateTime ;
	.

observable:mftFileNameLength
	a owl:DatatypeProperty ;
	rdfs:label "mftFileNameLength"@en ;
	rdfs:comment " Specifies the length of an NTFS file name, in unicode characters."@en ;
	rdfs:range xsd:integer ;
	.

observable:mftFileNameModifiedTime
	a owl:DatatypeProperty ;
	rdfs:label "mftFileNameModifiedTime"@en ;
	rdfs:comment "The modification date and time recorded in an MFT entry $File_Name attribute."@en ;
	rdfs:range xsd:dateTime ;
	.

observable:mftFileNameRecordChangeTime
	a owl:DatatypeProperty ;
	rdfs:label "mftFileNameRecordChangeTime"@en ;
	rdfs:comment "The metadata modification date and time recorded in an MFT entry $File_Name attribute."@en ;
	rdfs:range xsd:dateTime ;
	.

observable:mftFlags
	a owl:DatatypeProperty ;
	rdfs:label "mftFlags"@en ;
	rdfs:comment "Specifies basic permissions for the file (Read-Only, Hidden, Archive, Compressed, etc.)."@en ;
	rdfs:range xsd:integer ;
	.

observable:mftParentID
	a owl:DatatypeProperty ;
	rdfs:label "mftParentID"@en ;
	rdfs:comment "Specifies the record number within an NTFS Master File Table for parent directory of the file."@en ;
	rdfs:range xsd:integer ;
	.

observable:mftRecordChangeTime
	a owl:DatatypeProperty ;
	rdfs:label "mftRecordChangeTime"@en ;
	rdfs:comment "The date and time at which an NTFS file metadata was last modified."@en ;
	rdfs:range xsd:dateTime ;
	.

observable:middleName
	a owl:DatatypeProperty ;
	rdfs:label "middleName"@en ;
	rdfs:comment "The middle name of a person."@en ;
	rdfs:range xsd:string ;
	.

observable:mimeClass
	a owl:DatatypeProperty ;
	rdfs:label "mimeClass"@en ;
	rdfs:range xsd:string ;
	.

observable:mimeType
	a owl:ObjectProperty ;
	rdfs:label "mimeType"@en ;
	rdfs:comment "MIME type of the data. The text form of '${type}/${subtype}' (for example, 'text/html' or 'audio/mp3') can be used to find a UCO-provisioned set of types from the UCO Media Types Taxonomy.  For interoperability with non-UCO resources, dcterms:FileFormat is this property's required range.  The more-specific UCO classes types:IANAMediaType or types:NonIANAMediaType should be used when available."@en ;
	rdfs:range dcterms:FileFormat ;
	rdfs:seeAlso
		types:IANAMediaType ,
		types:NonIANAMediaType ,
		<https://taxonomy.unifiedcyberontology.org/uco/mime/>
		;
	.

observable:mimeType-class-types-MIMEFormat
	a sh:PropertyShape ;
	rdfs:comment "This shape is given an IRI in order to facilitate deactivation on request."@en ;
	rdfs:seeAlso sh:deactivated ;
	sh:class types:MIMEFormat ;
	sh:message "Value is not an instance of types:MIMEFormat or one of its subclasses.  Please consider using a value having type types:IANAMediaType or types:NonIANAMediaType."@en ;
	sh:path observable:mimeType ;
	sh:severity sh:Info ;
	sh:targetSubjectsOf observable:mimeType ;
	.

observable:mimeType-notation
	a sh:PropertyShape ;
	rdfs:comment "This shape is intended to be deactivated by using overriding shapes in the UCO Mime Taxonomy."@en ;
	rdfs:seeAlso <https://taxonomy.unifiedcyberontology.org/uco/mime/> ;
	sh:message "The used mimeType value is not a concept with a skos:notation.  Some consumers of this data expect a string with the MIME 'type/subtype' format to be supplied with skos:notation.  Please either add the skos:notation to your input graph or incorporate the UCO MIME Taxonomy."@en ;
	sh:minCount "1"^^xsd:integer ;
	sh:path skos:notation ;
	sh:severity sh:Warning ;
	sh:targetObjectsOf observable:mimeType ;
	.

observable:minorImageVersion
	a owl:DatatypeProperty ;
	rdfs:label "minorImageVersion"@en ;
	rdfs:comment "Specifies the minor version number of the image."@en ;
	rdfs:range xsd:unsignedShort ;
	.

observable:minorLinkerVersion
	a owl:DatatypeProperty ;
	rdfs:label "minorLinkerVersion"@en ;
	rdfs:comment "Specifies the linker minor version number."@en ;
	rdfs:range xsd:byte ;
	.

observable:minorOSVersion
	a owl:DatatypeProperty ;
	rdfs:label "minorOSVersion"@en ;
	rdfs:comment "Specifies the minor version number of the required operating system."@en ;
	rdfs:range xsd:unsignedShort ;
	.

observable:minorSubsystemVersion
	a owl:DatatypeProperty ;
	rdfs:label "minorSubsystemVersion"@en ;
	rdfs:comment """Specifies the minor version number of the subsystem.
          """@en ;
	rdfs:range xsd:unsignedShort ;
	.

observable:mockLocationsAllowed
	a owl:DatatypeProperty ;
	rdfs:label "mockLocationsAllowed"@en ;
	rdfs:comment "???."@en ;
	rdfs:range xsd:boolean ;
	.

observable:model
	a owl:DatatypeProperty ;
	rdfs:label "model"@en ;
	rdfs:range xsd:string ;
	.

observable:modifiedTime
	a owl:DatatypeProperty ;
	rdfs:label "modifiedTime"@en ;
	rdfs:comment "The date and time at which the Object was last modified."@en ;
	rdfs:range xsd:dateTime ;
	.

observable:mostRecentRunTime
	a owl:DatatypeProperty ;
	rdfs:label "mostRecentRunTime"@en ;
	rdfs:comment "Specifies the most recent run date/time of this scheduled task. See also: http://msdn.microsoft.com/en-us/library/windows/desktop/aa381254(v=vs.85).aspx."@en ;
	rdfs:range xsd:dateTime ;
	.

observable:mountPoint
	a owl:DatatypeProperty ;
	rdfs:label "mountPoint"@en ;
	rdfs:comment "Specifies the mount point of the partition."@en ;
	rdfs:range xsd:string ;
	.

observable:msProductID
	a owl:DatatypeProperty ;
	rdfs:label "msProductID"@en ;
	rdfs:comment "The Microsoft Product ID. See also: http://support.microsoft.com/gp/pidwin."@en ;
	rdfs:range xsd:string ;
	.

observable:msProductName
	a owl:DatatypeProperty ;
	rdfs:label "msProductName"@en ;
	rdfs:comment "The Microsoft ProductName of the current installation of Windows. This is typically found in HKEY_LOCAL_MACHINE\\Software\\Microsoft\\Windows\\CurrentVersion!ProductName."@en ;
	rdfs:range xsd:string ;
	.

observable:nameConstraints
	a owl:DatatypeProperty ;
	rdfs:label "nameConstraints"@en ;
	rdfs:range xsd:string ;
	.

observable:namePhonetic
	a owl:DatatypeProperty ;
	rdfs:label "namePhonetic"@en ;
	rdfs:comment "Name phonetic specifies the phonetic pronunciation of the name of a person."@en ;
	rdfs:range xsd:string ;
	.

observable:namePrefix
	a owl:DatatypeProperty ;
	rdfs:label "namePrefix"@en ;
	rdfs:comment "Name prefix specifies an honorific prefix (coming ordinally before first/given name) for the name of a person."@en ;
	rdfs:range xsd:string ;
	.

observable:nameServer
	a owl:ObjectProperty ;
	rdfs:label "nameServer"@en ;
	rdfs:comment "Specifies a list of name server entries for a Whois entry."@en ;
	rdfs:range observable:ObservableObject ;
	.

observable:nameSuffix
	a owl:DatatypeProperty ;
	rdfs:label "nameSuffix"@en ;
	rdfs:comment "Name suffix specifies an suffix (coming ordinally after last/family name) for the name of a person."@en ;
	rdfs:range xsd:string ;
	.

observable:netBIOSName
	a owl:DatatypeProperty ;
	rdfs:label "netBIOSName"@en ;
	rdfs:comment "Specifies the NetBIOS (Network Basic Input/Output System) name of the Windows system. This is not the same as the host name."@en ;
	rdfs:range xsd:string ;
	.

observable:network
	a owl:DatatypeProperty ;
	rdfs:label "network"@en ;
	rdfs:comment "???."@en ;
	rdfs:range xsd:string ;
	.

observable:networkInterface
	a owl:ObjectProperty ;
	rdfs:label "networkInterface"@en ;
	rdfs:comment "Specifies the list of network interfaces present on the system."@en ;
	rdfs:range observable:ObservableObject ;
	.

observable:newObject
	a owl:ObjectProperty ;
	rdfs:label "newObject"@en ;
	rdfs:comment "Specifies the observable object and its properties as they are after the state change effect occurred."@en ;
	rdfs:range observable:ObservableObject ;
	.

observable:nextRunTime
	a owl:DatatypeProperty ;
	rdfs:label "nextRunTime"@en ;
	rdfs:comment "Specifies the next run date/time of the scheduled task. See also: http://msdn.microsoft.com/en-us/library/windows/desktop/aa381257(v=vs.85).aspx."@en ;
	rdfs:range xsd:dateTime ;
	.

observable:nickname
	a owl:DatatypeProperty ;
	rdfs:label "nickname"@en ;
	rdfs:comment "Nickname specifies an alternate, unofficial and typically informal name for a person independent of their official name."@en ;
	rdfs:range xsd:string ;
	.

observable:ntfsHardLinkCount
	a owl:DatatypeProperty ;
	rdfs:label "ntfsHardLinkCount"@en ;
	rdfs:comment "Specifies the number of directory entries that reference an NTFS file record."@en ;
	rdfs:range xsd:integer ;
	.

observable:ntfsOwnerID
	a owl:DatatypeProperty ;
	rdfs:label "ntfsOwnerID"@en ;
	rdfs:comment "Specifies the identifier of the file owner, from the security index."@en ;
	rdfs:range xsd:string ;
	.

observable:ntfsOwnerSID
	a owl:DatatypeProperty ;
	rdfs:label "ntfsOwnerSID"@en ;
	rdfs:comment "Specifies the security ID (key in the $SII Index and $SDS DataStream in the file $Secure) for an NTFS file."@en ;
	rdfs:range xsd:string ;
	.

observable:number
	a owl:DatatypeProperty ;
	rdfs:label "number"@en ;
	rdfs:range xsd:integer ;
	.

observable:numberOfLaunches
	a owl:DatatypeProperty ;
	rdfs:label "numberOfLaunches"@en ;
	rdfs:range xsd:integer ;
	.

observable:numberOfRVAAndSizes
	a owl:DatatypeProperty ;
	rdfs:label "numberOfRVAAndSizes"@en ;
	rdfs:comment "Specifies the number of data-directory entries in the remainder of the optional header."@en ;
	rdfs:range xsd:unsignedInt ;
	.

observable:numberOfSections
	a owl:DatatypeProperty ;
	rdfs:label "numberOfSections"@en ;
	rdfs:comment "Specifies the number of sections in the PE binary, as a non-negative integer."@en ;
	rdfs:range xsd:integer ;
	.

observable:numberOfSubkeys
	a owl:DatatypeProperty ;
	rdfs:label "numberOfSubkeys"@en ;
	rdfs:range xsd:integer ;
	.

observable:numberOfSymbols
	a owl:DatatypeProperty ;
	rdfs:label "numberOfSymbols"@en ;
	rdfs:comment "Specifies the number of entries in the symbol table of the PE binary, as a non-negative integer."@en ;
	rdfs:range xsd:integer ;
	.

observable:numberTimesContacted
	a owl:DatatypeProperty ;
	rdfs:label "numberTimesContacted"@en ;
	rdfs:comment "Number times contacted specifies the number of times a particular contact has been contacted."@en ;
	rdfs:range xsd:integer ;
	.

observable:objectGUID
	a owl:DatatypeProperty ;
	rdfs:label "objectGUID"@en ;
	rdfs:range xsd:string ;
	.

observable:observableCreatedTime
	a owl:DatatypeProperty ;
	rdfs:label "observableCreatedTime"@en ;
	rdfs:comment "The date and time at which the observable object being characterized was created. This time pertains to an intrinsic characteristic of the observable object, and would be consistent across independent characterizations or observations of the observable object."@en ;
	rdfs:range xsd:dateTime ;
	.

observable:oldObject
	a owl:ObjectProperty ;
	rdfs:label "oldObject"@en ;
	rdfs:comment "Specifies the observable object and its properties as they were before the state change effect occurred."@en ;
	rdfs:range observable:ObservableObject ;
	.

observable:openFileDescriptor
	a owl:DatatypeProperty ;
	rdfs:label "openFileDescriptor"@en ;
	rdfs:comment "Specifies a listing of the current file descriptors used by the Unix process."@en ;
	rdfs:range xsd:integer ;
	.

observable:operatingSystem
	a owl:ObjectProperty ;
	rdfs:label "operatingSystem"@en ;
	rdfs:range observable:ObservableObject ;
	.

observable:optionalHeader
	a owl:ObjectProperty ;
	rdfs:label "optionalHeader"@en ;
	rdfs:comment "Specifies the PE optional header of the PE binary."@en ;
	rdfs:range observable:WindowsPEOptionalHeader ;
	.

observable:options
	a owl:DatatypeProperty ;
	rdfs:label "options"@en ;
	rdfs:comment "Specifies any options used when mounting the volume."@en ;
	rdfs:range xsd:string ;
	.

observable:organizationDepartment
	a owl:DatatypeProperty ;
	rdfs:label "organizationDepartment"@en ;
	rdfs:comment "Specifies a particular suborganization (division, branch, office, etc.) that exists within a larger organization."@en ;
	rdfs:range xsd:string ;
	.

observable:organizationLocation
	a owl:ObjectProperty ;
	rdfs:label "organizationLocation"@en ;
	rdfs:comment "Specifies a geolocation address of an organization."@en ;
	rdfs:range observable:ContactAddress ;
	.

observable:organizationPosition
	a owl:DatatypeProperty ;
	rdfs:label "organizationPosition"@en ;
	rdfs:comment "Specifies the title or role that a person plays within an organization."@en ;
	rdfs:range xsd:string ;
	.

observable:otherHeaders
	a owl:ObjectProperty ;
	rdfs:label "otherHeaders"@en ;
	rdfs:range types:Dictionary ;
	.

observable:owner
	a owl:ObjectProperty ;
	rdfs:label "owner"@en ;
	rdfs:comment "Specifies the owner of an Observable Object."@en ;
	rdfs:range core:UcoObject ;
	.

observable:ownerSID
	a owl:DatatypeProperty ;
	rdfs:label "ownerSID"@en ;
	rdfs:range xsd:string ;
	.

observable:pageTitle
	a owl:DatatypeProperty ;
	rdfs:label "Page Title"@en ;
	rdfs:comment "Specifies the title of a web page."@en ;
	rdfs:range xsd:string ;
	.

observable:parameterAddress
	a owl:DatatypeProperty ;
	rdfs:label "parameterAddress"@en ;
	rdfs:range xsd:hexBinary ;
	.

observable:parameters
	a owl:DatatypeProperty ;
	rdfs:label "parameters"@en ;
	rdfs:comment "Specifies the command line parameters used to launch the scheduled task. See also: http://msdn.microsoft.com/en-us/library/windows/desktop/aa381875(v=vs.85).aspx."@en ;
	rdfs:range xsd:string ;
	.

observable:parent
	a owl:ObjectProperty ;
	rdfs:label "parent"@en ;
	rdfs:comment "The process that created this process."@en ;
	rdfs:range observable:ObservableObject ;
	.

observable:participant
	a owl:ObjectProperty ;
	rdfs:label "participant"@en ;
	rdfs:range observable:ObservableObject ;
	.

observable:partition
	a owl:ObjectProperty ;
	rdfs:label "partition"@en ;
	rdfs:comment "The partitions that reside on the disk."@en ;
	rdfs:range observable:ObservableObject ;
	.

observable:partitionID
	a owl:DatatypeProperty ;
	rdfs:label "partitionID"@en ;
	rdfs:comment "Specifies the identifier of the partition, as provided by the containing partition table.  This identifier is the index value within the partition table, and is expected to be an incrementing alphanumeric value (numeric in most partition systems), not a GUID or UUID.  Sorting partitions by this index should first attempt to sort a numeric cast of the value."@en ;
	rdfs:range xsd:string ;
	.

observable:partitionLength
	a owl:DatatypeProperty ;
	rdfs:label "partitionLength"@en ;
	rdfs:comment "Specifies the length of the partition, in bytes."@en ;
	rdfs:range xsd:integer ;
	.

observable:partitionOffset
	a owl:DatatypeProperty ;
	rdfs:label "partitionOffset"@en ;
	rdfs:comment "Specifies the starting offset of the partition, in bytes."@en ;
	rdfs:range xsd:integer ;
	.

observable:password
	a owl:DatatypeProperty ;
	rdfs:label "password"@en ;
	rdfs:comment "Specifies an authentication password."@en ;
	rdfs:range xsd:string ;
	.

observable:passwordLastChanged
	a owl:DatatypeProperty ;
	rdfs:label "passwordLastChanged"@en ;
	rdfs:comment "The date and time that the password was last changed."@en ;
	rdfs:range xsd:dateTime ;
	.

observable:passwordType
	a owl:DatatypeProperty ;
	rdfs:label "passwordType"@en ;
	rdfs:comment "The type of password, for instance plain-text or encrypted."@en ;
	rdfs:range xsd:string ;
	.

observable:path
	a owl:DatatypeProperty ;
	rdfs:label "path"@en ;
	rdfs:comment "Specifies the location of one object within another containing object."@en ;
	rdfs:range xsd:string ;
	.

observable:pdfId0
	a owl:DatatypeProperty ;
	rdfs:label "pdfId0"@en ;
	rdfs:range xsd:string ;
	.

observable:pdfId1
	a owl:DatatypeProperty ;
	rdfs:label "pdfId1"@en ;
	rdfs:range xsd:string ;
	.

observable:peType
	a owl:DatatypeProperty ;
	rdfs:label "peType"@en ;
	rdfs:comment "Specifies the type of the PE binary."@en ;
	rdfs:range xsd:string ;
	.

observable:phoneActivationTime
	a owl:DatatypeProperty ;
	rdfs:label "phoneActivationTime"@en ;
	rdfs:comment "The date and time that a device was activated."@en ;
	rdfs:range xsd:dateTime ;
	.

observable:phoneNumber
	a owl:DatatypeProperty ;
	rdfs:label "phoneNumber"@en ;
	rdfs:comment "A phone number(account)."@en ;
	rdfs:range xsd:string ;
	.

observable:pictureHeight
	a owl:DatatypeProperty ;
	rdfs:label "pictureHeight"@en ;
	rdfs:range xsd:integer ;
	.

observable:pictureType
	a owl:DatatypeProperty ;
	rdfs:label "pictureType"@en ;
	rdfs:comment "The type of a picture, for example a thumbnail."@en ;
	rdfs:range xsd:string ;
	.

observable:pictureWidth
	a owl:DatatypeProperty ;
	rdfs:label "pictureWidth"@en ;
	rdfs:comment "The width of the picture in pixels."@en ;
	rdfs:range xsd:integer ;
	.

observable:pid
	a owl:DatatypeProperty ;
	rdfs:label "pid"@en ;
	rdfs:comment "The Process ID, or PID, of the process."@en ;
	rdfs:range xsd:integer ;
	.

observable:pointerToSymbolTable
	a owl:DatatypeProperty ;
	rdfs:label "pointerToSymbolTable"@en ;
	rdfs:comment "Specifies the file offset of the COFF symbol table."@en ;
	rdfs:range xsd:hexBinary ;
	.

observable:policyConstraints
	a owl:DatatypeProperty ;
	rdfs:label "policyConstraints"@en ;
	rdfs:range xsd:string ;
	.

observable:policyMappings
	a owl:DatatypeProperty ;
	rdfs:label "policyMappings"@en ;
	rdfs:range xsd:string ;
	.

observable:port
	a owl:DatatypeProperty ;
	rdfs:label "port"@en ;
	rdfs:comment "Port on which communication takes place."@en ;
	rdfs:range xsd:integer ;
	.

observable:prefetchHash
	a owl:DatatypeProperty ;
	rdfs:label "prefetchHash"@en ;
	rdfs:comment "An eight character hash of the location from which the application was run."@en ;
	rdfs:range xsd:string ;
	.

observable:priority
	a owl:DatatypeProperty ;
	rdfs:label "priority"@en ;
	rdfs:comment "The priority of the email."@en ;
	rdfs:range [
		a rdfs:Datatype ;
		owl:unionOf (
			xsd:integer
			xsd:string
			vocabulary:TaskPriorityVocab
		) ;
	] ;
	.

observable:privateKeyUsagePeriodNotAfter
	a owl:DatatypeProperty ;
	rdfs:label "privateKeyUsagePeriodNotAfter"@en ;
	rdfs:range xsd:dateTime ;
	.

observable:privateKeyUsagePeriodNotBefore
	a owl:DatatypeProperty ;
	rdfs:label "privateKeyUsagePeriodNotBefore"@en ;
	rdfs:range xsd:dateTime ;
	.

observable:processorArchitecture
	a owl:DatatypeProperty ;
	rdfs:label "processorArchitecture"@en ;
	rdfs:comment "Specifies the specific architecture (e.g. x86) used by the CPU of the system."@en ;
	rdfs:range xsd:string ;
	.

observable:profile
	a owl:ObjectProperty ;
	rdfs:label "profile"@en ;
	rdfs:comment "A profile specifies a particular online service profile."@en ;
	rdfs:range observable:ObservableObject ;
	.

observable:profileAccount
	a owl:ObjectProperty ;
	rdfs:label "Profile Account"@en-US ;
	rdfs:comment "Specifies the online service account associated with the profile."@en-US ;
	rdfs:range observable:ObservableObject ;
	.

observable:profileBackgroundHash
	a owl:ObjectProperty ;
	rdfs:label "Profile Background Hash"@en-US ;
	rdfs:comment "Specifies hashes of the background associated with the profile."@en-US ;
	rdfs:range types:Hash ;
	.

observable:profileBackgroundLocation
	a owl:ObjectProperty ;
	rdfs:label "Profile Background Location"@en-US ;
	rdfs:comment "Specifies the network location of the background associated with the profile."@en-US ;
	rdfs:range observable:ObservableObject ;
	.

observable:profileBannerHash
	a owl:ObjectProperty ;
	rdfs:label "Profile Banner Hash"@en-US ;
	rdfs:comment "Specifies hashes of the banner associated with the profile."@en-US ;
	rdfs:range types:Hash ;
	.

observable:profileBannerLocation
	a owl:ObjectProperty ;
	rdfs:label "Profile Banner Location"@en-US ;
	rdfs:comment "Specifies the network location of the banner associated with the profile."@en-US ;
	rdfs:range observable:ObservableObject ;
	.

observable:profileCreated
	a owl:DatatypeProperty ;
	rdfs:label "Profile Created"@en-US ;
	rdfs:comment "Specifies the date and time the profile was created."@en-US ;
	rdfs:range xsd:dateTime ;
	.

observable:profileIdentity
	a owl:ObjectProperty ;
	rdfs:label "Profile Identity"@en-US ;
	rdfs:comment "Specifies the identity associated with the profile."@en-US ;
	rdfs:range identity:Identity ;
	.

observable:profileImageHash
	a owl:ObjectProperty ;
	rdfs:label "Profile Image Hash"@en-US ;
	rdfs:comment "Specifies hashes of the profile image associated with the profile."@en-US ;
	rdfs:range types:Hash ;
	.

observable:profileImageLocation
	a owl:ObjectProperty ;
	rdfs:label "Profile Image Location"@en-US ;
	rdfs:comment "Specifies the network location of the profile image associated with the profile."@en-US ;
	rdfs:range observable:ObservableObject ;
	.

observable:profileIsProtected
	a owl:DatatypeProperty ;
	rdfs:label "Is_Protected"@en-US ;
	rdfs:comment "Specifies whether the twitter profile is protected."@en-US ;
	rdfs:range xsd:boolean ;
	.

observable:profileIsVerified
	a owl:DatatypeProperty ;
	rdfs:label "Is_Verified"@en-US ;
	rdfs:comment "Specifies whether the twitter profile is verified."@en-US ;
	rdfs:range xsd:boolean ;
	.

observable:profileLanguage
	a owl:DatatypeProperty ;
	rdfs:label "Profile Language"@en-US ;
	rdfs:comment "Specifies the language associated with the profile. When present, it MUST be a language code conformant to RFC 5646/BCP47."@en-US ;
	rdfs:range xsd:string ;
	.

observable:profileService
	a owl:ObjectProperty ;
	rdfs:label "Profile Service"@en-US ;
	rdfs:comment "Specifies the online service associated with the profile."@en-US ;
	rdfs:range observable:ObservableObject ;
	.

observable:profileWebsite
	a owl:ObjectProperty ;
	rdfs:label "Profile Website"@en-US ;
	rdfs:comment "Specifies the website URL associated with the profile."@en-US ;
	rdfs:range observable:ObservableObject ;
	.

observable:properties
	a owl:DatatypeProperty ;
	rdfs:label "properties"@en ;
	rdfs:comment "Specifies the properties that were enumerated as a result of the action on the observable object."@en ;
	rdfs:range xsd:string ;
	.

observable:propertyName
	a owl:DatatypeProperty ;
	rdfs:label "propertyName"@en ;
	rdfs:comment "Specifies the Name of the property being read."@en ;
	rdfs:range xsd:string ;
	.

observable:protocols
	a owl:ObjectProperty ;
	rdfs:label "protocols"@en ;
	rdfs:comment "Specifies the protocols involved in the network connection, along with their corresponding state. "@en ;
	rdfs:range types:ControlledDictionary ;
	.

observable:query
	a owl:DatatypeProperty ;
	rdfs:label "query"@en ;
	rdfs:comment "Query passed to the resource."@en ;
	rdfs:range xsd:string ;
	.

observable:rangeOffset
	a owl:DatatypeProperty ;
	rdfs:label "rangeOffset"@en ;
	rdfs:comment "The offset at which the start of data can be found, relative to the rangeOffsetType defined."@en ;
	rdfs:range xsd:integer ;
	.

observable:rangeOffsetType
	a owl:DatatypeProperty ;
	rdfs:label "rangeOffsetType"@en ;
	rdfs:comment "The type of offset defined for the range (e.g., image, file, address)."@en ;
	rdfs:range xsd:string ;
	.

observable:rangeSize
	a owl:DatatypeProperty ;
	rdfs:label "rangeSize"@en ;
	rdfs:comment "The size of the data in bytes."@en ;
	rdfs:range xsd:integer ;
	.

observable:receivedLines
	a owl:DatatypeProperty ;
	rdfs:label "receivedLines"@en ;
	rdfs:range xsd:string ;
	.

observable:receivedTime
	a owl:DatatypeProperty ;
	rdfs:label "receivedTime"@en ;
	rdfs:comment "The date and time at which the message received. "@en ;
	rdfs:range xsd:dateTime ;
	.

observable:recurrence
	a owl:DatatypeProperty ;
	rdfs:label "recurrence"@en ;
	rdfs:comment "Recurrence of the event."@en ;
	rdfs:range xsd:string ;
	.

observable:references
	a owl:ObjectProperty ;
	rdfs:label "references"@en ;
	rdfs:comment "A list of email message identifiers this email relates to."@en ;
	rdfs:range observable:ObservableObject ;
	.

observable:referralURL
	a owl:ObjectProperty ;
	rdfs:label "referralURL"@en ;
	rdfs:comment "Specifies the corresponding referral URL for a registrar."@en ;
	rdfs:range observable:ObservableObject ;
	.

observable:referrerUrl
	a owl:ObjectProperty ;
	rdfs:label "referrerURL"@en ;
	rdfs:comment "Specifies the origination point (i.e., URL) of a URL request."@en ;
	rdfs:range observable:ObservableObject ;
	.

observable:regionEndAddress
	a owl:DatatypeProperty ;
	rdfs:label "regionEndAddress"@en ;
	rdfs:comment "The regionEndAddress property specifies the ending address of the particular memory region."@en ;
	rdfs:range xsd:hexBinary ;
	.

observable:regionSize
	a owl:DatatypeProperty ;
	rdfs:label "regionSize"@en ;
	rdfs:comment "The regionSize property specifies the size of the particular memory region, in bytes."@en ;
	rdfs:range xsd:integer ;
	.

observable:regionStartAddress
	a owl:DatatypeProperty ;
	rdfs:label "regionStartAddress"@en ;
	rdfs:comment """The regionStartAddress property specifies the starting address of the particular memory region.
          """@en ;
	rdfs:range xsd:hexBinary ;
	.

observable:regionalInternetRegistry
	a owl:DatatypeProperty ;
	rdfs:label "regionalInternetRegistry"@en ;
	rdfs:comment "specifies the name of the Regional Internet Registry (RIR) which allocated the IP address contained in a WHOIS entry."@en ;
	rdfs:range [
		a rdfs:Datatype ;
		owl:unionOf (
			vocabulary:RegionalRegistryTypeVocab
			xsd:string
		) ;
	] ;
	.

observable:regionalInternetRegistry-shape-value-not-vocabulary-member
	a sh:PropertyShape ;
	sh:message "Value is not member of the vocabulary RegionalRegistryTypeVocab." ;
	sh:or (
		[
			sh:datatype vocabulary:RegionalRegistryTypeVocab ;
			sh:in vocabulary:RegionalRegistryTypeVocab-members ;
		]
		[
			sh:datatype xsd:string ;
		]
	) ;
	sh:path observable:regionalInternetRegistry ;
	.

observable:regionalInternetRegistry-shape-value-outside-default-vocabulary
	a sh:PropertyShape ;
	sh:datatype vocabulary:RegionalRegistryTypeVocab ;
	sh:message "Value is outside the default vocabulary RegionalRegistryTypeVocab." ;
	sh:path observable:regionalInternetRegistry ;
	sh:severity sh:Info ;
	.

observable:registeredOrganization
	a owl:ObjectProperty ;
	rdfs:label "registeredOrganization"@en ;
	rdfs:comment "The organization that this copy of Windows is registered to."@en ;
	rdfs:range identity:Identity ;
	.

observable:registeredOwner
	a owl:ObjectProperty ;
	rdfs:label "registeredOwner"@en ;
	rdfs:comment "The person or organization that is the registered owner of this copy of Windows."@en ;
	rdfs:range identity:Identity ;
	.

observable:registrantContactInfo
	a owl:ObjectProperty ;
	rdfs:label "registrantContactInfo"@en ;
	rdfs:comment "Specifies contact info for the registrant of a domain within a WHOIS entity."@en ;
	rdfs:range observable:ObservableObject ;
	.

observable:registrantIDs
	a owl:DatatypeProperty ;
	rdfs:label "registrantIDs"@en ;
	rdfs:comment "Specifies the registrant IDs associated with a domain lookup."@en ;
	rdfs:range xsd:string ;
	.

observable:registrarGUID
	a owl:DatatypeProperty ;
	rdfs:label "registrarGUID"@en ;
	rdfs:comment "Specifies the Registrar GUID field of a Whois entry."@en ;
	rdfs:range xsd:string ;
	.

observable:registrarID
	a owl:DatatypeProperty ;
	rdfs:label "registrarID"@en ;
	rdfs:comment "Specifies the Registrar ID field of a Whois entry."@en ;
	rdfs:range xsd:string ;
	.

observable:registrarInfo
	a owl:ObjectProperty ;
	rdfs:label "registrarInfo"@en ;
	rdfs:comment "Specifies registrar info that would be returned from a registrar lookup."@en ;
	rdfs:range observable:WhoisRegistrarInfoType ;
	.

observable:registrarName
	a owl:DatatypeProperty ;
	rdfs:label "registrarName"@en ;
	rdfs:comment "The name of the registrar organization."@en ;
	rdfs:range xsd:string ;
	.

observable:registryValues
	a owl:ObjectProperty ;
	rdfs:label "registryValues"@en ;
	rdfs:comment "The values that were enumerated as a result of the action on the object."@en ;
	rdfs:range observable:WindowsRegistryValue ;
	.

observable:remarks
	a owl:DatatypeProperty ;
	rdfs:label "remarks"@en ;
	rdfs:comment "Specifies any remarks associated with this Whois entry."@en ;
	rdfs:range xsd:string ;
	.

observable:remindTime
	a owl:DatatypeProperty ;
	rdfs:label "remindTime"@en ;
	rdfs:range xsd:dateTime ;
	.

observable:requestMethod
	a owl:DatatypeProperty ;
	rdfs:label "requestMethod"@en ;
	rdfs:comment """Specifies the HTTP method portion of the HTTP request line, as a lowercase string.
          """@en ;
	rdfs:range xsd:string ;
	.

observable:requestValue
	a owl:DatatypeProperty ;
	rdfs:label "requestValue"@en ;
	rdfs:comment "Specifies the value (typically a resource path) portion of the HTTP request line."@en ;
	rdfs:range xsd:string ;
	.

observable:requestVersion
	a owl:DatatypeProperty ;
	rdfs:label "requestVersion"@en ;
	rdfs:comment "Specifies the HTTP version portion of the HTTP request line, as a lowercase string."@en ;
	rdfs:range xsd:string ;
	.

observable:rowCondition
	a owl:DatatypeProperty ;
	rdfs:label "rowCondition"@en ;
	rdfs:range xsd:string ;
	.

observable:rowIndex
	a owl:DatatypeProperty ;
	rdfs:label "rowIndex"@en ;
	rdfs:range xsd:positiveInteger ;
	.

observable:ruid
	a owl:DatatypeProperty ;
	rdfs:label "ruid"@en ;
	rdfs:comment "Specifies the real user ID, which represents the Unix user who created the process."@en ;
	rdfs:range xsd:nonNegativeInteger ;
	.

observable:runningStatus
	a owl:DatatypeProperty ;
	rdfs:label "runningStatus"@en ;
	rdfs:range xsd:string ;
	.

observable:scheme
	a owl:DatatypeProperty ;
	rdfs:label "scheme"@en ;
	rdfs:comment "Identifies the type of URL."@en ;
	rdfs:range xsd:string ;
	.

observable:sectionAlignment
	a owl:DatatypeProperty ;
	rdfs:label "sectionAlignment"@en ;
	rdfs:comment "Specifies the alignment (in bytes) of PE sections when they are loaded into memory."@en ;
	rdfs:range xsd:unsignedInt ;
	.

observable:sections
	a owl:ObjectProperty ;
	rdfs:label "sections"@en ;
	rdfs:comment "Specifies metadata about the sections in the PE file."@en ;
	rdfs:range observable:WindowsPESection ;
	.

observable:sectorSize
	a owl:DatatypeProperty ;
	rdfs:label "sectorSize"@en ;
	rdfs:comment "The sector size of the volume in bytes."@en ;
	rdfs:range xsd:integer ;
	.

observable:securityAttributes
	a owl:DatatypeProperty ;
	rdfs:label "securityAttributes"@en ;
	rdfs:range xsd:string ;
	.

observable:sender
	a owl:ObjectProperty ;
	rdfs:label "sender"@en ;
	rdfs:range observable:ObservableObject ;
	.

observable:sentTime
	a owl:DatatypeProperty ;
	rdfs:label "sentTime"@en ;
	rdfs:comment "The date and time at which the message sent."@en ;
	rdfs:range xsd:dateTime ;
	.

observable:serialNumber
	a owl:DatatypeProperty ;
	rdfs:label "serialNumber"@en ;
	rdfs:range xsd:string ;
	.

observable:serverName
	a owl:ObjectProperty ;
	rdfs:label "serverName"@en ;
	rdfs:comment "Specifies the corresponding server name for a whois entry. This usually corresponds to a name server lookup."@en ;
	rdfs:range observable:ObservableObject ;
	.

observable:serviceName
	a owl:DatatypeProperty ;
	rdfs:label "serviceName"@en ;
	rdfs:range xsd:string ;
	.

observable:serviceStatus
	a owl:DatatypeProperty ;
	rdfs:label "serviceStatus"@en ;
	rdfs:range xsd:string ;
	.

observable:serviceType
	a owl:DatatypeProperty ;
	rdfs:label "serviceType"@en ;
	rdfs:range xsd:string ;
	.

observable:sessionID
	a owl:DatatypeProperty ;
	rdfs:label "sessionID"@en ;
	rdfs:comment "An identifier for the session from which the message originates."@en ;
	rdfs:range xsd:string ;
	.

observable:shell
	a owl:DatatypeProperty ;
	rdfs:label "shell"@en ;
	rdfs:range xsd:string ;
	.

observable:showMessageBody
	a owl:DatatypeProperty ;
	rdfs:label "showMessageBody"@en ;
	rdfs:comment "Specifies the message text that is displayed in the body of the message box by the action. See also: http://msdn.microsoft.com/en-us/library/windows/desktop/aa381302(v=vs.85).aspx."@en ;
	rdfs:range xsd:string ;
	.

observable:showMessageTitle
	a owl:DatatypeProperty ;
	rdfs:label "showMessageTitle"@en ;
	rdfs:comment "Specifies the title of the message box shown by the action. See also: http://msdn.microsoft.com/en-us/library/windows/desktop/aa381302(v=vs.85).aspx."@en ;
	rdfs:range xsd:string ;
	.

observable:sid
	a owl:DatatypeProperty ;
	rdfs:label "sid"@en ;
	rdfs:range xsd:string ;
	.

observable:signature
	a owl:DatatypeProperty ;
	rdfs:label "signature"@en ;
	rdfs:comment "A"@en ;
	rdfs:range xsd:string ;
	.

observable:signatureAlgorithm
	a owl:DatatypeProperty ;
	rdfs:label "signatureAlgorithm"@en ;
	rdfs:range xsd:string ;
	.

observable:signatureDescription
	a owl:DatatypeProperty ;
	rdfs:label "signatureDescription"@en ;
	rdfs:range xsd:string ;
	.

observable:signatureExists
	a owl:DatatypeProperty ;
	rdfs:label "signatureExists"@en ;
	rdfs:range xsd:boolean ;
	.

observable:signatureVerified
	a owl:DatatypeProperty ;
	rdfs:label "signatureVerified"@en ;
	rdfs:range xsd:boolean ;
	.

observable:sipAddress
	a owl:ObjectProperty ;
	rdfs:label "sipAddress"@en ;
	rdfs:comment "A SIP address specifies Session Initiation Protocol (SIP) identifier."@en ;
	rdfs:range observable:ObservableObject ;
	.

observable:size
	a owl:DatatypeProperty ;
	rdfs:label "size"@en ;
	rdfs:comment "Specifies the size of the section, in bytes."@en ;
	rdfs:range xsd:integer ;
	.

observable:sizeInBytes
	a owl:DatatypeProperty ;
	rdfs:label "sizeInBytes"@en ;
	rdfs:comment "The size of the data in bytes."@en ;
	rdfs:range xsd:integer ;
	.

observable:sizeOfCode
	a owl:DatatypeProperty ;
	rdfs:label "sizeOfCode"@en ;
	rdfs:comment "Specifies the size of the code (text) section. If there are multiple such sections, this refers to the sum of the sizes of each section."@en ;
	rdfs:range xsd:unsignedInt ;
	.

observable:sizeOfHeaders
	a owl:DatatypeProperty ;
	rdfs:label "sizeOfHeaders"@en ;
	rdfs:comment "Specifies the combined size of the MS-DOS, PE header, and section headers, rounded up a multiple of the value specified in the file_alignment header."@en ;
	rdfs:range xsd:unsignedInt ;
	.

observable:sizeOfHeapCommit
	a owl:DatatypeProperty ;
	rdfs:label "sizeOfHeapCommit"@en ;
	rdfs:comment "Specifies the size of the local heap space to commit."@en ;
	rdfs:range xsd:unsignedInt ;
	.

observable:sizeOfHeapReserve
	a owl:DatatypeProperty ;
	rdfs:label "sizeOfHeapReserve"@en ;
	rdfs:comment "Specifies the size of the local heap space to reserve."@en ;
	rdfs:range xsd:unsignedInt ;
	.

observable:sizeOfImage
	a owl:DatatypeProperty ;
	rdfs:label "sizeOfImage"@en ;
	rdfs:comment "Specifies the size, in bytes, of the image, including all headers, as the image is loaded in memory."@en ;
	rdfs:range xsd:unsignedInt ;
	.

observable:sizeOfInitializedData
	a owl:DatatypeProperty ;
	rdfs:label "sizeOfInitializedData"@en ;
	rdfs:comment "Specifies the size of the initialized data section. If there are multiple such sections, this refers to the sum of the sizes of each section."@en ;
	rdfs:range xsd:unsignedInt ;
	.

observable:sizeOfOptionalHeader
	a owl:DatatypeProperty ;
	rdfs:label "sizeOfOptionalHeader"@en ;
	rdfs:comment "Specifies the size of the optional header of the PE binary. "@en ;
	rdfs:range xsd:integer ;
	.

observable:sizeOfStackCommit
	a owl:DatatypeProperty ;
	rdfs:label "sizeOfStackCommit"@en ;
	rdfs:comment "Specifies the size of the stack to commit."@en ;
	rdfs:range xsd:unsignedInt ;
	.

observable:sizeOfStackReserve
	a owl:DatatypeProperty ;
	rdfs:label "sizeOfStackReserve"@en ;
	rdfs:comment "Specifies the size of the stack to reserve."@en ;
	rdfs:range xsd:unsignedInt ;
	.

observable:sizeOfUninitializedData
	a owl:DatatypeProperty ;
	rdfs:label "sizeOfUninitializedData"@en ;
	rdfs:comment "Specifies the size of the uninitialized data section. If there are multiple such sections, this refers to the sum of the sizes of each section."@en ;
	rdfs:range xsd:unsignedInt ;
	.

observable:sourceApplication
	a owl:ObjectProperty ;
	rdfs:label "sourceApplication"@en ;
	rdfs:comment "Source application specifies the software application that a particular contact or contact list is associated with."@en ;
	rdfs:range observable:ObservableObject ;
	.

observable:sourceFlags
	a owl:DatatypeProperty ;
	rdfs:label "sourceFlags"@en ;
	rdfs:comment "Specifies the source TCP flags."@en ;
	rdfs:range xsd:hexBinary ;
	.

observable:sourcePort
	a owl:DatatypeProperty ;
	rdfs:label "sourcePort"@en ;
	rdfs:comment """Specifies the source port used in the connection, as an integer in the range of 0 - 65535.
          """@en ;
	rdfs:range xsd:integer ;
	.

observable:spaceLeft
	a owl:DatatypeProperty ;
	rdfs:label "spaceLeft"@en ;
	rdfs:comment "Specifies the amount of space left on the partition, in bytes."@en ;
	rdfs:range xsd:integer ;
	.

observable:spaceUsed
	a owl:DatatypeProperty ;
	rdfs:label "spaceUsed"@en ;
	rdfs:comment "Specifies the amount of space used on the partition, in bytes."@en ;
	rdfs:range xsd:integer ;
	.

observable:sponsoringRegistrar
	a owl:DatatypeProperty ;
	rdfs:label "sponsoringRegistrar"@en ;
	rdfs:comment "Specifies the name of the sponsoring registrar for a domain."@en ;
	rdfs:range xsd:string ;
	.

observable:src
	a owl:ObjectProperty ;
	rdfs:label "src"@en ;
	rdfs:comment "Specifies the source(s) of the network connection."@en ;
	rdfs:range core:UcoObject ;
	.

observable:srcBytes
	a owl:DatatypeProperty ;
	rdfs:label "srcBytes"@en ;
	rdfs:range xsd:integer ;
	.

observable:srcPackets
	a owl:DatatypeProperty ;
	rdfs:label "srcPackets"@en ;
	rdfs:range xsd:integer ;
	.

observable:srcPayload
	a owl:ObjectProperty ;
	rdfs:label "srcPayload"@en ;
	rdfs:range observable:ObservableObject ;
	.

observable:ssid
	a owl:DatatypeProperty ;
	rdfs:label "ssid"@en ;
	rdfs:comment "Network identifier."@en ;
	rdfs:range xsd:string ;
	.

observable:stackSize
	a owl:DatatypeProperty ;
	rdfs:label "stackSize"@en ;
	rdfs:range xsd:nonNegativeInteger ;
	.

observable:startAddress
	a owl:DatatypeProperty ;
	rdfs:label "startAddress"@en ;
	rdfs:range xsd:hexBinary ;
	.

observable:startCommandLine
	a owl:DatatypeProperty ;
	rdfs:label "startCommandLine"@en ;
	rdfs:range xsd:string ;
	.

observable:startTime
	a owl:DatatypeProperty ;
	rdfs:label "startTime"@en ;
	rdfs:range xsd:dateTime ;
	.

observable:startType
	a owl:DatatypeProperty ;
	rdfs:label "startType"@en ;
	rdfs:range xsd:string ;
	.

observable:startupInfo
	a owl:ObjectProperty ;
	rdfs:label "startupInfo"@en ;
	rdfs:range types:Dictionary ;
	.

observable:state
	a owl:DatatypeProperty ;
	rdfs:label "State"@en ;
	rdfs:range xsd:string ;
	.

observable:status
	a owl:DatatypeProperty ;
	rdfs:label "status"@en ;
	rdfs:comment "Specifies a list of statuses for a given Whois entry."@en ;
	rdfs:range [
		a rdfs:Datatype ;
		owl:unionOf (
			xsd:string
			vocabulary:TaskStatusVocab
			vocabulary:WhoisStatusTypeVocab
		) ;
	] ;
	.

observable:statusesCount
	a owl:DatatypeProperty ;
	rdfs:label "Statuses Count"@en-US ;
	rdfs:comment "Specifies the number of tweets that this profile has issued."@en-US ;
	rdfs:range xsd:nonNegativeInteger ;
	.

observable:storageCapacityInBytes
	a owl:DatatypeProperty ;
	rdfs:label "storageCapacityInBytes"@en ;
	rdfs:comment "The number of bytes that can be stored on a SIM card."@en ;
	rdfs:range xsd:integer ;
	.

observable:stringValue
	a owl:DatatypeProperty ;
	rdfs:label "stringValue"@en ;
	rdfs:comment "Specifies the actual value of the extracted string."@en ;
	rdfs:range xsd:string ;
	.

observable:strings
	a owl:ObjectProperty ;
	rdfs:label "strings"@en ;
	rdfs:range observable:ExtractedString ;
	.

observable:subject
	a owl:DatatypeProperty ;
	rdfs:label "subject"@en ;
	rdfs:comment "The subject of the email."@en ;
	rdfs:range xsd:string ;
	.

observable:subjectAlternativeName
	a owl:DatatypeProperty ;
	rdfs:label "subjectAlternativeName"@en ;
	rdfs:range xsd:string ;
	.

observable:subjectDirectoryAttributes
	a owl:DatatypeProperty ;
	rdfs:label "subjectDirectoryAttributes"@en ;
	rdfs:range xsd:string ;
	.

observable:subjectHash
	a owl:ObjectProperty ;
	rdfs:label "subjectHash"@en ;
	rdfs:comment "A hash calculated on the certificate subject name."@en ;
	rdfs:range types:Hash ;
	.

observable:subjectKeyIdentifier
	a owl:DatatypeProperty ;
	rdfs:label "subjectKeyIdentifier"@en ;
	rdfs:range xsd:string ;
	.

observable:subjectPublicKeyAlgorithm
	a owl:DatatypeProperty ;
	rdfs:label "subjectPublicKeyAlgorithm"@en ;
	rdfs:range xsd:string ;
	.

observable:subjectPublicKeyExponent
	a owl:DatatypeProperty ;
	rdfs:label "subjectPublicKeyExponent"@en ;
	rdfs:range xsd:integer ;
	.

observable:subjectPublicKeyModulus
	a owl:DatatypeProperty ;
	rdfs:label "subjectPublicKeyModulus"@en ;
	rdfs:range xsd:string ;
	.

observable:subsystem
	a owl:DatatypeProperty ;
	rdfs:label "subsystem"@en ;
	rdfs:comment "Specifies the subsystem (e.g., GUI, device driver, etc.) that is required to run this image."@en ;
	rdfs:range xsd:unsignedShort ;
	.

observable:swid
	a owl:DatatypeProperty ;
	rdfs:label "swid"@en ;
	rdfs:comment "Specifies the SWID tag for the software."@en ;
	rdfs:range xsd:string ;
	.

observable:symbolicName
	a owl:DatatypeProperty ;
	rdfs:label "symbolicName"@en ;
	rdfs:comment "The symbolic name of a global flag. See also: http://msdn.microsoft.com/en-us/library/windows/hardware/ff549646(v=vs.85).aspx."@en ;
	rdfs:range xsd:string ;
	.

observable:systemTime
	a owl:DatatypeProperty ;
	rdfs:label "systemTime"@en ;
	rdfs:range xsd:dateTime ;
	.

observable:tableName
	a owl:DatatypeProperty ;
	rdfs:label "tableName"@en ;
	rdfs:range xsd:string ;
	.

observable:targetFile
	a owl:ObjectProperty ;
	rdfs:label "targetFile"@en ;
	rdfs:comment "Specifies the file targeted by a symbolic link."@en ;
	rdfs:range observable:ObservableObject ;
	.

observable:taskComment
	a owl:DatatypeProperty ;
	rdfs:label "taskComment"@en ;
	rdfs:comment "Specifies a comment for the scheduled task. See also: http://msdn.microsoft.com/en-us/library/windows/desktop/aa381232(v=vs.85).aspx."@en ;
	rdfs:range xsd:string ;
	.

observable:taskCreator
	a owl:DatatypeProperty ;
	rdfs:label "taskCreator"@en ;
	rdfs:comment "Specifies the name of the creator of the scheduled task. See also: http://msdn.microsoft.com/en-us/library/windows/desktop/aa381235(v=vs.85).aspx."@en ;
	rdfs:range xsd:string ;
	.

observable:text
	a owl:DatatypeProperty ;
	rdfs:label "text"@en ;
	rdfs:range xsd:string ;
	.

observable:threadID
	a owl:DatatypeProperty ;
	rdfs:label "threadID"@en ;
	rdfs:range xsd:nonNegativeInteger ;
	.

observable:thumbprintHash
	a owl:ObjectProperty ;
	rdfs:label "thumbprintHash"@en ;
	rdfs:comment "A hash calculated on the entire certificate including signature."@en ;
	rdfs:range types:Hash ;
	.

observable:timeDateStamp
	a owl:DatatypeProperty ;
	rdfs:label "timeDateStamp"@en ;
	rdfs:comment "Specifies the time when the PE binary was created."@en ;
	rdfs:range xsd:dateTime ;
	.

observable:timesExecuted
	a owl:DatatypeProperty ;
	rdfs:label "timesExecuted"@en ;
	rdfs:comment "The number of times the prefetch application has executed."@en ;
	rdfs:range xsd:integer ;
	.

observable:timezoneDST
	a owl:DatatypeProperty ;
	rdfs:label "timezoneDST"@en ;
	rdfs:comment "Specifies the time zone used by the system, taking daylight savings time (DST) into account."@en ;
	rdfs:range xsd:string ;
	.

observable:timezoneStandard
	a owl:DatatypeProperty ;
	rdfs:label "timezoneStandard"@en ;
	rdfs:comment "Specifies the time zone used by the system, without taking daylight savings time (DST) into account."@en ;
	rdfs:range xsd:string ;
	.

observable:to
	a owl:ObjectProperty ;
	rdfs:label "to"@en ;
	rdfs:comment "The receiver's phone number."@en ;
	rdfs:range observable:ObservableObject ;
	.

observable:totalFragments
	a owl:DatatypeProperty ;
	rdfs:label "totalFragments"@en ;
	rdfs:range xsd:integer ;
	.

observable:totalRam
	a owl:DatatypeProperty ;
	rdfs:label "totalRam"@en ;
	rdfs:comment "Specifies the total amount of physical memory present on the system, in bytes."@en ;
	rdfs:range xsd:integer ;
	.

observable:totalSpace
	a owl:DatatypeProperty ;
	rdfs:label "totalSpace"@en ;
	rdfs:comment "Specifies the total amount of space available on the partition, in bytes."@en ;
	rdfs:range xsd:integer ;
	.

observable:triggerBeginTime
	a owl:DatatypeProperty ;
	rdfs:label "triggerBeginTime"@en ;
	rdfs:comment "Specifies the date/time that the trigger is activated."@en ;
	rdfs:range xsd:dateTime ;
	.

observable:triggerDelay
	a owl:DatatypeProperty ;
	rdfs:label "triggerDelay"@en ;
	rdfs:comment "Specifies the delay that takes place between when the task is registered and when the task is started."@en ;
	rdfs:range xsd:string ;
	.

observable:triggerEndTime
	a owl:DatatypeProperty ;
	rdfs:label "triggerEndTime"@en ;
	rdfs:comment "Specifies the date/time that the trigger is deactivated."@en ;
	rdfs:range xsd:dateTime ;
	.

observable:triggerFrequency
	a owl:DatatypeProperty ;
	rdfs:label "triggerFrequency"@en ;
	rdfs:comment "Specifies the frequency at which the trigger repeats."@en ;
	rdfs:range [
		a rdfs:Datatype ;
		owl:unionOf (
			vocabulary:TriggerFrequencyVocab
			xsd:string
		) ;
	] ;
	.

observable:triggerList
	a owl:ObjectProperty ;
	rdfs:label "triggerList"@en ;
	rdfs:comment "Specifies a set of triggers used by the scheduled task. See also: http://msdn.microsoft.com/en-us/library/windows/desktop/aa383264(v=vs.85).aspx."@en ;
	rdfs:range observable:TriggerType ;
	.

observable:triggerMaxRunTime
	a owl:DatatypeProperty ;
	rdfs:label "triggerMaxRunTime"@en ;
	rdfs:comment "The maximum amount of time that the task launched by the trigger is allowed to run. See also: http://msdn.microsoft.com/en-us/library/windows/desktop/aa383868(v=vs.85).aspx."@en ;
	rdfs:range xsd:string ;
	.

observable:triggerSessionChangeType
	a owl:DatatypeProperty ;
	rdfs:label "triggerSessionChangeType"@en ;
	rdfs:comment "Specifies the type of Terminal Server session change that would trigger a task launch. See also: http://msdn.microsoft.com/en-us/library/windows/desktop/aa381298(v=vs.85).aspx."@en ;
	rdfs:range xsd:string ;
	.

observable:triggerType
	a owl:DatatypeProperty ;
	rdfs:label "triggerType"@en ;
	rdfs:comment "Specifies the type of the task trigger."@en ;
	rdfs:range [
		a rdfs:Datatype ;
		owl:unionOf (
			vocabulary:TriggerTypeVocab
			xsd:string
		) ;
	] ;
	.

observable:twitterHandle
	a owl:DatatypeProperty ;
	rdfs:label "Twitter Handle"@en-US ;
	rdfs:comment "Specifies the twitter handle associated with the profile."@en-US ;
	rdfs:range xsd:string ;
	.

observable:twitterId
	a owl:DatatypeProperty ;
	rdfs:label "Twitter ID"@en-US ;
	rdfs:comment "Specifies the twitter id associated with the profile."@en-US ;
	rdfs:range xsd:string ;
	.

observable:updatedDate
	a owl:DatatypeProperty ;
	rdfs:label "updatedDate"@en ;
	rdfs:comment "Specifies the date in which the registered domain information was last updated."@en ;
	rdfs:range xsd:dateTime ;
	.

observable:uptime
	a owl:DatatypeProperty ;
	rdfs:label "uptime"@en ;
	rdfs:comment "Specifies the duration that represents the current amount of time that the system has been up."@en ;
	rdfs:range xsd:string ;
	.

observable:url
	a owl:ObjectProperty ;
	rdfs:label "url"@en ;
	rdfs:comment "Specifies a URL associated with a particular observable object or facet."@en ;
	rdfs:range observable:ObservableObject ;
	.

observable:urlHistoryEntry
	a owl:ObjectProperty ;
	rdfs:label "URL History Entries"@en ;
	rdfs:comment "Specifies a URL history record stored in the browser's history."@en ;
	rdfs:range observable:URLHistoryEntry ;
	.

observable:urlTargeted
	a owl:DatatypeProperty ;
	rdfs:label "urlTargeted"@en ;
	rdfs:comment "The target of the bookmark."@en ;
	rdfs:range xsd:anyURI ;
	.

observable:urlTransitionType
	a owl:DatatypeProperty ;
	rdfs:label "Transition Type"@en ;
	rdfs:comment "Specifies how a browser navigated to a particular URL on a particular visit."@en ;
	rdfs:range [
		a rdfs:Datatype ;
		owl:unionOf (
			xsd:string
			vocabulary:URLTransitionTypeVocab
		) ;
	] ;
	.

observable:userLocationString
	a owl:DatatypeProperty ;
	rdfs:label "User Location String"@en-US ;
	rdfs:comment "Specifies the user-provided location string associated with the profile."@en-US ;
	rdfs:range xsd:string ;
	.

observable:userName
	a owl:DatatypeProperty ;
	rdfs:label "userName"@en ;
	rdfs:comment "Username used to authenticate to this resource."@en ;
	rdfs:range xsd:string ;
	.

observable:validityNotAfter
	a owl:DatatypeProperty ;
	rdfs:label "validityNotAfter"@en ;
	rdfs:range xsd:dateTime ;
	.

observable:validityNotBefore
	a owl:DatatypeProperty ;
	rdfs:label "validityNotBefore"@en ;
	rdfs:range xsd:dateTime ;
	.

observable:value
	a owl:DatatypeProperty ;
	rdfs:label "value"@en ;
	rdfs:range xsd:string ;
	.

observable:values
	a owl:DatatypeProperty ;
	rdfs:label "values"@en ;
	rdfs:comment "The values that were enumerated as a result of the action on the object."@en ;
	rdfs:range xsd:string ;
	.

observable:version
	a owl:DatatypeProperty ;
	rdfs:label "version"@en ;
	rdfs:range xsd:string ;
	.

observable:visibility
	a owl:DatatypeProperty ;
	rdfs:label "visibility"@en ;
	rdfs:range xsd:boolean ;
	.

observable:visitCount
	a owl:DatatypeProperty ;
	rdfs:label "visitCount"@en ;
	rdfs:comment "Specifies the number of times a URL has been visited by a particular web browser."@en ;
	rdfs:range xsd:integer ;
	.

observable:visitDuration
	a owl:DatatypeProperty ;
	rdfs:label "Visit Duration"@en ;
	rdfs:comment "Specifies the duration of a specific visit of a URL within a particular browser."@en ;
	rdfs:range xsd:duration ;
	.

observable:visitTime
	a owl:DatatypeProperty ;
	rdfs:label "Visit Time"@en ;
	rdfs:comment "Specifies the date/time of a specific visit of a URL within a particular browser."@en ;
	rdfs:range xsd:dateTime ;
	.

observable:volume
	a owl:ObjectProperty ;
	rdfs:label "volume"@en ;
	rdfs:comment "The volume from which the prefetch application was run. If the applicatin was run from multiple volumes, there will be a separate prefetch file for each."@en ;
	rdfs:range observable:ObservableObject ;
	.

observable:volumeID
	a owl:DatatypeProperty ;
	rdfs:label "volumeID"@en ;
	rdfs:comment "The unique identifier of the volume."@en ;
	rdfs:range xsd:string ;
	.

observable:whoisContactType
	a owl:DatatypeProperty ;
	rdfs:label "whoisContactType"@en ;
	rdfs:comment "Specifies what type of WHOIS contact this is."@en ;
	rdfs:range [
		a rdfs:Datatype ;
		owl:unionOf (
			xsd:string
			vocabulary:WhoisContactTypeVocab
		) ;
	] ;
	.

observable:whoisServer
	a owl:ObjectProperty ;
	rdfs:label "whoisServer"@en ;
	rdfs:comment "Specifies the corresponding whois server for a registrar."@en ;
	rdfs:range observable:ObservableObject ;
	.

observable:win32VersionValue
	a owl:DatatypeProperty ;
	rdfs:label "win32VersionValue"@en ;
	rdfs:comment "Specifies the reserved win32 version value."@en ;
	rdfs:range xsd:unsignedInt ;
	.

observable:windowTitle
	a owl:DatatypeProperty ;
	rdfs:label "windowTitle"@en ;
	rdfs:range xsd:string ;
	.

observable:windowsDirectory
	a owl:ObjectProperty ;
	rdfs:label "windowsDirectory"@en ;
	rdfs:comment "The Windows_Directory field specifies the fully-qualified path to the Windows install directory."@en ;
	rdfs:range observable:ObservableObject ;
	.

observable:windowsSystemDirectory
	a owl:ObjectProperty ;
	rdfs:label "windowsSystemDirectory"@en ;
	rdfs:comment "The Windows_System_Directory field specifies the fully-qualified path to the Windows system directory."@en ;
	rdfs:range observable:ObservableObject ;
	.

observable:windowsTempDirectory
	a owl:ObjectProperty ;
	rdfs:label "windowsTempDirectory"@en ;
	rdfs:comment "The Windows_Temp_Directory field specifies the fully-qualified path to the Windows temporary files directory."@en ;
	rdfs:range observable:ObservableObject ;
	.

observable:windowsVolumeAttributes
	a owl:DatatypeProperty ;
	rdfs:label "windowsVolumeAttributes"@en ;
	rdfs:comment "Specifies the attributes of a windows volume."@en ;
	rdfs:range vocabulary:WindowsVolumeAttributeVocab ;
	.

observable:wirelessNetworkSecurityMode
	a owl:DatatypeProperty ;
	rdfs:label "wirelessNetworkSecurityMode"@en ;
	rdfs:comment "Specifies the security mode of a wireless network (None, WEP, WPA, etc)."@en ;
	rdfs:range [
		a rdfs:DataType ;
		owl:unionOf (
			vocabulary:WirelessNetworkSecurityModeVocab
			xsd:string
		) ;
	] ;
	.

observable:workItemData
	a owl:ObjectProperty ;
	rdfs:label "workItemData"@en ;
	rdfs:comment "Specifies application defined data associated with the scheduled task. See also: http://msdn.microsoft.com/en-us/library/windows/desktop/aa381271(v=vs.85).aspx."@en ;
	rdfs:range observable:ObservableObject ;
	.

observable:workingDirectory
	a owl:ObjectProperty ;
	rdfs:label "workingDirectory"@en ;
	rdfs:comment "Specifies the working directory for the scheduled task. See also: http://msdn.microsoft.com/en-us/library/windows/desktop/aa381878(v=vs.85).aspx."@en ;
	rdfs:range observable:ObservableObject ;
	.

observable:x509v3extensions
	a owl:ObjectProperty ;
	rdfs:label "x509V3Extensions"@en ;
	rdfs:range observable:X509V3ExtensionsFacet ;
	.

observable:xMailer
	a owl:DatatypeProperty ;
	rdfs:label "xMailer"@en ;
	rdfs:range xsd:string ;
	.

observable:xOriginatingIP
	a owl:ObjectProperty ;
	rdfs:label "xOriginatingIP"@en ;
	rdfs:range observable:ObservableObject ;
	.
<|MERGE_RESOLUTION|>--- conflicted
+++ resolved
@@ -5082,13 +5082,8 @@
 		sh:NodeShape
 		;
 	rdfs:subClassOf observable:ObservableObject ;
-<<<<<<< HEAD
-	rdfs:label "Thread"@en ;
-	rdfs:comment "A thread is the smallest sequence of programmed instructions that can be managed independently by a scheduler on a computer, which is typically a part of the operating system. It is a component of a process. Multiple threads can exist within one process, executing concurrently and sharing resources such as memory, while different processes do not share these resources. In particular, the threads of a process share its executable code and the values of its dynamically allocated variables and non-thread-local global variables at any given time. [based on https://en.wikipedia.org/wiki/Thread_(computing)]"@en ;
-=======
 	rdfs:label "ProcessThread"@en ;
 	rdfs:comment "A process thread is the smallest sequence of programmed instructions that can be managed independently by a scheduler on a computer, which is typically a part of the operating system. It is a component of a process. Multiple threads can exist within one process, executing concurrently and sharing resources such as memory, while different processes do not share these resources. In particular, the threads of a process share its executable code and the values of its dynamically allocated variables and non-thread-local global variables at any given time. [based on https://en.wikipedia.org/wiki/Thread_(computing)]"@en ;
->>>>>>> 3707cb27
 	sh:targetClass observable:ProcessThread ;
 	.
 
