# imports: https://ontology.unifiedcyberontology.org/uco/action
# imports: https://ontology.unifiedcyberontology.org/uco/core
# imports: https://ontology.unifiedcyberontology.org/uco/identity
# imports: https://ontology.unifiedcyberontology.org/uco/location
# imports: https://ontology.unifiedcyberontology.org/uco/types
# imports: https://ontology.unifiedcyberontology.org/uco/vocabulary

@prefix action: <https://ontology.unifiedcyberontology.org/uco/action/> .
@prefix co: <http://purl.org/co/> .
@prefix core: <https://ontology.unifiedcyberontology.org/uco/core/> .
@prefix identity: <https://ontology.unifiedcyberontology.org/uco/identity/> .
@prefix location: <https://ontology.unifiedcyberontology.org/uco/location/> .
@prefix observable: <https://ontology.unifiedcyberontology.org/uco/observable/> .
@prefix owl: <http://www.w3.org/2002/07/owl#> .
@prefix rdf: <http://www.w3.org/1999/02/22-rdf-syntax-ns#> .
@prefix rdfs: <http://www.w3.org/2000/01/rdf-schema#> .
@prefix sh: <http://www.w3.org/ns/shacl#> .
@prefix types: <https://ontology.unifiedcyberontology.org/uco/types/> .
@prefix vocabulary: <https://ontology.unifiedcyberontology.org/uco/vocabulary/> .
@prefix xsd: <http://www.w3.org/2001/XMLSchema#> .

<https://ontology.unifiedcyberontology.org/uco/observable>
	a owl:Ontology ;
	rdfs:label "uco-observable"@en ;
	owl:imports
		<https://ontology.unifiedcyberontology.org/uco/action> ,
		<https://ontology.unifiedcyberontology.org/uco/core> ,
		<https://ontology.unifiedcyberontology.org/uco/identity> ,
		<https://ontology.unifiedcyberontology.org/uco/location> ,
		<https://ontology.unifiedcyberontology.org/uco/types> ,
		<https://ontology.unifiedcyberontology.org/uco/vocabulary>
		;
	.

observable:API
	a
		owl:Class ,
		sh:NodeShape
		;
	rdfs:subClassOf observable:ObservableObject ;
	rdfs:label "API"@en ;
	rdfs:comment "An API (application programming interface) is a computing interface that defines interactions between multiple software or mixed hardware-software intermediaries. It defines the kinds of calls or requests that can be made, how to make them, the data formats that should be used, the conventions to follow, etc. [based on https://en.wikipedia.org/wiki/API]"@en ;
	sh:targetClass observable:API ;
	.

observable:ARPCache
	a
		owl:Class ,
		sh:NodeShape
		;
	rdfs:subClassOf observable:ObservableObject ;
	rdfs:label "ARPCache"@en ;
	rdfs:comment "An ARP cache is a collection of Address Resolution Protocol (ARP) entries (mostly dynamic) that are created when an IP address is resolved to a MAC address (so the computer can effectively communicate with the IP address). [based on https://en.wikipedia.org/wiki/ARP_cache]"@en ;
	sh:targetClass observable:ARPCache ;
	.

observable:ARPCacheEntry
	a
		owl:Class ,
		sh:NodeShape
		;
	rdfs:subClassOf observable:ObservableObject ;
	rdfs:label "ARPCacheEntry"@en ;
	rdfs:comment "An ARP cache entry is a single Address Resolution Protocol (ARP) response record that is created when an IP address is resolved to a MAC address (so the computer can effectively communicate with the IP address). [based on https://en.wikipedia.org/wiki/ARP_cache]"@en ;
	sh:targetClass observable:ARPCacheEntry ;
	.

observable:Account
	a
		owl:Class ,
		sh:NodeShape
		;
	rdfs:subClassOf observable:ObservableObject ;
	rdfs:label "Account"@en ;
	rdfs:comment "An account is an arrangement with an entity to enable and control the provision of some capability or service."@en ;
	sh:targetClass observable:Account ;
	.

observable:AccountAuthenticationFacet
	a
		owl:Class ,
		sh:NodeShape
		;
	rdfs:subClassOf core:Facet ;
	rdfs:label "AccountAuthenticationFacet"@en ;
	rdfs:comment "An account authentication facet is a grouping of characteristics unique to the mechanism of accessing an account."@en ;
	sh:property
		[
			sh:datatype xsd:dateTime ;
			sh:maxCount "1"^^xsd:integer ;
			sh:nodeKind sh:Literal ;
			sh:path observable:passwordLastChanged ;
		] ,
		[
			sh:datatype xsd:string ;
			sh:maxCount "1"^^xsd:integer ;
			sh:nodeKind sh:Literal ;
			sh:path observable:password ;
		] ,
		[
			sh:datatype xsd:string ;
			sh:maxCount "1"^^xsd:integer ;
			sh:nodeKind sh:Literal ;
			sh:path observable:passwordType ;
		]
		;
	sh:targetClass observable:AccountAuthenticationFacet ;
	.

observable:AccountFacet
	a
		owl:Class ,
		sh:NodeShape
		;
	rdfs:subClassOf core:Facet ;
	rdfs:label "AccountFacet"@en ;
	rdfs:comment "An account facet is a grouping of characteristics unique to an arrangement with an entity to enable and control the provision of some capability or service."@en ;
	sh:property
		[
			sh:class core:UcoObject ;
			sh:maxCount "1"^^xsd:integer ;
			sh:nodeKind sh:BlankNodeOrIRI ;
			sh:path observable:accountIssuer ;
		] ,
		[
			sh:class core:UcoObject ;
			sh:maxCount "1"^^xsd:integer ;
			sh:nodeKind sh:BlankNodeOrIRI ;
			sh:path observable:owner ;
		] ,
		[
			sh:datatype xsd:boolean ;
			sh:maxCount "1"^^xsd:integer ;
			sh:nodeKind sh:Literal ;
			sh:path observable:isActive ;
		] ,
		[
			sh:datatype xsd:dateTime ;
			sh:maxCount "1"^^xsd:integer ;
			sh:nodeKind sh:Literal ;
			sh:path observable:expirationTime ;
		] ,
		[
			sh:datatype xsd:dateTime ;
			sh:maxCount "1"^^xsd:integer ;
			sh:nodeKind sh:Literal ;
			sh:path observable:modifiedTime ;
		] ,
		[
			sh:datatype xsd:dateTime ;
			sh:maxCount "1"^^xsd:integer ;
			sh:nodeKind sh:Literal ;
			sh:path observable:observableCreatedTime ;
		] ,
		[
			sh:datatype xsd:string ;
			sh:maxCount "1"^^xsd:integer ;
			sh:nodeKind sh:Literal ;
			sh:path observable:accountIdentifier ;
		] ,
		[
			sh:datatype vocabulary:AccountTypeVocab ;
			sh:message "Value is outside the default vocabulary AccountTypeVocab." ;
			sh:path observable:accountType ;
			sh:severity sh:Info ;
		] ,
		[
			sh:maxCount "1"^^xsd:integer ;
			sh:nodeKind sh:Literal ;
			sh:or (
				[
					sh:datatype vocabulary:AccountTypeVocab ;
				]
				[
					sh:datatype xsd:string ;
				]
			) ;
			sh:path observable:accountType ;
		] ,
		[
			sh:message "Value is not member of the vocabulary AccountTypeVocab." ;
			sh:or (
				[
					sh:datatype vocabulary:AccountTypeVocab ;
					sh:in (
						"ldap"^^vocabulary:AccountTypeVocab
						"nis"^^vocabulary:AccountTypeVocab
						"openid"^^vocabulary:AccountTypeVocab
						"radius"^^vocabulary:AccountTypeVocab
						"tacacs"^^vocabulary:AccountTypeVocab
						"unix"^^vocabulary:AccountTypeVocab
						"windows_domain"^^vocabulary:AccountTypeVocab
						"windows_local"^^vocabulary:AccountTypeVocab
					) ;
				]
				[
					sh:datatype xsd:string ;
				]
			) ;
			sh:path observable:accountType ;
		]
		;
	sh:targetClass observable:AccountFacet ;
	.

observable:Adaptor
	a
		owl:Class ,
		sh:NodeShape
		;
	rdfs:subClassOf observable:Device ;
	rdfs:label "Adaptor"@en-US ;
	rdfs:comment "An adaptor is a device that physically converts the pin outputs but does not alter the underlying protocol (e.g. uSD to SD, CF to ATA, etc.)"@en-US ;
	sh:targetClass observable:Adaptor ;
	.

observable:Address
	a
		owl:Class ,
		sh:NodeShape
		;
	rdfs:subClassOf observable:ObservableObject ;
	rdfs:label "Address"@en ;
	rdfs:comment "An address is an identifier assigned to enable routing and management of information."@en ;
	sh:targetClass observable:Address ;
	.

observable:AlternateDataStream
	a
		owl:Class ,
		sh:NodeShape
		;
	rdfs:subClassOf observable:ObservableObject ;
	rdfs:label "AlternateDataStream"@en ;
	rdfs:comment "An alternate data stream is data content stored within an NTFS file that is independent of the standard content stream of the file and is hidden from access by default NTFS file viewing mechanisms."@en ;
	sh:targetClass observable:AlternateDataStream ;
	.

observable:AlternateDataStreamFacet
	a
		owl:Class ,
		sh:NodeShape
		;
	rdfs:subClassOf core:Facet ;
	rdfs:label "AlternateDataStreamFacet"@en ;
	rdfs:comment "An alternate data stream facet is a grouping of characteristics unique to data content stored within an NTFS file that is independent of the standard content stream of the file and is hidden from access by default NTFS file viewing mechanisms."@en ;
	sh:property
		[
			sh:class types:Hash ;
			sh:maxCount "1"^^xsd:integer ;
			sh:nodeKind sh:BlankNodeOrIRI ;
			sh:path observable:hashes ;
		] ,
		[
			sh:datatype xsd:integer ;
			sh:maxCount "1"^^xsd:integer ;
			sh:nodeKind sh:Literal ;
			sh:path observable:size ;
		] ,
		[
			sh:datatype xsd:string ;
			sh:maxCount "1"^^xsd:integer ;
			sh:nodeKind sh:Literal ;
			sh:path core:name ;
		]
		;
	sh:targetClass observable:AlternateDataStreamFacet ;
	.

observable:AndroidDevice
	a
		owl:Class ,
		sh:NodeShape
		;
	rdfs:subClassOf observable:Device ;
	rdfs:label "AndroidDevice"@en ;
	rdfs:comment "An Android device is a device running the Android operating system. [based on https://en.wikipedia.org/wiki/Android_(operating_system)]"@en ;
	sh:targetClass observable:AndroidDevice ;
	.

observable:AndroidDeviceFacet
	a
		owl:Class ,
		sh:NodeShape
		;
	rdfs:subClassOf core:Facet ;
	rdfs:label "AndroidDeviceFacet"@en ;
	rdfs:comment "An Android device facet is a grouping of characteristics unique to an Android device. [based on https://en.wikipedia.org/wiki/Android_(operating_system)]"@en ;
	sh:property
		[
			sh:datatype xsd:boolean ;
			sh:maxCount "1"^^xsd:integer ;
			sh:nodeKind sh:Literal ;
			sh:path observable:isADBRootEnabled ;
		] ,
		[
			sh:datatype xsd:boolean ;
			sh:maxCount "1"^^xsd:integer ;
			sh:nodeKind sh:Literal ;
			sh:path observable:isSURootEnabled ;
		] ,
		[
			sh:datatype xsd:hexBinary ;
			sh:maxCount "1"^^xsd:integer ;
			sh:nodeKind sh:Literal ;
			sh:path observable:androidID ;
		] ,
		[
			sh:datatype xsd:string ;
			sh:maxCount "1"^^xsd:integer ;
			sh:nodeKind sh:Literal ;
			sh:path observable:androidFingerprint ;
		] ,
		[
			sh:datatype xsd:string ;
			sh:maxCount "1"^^xsd:integer ;
			sh:nodeKind sh:Literal ;
			sh:path observable:androidVersion ;
		]
		;
	sh:targetClass observable:AndroidDeviceFacet ;
	.

<<<<<<< HEAD
observable:AndroidPhone
=======
observable:AntennaFacet
>>>>>>> 95482ed6
	a
		owl:Class ,
		sh:NodeShape
		;
<<<<<<< HEAD
	rdfs:subClassOf
		observable:AndroidDevice ,
		observable:SmartPhone
		;
	rdfs:label "AndroidPhone"@en-US ;
	rdfs:comment "An android phone is a smart phone that applies the Android mobile operating system."@en-US ;
	sh:targetClass observable:AndroidPhone ;
	.

observable:AppleDevice
	a
		owl:Class ,
		sh:NodeShape
		;
	rdfs:subClassOf observable:Device ;
	rdfs:label "AppleDevice"@en-US ;
	rdfs:comment "An apple device is a smart device that applies either the MacOS or iOS operating system."@en-US ;
	sh:targetClass observable:AppleDevice ;
=======
	rdfs:subClassOf core:Facet ;
	rdfs:label "AntennaFacet"@en ;
	rdfs:comment "An antenna alignment facet contains the metadata surrounding the cell tower's antenna position."@en ;
	sh:property
		[
			sh:datatype xsd:decimal ;
			sh:maxCount "1"^^xsd:integer ;
			sh:nodeKind sh:Literal ;
			sh:path observable:antennaHeight ;
		] ,
		[
			sh:datatype xsd:decimal ;
			sh:maxCount "1"^^xsd:integer ;
			sh:nodeKind sh:Literal ;
			sh:path observable:azimuth ;
		] ,
		[
			sh:datatype xsd:decimal ;
			sh:maxCount "1"^^xsd:integer ;
			sh:nodeKind sh:Literal ;
			sh:path observable:elevation ;
		] ,
		[
			sh:datatype xsd:decimal ;
			sh:maxCount "1"^^xsd:integer ;
			sh:nodeKind sh:Literal ;
			sh:path observable:horizontalBeamWidth ;
		] ,
		[
			sh:datatype xsd:decimal ;
			sh:maxCount "1"^^xsd:integer ;
			sh:nodeKind sh:Literal ;
			sh:path observable:signalStrength ;
		] ,
		[
			sh:datatype xsd:decimal ;
			sh:maxCount "1"^^xsd:integer ;
			sh:nodeKind sh:Literal ;
			sh:path observable:skew ;
		]
		;
	sh:targetClass observable:AntennaFacet ;
>>>>>>> 95482ed6
	.

observable:Appliance
	a
		owl:Class ,
		sh:NodeShape
		;
	rdfs:subClassOf observable:Device ;
	rdfs:label "Appliance"@en ;
	rdfs:comment "An appliance is a purpose-built computer with software or firmware that is designed to provide a specific computing capability or resource. [based on https://en.wikipedia.org/wiki/Computer_appliance]"@en ;
	sh:targetClass observable:Appliance ;
	.

observable:Application
	a
		owl:Class ,
		sh:NodeShape
		;
	rdfs:subClassOf observable:ObservableObject ;
	rdfs:label "Application"@en ;
	rdfs:comment "An application is a particular software program designed for end users."@en ;
	sh:targetClass observable:Application ;
	.

observable:ApplicationAccount
	a
		owl:Class ,
		sh:NodeShape
		;
	rdfs:subClassOf observable:DigitalAccount ;
	rdfs:label "ApplicationAccount"@en ;
	rdfs:comment "An application account is an account within a particular software program designed for end users."@en ;
	sh:targetClass observable:ApplicationAccount ;
	.

observable:ApplicationAccountFacet
	a
		owl:Class ,
		sh:NodeShape
		;
	rdfs:subClassOf core:Facet ;
	rdfs:label "ApplicationAccountFacet"@en ;
	rdfs:comment "An application account facet is a grouping of characteristics unique to an account within a particular software program designed for end users."@en ;
	sh:property [
		sh:class observable:ObservableObject ;
		sh:maxCount "1"^^xsd:integer ;
		sh:nodeKind sh:BlankNodeOrIRI ;
		sh:path observable:application ;
	] ;
	sh:targetClass observable:ApplicationAccountFacet ;
	.

observable:ApplicationFacet
	a
		owl:Class ,
		sh:NodeShape
		;
	rdfs:subClassOf core:Facet ;
	rdfs:label "ApplicationFacet"@en ;
	rdfs:comment "An application facet is a grouping of characteristics unique to a particular software program designed for end users."@en ;
	sh:property
		[
			sh:class observable:ObservableObject ;
			sh:maxCount "1"^^xsd:integer ;
			sh:nodeKind sh:BlankNodeOrIRI ;
			sh:path observable:operatingSystem ;
		] ,
		[
			sh:datatype xsd:integer ;
			sh:maxCount "1"^^xsd:integer ;
			sh:nodeKind sh:Literal ;
			sh:path observable:numberOfLaunches ;
		] ,
		[
			sh:datatype xsd:string ;
			sh:maxCount "1"^^xsd:integer ;
			sh:nodeKind sh:Literal ;
			sh:path observable:applicationIdentifier ;
		] ,
		[
			sh:datatype xsd:string ;
			sh:maxCount "1"^^xsd:integer ;
			sh:nodeKind sh:Literal ;
			sh:path observable:version ;
		]
		;
	sh:targetClass observable:ApplicationFacet ;
	.

observable:ArchiveFile
	a
		owl:Class ,
		sh:NodeShape
		;
	rdfs:subClassOf observable:File ;
	rdfs:label "ArchiveFile"@en ;
	rdfs:comment "An archive file is a file that is composed of one or more computer files along with metadata."@en ;
	sh:targetClass observable:ArchiveFile ;
	.

observable:ArchiveFileFacet
	a
		owl:Class ,
		sh:NodeShape
		;
	rdfs:subClassOf core:Facet ;
	rdfs:label "ArchiveFileFacet"@en ;
	rdfs:comment "An archive file facet is a grouping of characteristics unique to a file that is composed of one or more computer files along with metadata."@en ;
	sh:property
		[
			sh:datatype xsd:string ;
			sh:maxCount "1"^^xsd:integer ;
			sh:nodeKind sh:Literal ;
			sh:path observable:archiveType ;
		] ,
		[
			sh:datatype xsd:string ;
			sh:maxCount "1"^^xsd:integer ;
			sh:nodeKind sh:Literal ;
			sh:path observable:comment ;
		] ,
		[
			sh:datatype xsd:string ;
			sh:maxCount "1"^^xsd:integer ;
			sh:nodeKind sh:Literal ;
			sh:path observable:version ;
		]
		;
	sh:targetClass observable:ArchiveFileFacet ;
	.

observable:Audio
	a
		owl:Class ,
		sh:NodeShape
		;
	rdfs:subClassOf observable:ObservableObject ;
	rdfs:label "Audio"@en ;
	rdfs:comment "Audio is a digital representation of sound."@en ;
	sh:targetClass observable:Audio ;
	.

observable:AudioFacet
	a
		owl:Class ,
		sh:NodeShape
		;
	rdfs:subClassOf core:Facet ;
	rdfs:label "AudioFacet"@en ;
	rdfs:comment "An audio facet is a grouping of characteristics unique to a digital representation of sound."@en ;
	sh:property
		[
			sh:datatype xsd:integer ;
			sh:maxCount "1"^^xsd:integer ;
			sh:nodeKind sh:Literal ;
			sh:path observable:bitRate ;
		] ,
		[
			sh:datatype xsd:integer ;
			sh:maxCount "1"^^xsd:integer ;
			sh:nodeKind sh:Literal ;
			sh:path observable:duration ;
		] ,
		[
			sh:datatype xsd:string ;
			sh:maxCount "1"^^xsd:integer ;
			sh:nodeKind sh:Literal ;
			sh:path observable:audioType ;
		] ,
		[
			sh:datatype xsd:string ;
			sh:maxCount "1"^^xsd:integer ;
			sh:nodeKind sh:Literal ;
			sh:path observable:format ;
		]
		;
	sh:targetClass observable:AudioFacet ;
	.

observable:AutonomousSystem
	a
		owl:Class ,
		sh:NodeShape
		;
	rdfs:subClassOf observable:ObservableObject ;
	rdfs:label "AutonomousSystem"@en ;
	rdfs:comment "An autonomous system is a collection of connected Internet Protocol (IP) routing prefixes under the control of one or more network operators on behalf of a single administrative entity or domain that presents a common, clearly defined routing policy to the Internet. [based on https://en.wikipedia.org/wiki/Autonomous_system_(Internet)]"@en ;
	sh:targetClass observable:AutonomousSystem ;
	.

observable:AutonomousSystemFacet
	a
		owl:Class ,
		sh:NodeShape
		;
	rdfs:subClassOf core:Facet ;
	rdfs:label "AutonomousSystemFacet"@en ;
	rdfs:comment "An autonomous system facet is a grouping of characteristics unique to a collection of connected Internet Protocol (IP) routing prefixes under the control of one or more network operators on behalf of a single administrative entity or domain that presents a common, clearly defined routing policy to the Internet. [based on https://en.wikipedia.org/wiki/Autonomous_system_(Internet)]"@en ;
	sh:property
		observable:regionalInternetRegistry-shape-value-not-vocabulary-member ,
		observable:regionalInternetRegistry-shape-value-outside-default-vocabulary ,
		[
			sh:datatype xsd:integer ;
			sh:maxCount "1"^^xsd:integer ;
			sh:nodeKind sh:Literal ;
			sh:path observable:number ;
		] ,
		[
			sh:datatype xsd:string ;
			sh:maxCount "1"^^xsd:integer ;
			sh:nodeKind sh:Literal ;
			sh:path observable:asHandle ;
		] ,
		[
			sh:maxCount "1"^^xsd:integer ;
			sh:nodeKind sh:Literal ;
			sh:or (
				[
					sh:datatype vocabulary:RegionalRegistryTypeVocab ;
				]
				[
					sh:datatype xsd:string ;
				]
			) ;
			sh:path observable:regionalInternetRegistry ;
		]
		;
	sh:targetClass observable:AutonomousSystemFacet ;
	.

observable:BlackberryPhone
	a
		owl:Class ,
		sh:NodeShape
		;
	rdfs:subClassOf observable:SmartPhone ;
	rdfs:label "BlackberryPhone"@en-US ;
	rdfs:comment "A blackberry phone is a smart phone that applies the Blackberry OS mobile operating system. (Blackberry 10 re-introduces Blackberry OS, prior to that the OS was Android.)"@en-US ;
	sh:targetClass observable:BlackberryPhone ;
	.

observable:BlockDeviceNode
	a
		owl:Class ,
		sh:NodeShape
		;
	rdfs:subClassOf observable:FileSystemObject ;
	rdfs:label "BlockDeviceNode"@en ;
	rdfs:comment "A block device node is a UNIX filesystem special file that serves as a conduit to communicate with devices, providing buffered randomly accesible input and output. Block device nodes are used to apply access rights to the devices and to direct operations on the files to the appropriate device drivers. [based on https://en.wikipedia.org/wiki/Unix_file_types]"@en ;
	sh:targetClass observable:BlockDeviceNode ;
	.

observable:BluetoothAddress
	a
		owl:Class ,
		sh:NodeShape
		;
	rdfs:subClassOf observable:MACAddress ;
	rdfs:label "BluetoothAddress"@en ;
	rdfs:comment "A Bluetooth address is a Bluetooth standard conformant identifier assigned to a Bluetooth device to enable routing and management of Bluetooth standards conformant communication to or from that device."@en ;
	sh:targetClass observable:BluetoothAddress ;
	.

observable:BluetoothAddressFacet
	a
		owl:Class ,
		sh:NodeShape
		;
	rdfs:subClassOf observable:MACAddressFacet ;
	rdfs:label "BluetoothAddressFacet"@en ;
	rdfs:comment "A Bluetooth address facet is a grouping of characteristics unique to a Bluetooth standard conformant identifier assigned to a Bluetooth device to enable routing and management of Bluetooth standards conformant communication to or from that device."@en ;
	sh:property [
		sh:datatype xsd:string ;
		sh:maxCount "1"^^xsd:integer ;
		sh:nodeKind sh:Literal ;
		sh:path observable:addressValue ;
	] ;
	sh:targetClass observable:BluetoothAddressFacet ;
	.

observable:BotConfiguration
	a
		owl:Class ,
		sh:NodeShape
		;
	rdfs:subClassOf observable:ObservableObject ;
	rdfs:label "BotConfiguration"@en ;
	rdfs:comment "A bot configuration is a set of contextual settings for a software application that runs automated tasks (scripts) over the Internet at a much higher rate than would be possible for a human alone."@en ;
	sh:targetClass observable:BotConfiguration ;
	.

observable:BrowserBookmark
	a
		owl:Class ,
		sh:NodeShape
		;
	rdfs:subClassOf observable:ObservableObject ;
	rdfs:label "BrowserBookmark"@en ;
	rdfs:comment "A browser bookmark is a saved shortcut that directs a WWW (World Wide Web) browser software program to a particular WWW accessible resource. [based on https://techterms.com/definition/bookmark]"@en ;
	sh:targetClass observable:BrowserBookmark ;
	.

observable:BrowserBookmarkFacet
	a
		owl:Class ,
		sh:NodeShape
		;
	rdfs:subClassOf core:Facet ;
	rdfs:label "BrowserBookmarkFacet"@en ;
	rdfs:comment "A browser bookmark facet is a grouping of characteristics unique to a saved shortcut that directs a WWW (World Wide Web) browser software program to a particular WWW accessible resource. [based on https://techterms.com/definition/bookmark]"@en ;
	sh:property
		[
			sh:class observable:ObservableObject ;
			sh:maxCount "1"^^xsd:integer ;
			sh:nodeKind sh:BlankNodeOrIRI ;
			sh:path observable:application ;
		] ,
		[
			sh:datatype xsd:anyURI ;
			sh:nodeKind sh:Literal ;
			sh:path observable:urlTargeted ;
		] ,
		[
			sh:datatype xsd:dateTime ;
			sh:maxCount "1"^^xsd:integer ;
			sh:nodeKind sh:Literal ;
			sh:path observable:accessedTime ;
		] ,
		[
			sh:datatype xsd:dateTime ;
			sh:maxCount "1"^^xsd:integer ;
			sh:nodeKind sh:Literal ;
			sh:path observable:modifiedTime ;
		] ,
		[
			sh:datatype xsd:dateTime ;
			sh:maxCount "1"^^xsd:integer ;
			sh:nodeKind sh:Literal ;
			sh:path observable:observableCreatedTime ;
		] ,
		[
			sh:datatype xsd:integer ;
			sh:maxCount "1"^^xsd:integer ;
			sh:nodeKind sh:Literal ;
			sh:path observable:visitCount ;
		] ,
		[
			sh:datatype xsd:string ;
			sh:maxCount "1"^^xsd:integer ;
			sh:nodeKind sh:Literal ;
			sh:path observable:bookmarkPath ;
		]
		;
	sh:targetClass observable:BrowserBookmarkFacet ;
	.

observable:BrowserCookie
	a
		owl:Class ,
		sh:NodeShape
		;
	rdfs:subClassOf observable:ObservableObject ;
	rdfs:label "BrowserCookie"@en ;
	rdfs:comment "A browser cookie is a piece of of data sent from a website and stored on the user's computer by the user's web browser while the user is browsing. [based on https://en.wikipedia.org/wiki/HTTP_cookie]"@en ;
	sh:targetClass observable:BrowserCookie ;
	.

observable:BrowserCookieFacet
	a
		owl:Class ,
		sh:NodeShape
		;
	rdfs:subClassOf core:Facet ;
	rdfs:label "BrowserCookieFacet"@en ;
	rdfs:comment "A browser cookie facet is a grouping of characteristics unique to a piece of data sent from a website and stored on the user's computer by the user's web browser while the user is browsing. [based on https://en.wikipedia.org/wiki/HTTP_cookie]"@en ;
	sh:property
		[
			sh:class observable:ObservableObject ;
			sh:maxCount "1"^^xsd:integer ;
			sh:nodeKind sh:BlankNodeOrIRI ;
			sh:path observable:application ;
		] ,
		[
			sh:class observable:ObservableObject ;
			sh:maxCount "1"^^xsd:integer ;
			sh:nodeKind sh:BlankNodeOrIRI ;
			sh:path observable:cookieDomain ;
		] ,
		[
			sh:datatype xsd:boolean ;
			sh:maxCount "1"^^xsd:integer ;
			sh:nodeKind sh:Literal ;
			sh:path observable:isSecure ;
		] ,
		[
			sh:datatype xsd:dateTime ;
			sh:maxCount "1"^^xsd:integer ;
			sh:nodeKind sh:Literal ;
			sh:path observable:accessedTime ;
		] ,
		[
			sh:datatype xsd:dateTime ;
			sh:maxCount "1"^^xsd:integer ;
			sh:nodeKind sh:Literal ;
			sh:path observable:expirationTime ;
		] ,
		[
			sh:datatype xsd:dateTime ;
			sh:maxCount "1"^^xsd:integer ;
			sh:nodeKind sh:Literal ;
			sh:path observable:observableCreatedTime ;
		] ,
		[
			sh:datatype xsd:string ;
			sh:maxCount "1"^^xsd:integer ;
			sh:nodeKind sh:Literal ;
			sh:path observable:cookieName ;
		] ,
		[
			sh:datatype xsd:string ;
			sh:maxCount "1"^^xsd:integer ;
			sh:nodeKind sh:Literal ;
			sh:path observable:cookiePath ;
		]
		;
	sh:targetClass observable:BrowserCookieFacet ;
	.

observable:Calendar
	a
		owl:Class ,
		sh:NodeShape
		;
	rdfs:subClassOf observable:ObservableObject ;
	rdfs:label "Calendar"@en ;
	rdfs:comment "A calendar is a collection of appointments, meetings, and events."@en ;
	sh:targetClass observable:Calendar ;
	.

observable:CalendarEntry
	a
		owl:Class ,
		sh:NodeShape
		;
	rdfs:subClassOf observable:ObservableObject ;
	rdfs:label "CalendarEntry"@en ;
	rdfs:comment "A calendar entry is an appointment, meeting or event within a collection of appointments, meetings and events."@en ;
	sh:targetClass observable:CalendarEntry ;
	.

observable:CalendarEntryFacet
	a
		owl:Class ,
		sh:NodeShape
		;
	rdfs:subClassOf core:Facet ;
	rdfs:label "CalendarEntryFacet"@en ;
	rdfs:comment "A calendar entry facet is a grouping of characteristics unique to an appointment, meeting, or event within a collection of appointments, meetings, and events."@en ;
	sh:property
		[
			sh:class core:UcoObject ;
			sh:maxCount "1"^^xsd:integer ;
			sh:nodeKind sh:BlankNodeOrIRI ;
			sh:path observable:owner ;
		] ,
		[
			sh:class identity:Identity ;
			sh:nodeKind sh:BlankNodeOrIRI ;
			sh:path observable:attendant ;
		] ,
		[
			sh:class location:Location ;
			sh:maxCount "1"^^xsd:integer ;
			sh:nodeKind sh:BlankNodeOrIRI ;
			sh:path observable:location ;
		] ,
		[
			sh:class observable:ObservableObject ;
			sh:maxCount "1"^^xsd:integer ;
			sh:nodeKind sh:BlankNodeOrIRI ;
			sh:path observable:application ;
		] ,
		[
			sh:datatype xsd:boolean ;
			sh:maxCount "1"^^xsd:integer ;
			sh:nodeKind sh:Literal ;
			sh:path observable:isPrivate ;
		] ,
		[
			sh:datatype xsd:dateTime ;
			sh:maxCount "1"^^xsd:integer ;
			sh:nodeKind sh:Literal ;
			sh:path observable:endTime ;
		] ,
		[
			sh:datatype xsd:dateTime ;
			sh:maxCount "1"^^xsd:integer ;
			sh:nodeKind sh:Literal ;
			sh:path observable:modifiedTime ;
		] ,
		[
			sh:datatype xsd:dateTime ;
			sh:maxCount "1"^^xsd:integer ;
			sh:nodeKind sh:Literal ;
			sh:path observable:observableCreatedTime ;
		] ,
		[
			sh:datatype xsd:dateTime ;
			sh:maxCount "1"^^xsd:integer ;
			sh:nodeKind sh:Literal ;
			sh:path observable:remindTime ;
		] ,
		[
			sh:datatype xsd:dateTime ;
			sh:maxCount "1"^^xsd:integer ;
			sh:nodeKind sh:Literal ;
			sh:path observable:startTime ;
		] ,
		[
			sh:datatype xsd:integer ;
			sh:maxCount "1"^^xsd:integer ;
			sh:nodeKind sh:Literal ;
			sh:path observable:duration ;
		] ,
		[
			sh:datatype xsd:string ;
			sh:maxCount "1"^^xsd:integer ;
			sh:nodeKind sh:Literal ;
			sh:path observable:eventStatus ;
		] ,
		[
			sh:datatype xsd:string ;
			sh:maxCount "1"^^xsd:integer ;
			sh:nodeKind sh:Literal ;
			sh:path observable:eventType ;
		] ,
		[
			sh:datatype xsd:string ;
			sh:maxCount "1"^^xsd:integer ;
			sh:nodeKind sh:Literal ;
			sh:path observable:recurrence ;
		] ,
		[
			sh:datatype xsd:string ;
			sh:maxCount "1"^^xsd:integer ;
			sh:nodeKind sh:Literal ;
			sh:path observable:subject ;
		]
		;
	sh:targetClass observable:CalendarEntryFacet ;
	.

observable:CalendarFacet
	a
		owl:Class ,
		sh:NodeShape
		;
	rdfs:subClassOf core:Facet ;
	rdfs:label "CalendarFacet"@en ;
	rdfs:comment "A calendar facet is a grouping of characteristics unique to a collection of appointments, meetings, and events."@en ;
	sh:property
		[
			sh:class core:UcoObject ;
			sh:maxCount "1"^^xsd:integer ;
			sh:nodeKind sh:BlankNodeOrIRI ;
			sh:path observable:owner ;
		] ,
		[
			sh:class observable:ObservableObject ;
			sh:maxCount "1"^^xsd:integer ;
			sh:nodeKind sh:BlankNodeOrIRI ;
			sh:path observable:application ;
		]
		;
	sh:targetClass observable:CalendarFacet ;
	.

observable:Call
	a
		owl:Class ,
		sh:NodeShape
		;
	rdfs:subClassOf observable:ObservableObject ;
	rdfs:label "Call"@en ;
	rdfs:comment "A call is a connection as part of a realtime cyber communication between one or more parties."@en ;
	sh:targetClass observable:Call ;
	.

observable:CallFacet
	a
		owl:Class ,
		sh:NodeShape
		;
	rdfs:subClassOf core:Facet ;
	rdfs:label "CallFacet"@en ;
	rdfs:comment "A call facet is a grouping of characteristics unique to a connection as part of a realtime cyber communication between one or more parties."@en ;
	sh:property
		[
			sh:class observable:ObservableObject ;
			sh:maxCount "1"^^xsd:integer ;
			sh:nodeKind sh:BlankNodeOrIRI ;
			sh:path observable:application ;
		] ,
		[
			sh:class observable:ObservableObject ;
			sh:maxCount "1"^^xsd:integer ;
			sh:nodeKind sh:BlankNodeOrIRI ;
			sh:path observable:from ;
		] ,
		[
			sh:class observable:ObservableObject ;
			sh:nodeKind sh:BlankNodeOrIRI ;
			sh:path observable:participant ;
		] ,
		[
			sh:class observable:ObservableObject ;
			sh:nodeKind sh:BlankNodeOrIRI ;
			sh:path observable:to ;
		] ,
		[
			sh:datatype xsd:dateTime ;
			sh:maxCount "1"^^xsd:integer ;
			sh:nodeKind sh:Literal ;
			sh:path observable:endTime ;
		] ,
		[
			sh:datatype xsd:dateTime ;
			sh:maxCount "1"^^xsd:integer ;
			sh:nodeKind sh:Literal ;
			sh:path observable:startTime ;
		] ,
		[
			sh:datatype xsd:integer ;
			sh:maxCount "1"^^xsd:integer ;
			sh:nodeKind sh:Literal ;
			sh:path observable:duration ;
		] ,
		[
			sh:datatype xsd:string ;
			sh:maxCount "1"^^xsd:integer ;
			sh:nodeKind sh:Literal ;
			sh:path observable:callType ;
		]
		;
	sh:targetClass observable:CallFacet ;
	.

observable:CapturedTelecommunicationsInformation
	a
		owl:Class ,
		sh:NodeShape
		;
	rdfs:subClassOf observable:ObservableObject ;
	rdfs:label "CapturedTelecommunicationsInformation"@en ;
	sh:targetClass observable:CapturedTelecommunicationsInformation ;
	.

observable:CapturedTelecommunicationsInformationFacet
	a
		owl:Class ,
		sh:NodeShape
		;
	rdfs:subClassOf core:Facet ;
	rdfs:label "CapturedTelecommunicationsInformationFacet"@en ;
	rdfs:comment "A captured telecommunications information facet represents certain information within captured or intercepted telecommunications data."@en ;
	sh:property
		[
			sh:class observable:CellSite ;
			sh:maxCount "1"^^xsd:integer ;
			sh:minCount "1"^^xsd:integer ;
			sh:nodeKind sh:BlankNodeOrIRI ;
			sh:path observable:captureCellSite ;
		] ,
		[
			sh:datatype xsd:dateTime ;
			sh:maxCount "1"^^xsd:integer ;
			sh:nodeKind sh:Literal ;
			sh:path observable:endTime ;
		] ,
		[
			sh:datatype xsd:dateTime ;
			sh:maxCount "1"^^xsd:integer ;
			sh:nodeKind sh:Literal ;
			sh:path observable:startTime ;
		] ,
		[
			sh:datatype xsd:string ;
			sh:maxCount "1"^^xsd:integer ;
			sh:nodeKind sh:Literal ;
			sh:path observable:interceptedCallState ;
		]
		;
	sh:targetClass observable:CapturedTelecommunicationsInformationFacet ;
	.

observable:CellSite
	a
		owl:Class ,
		sh:NodeShape
		;
	rdfs:subClassOf observable:ObservableObject ;
	rdfs:label "CellSite"@en ;
	sh:targetClass observable:CellSite ;
	.

observable:CellSiteFacet
	a
		owl:Class ,
		sh:NodeShape
		;
	rdfs:subClassOf core:Facet ;
	rdfs:label "CellSiteFacet"@en ;
	rdfs:comment "A cell site facet contains the metadata surrounding the cell site."@en ;
	sh:property
		[
			sh:datatype xsd:string ;
			sh:maxCount "1"^^xsd:integer ;
			sh:nodeKind sh:Literal ;
			sh:path observable:cellSiteCountryCode ;
		] ,
		[
			sh:datatype xsd:string ;
			sh:maxCount "1"^^xsd:integer ;
			sh:nodeKind sh:Literal ;
			sh:path observable:cellSiteIdentifier ;
		] ,
		[
			sh:datatype xsd:string ;
			sh:maxCount "1"^^xsd:integer ;
			sh:nodeKind sh:Literal ;
			sh:path observable:cellSiteLocationAreaCode ;
		] ,
		[
			sh:datatype xsd:string ;
			sh:maxCount "1"^^xsd:integer ;
			sh:nodeKind sh:Literal ;
			sh:path observable:cellSiteNetworkCode ;
		] ,
		[
			sh:datatype xsd:string ;
			sh:maxCount "1"^^xsd:integer ;
			sh:nodeKind sh:Literal ;
			sh:path observable:cellSiteType ;
		]
		;
	sh:targetClass observable:CellSiteFacet ;
	.

observable:CharacterDeviceNode
	a
		owl:Class ,
		sh:NodeShape
		;
	rdfs:subClassOf observable:FileSystemObject ;
	rdfs:label "CharacterDeviceNode"@en ;
	rdfs:comment "A character device node is a UNIX filesystem special file that serves as a conduit to communicate with devices, providing only a serial stream of input or accepting a serial stream of output. Character device nodes are used to apply access rights to the devices and to direct operations on the files to the appropriate device drivers. [based on https://en.wikipedia.org/wiki/Unix_file_types]"@en ;
	sh:targetClass observable:CharacterDeviceNode ;
	.

observable:Code
	a
		owl:Class ,
		sh:NodeShape
		;
	rdfs:subClassOf observable:ObservableObject ;
	rdfs:label "Code"@en ;
	rdfs:comment "Code is a direct representation (source, byte or binary) of a collection of computer instructions that form software which tell a computer how to work. [based on https://en.wikipedia.org/wiki/Software]"@en ;
	sh:targetClass observable:Code ;
	.

observable:CompressedStreamFacet
	a
		owl:Class ,
		sh:NodeShape
		;
	rdfs:subClassOf core:Facet ;
	rdfs:label "CompressedStreamFacet"@en ;
	rdfs:comment "A compressed stream facet is a grouping of characteristics unique to the application of a size-reduction process to a body of data content."@en ;
	sh:property
		[
			sh:datatype xsd:decimal ;
			sh:maxCount "1"^^xsd:integer ;
			sh:nodeKind sh:Literal ;
			sh:path observable:compressionRatio ;
		] ,
		[
			sh:datatype xsd:string ;
			sh:maxCount "1"^^xsd:integer ;
			sh:nodeKind sh:Literal ;
			sh:path observable:compressionMethod ;
		]
		;
	sh:targetClass observable:CompressedStreamFacet ;
	.

observable:Computer
	a
		owl:Class ,
		sh:NodeShape
		;
	rdfs:subClassOf observable:Device ;
	rdfs:label "Computer"@en-US ;
	rdfs:comment "A computer is an electronic device for storing and processing data, typically in binary, according to instructions given to it in a variable program. [based on 'Computer.' Oxford English Dictionary, Oxford University Press, 2022.]"@en-US ;
	sh:targetClass observable:Computer ;
	.

observable:ComputerSpecification
	a
		owl:Class ,
		sh:NodeShape
		;
	rdfs:subClassOf observable:ObservableObject ;
	rdfs:label "ComputerSpecification"@en ;
	rdfs:comment "A computer specification is the hardware and software of a programmable electronic device that can store, retrieve, and process data. {based on merriam-webster.com/dictionary/computer]"@en ;
	sh:targetClass observable:ComputerSpecification ;
	.

observable:ComputerSpecificationFacet
	a
		owl:Class ,
		sh:NodeShape
		;
	rdfs:subClassOf core:Facet ;
	rdfs:label "ComputerSpecificationFacet"@en ;
	rdfs:comment "A computer specificaiton facet is a grouping of characteristics unique to the hardware and software of a programmable electronic device that can store, retrieve, and process data. [based on merriam-webster.com/dictionary/computer]"@en ;
	sh:property
		[
			sh:class observable:ObservableObject ;
			sh:nodeKind sh:BlankNodeOrIRI ;
			sh:path observable:networkInterface ;
		] ,
		[
			sh:datatype xsd:dateTime ;
			sh:maxCount "1"^^xsd:integer ;
			sh:nodeKind sh:Literal ;
			sh:path observable:biosDate ;
		] ,
		[
			sh:datatype xsd:dateTime ;
			sh:maxCount "1"^^xsd:integer ;
			sh:nodeKind sh:Literal ;
			sh:path observable:biosReleaseDate ;
		] ,
		[
			sh:datatype xsd:dateTime ;
			sh:maxCount "1"^^xsd:integer ;
			sh:nodeKind sh:Literal ;
			sh:path observable:currentSystemDate ;
		] ,
		[
			sh:datatype xsd:dateTime ;
			sh:maxCount "1"^^xsd:integer ;
			sh:nodeKind sh:Literal ;
			sh:path observable:localTime ;
		] ,
		[
			sh:datatype xsd:dateTime ;
			sh:maxCount "1"^^xsd:integer ;
			sh:nodeKind sh:Literal ;
			sh:path observable:systemTime ;
		] ,
		[
			sh:datatype xsd:integer ;
			sh:maxCount "1"^^xsd:integer ;
			sh:nodeKind sh:Literal ;
			sh:path observable:availableRam ;
		] ,
		[
			sh:datatype xsd:integer ;
			sh:maxCount "1"^^xsd:integer ;
			sh:nodeKind sh:Literal ;
			sh:path observable:totalRam ;
		] ,
		[
			sh:datatype xsd:string ;
			sh:maxCount "1"^^xsd:integer ;
			sh:nodeKind sh:Literal ;
			sh:path observable:biosManufacturer ;
		] ,
		[
			sh:datatype xsd:string ;
			sh:maxCount "1"^^xsd:integer ;
			sh:nodeKind sh:Literal ;
			sh:path observable:biosSerialNumber ;
		] ,
		[
			sh:datatype xsd:string ;
			sh:maxCount "1"^^xsd:integer ;
			sh:nodeKind sh:Literal ;
			sh:path observable:biosVersion ;
		] ,
		[
			sh:datatype xsd:string ;
			sh:maxCount "1"^^xsd:integer ;
			sh:nodeKind sh:Literal ;
			sh:path observable:cpu ;
		] ,
		[
			sh:datatype xsd:string ;
			sh:maxCount "1"^^xsd:integer ;
			sh:nodeKind sh:Literal ;
			sh:path observable:cpuFamily ;
		] ,
		[
			sh:datatype xsd:string ;
			sh:maxCount "1"^^xsd:integer ;
			sh:nodeKind sh:Literal ;
			sh:path observable:gpu ;
		] ,
		[
			sh:datatype xsd:string ;
			sh:maxCount "1"^^xsd:integer ;
			sh:nodeKind sh:Literal ;
			sh:path observable:gpuFamily ;
		] ,
		[
			sh:datatype xsd:string ;
			sh:maxCount "1"^^xsd:integer ;
			sh:nodeKind sh:Literal ;
			sh:path observable:hostname ;
		] ,
		[
			sh:datatype xsd:string ;
			sh:maxCount "1"^^xsd:integer ;
			sh:nodeKind sh:Literal ;
			sh:path observable:processorArchitecture ;
		] ,
		[
			sh:datatype xsd:string ;
			sh:maxCount "1"^^xsd:integer ;
			sh:nodeKind sh:Literal ;
			sh:path observable:timezoneDST ;
		] ,
		[
			sh:datatype xsd:string ;
			sh:maxCount "1"^^xsd:integer ;
			sh:nodeKind sh:Literal ;
			sh:path observable:timezoneStandard ;
		] ,
		[
			sh:datatype xsd:string ;
			sh:maxCount "1"^^xsd:integer ;
			sh:nodeKind sh:Literal ;
			sh:path observable:uptime ;
		]
		;
	sh:targetClass observable:ComputerSpecificationFacet ;
	.

observable:Contact
	a
		owl:Class ,
		sh:NodeShape
		;
	rdfs:subClassOf observable:ObservableObject ;
	rdfs:label "Contact"@en ;
	rdfs:comment "A contact is a set of identification and communication related details for a single entity."@en ;
	sh:targetClass observable:Contact ;
	.

observable:ContactAddress
	a
		owl:Class ,
		sh:NodeShape
		;
	rdfs:label "ContactAddress"@en ;
	rdfs:comment "A contact address is a grouping of characteristics unique to a geolocation address of a contact entity."@en ;
	sh:property
		[
			sh:class location:Location ;
			sh:maxCount "1"^^xsd:integer ;
			sh:nodeKind sh:BlankNodeOrIRI ;
			sh:path observable:geolocationAddress ;
		] ,
		[
			sh:datatype vocabulary:ContactAddressScopeVocab ;
			sh:message "Value is outside the default vocabulary ContactAddressScopeVocab." ;
			sh:path observable:contactAddressScope ;
			sh:severity sh:Info ;
		] ,
		[
			sh:maxCount "1"^^xsd:integer ;
			sh:nodeKind sh:Literal ;
			sh:or (
				[
					sh:datatype vocabulary:ContactAddressScopeVocab ;
				]
				[
					sh:datatype xsd:string ;
				]
			) ;
			sh:path observable:contactAddressScope ;
		] ,
		[
			sh:message "Value is not member of the vocabulary ContactAddressScopeVocab." ;
			sh:or (
				[
					sh:datatype vocabulary:ContactAddressScopeVocab ;
					sh:in (
						"home"^^vocabulary:ContactAddressScopeVocab
						"work"^^vocabulary:ContactAddressScopeVocab
						"school"^^vocabulary:ContactAddressScopeVocab
					) ;
				]
				[
					sh:datatype xsd:string ;
				]
			) ;
			sh:path observable:contactAddressScope ;
		]
		;
	sh:targetClass observable:ContactAddress ;
	.

observable:ContactAffiliation
	a
		owl:Class ,
		sh:NodeShape
		;
	rdfs:label "ContactListAffiliation"@en ;
	rdfs:comment "A contact affiliation is a grouping of characteristics unique to details of an organizational affiliation for a single contact entity."@en ;
	sh:property
		[
			sh:class identity:Organization ;
			sh:maxCount "1"^^xsd:integer ;
			sh:nodeKind sh:BlankNodeOrIRI ;
			sh:path observable:contactOrganization ;
		] ,
		[
			sh:class observable:ContactAddress ;
			sh:minCount "0"^^xsd:integer ;
			sh:nodeKind sh:BlankNodeOrIRI ;
			sh:path observable:organizationLocation ;
		] ,
		[
			sh:class observable:ContactEmail ;
			sh:minCount "0"^^xsd:integer ;
			sh:nodeKind sh:BlankNodeOrIRI ;
			sh:path observable:contactEmail ;
		] ,
		[
			sh:class observable:ContactMessaging ;
			sh:minCount "0"^^xsd:integer ;
			sh:nodeKind sh:BlankNodeOrIRI ;
			sh:path observable:contactMessaging ;
		] ,
		[
			sh:class observable:ContactPhone ;
			sh:minCount "0"^^xsd:integer ;
			sh:nodeKind sh:BlankNodeOrIRI ;
			sh:path observable:contactPhone ;
		] ,
		[
			sh:class observable:ContactProfile ;
			sh:minCount "0"^^xsd:integer ;
			sh:nodeKind sh:BlankNodeOrIRI ;
			sh:path observable:contactProfile ;
		] ,
		[
			sh:class observable:ContactURL ;
			sh:minCount "0"^^xsd:integer ;
			sh:nodeKind sh:BlankNodeOrIRI ;
			sh:path observable:contactURL ;
		] ,
		[
			sh:datatype xsd:string ;
			sh:maxCount "1"^^xsd:integer ;
			sh:nodeKind sh:Literal ;
			sh:path observable:organizationDepartment ;
		] ,
		[
			sh:datatype xsd:string ;
			sh:maxCount "1"^^xsd:integer ;
			sh:nodeKind sh:Literal ;
			sh:path observable:organizationPosition ;
		]
		;
	sh:targetClass observable:ContactAffiliation ;
	.

observable:ContactEmail
	a
		owl:Class ,
		sh:NodeShape
		;
	rdfs:label "ContactEmail"@en ;
	rdfs:comment "A contact email is a grouping of characteristics unique to details for contacting a contact entity by email."@en ;
	sh:property
		[
			sh:class observable:ObservableObject ;
			sh:maxCount "1"^^xsd:integer ;
			sh:nodeKind sh:BlankNodeOrIRI ;
			sh:path observable:emailAddress ;
		] ,
		[
			sh:datatype vocabulary:ContactEmailScopeVocab ;
			sh:message "Value is outside the default vocabulary ContactEmailScopeVocab." ;
			sh:path observable:contactEmailScope ;
			sh:severity sh:Info ;
		] ,
		[
			sh:maxCount "1"^^xsd:integer ;
			sh:nodeKind sh:Literal ;
			sh:or (
				[
					sh:datatype vocabulary:ContactEmailScopeVocab ;
				]
				[
					sh:datatype xsd:string ;
				]
			) ;
			sh:path observable:contactEmailScope ;
		] ,
		[
			sh:message "Value is not member of the vocabulary ContactEmailScopeVocab." ;
			sh:or (
				[
					sh:datatype vocabulary:ContactEmailScopeVocab ;
					sh:in (
						"home"^^vocabulary:ContactEmailScopeVocab
						"work"^^vocabulary:ContactEmailScopeVocab
						"school"^^vocabulary:ContactEmailScopeVocab
						"cloud"^^vocabulary:ContactEmailScopeVocab
					) ;
				]
				[
					sh:datatype xsd:string ;
				]
			) ;
			sh:path observable:contactEmailScope ;
		]
		;
	sh:targetClass observable:ContactEmail ;
	.

observable:ContactFacet
	a
		owl:Class ,
		sh:NodeShape
		;
	rdfs:subClassOf core:Facet ;
	rdfs:label "ContactFacet"@en ;
	rdfs:comment "A contact facet is a grouping of characteristics unique to a set of identification and communication related details for a single entity."@en ;
	sh:property
		[
			sh:class observable:ContactAddress ;
			sh:minCount "0"^^xsd:integer ;
			sh:nodeKind sh:BlankNodeOrIRI ;
			sh:path observable:contactAddress ;
		] ,
		[
			sh:class observable:ContactAffiliation ;
			sh:minCount "0"^^xsd:integer ;
			sh:nodeKind sh:BlankNodeOrIRI ;
			sh:path observable:contactAffiliation ;
		] ,
		[
			sh:class observable:ContactEmail ;
			sh:minCount "0"^^xsd:integer ;
			sh:nodeKind sh:BlankNodeOrIRI ;
			sh:path observable:contactEmail ;
		] ,
		[
			sh:class observable:ContactMessaging ;
			sh:minCount "0"^^xsd:integer ;
			sh:nodeKind sh:BlankNodeOrIRI ;
			sh:path observable:contactMessaging ;
		] ,
		[
			sh:class observable:ContactPhone ;
			sh:minCount "0"^^xsd:integer ;
			sh:nodeKind sh:BlankNodeOrIRI ;
			sh:path observable:contactPhone ;
		] ,
		[
			sh:class observable:ContactProfile ;
			sh:minCount "0"^^xsd:integer ;
			sh:nodeKind sh:BlankNodeOrIRI ;
			sh:path observable:contactProfile ;
		] ,
		[
			sh:class observable:ContactSIP ;
			sh:minCount "0"^^xsd:integer ;
			sh:nodeKind sh:BlankNodeOrIRI ;
			sh:path observable:contactSIP ;
		] ,
		[
			sh:class observable:ContactURL ;
			sh:minCount "0"^^xsd:integer ;
			sh:nodeKind sh:BlankNodeOrIRI ;
			sh:path observable:contactURL ;
		] ,
		[
			sh:class observable:ObservableObject ;
			sh:maxCount "1"^^xsd:integer ;
			sh:nodeKind sh:BlankNodeOrIRI ;
			sh:path observable:sourceApplication ;
		] ,
		[
			sh:datatype xsd:dateTime ;
			sh:maxCount "1"^^xsd:integer ;
			sh:nodeKind sh:Literal ;
			sh:path identity:birthdate ;
		] ,
		[
			sh:datatype xsd:dateTime ;
			sh:maxCount "1"^^xsd:integer ;
			sh:nodeKind sh:Literal ;
			sh:path observable:lastTimeContacted ;
		] ,
		[
			sh:datatype xsd:integer ;
			sh:maxCount "1"^^xsd:integer ;
			sh:nodeKind sh:Literal ;
			sh:path observable:numberTimesContacted ;
		] ,
		[
			sh:datatype xsd:string ;
			sh:maxCount "1"^^xsd:integer ;
			sh:nodeKind sh:Literal ;
			sh:path observable:contactID ;
		] ,
		[
			sh:datatype xsd:string ;
			sh:maxCount "1"^^xsd:integer ;
			sh:nodeKind sh:Literal ;
			sh:path observable:displayName ;
		] ,
		[
			sh:datatype xsd:string ;
			sh:maxCount "1"^^xsd:integer ;
			sh:nodeKind sh:Literal ;
			sh:path observable:firstName ;
		] ,
		[
			sh:datatype xsd:string ;
			sh:maxCount "1"^^xsd:integer ;
			sh:nodeKind sh:Literal ;
			sh:path observable:lastName ;
		] ,
		[
			sh:datatype xsd:string ;
			sh:maxCount "1"^^xsd:integer ;
			sh:nodeKind sh:Literal ;
			sh:path observable:middleName ;
		] ,
		[
			sh:datatype xsd:string ;
			sh:maxCount "1"^^xsd:integer ;
			sh:nodeKind sh:Literal ;
			sh:path observable:namePhonetic ;
		] ,
		[
			sh:datatype xsd:string ;
			sh:maxCount "1"^^xsd:integer ;
			sh:nodeKind sh:Literal ;
			sh:path observable:namePrefix ;
		] ,
		[
			sh:datatype xsd:string ;
			sh:maxCount "1"^^xsd:integer ;
			sh:nodeKind sh:Literal ;
			sh:path observable:nameSuffix ;
		] ,
		[
			sh:datatype xsd:string ;
			sh:minCount "0"^^xsd:integer ;
			sh:nodeKind sh:Literal ;
			sh:path observable:contactGroup ;
		] ,
		[
			sh:datatype xsd:string ;
			sh:minCount "0"^^xsd:integer ;
			sh:nodeKind sh:Literal ;
			sh:path observable:contactNote ;
		] ,
		[
			sh:datatype xsd:string ;
			sh:minCount "0"^^xsd:integer ;
			sh:nodeKind sh:Literal ;
			sh:path observable:nickname ;
		]
		;
	sh:targetClass observable:ContactFacet ;
	.

observable:ContactList
	a
		owl:Class ,
		sh:NodeShape
		;
	rdfs:subClassOf observable:ObservableObject ;
	rdfs:label "ContactList"@en ;
	rdfs:comment "A contact list is a set of multiple individual contacts such as that found in a digital address book."@en ;
	sh:targetClass observable:ContactList ;
	.

observable:ContactListFacet
	a
		owl:Class ,
		sh:NodeShape
		;
	rdfs:subClassOf core:Facet ;
	rdfs:label "ContactListFacet"@en ;
	rdfs:comment "A contact list facet is a grouping of characteristics unique to a set of multiple individual contacts such as that found in a digital address book."@en ;
	sh:property
		[
			sh:class observable:ObservableObject ;
			sh:maxCount "1"^^xsd:integer ;
			sh:nodeKind sh:BlankNodeOrIRI ;
			sh:path observable:sourceApplication ;
		] ,
		[
			sh:class observable:ObservableObject ;
			sh:nodeKind sh:BlankNodeOrIRI ;
			sh:path observable:contact ;
		]
		;
	sh:targetClass observable:ContactListFacet ;
	.

observable:ContactMessaging
	a
		owl:Class ,
		sh:NodeShape
		;
	rdfs:label "ContactMessaging"@en ;
	rdfs:comment "A contact messaging is a grouping of characteristics unique to details for contacting a contact entity by digital messaging."@en ;
	sh:property
		[
			sh:class observable:ObservableObject ;
			sh:maxCount "1"^^xsd:integer ;
			sh:nodeKind sh:BlankNodeOrIRI ;
			sh:path observable:contactMessagingPlatform ;
		] ,
		[
			sh:class observable:ObservableObject ;
			sh:maxCount "1"^^xsd:integer ;
			sh:nodeKind sh:BlankNodeOrIRI ;
			sh:path observable:messagingAddress ;
		]
		;
	sh:targetClass observable:ContactMessaging ;
	.

observable:ContactPhone
	a
		owl:Class ,
		sh:NodeShape
		;
	rdfs:label "ContactPhone"@en ;
	rdfs:comment "A contact phone is a grouping of characteristics unique to details for contacting a contact entity by telephone."@en ;
	sh:property
		[
			sh:class observable:ObservableObject ;
			sh:maxCount "1"^^xsd:integer ;
			sh:nodeKind sh:BlankNodeOrIRI ;
			sh:path observable:contactPhoneNumber ;
		] ,
		[
			sh:datatype vocabulary:ContactPhoneScopeVocab ;
			sh:message "Value is outside the default vocabulary ContactPhoneScopeVocab." ;
			sh:path observable:contactPhoneScope ;
			sh:severity sh:Info ;
		] ,
		[
			sh:maxCount "1"^^xsd:integer ;
			sh:nodeKind sh:Literal ;
			sh:or (
				[
					sh:datatype vocabulary:ContactPhoneScopeVocab ;
				]
				[
					sh:datatype xsd:string ;
				]
			) ;
			sh:path observable:contactPhoneScope ;
		] ,
		[
			sh:message "Value is not member of the vocabulary ContactPhoneScopeVocab." ;
			sh:or (
				[
					sh:datatype vocabulary:ContactPhoneScopeVocab ;
					sh:in (
						"home"^^vocabulary:ContactPhoneScopeVocab
						"work"^^vocabulary:ContactPhoneScopeVocab
						"school"^^vocabulary:ContactPhoneScopeVocab
						"mobile"^^vocabulary:ContactPhoneScopeVocab
						"main"^^vocabulary:ContactPhoneScopeVocab
						"home fax"^^vocabulary:ContactPhoneScopeVocab
						"work fax"^^vocabulary:ContactPhoneScopeVocab
						"pager"^^vocabulary:ContactPhoneScopeVocab
					) ;
				]
				[
					sh:datatype xsd:string ;
				]
			) ;
			sh:path observable:contactPhoneScope ;
		]
		;
	sh:targetClass observable:ContactPhone ;
	.

observable:ContactProfile
	a
		owl:Class ,
		sh:NodeShape
		;
	rdfs:label "ContactProfile"@en ;
	rdfs:comment "A contact profile is a grouping of characteristics unique to details for contacting a contact entity by online service."@en ;
	sh:property
		[
			sh:class observable:ObservableObject ;
			sh:maxCount "1"^^xsd:integer ;
			sh:nodeKind sh:BlankNodeOrIRI ;
			sh:path observable:contactProfilePlatform ;
		] ,
		[
			sh:class observable:ObservableObject ;
			sh:maxCount "1"^^xsd:integer ;
			sh:nodeKind sh:BlankNodeOrIRI ;
			sh:path observable:profile ;
		]
		;
	sh:targetClass observable:ContactProfile ;
	.

observable:ContactSIP
	a
		owl:Class ,
		sh:NodeShape
		;
	rdfs:label "ContactSIP"@en ;
	rdfs:comment "A contact SIP is a grouping of characteristics unique to details for contacting a contact entity by Session Initiation Protocol (SIP)."@en ;
	sh:property
		[
			sh:class observable:ObservableObject ;
			sh:maxCount "1"^^xsd:integer ;
			sh:nodeKind sh:BlankNodeOrIRI ;
			sh:path observable:sipAddress ;
		] ,
		[
			sh:datatype vocabulary:ContactSIPScopeVocab ;
			sh:message "Value is outside the default vocabulary ContactSIPScopeVocab." ;
			sh:path observable:contactSIPScope ;
			sh:severity sh:Info ;
		] ,
		[
			sh:maxCount "1"^^xsd:integer ;
			sh:nodeKind sh:Literal ;
			sh:or (
				[
					sh:datatype vocabulary:ContactSIPScopeVocab ;
				]
				[
					sh:datatype xsd:string ;
				]
			) ;
			sh:path observable:contactSIPScope ;
		] ,
		[
			sh:message "Value is not member of the vocabulary ContactSIPScopeVocab." ;
			sh:or (
				[
					sh:datatype vocabulary:ContactSIPScopeVocab ;
					sh:in (
						"home"^^vocabulary:ContactSIPScopeVocab
						"work"^^vocabulary:ContactSIPScopeVocab
						"school"^^vocabulary:ContactSIPScopeVocab
					) ;
				]
				[
					sh:datatype xsd:string ;
				]
			) ;
			sh:path observable:contactSIPScope ;
		]
		;
	sh:targetClass observable:ContactSIP ;
	.

observable:ContactURL
	a
		owl:Class ,
		sh:NodeShape
		;
	rdfs:label "ContactURL"@en ;
	rdfs:comment "A contact URL is a grouping of characteristics unique to details for contacting a contact entity by Uniform Resource Locator (URL)."@en ;
	sh:property
		[
			sh:class observable:ObservableObject ;
			sh:maxCount "1"^^xsd:integer ;
			sh:nodeKind sh:BlankNodeOrIRI ;
			sh:path observable:url ;
		] ,
		[
			sh:datatype vocabulary:ContactURLScopeVocab ;
			sh:message "Value is outside the default vocabulary ContactURLScopeVocab." ;
			sh:path observable:contactURLScope ;
			sh:severity sh:Info ;
		] ,
		[
			sh:maxCount "1"^^xsd:integer ;
			sh:nodeKind sh:Literal ;
			sh:or (
				[
					sh:datatype vocabulary:ContactURLScopeVocab ;
				]
				[
					sh:datatype xsd:string ;
				]
			) ;
			sh:path observable:contactURLScope ;
		] ,
		[
			sh:message "Value is not member of the vocabulary ContactURLScopeVocab." ;
			sh:or (
				[
					sh:datatype vocabulary:ContactURLScopeVocab ;
					sh:in (
						"home"^^vocabulary:ContactURLScopeVocab
						"work"^^vocabulary:ContactURLScopeVocab
						"school"^^vocabulary:ContactURLScopeVocab
						"homepage"^^vocabulary:ContactURLScopeVocab
					) ;
				]
				[
					sh:datatype xsd:string ;
				]
			) ;
			sh:path observable:contactURLScope ;
		]
		;
	sh:targetClass observable:ContactURL ;
	.

observable:ContentData
	a
		owl:Class ,
		sh:NodeShape
		;
	rdfs:subClassOf observable:ObservableObject ;
	rdfs:label "ContentData"@en ;
	rdfs:comment "Content data is a block of digital data."@en ;
	sh:targetClass observable:ContentData ;
	.

observable:ContentDataFacet
	a
		owl:Class ,
		sh:NodeShape
		;
	rdfs:subClassOf core:Facet ;
	rdfs:label "ContentDataFacet"@en ;
	rdfs:comment "A content data facet is a grouping of characteristics unique to a block of digital data."@en ;
	sh:property
		[
			sh:class observable:ObservableObject ;
			sh:maxCount "1"^^xsd:integer ;
			sh:nodeKind sh:BlankNodeOrIRI ;
			sh:path observable:dataPayloadReferenceURL ;
		] ,
		[
			sh:class types:Hash ;
			sh:nodeKind sh:BlankNodeOrIRI ;
			sh:path observable:hash ;
		] ,
		[
			sh:datatype xsd:boolean ;
			sh:maxCount "1"^^xsd:integer ;
			sh:nodeKind sh:Literal ;
			sh:path observable:isEncrypted ;
		] ,
		[
			sh:datatype xsd:decimal ;
			sh:maxCount "1"^^xsd:integer ;
			sh:nodeKind sh:Literal ;
			sh:path observable:entropy ;
		] ,
		[
			sh:datatype xsd:integer ;
			sh:maxCount "1"^^xsd:integer ;
			sh:nodeKind sh:Literal ;
			sh:path observable:sizeInBytes ;
		] ,
		[
			sh:datatype xsd:string ;
			sh:maxCount "1"^^xsd:integer ;
			sh:nodeKind sh:Literal ;
			sh:path observable:dataPayload ;
		] ,
		[
			sh:datatype xsd:string ;
			sh:maxCount "1"^^xsd:integer ;
			sh:nodeKind sh:Literal ;
			sh:path observable:magicNumber ;
		] ,
		[
			sh:datatype xsd:string ;
			sh:maxCount "1"^^xsd:integer ;
			sh:nodeKind sh:Literal ;
			sh:path observable:mimeClass ;
		] ,
		[
			sh:datatype xsd:string ;
			sh:nodeKind sh:Literal ;
			sh:path observable:mimeType ;
		] ,
		[
			sh:datatype vocabulary:EndiannessTypeVocab ;
			sh:message "Value is outside the default vocabulary EndiannessTypeVocab." ;
			sh:path observable:byteOrder ;
			sh:severity sh:Info ;
		] ,
		[
			sh:maxCount "1"^^xsd:integer ;
			sh:nodeKind sh:Literal ;
			sh:or (
				[
					sh:datatype vocabulary:EndiannessTypeVocab ;
				]
				[
					sh:datatype xsd:string ;
				]
			) ;
			sh:path observable:byteOrder ;
		] ,
		[
			sh:message "Value is not member of the vocabulary EndiannessTypeVocab." ;
			sh:or (
				[
					sh:datatype vocabulary:EndiannessTypeVocab ;
					sh:in (
						"Big-endian"^^vocabulary:EndiannessTypeVocab
						"Little-endian"^^vocabulary:EndiannessTypeVocab
						"Middle-endian"^^vocabulary:EndiannessTypeVocab
					) ;
				]
				[
					sh:datatype xsd:string ;
				]
			) ;
			sh:path observable:byteOrder ;
		]
		;
	sh:targetClass observable:ContentDataFacet ;
	.

observable:CookieHistory
	a
		owl:Class ,
		sh:NodeShape
		;
	rdfs:subClassOf observable:ObservableObject ;
	rdfs:label "CookieHistory"@en ;
	rdfs:comment "A cookie history is the stored web cookie history for a particular web browser."@en ;
	sh:targetClass observable:CookieHistory ;
	.

observable:Credential
	a
		owl:Class ,
		sh:NodeShape
		;
	rdfs:subClassOf observable:ObservableObject ;
	rdfs:label "Credential"@en ;
	rdfs:comment "A credential is a single specific login and password combination for authorization of access to a digital account or system."@en ;
	sh:targetClass observable:Credential ;
	.

observable:CredentialDump
	a
		owl:Class ,
		sh:NodeShape
		;
	rdfs:subClassOf observable:ObservableObject ;
	rdfs:label "CredentialDump"@en ;
	rdfs:comment "A credential dump is a collection (typically forcibly extracted from a system) of specific login and password combinations for authorization of access to a digital account or system."@en ;
	sh:targetClass observable:CredentialDump ;
	.

observable:DNSCache
	a
		owl:Class ,
		sh:NodeShape
		;
	rdfs:subClassOf observable:ObservableObject ;
	rdfs:label "DNSCache"@en ;
	rdfs:comment "An DNS cache is a temporary locally stored collection of previous Domain Name System (DNS) query results (created when an domain name is resolved to a IP address) for a particular computer."@en ;
	sh:targetClass observable:DNSCache ;
	.

observable:DNSRecord
	a
		owl:Class ,
		sh:NodeShape
		;
	rdfs:subClassOf observable:ObservableObject ;
	rdfs:label "DNSRecord"@en ;
	rdfs:comment "A DNS record is a single Domain Name System (DNS) artifact specifying information of a particular type (routing, authority, responsibility, security, etc.) for a specific Internet domain name."@en ;
	sh:targetClass observable:DNSRecord ;
	.

observable:DataRangeFacet
	a
		owl:Class ,
		sh:NodeShape
		;
	rdfs:subClassOf core:Facet ;
	rdfs:label "DataRangeFacet"@en ;
	rdfs:comment "A data range facet is a grouping of characteristics unique to a particular contiguous scope within a block of digital data."@en ;
	sh:property
		[
			sh:datatype xsd:integer ;
			sh:maxCount "1"^^xsd:integer ;
			sh:nodeKind sh:Literal ;
			sh:path observable:rangeOffset ;
		] ,
		[
			sh:datatype xsd:integer ;
			sh:maxCount "1"^^xsd:integer ;
			sh:nodeKind sh:Literal ;
			sh:path observable:rangeSize ;
		] ,
		[
			sh:datatype xsd:string ;
			sh:maxCount "1"^^xsd:integer ;
			sh:nodeKind sh:Literal ;
			sh:path observable:rangeOffsetType ;
		]
		;
	sh:targetClass observable:DataRangeFacet ;
	.

observable:DefinedEffectFacet
	a
		owl:Class ,
		sh:NodeShape
		;
	rdfs:subClassOf core:Facet ;
	rdfs:label "DefinedEffectFacet"@en ;
	rdfs:comment "A defined effect facet is a grouping of characteristics unique to the effect of an observable action in relation to one or more observable objects."@en ;
	sh:targetClass observable:DefinedEffectFacet ;
	.

observable:Device
	a
		owl:Class ,
		sh:NodeShape
		;
	rdfs:subClassOf observable:ObservableObject ;
	rdfs:label "Device"@en ;
	rdfs:comment "A device is a piece of equipment or a mechanism designed to serve a special purpose or perform a special function. [based on https://www.merriam-webster.com/dictionary/device]"@en ;
	sh:targetClass observable:Device ;
	.

observable:DeviceFacet
	a
		owl:Class ,
		sh:NodeShape
		;
	rdfs:subClassOf core:Facet ;
	rdfs:label "DeviceFacet"@en ;
	rdfs:comment "A device facet is a grouping of characteristics unique to a piece of equipment or a mechanism designed to serve a special purpose or perform a special function. [based on https://www.merriam-webster.com/dictionary/device]"@en ;
	sh:property
		[
			sh:class identity:Identity ;
			sh:maxCount "1"^^xsd:integer ;
			sh:nodeKind sh:BlankNodeOrIRI ;
			sh:path observable:manufacturer ;
		] ,
		[
			sh:datatype xsd:string ;
			sh:maxCount "1"^^xsd:integer ;
			sh:nodeKind sh:Literal ;
			sh:path observable:deviceType ;
		] ,
		[
			sh:datatype xsd:string ;
			sh:maxCount "1"^^xsd:integer ;
			sh:nodeKind sh:Literal ;
			sh:path observable:model ;
		] ,
		[
			sh:datatype xsd:string ;
			sh:maxCount "1"^^xsd:integer ;
			sh:nodeKind sh:Literal ;
			sh:path observable:serialNumber ;
		]
		;
	sh:targetClass observable:DeviceFacet ;
	.

observable:DigitalAccount
	a
		owl:Class ,
		sh:NodeShape
		;
	rdfs:subClassOf observable:Account ;
	rdfs:label "DigitalAccount"@en ;
	rdfs:comment "A digital account is an arrangement with an entity to enable and control the provision of some capability or service within the digital domain."@en ;
	sh:targetClass observable:DigitalAccount ;
	.

observable:DigitalAccountFacet
	a
		owl:Class ,
		sh:NodeShape
		;
	rdfs:subClassOf core:Facet ;
	rdfs:label "DigitalAccountFacet"@en ;
	rdfs:comment "A digital account facet is a grouping of characteristics unique to an arrangement with an entity to enable and control the provision of some capability or service within the digital domain."@en ;
	sh:property
		[
			sh:datatype xsd:boolean ;
			sh:maxCount "1"^^xsd:integer ;
			sh:nodeKind sh:Literal ;
			sh:path observable:isDisabled ;
		] ,
		[
			sh:datatype xsd:dateTime ;
			sh:maxCount "1"^^xsd:integer ;
			sh:nodeKind sh:Literal ;
			sh:path observable:firstLoginTime ;
		] ,
		[
			sh:datatype xsd:dateTime ;
			sh:maxCount "1"^^xsd:integer ;
			sh:nodeKind sh:Literal ;
			sh:path observable:lastLoginTime ;
		] ,
		[
			sh:datatype xsd:string ;
			sh:maxCount "1"^^xsd:integer ;
			sh:nodeKind sh:Literal ;
			sh:path observable:displayName ;
		] ,
		[
			sh:datatype xsd:string ;
			sh:nodeKind sh:Literal ;
			sh:path observable:accountLogin ;
		]
		;
	sh:targetClass observable:DigitalAccountFacet ;
	.

observable:DigitalAddress
	a
		owl:Class ,
		sh:NodeShape
		;
	rdfs:subClassOf observable:Address ;
	rdfs:label "DigitalAddress"@en ;
	rdfs:comment "A digital address is an identifier assigned to enable routing and management of digital communication."@en ;
	sh:targetClass observable:DigitalAddress ;
	.

observable:DigitalAddressFacet
	a
		owl:Class ,
		sh:NodeShape
		;
	rdfs:subClassOf core:Facet ;
	rdfs:label "DigitalAddressFacet"@en ;
	rdfs:comment "A digital address facet is a grouping of characteristics unique to an identifier assigned to enable routing and management of digital communication."@en ;
	sh:property
		[
			sh:datatype xsd:string ;
			sh:maxCount "1"^^xsd:integer ;
			sh:nodeKind sh:Literal ;
			sh:path observable:addressValue ;
		] ,
		[
			sh:datatype xsd:string ;
			sh:maxCount "1"^^xsd:integer ;
			sh:nodeKind sh:Literal ;
			sh:path observable:displayName ;
		]
		;
	sh:targetClass observable:DigitalAddressFacet ;
	.

observable:DigitalCamera
	a
		owl:Class ,
		sh:NodeShape
		;
	rdfs:subClassOf observable:Device ;
	rdfs:label "DigitalCamera"@en-US ;
	rdfs:comment "A digital camera is a camera that captures photographs in digital memory as opposed to capturing images on photographic film."@en-US ;
	sh:targetClass observable:DigitalCamera ;
	.

observable:DigitalSignatureInfo
	a
		owl:Class ,
		sh:NodeShape
		;
	rdfs:subClassOf observable:ObservableObject ;
	rdfs:label "DigitalSignatureInfo"@en ;
	rdfs:comment "A digital signature info is a value calculated via a mathematical scheme for demonstrating the authenticity of an electronic message or document."@en ;
	sh:targetClass observable:DigitalSignatureInfo ;
	.

observable:DigitalSignatureInfoFacet
	a
		owl:Class ,
		sh:NodeShape
		;
	rdfs:subClassOf core:Facet ;
	rdfs:label "DigitalSignatureInfoFacet"@en ;
	rdfs:comment "A digital signature info facet is a grouping of characteristics unique to a value calculated via a mathematical scheme for demonstrating the authenticity of an electronic message or document."@en ;
	sh:property
		[
			sh:class core:UcoObject ;
			sh:maxCount "1"^^xsd:integer ;
			sh:nodeKind sh:BlankNodeOrIRI ;
			sh:path observable:certificateSubject ;
		] ,
		[
			sh:class identity:Identity ;
			sh:maxCount "1"^^xsd:integer ;
			sh:nodeKind sh:BlankNodeOrIRI ;
			sh:path observable:certificateIssuer ;
		] ,
		[
			sh:datatype xsd:boolean ;
			sh:maxCount "1"^^xsd:integer ;
			sh:nodeKind sh:Literal ;
			sh:path observable:signatureExists ;
		] ,
		[
			sh:datatype xsd:boolean ;
			sh:maxCount "1"^^xsd:integer ;
			sh:nodeKind sh:Literal ;
			sh:path observable:signatureVerified ;
		] ,
		[
			sh:datatype xsd:string ;
			sh:maxCount "1"^^xsd:integer ;
			sh:nodeKind sh:Literal ;
			sh:path observable:signatureDescription ;
		]
		;
	sh:targetClass observable:DigitalSignatureInfoFacet ;
	.

observable:Directory
	a
		owl:Class ,
		sh:NodeShape
		;
	rdfs:subClassOf observable:FileSystemObject ;
	rdfs:label "Directory"@en ;
	rdfs:comment "A directory is a file system cataloging structure which contains references to other computer files, and possibly other directories. On many computers, directories are known as folders, or drawers, analogous to a workbench or the traditional office filing cabinet. In UNIX a directory is implemented as a special file. [based on https://en.wikipedia.org/wiki/Directory_(computing)]"@en ;
	sh:targetClass observable:Directory ;
	.

observable:Disk
	a
		owl:Class ,
		sh:NodeShape
		;
	rdfs:subClassOf observable:ObservableObject ;
	rdfs:label "Disk"@en ;
	rdfs:comment "A disk is a storage mechanism where data is recorded by various electronic, magnetic, optical, or mechanical changes to a surface layer of one or more rotating disks."@en ;
	sh:targetClass observable:Disk ;
	.

observable:DiskFacet
	a
		owl:Class ,
		sh:NodeShape
		;
	rdfs:subClassOf core:Facet ;
	rdfs:label "DiskFacet"@en ;
	rdfs:comment "A disk facet is a grouping of characteristics unique to a storage mechanism where data is recorded by various electronic, magnetic, optical, or mechanical changes to a surface layer of one or more rotating disks."@en ;
	sh:property
		[
			sh:class observable:ObservableObject ;
			sh:nodeKind sh:BlankNodeOrIRI ;
			sh:path observable:partition ;
		] ,
		[
			sh:datatype xsd:integer ;
			sh:maxCount "1"^^xsd:integer ;
			sh:nodeKind sh:Literal ;
			sh:path observable:diskSize ;
		] ,
		[
			sh:datatype xsd:integer ;
			sh:maxCount "1"^^xsd:integer ;
			sh:nodeKind sh:Literal ;
			sh:path observable:freeSpace ;
		] ,
		[
			sh:datatype xsd:string ;
			sh:maxCount "1"^^xsd:integer ;
			sh:nodeKind sh:Literal ;
			sh:path observable:diskType ;
		]
		;
	sh:targetClass observable:DiskFacet ;
	.

observable:DiskPartition
	a
		owl:Class ,
		sh:NodeShape
		;
	rdfs:subClassOf observable:ObservableObject ;
	rdfs:label "DiskPartition"@en ;
	rdfs:comment "A disk partition is a particular managed region on a storage mechanism where data is recorded by various electronic, magnetic, optical, or mechanical changes to a surface layer of one or more rotating disks. [based on https://en.wikipedia.org/wiki/Disk_storage]"@en ;
	sh:targetClass observable:DiskPartition ;
	.

observable:DiskPartitionFacet
	a
		owl:Class ,
		sh:NodeShape
		;
	rdfs:subClassOf core:Facet ;
	rdfs:label "DiskPartitionFacet"@en ;
	rdfs:comment "A disk partition facet is a grouping of characteristics unique to a particular managed region on a storage mechanism."@en ;
	sh:property
		[
			sh:datatype xsd:dateTime ;
			sh:maxCount "1"^^xsd:integer ;
			sh:nodeKind sh:Literal ;
			sh:path observable:observableCreatedTime ;
		] ,
		[
			sh:datatype xsd:integer ;
			sh:maxCount "1"^^xsd:integer ;
			sh:nodeKind sh:Literal ;
			sh:path observable:partitionLength ;
		] ,
		[
			sh:datatype xsd:integer ;
			sh:maxCount "1"^^xsd:integer ;
			sh:nodeKind sh:Literal ;
			sh:path observable:partitionOffset ;
		] ,
		[
			sh:datatype xsd:integer ;
			sh:maxCount "1"^^xsd:integer ;
			sh:nodeKind sh:Literal ;
			sh:path observable:spaceLeft ;
		] ,
		[
			sh:datatype xsd:integer ;
			sh:maxCount "1"^^xsd:integer ;
			sh:nodeKind sh:Literal ;
			sh:path observable:spaceUsed ;
		] ,
		[
			sh:datatype xsd:integer ;
			sh:maxCount "1"^^xsd:integer ;
			sh:nodeKind sh:Literal ;
			sh:path observable:totalSpace ;
		] ,
		[
			sh:datatype xsd:string ;
			sh:maxCount "1"^^xsd:integer ;
			sh:nodeKind sh:Literal ;
			sh:path observable:diskPartitionType ;
		] ,
		[
			sh:datatype xsd:string ;
			sh:maxCount "1"^^xsd:integer ;
			sh:nodeKind sh:Literal ;
			sh:path observable:mountPoint ;
		] ,
		[
			sh:datatype xsd:string ;
			sh:maxCount "1"^^xsd:integer ;
			sh:nodeKind sh:Literal ;
			sh:path observable:partitionID ;
		]
		;
	sh:targetClass observable:DiskPartitionFacet ;
	.

observable:DomainName
	a
		owl:Class ,
		sh:NodeShape
		;
	rdfs:subClassOf observable:ObservableObject ;
	rdfs:label "DomainName"@en ;
	rdfs:comment "A domain name is an identification string that defines a realm of administrative autonomy, authority or control within the Internet. [based on https://en.wikipedia.org/wiki/Domain_name]"@en ;
	sh:targetClass observable:DomainName ;
	.

observable:DomainNameFacet
	a
		owl:Class ,
		sh:NodeShape
		;
	rdfs:subClassOf core:Facet ;
	rdfs:label "DomainNameFacet"@en ;
	rdfs:comment "A domain name facet is a grouping of characteristics unique to an identification string that defines a realm of administrative autonomy, authority or control within the Internet. [based on https://en.wikipedia.org/wiki/Domain_name]"@en ;
	sh:property
		[
			sh:datatype xsd:boolean ;
			sh:maxCount "1"^^xsd:integer ;
			sh:nodeKind sh:Literal ;
			sh:path observable:isTLD ;
		] ,
		[
			sh:datatype xsd:string ;
			sh:maxCount "1"^^xsd:integer ;
			sh:nodeKind sh:Literal ;
			sh:path observable:value ;
		]
		;
	sh:targetClass observable:DomainNameFacet ;
	.

observable:Drone
	a
		owl:Class ,
		sh:NodeShape
		;
	rdfs:subClassOf observable:MobileDevice ;
	rdfs:label "Drone"@en-US ;
	rdfs:comment "A drone, unmanned aerial vehicle (UAV), is an aircraft without a human pilot, crew, or passengers that typically involve a ground-based controller and a system for communications with the UAV."@en-US ;
	sh:targetClass observable:Drone ;
	.

observable:ESN
	a owl:DatatypeProperty ;
	rdfs:label "ESN"@en ;
	rdfs:comment "Electronic Serial Number ."@en ;
	rdfs:range xsd:string ;
	.

observable:EXIFFacet
	a
		owl:Class ,
		sh:NodeShape
		;
	rdfs:subClassOf core:Facet ;
	rdfs:label "EXIFFacet"@en ;
	rdfs:comment "An EXIF (exchangeable image file format) facet is a grouping of characteristics unique to the formats for images, sound, and ancillary tags used by digital cameras (including smartphones), scanners and other systems handling image and sound files recorded by digital cameras conformant to JEIDA/JEITA/CIPA specifications. [based on https://en.wikipedia.org/wiki/Exif]"@en ;
	sh:property [
		sh:class types:ControlledDictionary ;
		sh:nodeKind sh:BlankNodeOrIRI ;
		sh:path observable:exifData ;
	] ;
	sh:targetClass observable:EXIFFacet ;
	.

observable:EmailAccount
	a
		owl:Class ,
		sh:NodeShape
		;
	rdfs:subClassOf observable:DigitalAccount ;
	rdfs:label "EmailAccount"@en ;
	rdfs:comment "An email account is an arrangement with an entity to enable and control the provision of electronic mail (email) capabilities or services."@en ;
	sh:targetClass observable:EmailAccount ;
	.

observable:EmailAccountFacet
	a
		owl:Class ,
		sh:NodeShape
		;
	rdfs:subClassOf core:Facet ;
	rdfs:label "EmailAccountFacet"@en ;
	rdfs:comment "An email account facet is a grouping of characteristics unique to an arrangement with an entity to enable and control the provision of electronic mail (email) capabilities or services."@en ;
	sh:property [
		sh:class observable:ObservableObject ;
		sh:maxCount "1"^^xsd:integer ;
		sh:nodeKind sh:BlankNodeOrIRI ;
		sh:path observable:emailAddress ;
	] ;
	sh:targetClass observable:EmailAccountFacet ;
	.

observable:EmailAddress
	a
		owl:Class ,
		sh:NodeShape
		;
	rdfs:subClassOf observable:DigitalAddress ;
	rdfs:label "EmailAddress"@en ;
	rdfs:comment "An email address is an identifier for an electronic mailbox to which electronic mail messages (conformant to the Simple Mail Transfer Protocol (SMTP)) are sent from and delivered to."@en ;
	sh:targetClass observable:EmailAddress ;
	.

observable:EmailAddressFacet
	a
		owl:Class ,
		sh:NodeShape
		;
	rdfs:subClassOf observable:DigitalAddressFacet ;
	rdfs:label "EmailAddressFacet"@en ;
	rdfs:comment "An email address facet is a grouping of characteristics unique to an identifier for an electronic mailbox to which electronic mail messages (conformant to the Simple Mail Transfer Protocol (SMTP)) are sent from and delivered to."@en ;
	sh:property
		[
			sh:datatype xsd:string ;
			sh:maxCount "1"^^xsd:integer ;
			sh:nodeKind sh:Literal ;
			sh:path observable:addressValue ;
		] ,
		[
			sh:datatype xsd:string ;
			sh:maxCount "1"^^xsd:integer ;
			sh:nodeKind sh:Literal ;
			sh:path observable:displayName ;
		]
		;
	sh:targetClass observable:EmailAddressFacet ;
	.

observable:EmailMessage
	a
		owl:Class ,
		sh:NodeShape
		;
	rdfs:subClassOf observable:Message ;
	rdfs:label "EmailMessage"@en ;
	rdfs:comment "An email message is a message that is an instance of an electronic mail correspondence conformant to the internet message format described in RFC 5322 and related RFCs."@en ;
	sh:targetClass observable:EmailMessage ;
	.

observable:EmailMessageFacet
	a
		owl:Class ,
		sh:NodeShape
		;
	rdfs:subClassOf core:Facet ;
	rdfs:label "EmailMessageFacet"@en ;
	rdfs:comment "An email message facet is a grouping of characteristics unique to a message that is an instance of an electronic mail correspondence conformant to the internet message format described in RFC 5322 and related RFCs."@en ;
	sh:property
		[
			sh:class observable:MimePartType ;
			sh:nodeKind sh:BlankNodeOrIRI ;
			sh:path observable:bodyMultipart ;
		] ,
		[
			sh:class observable:ObservableObject ;
			sh:maxCount "1"^^xsd:integer ;
			sh:nodeKind sh:BlankNodeOrIRI ;
			sh:path observable:application ;
		] ,
		[
			sh:class observable:ObservableObject ;
			sh:maxCount "1"^^xsd:integer ;
			sh:nodeKind sh:BlankNodeOrIRI ;
			sh:path observable:bodyRaw ;
		] ,
		[
			sh:class observable:ObservableObject ;
			sh:maxCount "1"^^xsd:integer ;
			sh:nodeKind sh:BlankNodeOrIRI ;
			sh:path observable:from ;
		] ,
		[
			sh:class observable:ObservableObject ;
			sh:maxCount "1"^^xsd:integer ;
			sh:nodeKind sh:BlankNodeOrIRI ;
			sh:path observable:headerRaw ;
		] ,
		[
			sh:class observable:ObservableObject ;
			sh:maxCount "1"^^xsd:integer ;
			sh:nodeKind sh:BlankNodeOrIRI ;
			sh:path observable:sender ;
		] ,
		[
			sh:class observable:ObservableObject ;
			sh:maxCount "1"^^xsd:integer ;
			sh:nodeKind sh:BlankNodeOrIRI ;
			sh:path observable:xOriginatingIP ;
		] ,
		[
			sh:class observable:ObservableObject ;
			sh:nodeKind sh:BlankNodeOrIRI ;
			sh:path observable:bcc ;
		] ,
		[
			sh:class observable:ObservableObject ;
			sh:nodeKind sh:BlankNodeOrIRI ;
			sh:path observable:cc ;
		] ,
		[
			sh:class observable:ObservableObject ;
			sh:nodeKind sh:BlankNodeOrIRI ;
			sh:path observable:references ;
		] ,
		[
			sh:class observable:ObservableObject ;
			sh:nodeKind sh:BlankNodeOrIRI ;
			sh:path observable:to ;
		] ,
		[
			sh:class types:Dictionary ;
			sh:maxCount "1"^^xsd:integer ;
			sh:nodeKind sh:BlankNodeOrIRI ;
			sh:path observable:otherHeaders ;
		] ,
		[
			sh:datatype xsd:boolean ;
			sh:maxCount "1"^^xsd:integer ;
			sh:nodeKind sh:Literal ;
			sh:path observable:isMimeEncoded ;
		] ,
		[
			sh:datatype xsd:boolean ;
			sh:maxCount "1"^^xsd:integer ;
			sh:nodeKind sh:Literal ;
			sh:path observable:isMultipart ;
		] ,
		[
			sh:datatype xsd:boolean ;
			sh:maxCount "1"^^xsd:integer ;
			sh:nodeKind sh:Literal ;
			sh:path observable:isRead ;
		] ,
		[
			sh:datatype xsd:dateTime ;
			sh:maxCount "1"^^xsd:integer ;
			sh:nodeKind sh:Literal ;
			sh:path observable:modifiedTime ;
		] ,
		[
			sh:datatype xsd:dateTime ;
			sh:maxCount "1"^^xsd:integer ;
			sh:nodeKind sh:Literal ;
			sh:path observable:receivedTime ;
		] ,
		[
			sh:datatype xsd:dateTime ;
			sh:maxCount "1"^^xsd:integer ;
			sh:nodeKind sh:Literal ;
			sh:path observable:sentTime ;
		] ,
		[
			sh:datatype xsd:string ;
			sh:maxCount "1"^^xsd:integer ;
			sh:nodeKind sh:Literal ;
			sh:path observable:body ;
		] ,
		[
			sh:datatype xsd:string ;
			sh:maxCount "1"^^xsd:integer ;
			sh:nodeKind sh:Literal ;
			sh:path observable:contentDisposition ;
		] ,
		[
			sh:datatype xsd:string ;
			sh:maxCount "1"^^xsd:integer ;
			sh:nodeKind sh:Literal ;
			sh:path observable:contentType ;
		] ,
		[
			sh:datatype xsd:string ;
			sh:maxCount "1"^^xsd:integer ;
			sh:nodeKind sh:Literal ;
			sh:path observable:inReplyTo ;
		] ,
		[
			sh:datatype xsd:string ;
			sh:maxCount "1"^^xsd:integer ;
			sh:nodeKind sh:Literal ;
			sh:path observable:messageID ;
		] ,
		[
			sh:datatype xsd:string ;
			sh:maxCount "1"^^xsd:integer ;
			sh:nodeKind sh:Literal ;
			sh:path observable:priority ;
		] ,
		[
			sh:datatype xsd:string ;
			sh:maxCount "1"^^xsd:integer ;
			sh:nodeKind sh:Literal ;
			sh:path observable:subject ;
		] ,
		[
			sh:datatype xsd:string ;
			sh:maxCount "1"^^xsd:integer ;
			sh:nodeKind sh:Literal ;
			sh:path observable:xMailer ;
		] ,
		[
			sh:datatype xsd:string ;
			sh:nodeKind sh:Literal ;
			sh:path observable:categories ;
		] ,
		[
			sh:datatype xsd:string ;
			sh:nodeKind sh:Literal ;
			sh:path observable:labels ;
		] ,
		[
			sh:datatype xsd:string ;
			sh:nodeKind sh:Literal ;
			sh:path observable:receivedLines ;
		]
		;
	sh:targetClass observable:EmailMessageFacet ;
	.

observable:EmbeddedDevice
	a
		owl:Class ,
		sh:NodeShape
		;
	rdfs:subClassOf observable:Device ;
	rdfs:label "EmbeddedDevice"@en-US ;
	rdfs:comment "An embedded device is a highly specialized microprocessor device meant for one or very few specific purposes and is usually embedded or included within another object or as part of a larger system. Examples include answer machine, door access logger, card scanner, etc."@en-US ;
	sh:targetClass observable:EmbeddedDevice ;
	.

observable:EncodedStreamFacet
	a
		owl:Class ,
		sh:NodeShape
		;
	rdfs:subClassOf core:Facet ;
	rdfs:label "EncodedStreamFacet"@en ;
	rdfs:comment "An encoded stream facet is a grouping of characteristics unique to the conversion of a body of data content from one form to another form."@en ;
	sh:property [
		sh:datatype xsd:string ;
		sh:maxCount "1"^^xsd:integer ;
		sh:nodeKind sh:Literal ;
		sh:path observable:encodingMethod ;
	] ;
	sh:targetClass observable:EncodedStreamFacet ;
	.

observable:EncryptedStreamFacet
	a
		owl:Class ,
		sh:NodeShape
		;
	rdfs:subClassOf core:Facet ;
	rdfs:label "EncryptedStreamFacet"@en ;
	rdfs:comment "An encrypted stream facet is a grouping of characteristics unique to the conversion of a body of data content from one form to another obfuscated form in such a way that reversing the conversion to obtain the original data form can only be accomplished through possession and use of a specific key."@en ;
	sh:property
		[
			sh:datatype xsd:string ;
			sh:maxCount "1"^^xsd:integer ;
			sh:nodeKind sh:Literal ;
			sh:path observable:encryptionMethod ;
		] ,
		[
			sh:datatype xsd:string ;
			sh:maxCount "1"^^xsd:integer ;
			sh:nodeKind sh:Literal ;
			sh:path observable:encryptionMode ;
		] ,
		[
			sh:datatype xsd:string ;
			sh:nodeKind sh:Literal ;
			sh:path observable:encryptionIV ;
		] ,
		[
			sh:datatype xsd:string ;
			sh:nodeKind sh:Literal ;
			sh:path observable:encryptionKey ;
		]
		;
	sh:targetClass observable:EncryptedStreamFacet ;
	.

observable:EnvironmentVariable
	a
		owl:Class ,
		sh:NodeShape
		;
	rdfs:label "EnvironmentVariable"@en ;
	rdfs:comment "An environment variable is a grouping of characteristics unique to a dynamic-named value that can affect the way running processes will behave on a computer. [based on https://en.wikipedia.org/wiki/Environment_variable]"@en ;
	sh:property
		[
			sh:datatype xsd:string ;
			sh:maxCount "1"^^xsd:integer ;
			sh:nodeKind sh:Literal ;
			sh:path core:name ;
		] ,
		[
			sh:datatype xsd:string ;
			sh:maxCount "1"^^xsd:integer ;
			sh:nodeKind sh:Literal ;
			sh:path observable:value ;
		]
		;
	sh:targetClass observable:EnvironmentVariable ;
	.

observable:Event
	a
		owl:Class ,
		sh:NodeShape
		;
	rdfs:subClassOf observable:ObservableObject ;
	rdfs:label "Event"@en ;
	rdfs:comment "An event is something that happens in a digital context (e.g., operating system events)."@en ;
	sh:targetClass observable:Event ;
	.

observable:EventFacet
	a
		owl:Class ,
		sh:NodeShape
		;
	rdfs:subClassOf core:Facet ;
	rdfs:label "EventFacet"@en ;
	rdfs:comment "An event facet is a grouping of characteristics unique to something that happens in a digital context (e.g., operating system events)."@en ;
	sh:property
		[
			sh:class observable:ObservableAction ;
			sh:maxCount "1"^^xsd:integer ;
			sh:nodeKind sh:BlankNodeOrIRI ;
			sh:path observable:cyberAction ;
		] ,
		[
			sh:class observable:ObservableObject ;
			sh:maxCount "1"^^xsd:integer ;
			sh:nodeKind sh:BlankNodeOrIRI ;
			sh:path observable:application ;
		] ,
		[
			sh:datatype xsd:dateTime ;
			sh:maxCount "1"^^xsd:integer ;
			sh:nodeKind sh:Literal ;
			sh:path observable:endTime ;
		] ,
		[
			sh:datatype xsd:dateTime ;
			sh:maxCount "1"^^xsd:integer ;
			sh:nodeKind sh:Literal ;
			sh:path observable:observableCreatedTime ;
		] ,
		[
			sh:datatype xsd:dateTime ;
			sh:maxCount "1"^^xsd:integer ;
			sh:nodeKind sh:Literal ;
			sh:path observable:startTime ;
		] ,
		[
			sh:datatype xsd:string ;
			sh:maxCount "1"^^xsd:integer ;
			sh:nodeKind sh:Literal ;
			sh:path observable:computerName ;
		] ,
		[
			sh:datatype xsd:string ;
			sh:maxCount "1"^^xsd:integer ;
			sh:nodeKind sh:Literal ;
			sh:path observable:eventRecordID ;
		] ,
		[
			sh:datatype xsd:string ;
			sh:maxCount "1"^^xsd:integer ;
			sh:nodeKind sh:Literal ;
			sh:path observable:eventRecordRaw ;
		] ,
		[
			sh:datatype xsd:string ;
			sh:maxCount "1"^^xsd:integer ;
			sh:nodeKind sh:Literal ;
			sh:path observable:eventRecordServiceName ;
		] ,
		[
			sh:datatype xsd:string ;
			sh:maxCount "1"^^xsd:integer ;
			sh:nodeKind sh:Literal ;
			sh:path observable:eventRecordText ;
		] ,
		[
			sh:datatype xsd:string ;
			sh:maxCount "1"^^xsd:integer ;
			sh:nodeKind sh:Literal ;
			sh:path observable:eventType ;
		]
		;
	sh:targetClass observable:EventFacet ;
	.

observable:EventLog
	a
		owl:Class ,
		sh:NodeShape
		;
	rdfs:subClassOf observable:ObservableObject ;
	rdfs:label "EventLog"@en ;
	rdfs:comment "An event log is a recorded collection of events."@en ;
	sh:targetClass observable:EventLog ;
	.

observable:ExtInodeFacet
	a
		owl:Class ,
		sh:NodeShape
		;
	rdfs:subClassOf core:Facet ;
	rdfs:label "ExtInodeFacet"@en ;
	rdfs:comment "An extInode facet is a grouping of characteristics unique to a file system object (file, directory, etc.) conformant to the extended file system (EXT or related derivations) specification."@en ;
	sh:property
		[
			sh:datatype xsd:dateTime ;
			sh:maxCount "1"^^xsd:integer ;
			sh:nodeKind sh:Literal ;
			sh:path observable:extDeletionTime ;
		] ,
		[
			sh:datatype xsd:dateTime ;
			sh:maxCount "1"^^xsd:integer ;
			sh:nodeKind sh:Literal ;
			sh:path observable:extInodeChangeTime ;
		] ,
		[
			sh:datatype xsd:integer ;
			sh:maxCount "1"^^xsd:integer ;
			sh:nodeKind sh:Literal ;
			sh:path observable:extFileType ;
		] ,
		[
			sh:datatype xsd:integer ;
			sh:maxCount "1"^^xsd:integer ;
			sh:nodeKind sh:Literal ;
			sh:path observable:extFlags ;
		] ,
		[
			sh:datatype xsd:integer ;
			sh:maxCount "1"^^xsd:integer ;
			sh:nodeKind sh:Literal ;
			sh:path observable:extHardLinkCount ;
		] ,
		[
			sh:datatype xsd:integer ;
			sh:maxCount "1"^^xsd:integer ;
			sh:nodeKind sh:Literal ;
			sh:path observable:extInodeID ;
		] ,
		[
			sh:datatype xsd:integer ;
			sh:maxCount "1"^^xsd:integer ;
			sh:nodeKind sh:Literal ;
			sh:path observable:extPermissions ;
		] ,
		[
			sh:datatype xsd:integer ;
			sh:maxCount "1"^^xsd:integer ;
			sh:nodeKind sh:Literal ;
			sh:path observable:extSGID ;
		] ,
		[
			sh:datatype xsd:integer ;
			sh:maxCount "1"^^xsd:integer ;
			sh:nodeKind sh:Literal ;
			sh:path observable:extSUID ;
		]
		;
	sh:targetClass observable:ExtInodeFacet ;
	.

observable:ExtractedString
	a
		owl:Class ,
		sh:NodeShape
		;
	rdfs:label "ExtractedString"@en ;
	rdfs:comment "An extracted string is a grouping of characteristics unique to a series of characters pulled from an observable object."@en ;
	sh:property
		[
			sh:datatype xsd:integer ;
			sh:maxCount "1"^^xsd:integer ;
			sh:nodeKind sh:Literal ;
			sh:path observable:length ;
		] ,
		[
			sh:datatype xsd:string ;
			sh:maxCount "1"^^xsd:integer ;
			sh:nodeKind sh:Literal ;
			sh:path observable:encoding ;
		] ,
		[
			sh:datatype xsd:string ;
			sh:maxCount "1"^^xsd:integer ;
			sh:nodeKind sh:Literal ;
			sh:path observable:englishTranslation ;
		] ,
		[
			sh:datatype xsd:string ;
			sh:maxCount "1"^^xsd:integer ;
			sh:nodeKind sh:Literal ;
			sh:path observable:language ;
		] ,
		[
			sh:datatype xsd:string ;
			sh:maxCount "1"^^xsd:integer ;
			sh:nodeKind sh:Literal ;
			sh:path observable:stringValue ;
		] ,
		[
			sh:maxCount "1"^^xsd:integer ;
			sh:nodeKind sh:Literal ;
			sh:path observable:byteStringValue ;
		]
		;
	sh:targetClass observable:ExtractedString ;
	.

observable:ExtractedStringsFacet
	a
		owl:Class ,
		sh:NodeShape
		;
	rdfs:subClassOf core:Facet ;
	rdfs:label "ExtractedStringsFacet"@en ;
	rdfs:comment "An extracted strings facet is a grouping of characteristics unique to one or more sequences of characters pulled from an observable object."@en ;
	sh:property [
		sh:class observable:ExtractedString ;
		sh:nodeKind sh:BlankNodeOrIRI ;
		sh:path observable:strings ;
	] ;
	sh:targetClass observable:ExtractedStringsFacet ;
	.

observable:File
	a
		owl:Class ,
		sh:NodeShape
		;
	rdfs:subClassOf observable:FileSystemObject ;
	rdfs:label "File"@en ;
	rdfs:comment "A file is a computer resource for recording data discretely on a computer storage device."@en ;
	sh:targetClass observable:File ;
	.

observable:FileFacet
	a
		owl:Class ,
		sh:NodeShape
		;
	rdfs:subClassOf core:Facet ;
	rdfs:label "FileFacet"@en ;
	rdfs:comment "A file facet is a grouping of characteristics unique to the storage of a file (computer resource for recording data discretely in a computer storage device) on a file system (process that manages how and where data on a storage device is stored, accessed and managed). [based on https://en.wikipedia.org/Computer_file and https://www.techopedia.com/definition/5510/file-system]"@en ;
	sh:property
		[
			sh:datatype xsd:boolean ;
			sh:nodeKind sh:Literal ;
			sh:path observable:isDirectory ;
		] ,
		[
			sh:datatype xsd:dateTime ;
			sh:maxCount "1"^^xsd:integer ;
			sh:nodeKind sh:Literal ;
			sh:path observable:accessedTime ;
		] ,
		[
			sh:datatype xsd:dateTime ;
			sh:maxCount "1"^^xsd:integer ;
			sh:nodeKind sh:Literal ;
			sh:path observable:metadataChangeTime ;
		] ,
		[
			sh:datatype xsd:dateTime ;
			sh:maxCount "1"^^xsd:integer ;
			sh:nodeKind sh:Literal ;
			sh:path observable:modifiedTime ;
		] ,
		[
			sh:datatype xsd:dateTime ;
			sh:maxCount "1"^^xsd:integer ;
			sh:nodeKind sh:Literal ;
			sh:path observable:observableCreatedTime ;
		] ,
		[
			sh:datatype xsd:integer ;
			sh:description "When used to characterize a file the sizeInBytes property conveys the recorded size of a file in a file system."@en ;
			sh:maxCount "1"^^xsd:integer ;
			sh:nodeKind sh:Literal ;
			sh:path observable:sizeInBytes ;
		] ,
		[
			sh:datatype xsd:string ;
			sh:maxCount "1"^^xsd:integer ;
			sh:nodeKind sh:Literal ;
			sh:path observable:allocationStatus ;
		] ,
		[
			sh:datatype xsd:string ;
			sh:maxCount "1"^^xsd:integer ;
			sh:nodeKind sh:Literal ;
			sh:path observable:extension ;
		] ,
		[
			sh:datatype xsd:string ;
			sh:nodeKind sh:Literal ;
			sh:path observable:fileName ;
		] ,
		[
			sh:datatype xsd:string ;
			sh:nodeKind sh:Literal ;
			sh:path observable:filePath ;
		]
		;
	sh:targetClass observable:FileFacet ;
	.

observable:FilePermissionsFacet
	a
		owl:Class ,
		sh:NodeShape
		;
	rdfs:subClassOf core:Facet ;
	rdfs:label "FilePermissionsFacet"@en ;
	rdfs:comment "A file permissions facet is a grouping of characteristics unique to the access rights (e.g., view, change, navigate, execute) of a file on a file system."@en ;
	sh:property [
		sh:class core:UcoObject ;
		sh:maxCount "1"^^xsd:integer ;
		sh:nodeKind sh:BlankNodeOrIRI ;
		sh:path observable:owner ;
	] ;
	sh:targetClass observable:FilePermissionsFacet ;
	.

observable:FileSystem
	a
		owl:Class ,
		sh:NodeShape
		;
	rdfs:subClassOf observable:ObservableObject ;
	rdfs:label "FileSystem"@en ;
	rdfs:comment "A file system is the process that manages how and where data on a storage medium is stored, accessed and managed. [based on https://www.techopedia.com/definition/5510/file-system]"@en ;
	sh:targetClass observable:FileSystem ;
	.

observable:FileSystemFacet
	a
		owl:Class ,
		sh:NodeShape
		;
	rdfs:subClassOf core:Facet ;
	rdfs:label "FileSystemFacet"@en ;
	rdfs:comment "A file system facet is a grouping of characteristics unique to the process that manages how and where data on a storage medium is stored, accessed and managed. [based on https://www.techopedia.com/definition/5510/file-system]"@en ;
	sh:property
		[
			sh:datatype xsd:integer ;
			sh:maxCount "1"^^xsd:integer ;
			sh:nodeKind sh:Literal ;
			sh:path observable:clusterSize ;
		] ,
		[
			sh:datatype xsd:string ;
			sh:maxCount "1"^^xsd:integer ;
			sh:nodeKind sh:Literal ;
			sh:path observable:fileSystemType ;
		]
		;
	sh:targetClass observable:FileSystemFacet ;
	.

observable:FileSystemObject
	a
		owl:Class ,
		sh:NodeShape
		;
	rdfs:subClassOf observable:ObservableObject ;
	rdfs:label "FileSystemObject"@en ;
	rdfs:comment "A file system object is an informational object represented and managed within a file system."@en ;
	sh:targetClass observable:FileSystemObject ;
	.

observable:ForumPost
	a
		owl:Class ,
		sh:NodeShape
		;
	rdfs:subClassOf observable:Message ;
	rdfs:label "ForumPost"@en ;
	rdfs:comment "A forum post is message submitted by a user account to an online forum where the message content (and typically metadata including who posted it and when) is viewable by any party with viewing permissions on the forum."@en ;
	sh:targetClass observable:ForumPost ;
	.

observable:ForumPrivateMessage
	a
		owl:Class ,
		sh:NodeShape
		;
	rdfs:subClassOf observable:Message ;
	rdfs:label "ForumPrivateMessage"@en ;
	rdfs:comment "A forum private message (aka PM or DM (direct message)) is a one-to-one message from one specific user account to another specific user account on an online form where transmission is managed by the online forum platform and the message is only viewable by the parties directly involved."@en ;
	sh:targetClass observable:ForumPrivateMessage ;
	.

observable:FragmentFacet
	a
		owl:Class ,
		sh:NodeShape
		;
	rdfs:subClassOf core:Facet ;
	rdfs:label "FragmentFacet"@en ;
	rdfs:comment "A fragment facet is a grouping of characteristics unique to an individual piece of the content of a file."@en ;
	sh:property
		[
			sh:datatype xsd:integer ;
			sh:nodeKind sh:Literal ;
			sh:path observable:fragmentIndex ;
		] ,
		[
			sh:datatype xsd:integer ;
			sh:nodeKind sh:Literal ;
			sh:path observable:totalFragments ;
		]
		;
	sh:targetClass observable:FragmentFacet ;
	.

observable:GUI
	a
		owl:Class ,
		sh:NodeShape
		;
	rdfs:subClassOf observable:ObservableObject ;
	rdfs:label "GUI"@en ;
	rdfs:comment "A GUI is a graphical user interface that allows users to interact with electronic devices through graphical icons and audio indicators such as primary notation, instead of text-based user interfaces, typed command labels or text navigation. [based on https://en.wikipedia.org/wiki/Graphical_user_interface]"@en ;
	sh:targetClass observable:GUI ;
	.

observable:GamingConsole
	a
		owl:Class ,
		sh:NodeShape
		;
	rdfs:subClassOf observable:Device ;
	rdfs:label "GamingConsole"@en-US ;
	rdfs:comment "A gaming console (video game console or game console) is an electronic system that connects to a display, typically a TV or computer monitor, for the primary purpose of playing video games."@en-US ;
	sh:targetClass observable:GamingConsole ;
	.

observable:GenericObservableObject
	a
		owl:Class ,
		sh:NodeShape
		;
	rdfs:subClassOf observable:ObservableObject ;
	rdfs:label "GenericObservableObject"@en ;
	rdfs:comment "A generic observable object is an article or unit within the digital domain."@en ;
	sh:targetClass observable:GenericObservableObject ;
	.

observable:GeoLocationEntry
	a
		owl:Class ,
		sh:NodeShape
		;
	rdfs:subClassOf observable:ObservableObject ;
	rdfs:label "GeoLocationEntry"@en ;
	rdfs:comment "A geolocation entry is a single application-specific geolocation entry."@en ;
	sh:targetClass observable:GeoLocationEntry ;
	.

observable:GeoLocationEntryFacet
	a
		owl:Class ,
		sh:NodeShape
		;
	rdfs:subClassOf core:Facet ;
	rdfs:label "GeoLocationEntryFacet"@en ;
	rdfs:comment "A geolocation entry facet is a grouping of characteristics unique to a single application-specific geolocation entry."@en ;
	sh:property
		[
			sh:class location:Location ;
			sh:maxCount "1"^^xsd:integer ;
			sh:nodeKind sh:BlankNodeOrIRI ;
			sh:path observable:location ;
		] ,
		[
			sh:class observable:ObservableObject ;
			sh:maxCount "1"^^xsd:integer ;
			sh:nodeKind sh:BlankNodeOrIRI ;
			sh:path observable:application ;
		] ,
		[
			sh:datatype xsd:dateTime ;
			sh:maxCount "1"^^xsd:integer ;
			sh:nodeKind sh:Literal ;
			sh:path observable:observableCreatedTime ;
		]
		;
	sh:targetClass observable:GeoLocationEntryFacet ;
	.

observable:GeoLocationLog
	a
		owl:Class ,
		sh:NodeShape
		;
	rdfs:subClassOf observable:ObservableObject ;
	rdfs:label "GeoLocationLog"@en ;
	rdfs:comment "A geolocation log is a record containing geolocation tracks and/or geolocation entries."@en ;
	sh:targetClass observable:GeoLocationLog ;
	.

observable:GeoLocationLogFacet
	a
		owl:Class ,
		sh:NodeShape
		;
	rdfs:subClassOf core:Facet ;
	rdfs:label "GeoLocationLogFacet"@en ;
	rdfs:comment "A geolocation log facet is a grouping of characteristics unique to a record containing geolocation tracks and/or geolocation entries."@en ;
	sh:property
		[
			sh:class observable:ObservableObject ;
			sh:maxCount "1"^^xsd:integer ;
			sh:nodeKind sh:BlankNodeOrIRI ;
			sh:path observable:application ;
		] ,
		[
			sh:datatype xsd:dateTime ;
			sh:maxCount "1"^^xsd:integer ;
			sh:nodeKind sh:Literal ;
			sh:path observable:observableCreatedTime ;
		]
		;
	sh:targetClass observable:GeoLocationLogFacet ;
	.

observable:GeoLocationTrack
	a
		owl:Class ,
		sh:NodeShape
		;
	rdfs:subClassOf observable:ObservableObject ;
	rdfs:label "GeoLocationTrack"@en ;
	rdfs:comment "A geolocation track is a set of contiguous geolocation entries representing a path/track taken."@en ;
	sh:targetClass observable:GeoLocationTrack ;
	.

observable:GeoLocationTrackFacet
	a
		owl:Class ,
		sh:NodeShape
		;
	rdfs:subClassOf core:Facet ;
	rdfs:label "GeoLocationTrackFacet"@en ;
	rdfs:comment "A geolocation track facet is a grouping of characteristics unique to a set of contiguous geolocation entries representing a path/track taken."@en ;
	sh:property
		[
			sh:class observable:ObservableObject ;
			sh:maxCount "1"^^xsd:integer ;
			sh:nodeKind sh:BlankNodeOrIRI ;
			sh:path observable:application ;
		] ,
		[
			sh:class observable:ObservableObject ;
			sh:nodeKind sh:BlankNodeOrIRI ;
			sh:path observable:geoLocationEntry ;
		] ,
		[
			sh:datatype xsd:dateTime ;
			sh:maxCount "1"^^xsd:integer ;
			sh:nodeKind sh:Literal ;
			sh:path observable:endTime ;
		] ,
		[
			sh:datatype xsd:dateTime ;
			sh:maxCount "1"^^xsd:integer ;
			sh:nodeKind sh:Literal ;
			sh:path observable:startTime ;
		]
		;
	sh:targetClass observable:GeoLocationTrackFacet ;
	.

observable:GlobalFlagType
	a
		owl:Class ,
		sh:NodeShape
		;
	rdfs:label "GlobalFlagType"@en ;
	rdfs:comment 'A global flag type is a grouping of characteristics unique to the Windows systemwide global variable named NtGlobalFlag that enables various internal debugging, tracing, and validation support in the operating system. [based on "Windows Global Flags, Chapter 3: System Mechanisms of Windows Internals by Solomon, Russinovich, and Ionescu]'@en ;
	sh:property
		[
			sh:datatype xsd:hexBinary ;
			sh:nodeKind sh:Literal ;
			sh:path observable:hexadecimalValue ;
		] ,
		[
			sh:datatype xsd:string ;
			sh:maxCount "1"^^xsd:integer ;
			sh:nodeKind sh:Literal ;
			sh:path observable:abbreviation ;
		] ,
		[
			sh:datatype xsd:string ;
			sh:maxCount "1"^^xsd:integer ;
			sh:nodeKind sh:Literal ;
			sh:path observable:destination ;
		] ,
		[
			sh:datatype xsd:string ;
			sh:maxCount "1"^^xsd:integer ;
			sh:nodeKind sh:Literal ;
			sh:path observable:symbolicName ;
		]
		;
	sh:targetClass observable:GlobalFlagType ;
	.

observable:HTTPConnection
	a
		owl:Class ,
		sh:NodeShape
		;
	rdfs:subClassOf observable:NetworkConnection ;
	rdfs:label "HTTPConnection"@en ;
	rdfs:comment "An HTTP connection is network connection that is conformant to the Hypertext Transfer Protocol (HTTP) standard."@en ;
	sh:targetClass observable:HTTPConnection ;
	.

observable:HTTPConnectionFacet
	a
		owl:Class ,
		sh:NodeShape
		;
	rdfs:subClassOf core:Facet ;
	rdfs:label "HTTPConnectionFacet"@en ;
	rdfs:comment "An HTTP connection facet is a grouping of characteristics unique to portions of a network connection that are conformant to the Hypertext Transfer Protocol (HTTP) standard."@en ;
	sh:property
		[
			sh:class observable:ObservableObject ;
			sh:maxCount "1"^^xsd:integer ;
			sh:nodeKind sh:BlankNodeOrIRI ;
			sh:path observable:httpMessageBodyData ;
		] ,
		[
			sh:class types:Dictionary ;
			sh:maxCount "1"^^xsd:integer ;
			sh:nodeKind sh:BlankNodeOrIRI ;
			sh:path observable:httpRequestHeader ;
		] ,
		[
			sh:datatype xsd:integer ;
			sh:maxCount "1"^^xsd:integer ;
			sh:nodeKind sh:Literal ;
			sh:path observable:httpMesageBodyLength ;
		] ,
		[
			sh:datatype xsd:string ;
			sh:maxCount "1"^^xsd:integer ;
			sh:nodeKind sh:Literal ;
			sh:path observable:requestMethod ;
		] ,
		[
			sh:datatype xsd:string ;
			sh:maxCount "1"^^xsd:integer ;
			sh:nodeKind sh:Literal ;
			sh:path observable:requestValue ;
		] ,
		[
			sh:datatype xsd:string ;
			sh:maxCount "1"^^xsd:integer ;
			sh:nodeKind sh:Literal ;
			sh:path observable:requestVersion ;
		]
		;
	sh:targetClass observable:HTTPConnectionFacet ;
	.

observable:Hostname
	a
		owl:Class ,
		sh:NodeShape
		;
	rdfs:subClassOf observable:ObservableObject ;
	rdfs:label "Hostname"@en ;
	rdfs:comment "A hostname is a label that is assigned to a device connected to a computer network and that is used to identify the device in various forms of electronic communication, such as the World Wide Web. A hostname may be a domain name, if it is properly organized into the domain name system. A domain name may be a hostname if it has been assigned to an Internet host and associated with the host's IP address. [based on https://en.wikipedia.org/wiki/Hostname]"@en ;
	sh:targetClass observable:Hostname ;
	.

observable:ICCID
	a owl:DatatypeProperty ;
	rdfs:label "ICCID"@en ;
	rdfs:comment "Integrated circuit card identifier (http://www.itu.int/)."@en ;
	rdfs:range xsd:string ;
	.

observable:ICMPConnection
	a
		owl:Class ,
		sh:NodeShape
		;
	rdfs:subClassOf observable:NetworkConnection ;
	rdfs:label "ICMPConnection"@en ;
	rdfs:comment "An ICMP connection is a network connection that is conformant to the Internet Control Message Protocol (ICMP) standard."@en ;
	sh:targetClass observable:ICMPConnection ;
	.

observable:ICMPConnectionFacet
	a
		owl:Class ,
		sh:NodeShape
		;
	rdfs:subClassOf core:Facet ;
	rdfs:label "ICMPConnectionFacet"@en ;
	rdfs:comment "An ICMP connection facet is a grouping of characteristics unique to portions of a network connection that are conformant to the Internet Control Message Protocol (ICMP) standard."@en ;
	sh:property
		[
			sh:datatype xsd:hexBinary ;
			sh:nodeKind sh:Literal ;
			sh:path observable:icmpCode ;
		] ,
		[
			sh:datatype xsd:hexBinary ;
			sh:nodeKind sh:Literal ;
			sh:path observable:icmpType ;
		]
		;
	sh:targetClass observable:ICMPConnectionFacet ;
	.

observable:IComHandlerActionType
	a
		owl:Class ,
		sh:NodeShape
		;
	rdfs:label "IComHandlerActionType"@en ;
	rdfs:comment "An IComHandler action type is a grouping of characteristics unique to a Windows Task-related action that fires a Windows COM handler (smart code in the client address space that can optimize calls between a client and server). [based on https://docs.microsoft.com/en-us/windows/win32/taskschd/comhandleraction]"@en ;
	sh:property
		[
			sh:datatype xsd:string ;
			sh:maxCount "1"^^xsd:integer ;
			sh:nodeKind sh:Literal ;
			sh:path observable:comClassID ;
		] ,
		[
			sh:datatype xsd:string ;
			sh:maxCount "1"^^xsd:integer ;
			sh:nodeKind sh:Literal ;
			sh:path observable:comData ;
		]
		;
	sh:targetClass observable:IComHandlerActionType ;
	.

observable:IExecActionType
	a
		owl:Class ,
		sh:NodeShape
		;
	rdfs:label "IExecActionType"@en ;
	rdfs:comment "An IExec action type is a grouping of characteristics unique to an action that executes a command-line operation on a Windows operating system. [based on https://docs.microsoft.com/en-us/windows/win32/api/taskschd/nn-taskschd-iexecaction?redirectedfrom=MSDN]"@en ;
	sh:property
		[
			sh:class types:Hash ;
			sh:nodeKind sh:BlankNodeOrIRI ;
			sh:path observable:execProgramHashes ;
		] ,
		[
			sh:datatype xsd:string ;
			sh:maxCount "1"^^xsd:integer ;
			sh:nodeKind sh:Literal ;
			sh:path observable:execArguments ;
		] ,
		[
			sh:datatype xsd:string ;
			sh:maxCount "1"^^xsd:integer ;
			sh:nodeKind sh:Literal ;
			sh:path observable:execProgramPath ;
		] ,
		[
			sh:datatype xsd:string ;
			sh:maxCount "1"^^xsd:integer ;
			sh:nodeKind sh:Literal ;
			sh:path observable:execWorkingDirectory ;
		]
		;
	sh:targetClass observable:IExecActionType ;
	.

observable:IMEI
	a owl:DatatypeProperty ;
	rdfs:label "IMEI"@en ;
	rdfs:comment "International Mobile Equipment Identity (IMEI)."@en ;
	rdfs:range xsd:string ;
	.

observable:IMSI
	a owl:DatatypeProperty ;
	rdfs:label "IMSI"@en ;
	rdfs:comment "An International Mobile Subscriber Identity (IMSI) is a unique identification associated with all GSM and UMTS network mobile phone users. It is stored as a 64-bit field in the SIM inside the phone and is sent by the phone to the network."@en ;
	rdfs:range xsd:string ;
	.

observable:IPAddress
	a
		owl:Class ,
		sh:NodeShape
		;
	rdfs:subClassOf observable:DigitalAddress ;
	rdfs:label "IPAddress"@en ;
	rdfs:comment "An IP address is an Internet Protocol (IP) standards conformant identifier assigned to a device to enable routing and management of IP standards conformant communication to or from that device."@en ;
	sh:targetClass observable:IPAddress ;
	.

observable:IPAddressFacet
	a
		owl:Class ,
		sh:NodeShape
		;
	rdfs:subClassOf observable:DigitalAddressFacet ;
	rdfs:label "IPAddressFacet"@en ;
	rdfs:comment "An IP address facet is a grouping of characteristics unique to an Internet Protocol (IP) standards conformant identifier assigned to a device to enable routing and management of IP standards conformant communication to or from that device."@en ;
	sh:property
		[
			sh:datatype xsd:string ;
			sh:maxCount "1"^^xsd:integer ;
			sh:nodeKind sh:Literal ;
			sh:path observable:addressValue ;
		] ,
		[
			sh:datatype xsd:string ;
			sh:maxCount "1"^^xsd:integer ;
			sh:nodeKind sh:Literal ;
			sh:path observable:displayName ;
		]
		;
	sh:targetClass observable:IPAddressFacet ;
	.

observable:IPNetmask
	a
		owl:Class ,
		sh:NodeShape
		;
	rdfs:subClassOf observable:ObservableObject ;
	rdfs:label "IPNetmask"@en ;
	rdfs:comment "An IP netmask is a 32-bit 'mask' used to divide an IP address into subnets and specify the network's available hosts."@en ;
	sh:targetClass observable:IPNetmask ;
	.

observable:IPhone
	a
		owl:Class ,
		sh:NodeShape
		;
	rdfs:subClassOf
		observable:AppleDevice ,
		observable:SmartPhone
		;
	rdfs:label "IPhone"@en-US ;
	rdfs:comment "An iPhone is a smart phone that applies the iOS mobile operating system."@en-US ;
	sh:targetClass observable:IPhone ;
	.

observable:IPv4Address
	a
		owl:Class ,
		sh:NodeShape
		;
	rdfs:subClassOf observable:IPAddress ;
	rdfs:label "IPv4Address"@en ;
	rdfs:comment "An IPv4 (Internet Protocol version 4) address is an IPv4 standards conformant identifier assigned to a device to enable routing and management of IPv4 standards conformant communication to or from that device."@en ;
	sh:targetClass observable:IPv4Address ;
	.

observable:IPv4AddressFacet
	a
		owl:Class ,
		sh:NodeShape
		;
	rdfs:subClassOf observable:IPAddressFacet ;
	rdfs:label "IPv4AddressFacet"@en ;
	rdfs:comment "An IPv4 (Internet Protocol version 4) address facet is a grouping of characteristics unique to an IPv4 standards conformant identifier assigned to a device to enable routing and management of IPv4 standards conformant communication to or from that device."@en ;
	sh:property [
		sh:datatype xsd:string ;
		sh:maxCount "1"^^xsd:integer ;
		sh:nodeKind sh:Literal ;
		sh:path observable:addressValue ;
	] ;
	sh:targetClass observable:IPv4AddressFacet ;
	.

observable:IPv6Address
	a
		owl:Class ,
		sh:NodeShape
		;
	rdfs:subClassOf observable:IPAddress ;
	rdfs:label "IPv6Address"@en ;
	rdfs:comment "An IPv6 (Internet Protocol version 6) address is an IPv6 standards conformant identifier assigned to a device to enable routing and management of IPv6 standards conformant communication to or from that device."@en ;
	sh:targetClass observable:IPv6Address ;
	.

observable:IPv6AddressFacet
	a
		owl:Class ,
		sh:NodeShape
		;
	rdfs:subClassOf observable:IPAddressFacet ;
	rdfs:label "IPv6AddressFacet"@en ;
	rdfs:comment "An IPv6 (Internet Protocol version 6) address facet is a grouping of characteristics unique to an IPv6 standards conformant identifier assigned to a device to enable routing and management of IPv6 standards conformant communication to or from that device."@en ;
	sh:property [
		sh:datatype xsd:string ;
		sh:maxCount "1"^^xsd:integer ;
		sh:nodeKind sh:Literal ;
		sh:path observable:addressValue ;
	] ;
	sh:targetClass observable:IPv6AddressFacet ;
	.

observable:IShowMessageActionType
	a
		owl:Class ,
		sh:NodeShape
		;
	rdfs:label "IShowMessageActionType"@en ;
	rdfs:comment "An IShow message action type is a grouping of characteristics unique to an action that shows a message box when a task is activate. [based on https://docs.microsoft.com/en-us/windows/win32/api/taskschd/nn-taskschd-ishowmessageaction?redirectedfrom=MSDN]"@en ;
	sh:property
		[
			sh:datatype xsd:string ;
			sh:maxCount "1"^^xsd:integer ;
			sh:nodeKind sh:Literal ;
			sh:path observable:showMessageBody ;
		] ,
		[
			sh:datatype xsd:string ;
			sh:maxCount "1"^^xsd:integer ;
			sh:nodeKind sh:Literal ;
			sh:path observable:showMessageTitle ;
		]
		;
	sh:targetClass observable:IShowMessageActionType ;
	.

observable:Image
	a
		owl:Class ,
		sh:NodeShape
		;
	rdfs:subClassOf observable:ObservableObject ;
	rdfs:label "Image"@en ;
	rdfs:comment "An image is a complete copy of a hard disk, memory, or other digital media."@en ;
	sh:targetClass observable:Image ;
	.

observable:ImageFacet
	a
		owl:Class ,
		sh:NodeShape
		;
	rdfs:subClassOf core:Facet ;
	rdfs:label "ImageFacet"@en ;
	rdfs:comment "An image facet is a grouping of characteristics unique to a complete copy of a hard disk, memory, or other digital media."@en ;
	sh:property [
		sh:datatype xsd:string ;
		sh:maxCount "1"^^xsd:integer ;
		sh:nodeKind sh:Literal ;
		sh:path observable:imageType ;
	] ;
	sh:targetClass observable:ImageFacet ;
	.

observable:InstantMessagingAddress
	a
		owl:Class ,
		sh:NodeShape
		;
	rdfs:subClassOf observable:DigitalAddress ;
	rdfs:label "InstantMessagingAddress"@en ;
	rdfs:comment ""@en ;
	sh:targetClass observable:InstantMessagingAddress ;
	.

observable:InstantMessagingAddressFacet
	a
		owl:Class ,
		sh:NodeShape
		;
	rdfs:subClassOf observable:DigitalAddressFacet ;
	rdfs:label "InstantMessagingAddressFacet"@en ;
	rdfs:comment "An instant messaging address facet is a grouping of characteristics unique to an identifier assigned to enable routing and management of instant messaging digital communication."@en ;
	sh:property
		[
			sh:datatype xsd:string ;
			sh:maxCount "1"^^xsd:integer ;
			sh:nodeKind sh:Literal ;
			sh:path observable:addressValue ;
		] ,
		[
			sh:datatype xsd:string ;
			sh:maxCount "1"^^xsd:integer ;
			sh:nodeKind sh:Literal ;
			sh:path observable:displayName ;
		]
		;
	sh:targetClass observable:InstantMessagingAddressFacet ;
	.

observable:Junction
	a
		owl:Class ,
		sh:NodeShape
		;
	rdfs:subClassOf observable:FileSystemObject ;
	rdfs:label "Junction"@en ;
	rdfs:comment "A junction is a specific NTFS (New Technology File System) reparse point to redirect a directory access to another directory which can be on the same volume or another volume. A junction is similar to a directory symbolic link but may differ on whether they are processed on the local system or on the remote file server. [based on https://jp-andre.pagesperso-orange.fr/junctions.html]"@en ;
	sh:targetClass observable:Junction ;
	.

observable:Laptop
	a
		owl:Class ,
		sh:NodeShape
		;
	rdfs:subClassOf observable:Computer ;
	rdfs:label "Laptop"@en-US ;
	rdfs:comment "A laptop, laptop computer, or notebook computer is a small, portable personal computer with a screen and alphanumeric keyboard. These typically have a clam shell form factor with the screen mounted on the inside of the upper lid and the keyboard on the inside of the lower lid, although 2-in-1 PCs with a detachable keyboard are often marketed as laptops or as having a laptop mode. (Devices categorized by their manufacturer as a Laptop)"@en-US ;
	sh:targetClass observable:Laptop ;
	.

observable:Library
	a
		owl:Class ,
		sh:NodeShape
		;
	rdfs:subClassOf observable:ObservableObject ;
	rdfs:label "Library"@en ;
	rdfs:comment "A library is a suite of data and programming code that is used to develop software programs and applications. [based on https://www.techopedia.com/definition/3828/software-library]"@en ;
	sh:targetClass observable:Library ;
	.

observable:LibraryFacet
	a
		owl:Class ,
		sh:NodeShape
		;
	rdfs:subClassOf core:Facet ;
	rdfs:label "LibraryFacet"@en ;
	rdfs:comment "A library facet is a grouping of characteristics unique to a suite of data and programming code that is used to develop software programs and applications. [based on https://www.techopedia.com/definition/3828/software-library]"@en ;
	sh:property [
		sh:datatype xsd:string ;
		sh:maxCount "1"^^xsd:integer ;
		sh:nodeKind sh:Literal ;
		sh:path observable:libraryType ;
	] ;
	sh:targetClass observable:LibraryFacet ;
	.

observable:MACAddress
	a
		owl:Class ,
		sh:NodeShape
		;
	rdfs:subClassOf observable:DigitalAddress ;
	rdfs:label "MACAddress"@en ;
	rdfs:comment "A MAC address is a media access control standards conformant identifier assigned to a network interface to enable routing and management of communications at the data link layer of a network segment."@en ;
	sh:targetClass observable:MACAddress ;
	.

observable:MACAddressFacet
	a
		owl:Class ,
		sh:NodeShape
		;
	rdfs:subClassOf observable:DigitalAddressFacet ;
	rdfs:label "MACAddressFacet"@en ;
	rdfs:comment "A MAC address facet is a grouping of characteristics unique to a media access control standards conformant identifier assigned to a network interface to enable routing and management of communications at the data link layer of a network segment."@en ;
	sh:property [
		sh:datatype xsd:string ;
		sh:maxCount "1"^^xsd:integer ;
		sh:nodeKind sh:Literal ;
		sh:path observable:addressValue ;
	] ;
	sh:targetClass observable:MACAddressFacet ;
	.

observable:MSISDN
	a owl:DatatypeProperty ;
	rdfs:label "MSISDN"@en ;
	rdfs:comment "Mobile Station International Subscriber Directory Number (MSISDN) is a number used to identify a mobile phone number internationally. MSISDN is defined by the E.164 numbering plan. This number includes a country code and a National Destination Code which identifies the subscriber's operator."@en ;
	rdfs:range xsd:string ;
	.

observable:MSISDNType
	a owl:DatatypeProperty ;
	rdfs:label "MSISDNType"@en ;
	rdfs:comment "???."@en ;
	rdfs:range xsd:string ;
	.

observable:Memory
	a
		owl:Class ,
		sh:NodeShape
		;
	rdfs:subClassOf observable:ObservableObject ;
	rdfs:label "Memory"@en ;
	rdfs:comment "Memory is a particular region of temporary information storage (e.g., RAM (random access memory), ROM (read only memory)) on a digital device."@en ;
	sh:targetClass observable:Memory ;
	.

observable:MemoryFacet
	a
		owl:Class ,
		sh:NodeShape
		;
	rdfs:subClassOf core:Facet ;
	rdfs:label "MemoryFacet"@en ;
	rdfs:comment "A memory facet is a grouping of characteristics unique to a particular region of temporary information storage (e.g., RAM (random access memory), ROM (read only memory)) on a digital device."@en ;
	sh:property
		[
			sh:datatype xsd:boolean ;
			sh:maxCount "1"^^xsd:integer ;
			sh:nodeKind sh:Literal ;
			sh:path observable:isInjected ;
		] ,
		[
			sh:datatype xsd:boolean ;
			sh:maxCount "1"^^xsd:integer ;
			sh:nodeKind sh:Literal ;
			sh:path observable:isMapped ;
		] ,
		[
			sh:datatype xsd:boolean ;
			sh:maxCount "1"^^xsd:integer ;
			sh:nodeKind sh:Literal ;
			sh:path observable:isProtected ;
		] ,
		[
			sh:datatype xsd:boolean ;
			sh:maxCount "1"^^xsd:integer ;
			sh:nodeKind sh:Literal ;
			sh:path observable:isVolatile ;
		] ,
		[
			sh:datatype xsd:hexBinary ;
			sh:nodeKind sh:Literal ;
			sh:path observable:regionEndAddress ;
		] ,
		[
			sh:datatype xsd:hexBinary ;
			sh:nodeKind sh:Literal ;
			sh:path observable:regionStartAddress ;
		] ,
		[
			sh:datatype xsd:integer ;
			sh:maxCount "1"^^xsd:integer ;
			sh:nodeKind sh:Literal ;
			sh:path observable:regionSize ;
		] ,
		[
			sh:datatype vocabulary:MemoryBlockTypeVocab ;
			sh:message "Value is outside the default vocabulary MemoryBlockTypeVocab." ;
			sh:path observable:blockType ;
			sh:severity sh:Info ;
		] ,
		[
			sh:maxCount "1"^^xsd:integer ;
			sh:nodeKind sh:Literal ;
			sh:or (
				[
					sh:datatype vocabulary:MemoryBlockTypeVocab ;
				]
				[
					sh:datatype xsd:string ;
				]
			) ;
			sh:path observable:blockType ;
		] ,
		[
			sh:message "Value is not member of the vocabulary MemoryBlockTypeVocab." ;
			sh:or (
				[
					sh:datatype vocabulary:MemoryBlockTypeVocab ;
					sh:in (
						"Bit-mapped"^^vocabulary:MemoryBlockTypeVocab
						"Byte-mapped"^^vocabulary:MemoryBlockTypeVocab
						"Initialized"^^vocabulary:MemoryBlockTypeVocab
						"Overlay"^^vocabulary:MemoryBlockTypeVocab
						"Uninitialized"^^vocabulary:MemoryBlockTypeVocab
					) ;
				]
				[
					sh:datatype xsd:string ;
				]
			) ;
			sh:path observable:blockType ;
		]
		;
	sh:targetClass observable:MemoryFacet ;
	.

observable:Message
	a
		owl:Class ,
		sh:NodeShape
		;
	rdfs:subClassOf observable:ObservableObject ;
	rdfs:label "Message"@en ;
	rdfs:comment "A message is a discrete unit of electronic communication intended by the source for consumption by some recipient or group of recipients. [based on https://en.wikipedia.org/wiki/Message]"@en ;
	sh:targetClass observable:Message ;
	.

observable:MessageFacet
	a
		owl:Class ,
		sh:NodeShape
		;
	rdfs:subClassOf core:Facet ;
	rdfs:label "MessageFacet"@en ;
	rdfs:comment "A message facet is a grouping of characteristics unique to a discrete unit of electronic communication intended by the source for consumption by some recipient or group of recipients. [based on https://en.wikipedia.org/wiki/Message]"@en ;
	sh:property
		[
			sh:class observable:ObservableObject ;
			sh:maxCount "1"^^xsd:integer ;
			sh:nodeKind sh:BlankNodeOrIRI ;
			sh:path observable:application ;
		] ,
		[
			sh:class observable:ObservableObject ;
			sh:maxCount "1"^^xsd:integer ;
			sh:nodeKind sh:BlankNodeOrIRI ;
			sh:path observable:from ;
		] ,
		[
			sh:class observable:ObservableObject ;
			sh:nodeKind sh:BlankNodeOrIRI ;
			sh:path observable:to ;
		] ,
		[
			sh:datatype xsd:dateTime ;
			sh:maxCount "1"^^xsd:integer ;
			sh:nodeKind sh:Literal ;
			sh:path observable:sentTime ;
		] ,
		[
			sh:datatype xsd:string ;
			sh:maxCount "1"^^xsd:integer ;
			sh:nodeKind sh:Literal ;
			sh:path observable:messageID ;
		] ,
		[
			sh:datatype xsd:string ;
			sh:maxCount "1"^^xsd:integer ;
			sh:nodeKind sh:Literal ;
			sh:path observable:messageText ;
		] ,
		[
			sh:datatype xsd:string ;
			sh:maxCount "1"^^xsd:integer ;
			sh:nodeKind sh:Literal ;
			sh:path observable:messageType ;
		] ,
		[
			sh:datatype xsd:string ;
			sh:maxCount "1"^^xsd:integer ;
			sh:nodeKind sh:Literal ;
			sh:path observable:sessionID ;
		]
		;
	sh:targetClass observable:MessageFacet ;
	.

observable:MessageThread
	a
		owl:Class ,
		sh:NodeShape
		;
	rdfs:subClassOf observable:ObservableObject ;
	rdfs:label "MessageTread"@en ;
	rdfs:comment "A message thread is a running commentary of electronic messages pertaining to one topic or question."@en ;
	sh:targetClass observable:MessageThread ;
	.

observable:MessageThreadFacet
	a
		owl:Class ,
		sh:NodeShape
		;
	rdfs:subClassOf core:Facet ;
	rdfs:label "MessageThreadFacet"@en ;
	rdfs:comment "A message thread facet is a grouping of characteristics unique to a running commentary of electronic messages pertaining to one topic or question."@en ;
	sh:property
		[
			sh:class observable:Message ;
			sh:description "The contents of ordered items in the Thread linked by messageThread must be Message objects."@en ;
			sh:path (
				observable:messageThread
				co:item
				co:itemContent
			) ;
		] ,
		[
			sh:class observable:Message ;
			sh:description "The contents of origin items in the Thread linked by messageThread must be Message objects."@en ;
			sh:path (
				observable:messageThread
				types:threadOriginItem
				co:itemContent
			) ;
		] ,
		[
			sh:class observable:Message ;
			sh:description "The contents of terminal items in the Thread linked by messageThread must be Message objects."@en ;
			sh:path (
				observable:messageThread
				types:threadTerminalItem
				co:itemContent
			) ;
		] ,
		[
			sh:class observable:Message ;
			sh:description "The contents of unordered items in the Thread linked by messageThread must be Message objects."@en ;
			sh:path (
				observable:messageThread
				co:element
			) ;
		] ,
		[
			sh:class observable:ObservableObject ;
			sh:nodeKind sh:BlankNodeOrIRI ;
			sh:path observable:participant ;
		] ,
		[
			sh:class types:Thread ;
			sh:maxCount "1"^^xsd:integer ;
			sh:nodeKind sh:BlankNodeOrIRI ;
			sh:path observable:messageThread ;
		] ,
		[
			sh:datatype xsd:boolean ;
			sh:maxCount "1"^^xsd:integer ;
			sh:nodeKind sh:Literal ;
			sh:path observable:visibility ;
		]
		;
	sh:targetClass observable:MessageThreadFacet ;
	.

observable:MftRecordFacet
	a
		owl:Class ,
		sh:NodeShape
		;
	rdfs:subClassOf core:Facet ;
	rdfs:label "MftRecordFacet"@en ;
	rdfs:comment "An MFT record facet is a grouping of characteristics unique to the details of a single file as managed in an NTFS (new technology filesystem) master file table (which is a collection of information about all files on an NTFS filesystem). [based on https://docs.microsoft.com/en-us/windows/win32/devnotes/master-file-table]"@en ;
	sh:property
		[
			sh:datatype xsd:dateTime ;
			sh:maxCount "1"^^xsd:integer ;
			sh:nodeKind sh:Literal ;
			sh:path observable:mftFileNameAccessedTime ;
		] ,
		[
			sh:datatype xsd:dateTime ;
			sh:maxCount "1"^^xsd:integer ;
			sh:nodeKind sh:Literal ;
			sh:path observable:mftFileNameCreatedTime ;
		] ,
		[
			sh:datatype xsd:dateTime ;
			sh:maxCount "1"^^xsd:integer ;
			sh:nodeKind sh:Literal ;
			sh:path observable:mftFileNameModifiedTime ;
		] ,
		[
			sh:datatype xsd:dateTime ;
			sh:maxCount "1"^^xsd:integer ;
			sh:nodeKind sh:Literal ;
			sh:path observable:mftFileNameRecordChangeTime ;
		] ,
		[
			sh:datatype xsd:dateTime ;
			sh:maxCount "1"^^xsd:integer ;
			sh:nodeKind sh:Literal ;
			sh:path observable:mftRecordChangeTime ;
		] ,
		[
			sh:datatype xsd:integer ;
			sh:maxCount "1"^^xsd:integer ;
			sh:nodeKind sh:Literal ;
			sh:path observable:mftFileID ;
		] ,
		[
			sh:datatype xsd:integer ;
			sh:maxCount "1"^^xsd:integer ;
			sh:nodeKind sh:Literal ;
			sh:path observable:mftFileNameLength ;
		] ,
		[
			sh:datatype xsd:integer ;
			sh:maxCount "1"^^xsd:integer ;
			sh:nodeKind sh:Literal ;
			sh:path observable:mftFlags ;
		] ,
		[
			sh:datatype xsd:integer ;
			sh:maxCount "1"^^xsd:integer ;
			sh:nodeKind sh:Literal ;
			sh:path observable:mftParentID ;
		] ,
		[
			sh:datatype xsd:integer ;
			sh:maxCount "1"^^xsd:integer ;
			sh:nodeKind sh:Literal ;
			sh:path observable:ntfsHardLinkCount ;
		] ,
		[
			sh:datatype xsd:string ;
			sh:maxCount "1"^^xsd:integer ;
			sh:nodeKind sh:Literal ;
			sh:path observable:ntfsOwnerID ;
		] ,
		[
			sh:datatype xsd:string ;
			sh:maxCount "1"^^xsd:integer ;
			sh:nodeKind sh:Literal ;
			sh:path observable:ntfsOwnerSID ;
		]
		;
	sh:targetClass observable:MftRecordFacet ;
	.

observable:MimePartType
	a
		owl:Class ,
		sh:NodeShape
		;
	rdfs:label "MimePartType"@en ;
	rdfs:comment "A mime part type is a grouping of characteristics unique to a component of a multi-part email body."@en ;
	sh:property
		[
			sh:class observable:ObservableObject ;
			sh:maxCount "1"^^xsd:integer ;
			sh:nodeKind sh:BlankNodeOrIRI ;
			sh:path observable:bodyRaw ;
		] ,
		[
			sh:datatype xsd:string ;
			sh:maxCount "1"^^xsd:integer ;
			sh:nodeKind sh:Literal ;
			sh:path observable:body ;
		] ,
		[
			sh:datatype xsd:string ;
			sh:maxCount "1"^^xsd:integer ;
			sh:nodeKind sh:Literal ;
			sh:path observable:contentDisposition ;
		] ,
		[
			sh:datatype xsd:string ;
			sh:maxCount "1"^^xsd:integer ;
			sh:nodeKind sh:Literal ;
			sh:path observable:contentType ;
		]
		;
	sh:targetClass observable:MimePartType ;
	.

observable:MobileAccount
	a
		owl:Class ,
		sh:NodeShape
		;
	rdfs:subClassOf observable:DigitalAccount ;
	rdfs:label "MobileAccount"@en ;
	rdfs:comment "A mobile account is an arrangement with an entity to enable and control the provision of some capability or service on a portable computing device. [based on https://www.lexico.com/definition/mobile_device]"@en ;
	sh:targetClass observable:MobileAccount ;
	.

observable:MobileAccountFacet
	a
		owl:Class ,
		sh:NodeShape
		;
	rdfs:subClassOf core:Facet ;
	rdfs:label "MobileAccountFacet"@en ;
	rdfs:comment "A mobile account facet is a grouping of characteristics unique to an arrangement with an entity to enable and control the provision of some capability or service on a portable computing device. [based on https://www.lexico.com/definition/mobile_device]"@en ;
	sh:property
		[
			sh:datatype xsd:string ;
			sh:maxCount "1"^^xsd:integer ;
			sh:nodeKind sh:Literal ;
			sh:path observable:IMSI ;
		] ,
		[
			sh:datatype xsd:string ;
			sh:maxCount "1"^^xsd:integer ;
			sh:nodeKind sh:Literal ;
			sh:path observable:MSISDN ;
		] ,
		[
			sh:datatype xsd:string ;
			sh:maxCount "1"^^xsd:integer ;
			sh:nodeKind sh:Literal ;
			sh:path observable:MSISDNType ;
		]
		;
	sh:targetClass observable:MobileAccountFacet ;
	.

observable:MobileDevice
	a
		owl:Class ,
		sh:NodeShape
		;
	rdfs:subClassOf observable:Device ;
	rdfs:label "MobileDevice"@en ;
	rdfs:comment "A mobile device is a portable computing device. [based on https://www.lexico.com.definition/mobile_device]"@en ;
	sh:targetClass observable:MobileDevice ;
	.

observable:MobileDeviceFacet
	a
		owl:Class ,
		sh:NodeShape
		;
	rdfs:subClassOf core:Facet ;
	rdfs:label "MobileDeviceFacet"@en ;
	rdfs:comment "A mobile device facet is a grouping of characteristics unique to a portable computing device. [based on https://www.lexico.com/definition/mobile_device]"@en ;
	sh:property
		[
			sh:datatype xsd:boolean ;
			sh:maxCount "1"^^xsd:integer ;
			sh:nodeKind sh:Literal ;
			sh:path observable:mockLocationsAllowed ;
		] ,
		[
			sh:datatype xsd:dateTime ;
			sh:maxCount "1"^^xsd:integer ;
			sh:nodeKind sh:Literal ;
			sh:path observable:clockSetting ;
		] ,
		[
			sh:datatype xsd:dateTime ;
			sh:maxCount "1"^^xsd:integer ;
			sh:nodeKind sh:Literal ;
			sh:path observable:phoneActivationTime ;
		] ,
		[
			sh:datatype xsd:integer ;
			sh:maxCount "1"^^xsd:integer ;
			sh:nodeKind sh:Literal ;
			sh:path observable:storageCapacityInBytes ;
		] ,
		[
			sh:datatype xsd:string ;
			sh:maxCount "1"^^xsd:integer ;
			sh:nodeKind sh:Literal ;
			sh:path observable:ESN ;
		] ,
		[
			sh:datatype xsd:string ;
			sh:maxCount "1"^^xsd:integer ;
			sh:nodeKind sh:Literal ;
			sh:path observable:IMEI ;
		] ,
		[
			sh:datatype xsd:string ;
			sh:maxCount "1"^^xsd:integer ;
			sh:nodeKind sh:Literal ;
			sh:path observable:bluetoothDeviceName ;
		] ,
		[
			sh:datatype xsd:string ;
			sh:maxCount "1"^^xsd:integer ;
			sh:nodeKind sh:Literal ;
			sh:path observable:keypadUnlockCode ;
		] ,
		[
			sh:datatype xsd:string ;
			sh:maxCount "1"^^xsd:integer ;
			sh:nodeKind sh:Literal ;
			sh:path observable:network ;
		] ,
		[
			sh:datatype xsd:string ;
			sh:nodeKind sh:Literal ;
			sh:path observable:MSISDN ;
		]
		;
	sh:targetClass observable:MobileDeviceFacet ;
	.

observable:MobilePhone
	a
		owl:Class ,
		sh:NodeShape
		;
	rdfs:subClassOf observable:MobileDevice ;
	rdfs:label "MobilePhone"@en-US ;
	rdfs:comment "A mobile phone is a portable telephone that at least can make and receive calls over a radio frequency link while the user is moving within a telephone service area. This category encompasses all types of mobiles, simple and smart and satellite ones all together."@en-US ;
	sh:targetClass observable:MobilePhone ;
	.

observable:Mutex
	a
		owl:Class ,
		sh:NodeShape
		;
	rdfs:subClassOf observable:ObservableObject ;
	rdfs:label "Mutex"@en ;
	rdfs:comment "A mutex is a mechanism that enforces limits on access to a resource when there are many threads of execution. A mutex is designed to enforce a mutual exclusion concurrency control policy, and with a variety of possible methods there exists multiple unique implementations for different applications. [based on https://en.wikipedia.org/wiki/Lock_(computer_science)]"@en ;
	sh:targetClass observable:Mutex ;
	.

observable:MutexFacet
	a
		owl:Class ,
		sh:NodeShape
		;
	rdfs:subClassOf core:Facet ;
	rdfs:label "MutexFacet"@en ;
	rdfs:comment "A mutex facet is a grouping of characteristics unique to a mechanism that enforces limits on access to a resource when there are many threads of execution. A mutex is designed to enforce a mutual exclusion concurrency control policy, and with a variety of possible methods there exists multiple unique implementations for different applications. [based on https://en.wikipedia.org/wiki/Lock_(computer_science)]"@en ;
	sh:property [
		sh:datatype xsd:boolean ;
		sh:maxCount "1"^^xsd:integer ;
		sh:nodeKind sh:Literal ;
		sh:path observable:isNamed ;
	] ;
	sh:targetClass observable:MutexFacet ;
	.

observable:NTFSFile
	a
		owl:Class ,
		sh:NodeShape
		;
	rdfs:subClassOf observable:File ;
	rdfs:label "NTFSFile"@en ;
	rdfs:comment "An NTFS file is a New Technology File System (NTFS) file."@en ;
	sh:targetClass observable:NTFSFile ;
	.

observable:NTFSFileFacet
	a
		owl:Class ,
		sh:NodeShape
		;
	rdfs:subClassOf core:Facet ;
	rdfs:label "NTFSFileFacet"@en ;
	rdfs:comment "An NTFS file facet is a grouping of characteristics unique to a file on an NTFS (new technology filesystem) file system."@en ;
	sh:property
		[
			sh:class observable:AlternateDataStream ;
			sh:nodeKind sh:BlankNodeOrIRI ;
			sh:path observable:alternateDataStreams ;
		] ,
		[
			sh:datatype xsd:integer ;
			sh:maxCount "1"^^xsd:integer ;
			sh:nodeKind sh:Literal ;
			sh:path observable:entryID ;
		] ,
		[
			sh:datatype xsd:string ;
			sh:maxCount "1"^^xsd:integer ;
			sh:nodeKind sh:Literal ;
			sh:path observable:sid ;
		]
		;
	sh:targetClass observable:NTFSFileFacet ;
	.

observable:NTFSFilePermissionsFacet
	a
		owl:Class ,
		sh:NodeShape
		;
	rdfs:subClassOf core:Facet ;
	rdfs:label "NTFSFilePermissionsFacet"@en ;
	rdfs:comment "An NTFS file permissions facet is a grouping of characteristics unique to the access rights (e.g., view, change, navigate, execute) of a file on an NTFS (new technology filesystem) file system."@en ;
	sh:targetClass observable:NTFSFilePermissionsFacet ;
	.

observable:NamedPipe
	a
		owl:Class ,
		sh:NodeShape
		;
	rdfs:subClassOf observable:FileSystemObject ;
	rdfs:label "NamedPipe"@en ;
	rdfs:comment "A named pipe is a mechanism for FIFO (first-in-first-out) inter-process communication. It is persisted as a filesystem object (that can be deleted like any other file), can be written to or read from by any process and exists beyond the lifespan of any process interacting with it (unlike simple anonymous pipes). [based on https://en.wikipedia.org/wiki/Named_pipe]"@en ;
	sh:targetClass observable:NamedPipe ;
	.

observable:NetworkAppliance
	a
		owl:Class ,
		sh:NodeShape
		;
	rdfs:subClassOf observable:Appliance ;
	rdfs:label "NetworkAppliance"@en ;
	rdfs:comment "A network appliance is a purpose-built computer with software or firmware that is designed to provide a specific network management function."@en ;
	sh:targetClass observable:NetworkAppliance ;
	.

observable:NetworkConnection
	a
		owl:Class ,
		sh:NodeShape
		;
	rdfs:subClassOf observable:ObservableObject ;
	rdfs:label "NetworkConnection"@en ;
	rdfs:comment "A network connection is a connection (completed or attempted) across a digital network (a group of two or more computer systems linked together). [based on https://www.webopedia.com/TERM/N/network.html]"@en ;
	sh:targetClass observable:NetworkConnection ;
	.

observable:NetworkConnectionFacet
	a
		owl:Class ,
		sh:NodeShape
		;
	rdfs:subClassOf core:Facet ;
	rdfs:label "NetworkConnectionFacet"@en ;
	rdfs:comment "A network connection facet is a grouping of characteristics unique to a connection (complete or attempted) accross a digital network (a group of two or more computer systems linked together). [based on https://www.webopedia.com/TERM/N/network.html]"@en ;
	sh:property
		[
			sh:class core:UcoObject ;
			sh:nodeKind sh:BlankNodeOrIRI ;
			sh:path observable:src ;
		] ,
		[
			sh:class observable:ObservableObject ;
			sh:nodeKind sh:BlankNodeOrIRI ;
			sh:path observable:dst ;
		] ,
		[
			sh:class types:ControlledDictionary ;
			sh:maxCount "1"^^xsd:integer ;
			sh:nodeKind sh:BlankNodeOrIRI ;
			sh:path observable:protocols ;
		] ,
		[
			sh:datatype xsd:boolean ;
			sh:maxCount "1"^^xsd:integer ;
			sh:nodeKind sh:Literal ;
			sh:path observable:isActive ;
		] ,
		[
			sh:datatype xsd:dateTime ;
			sh:maxCount "1"^^xsd:integer ;
			sh:nodeKind sh:Literal ;
			sh:path observable:endTime ;
		] ,
		[
			sh:datatype xsd:dateTime ;
			sh:maxCount "1"^^xsd:integer ;
			sh:nodeKind sh:Literal ;
			sh:path observable:startTime ;
		] ,
		[
			sh:datatype xsd:integer ;
			sh:maxCount "1"^^xsd:integer ;
			sh:nodeKind sh:Literal ;
			sh:path observable:destinationPort ;
		] ,
		[
			sh:datatype xsd:integer ;
			sh:maxCount "1"^^xsd:integer ;
			sh:nodeKind sh:Literal ;
			sh:path observable:sourcePort ;
		]
		;
	sh:targetClass observable:NetworkConnectionFacet ;
	.

observable:NetworkFlow
	a
		owl:Class ,
		sh:NodeShape
		;
	rdfs:subClassOf observable:ObservableObject ;
	rdfs:label "NetworkFlow"@en ;
	rdfs:comment "A network flow is a sequence of data transiting one or more digital network (a group or two or more computer systems linked together) connections. [based on https://www.webopedia.com/TERM/N/network.html]"@en ;
	sh:targetClass observable:NetworkFlow ;
	.

observable:NetworkFlowFacet
	a
		owl:Class ,
		sh:NodeShape
		;
	rdfs:subClassOf core:Facet ;
	rdfs:label "NetworkFlowFacet"@en ;
	rdfs:comment "A network flow facet is a grouping of characteristics unique to a sequence of data transiting one or more digital network (a group of two or more computer systems linked together) connections. [based on https://www.webopedia.com/TERM/N/network.html]"@en ;
	sh:property
		[
			sh:class observable:ObservableObject ;
			sh:maxCount "1"^^xsd:integer ;
			sh:nodeKind sh:BlankNodeOrIRI ;
			sh:path observable:dstPayload ;
		] ,
		[
			sh:class observable:ObservableObject ;
			sh:maxCount "1"^^xsd:integer ;
			sh:nodeKind sh:BlankNodeOrIRI ;
			sh:path observable:srcPayload ;
		] ,
		[
			sh:class types:Dictionary ;
			sh:maxCount "1"^^xsd:integer ;
			sh:nodeKind sh:BlankNodeOrIRI ;
			sh:path observable:ipfix ;
		] ,
		[
			sh:datatype xsd:integer ;
			sh:maxCount "1"^^xsd:integer ;
			sh:nodeKind sh:Literal ;
			sh:path observable:dstBytes ;
		] ,
		[
			sh:datatype xsd:integer ;
			sh:maxCount "1"^^xsd:integer ;
			sh:nodeKind sh:Literal ;
			sh:path observable:dstPackets ;
		] ,
		[
			sh:datatype xsd:integer ;
			sh:maxCount "1"^^xsd:integer ;
			sh:nodeKind sh:Literal ;
			sh:path observable:srcBytes ;
		] ,
		[
			sh:datatype xsd:integer ;
			sh:maxCount "1"^^xsd:integer ;
			sh:nodeKind sh:Literal ;
			sh:path observable:srcPackets ;
		]
		;
	sh:targetClass observable:NetworkFlowFacet ;
	.

observable:NetworkInterface
	a
		owl:Class ,
		sh:NodeShape
		;
	rdfs:subClassOf observable:ObservableObject ;
	rdfs:label "NetworkInterface"@en ;
	rdfs:comment "A network interface is a software or hardware interface between two pieces of equipment or protocol layers in a computer network."@en ;
	sh:targetClass observable:NetworkInterface ;
	.

observable:NetworkInterfaceFacet
	a
		owl:Class ,
		sh:NodeShape
		;
	rdfs:subClassOf core:Facet ;
	rdfs:label "NetworkInterfaceFacet"@en ;
	rdfs:comment "A network interface facet is a grouping of characteristics unique to a software or hardware interface between two pieces of equipment or protocol layers in a computer network."@en ;
	sh:property
		[
			sh:class observable:ObservableObject ;
			sh:maxCount "1"^^xsd:integer ;
			sh:nodeKind sh:BlankNodeOrIRI ;
			sh:path observable:macAddress ;
		] ,
		[
			sh:class observable:ObservableObject ;
			sh:nodeKind sh:BlankNodeOrIRI ;
			sh:path observable:dhcpServer ;
		] ,
		[
			sh:class observable:ObservableObject ;
			sh:nodeKind sh:BlankNodeOrIRI ;
			sh:path observable:ip ;
		] ,
		[
			sh:class observable:ObservableObject ;
			sh:nodeKind sh:BlankNodeOrIRI ;
			sh:path observable:ipGateway ;
		] ,
		[
			sh:datatype xsd:dateTime ;
			sh:maxCount "1"^^xsd:integer ;
			sh:nodeKind sh:Literal ;
			sh:path observable:dhcpLeaseExpires ;
		] ,
		[
			sh:datatype xsd:dateTime ;
			sh:maxCount "1"^^xsd:integer ;
			sh:nodeKind sh:Literal ;
			sh:path observable:dhcpLeaseObtained ;
		] ,
		[
			sh:datatype xsd:string ;
			sh:maxCount "1"^^xsd:integer ;
			sh:nodeKind sh:Literal ;
			sh:path observable:adapterName ;
		]
		;
	sh:targetClass observable:NetworkInterfaceFacet ;
	.

observable:NetworkProtocol
	a
		owl:Class ,
		sh:NodeShape
		;
	rdfs:subClassOf observable:ObservableObject ;
	rdfs:label "NetworkProtocol"@en ;
	rdfs:comment "A network protocol is an established set of structured rules that determine how data is transmitted between different devices in the same network. Essentially, it allows connected devices to communicate with each other, regardless of any differences in their internal processes, structure or design. [based on https://www.comptia.org/content/guides/what-is-a-network-protocol]"@en ;
	sh:targetClass observable:NetworkProtocol ;
	.

observable:NetworkRoute
	a
		owl:Class ,
		sh:NodeShape
		;
	rdfs:subClassOf observable:ObservableObject ;
	rdfs:label "NetworkRoute"@en ;
	rdfs:comment "A network route is a specific path (of specific network nodes, connections and protocols) for traffic in a network or between or across multiple networks."@en ;
	sh:targetClass observable:NetworkRoute ;
	.

observable:NetworkSocketAddressFamily
	a rdfs:Datatype ;
	owl:equivalentClass [
		a rdfs:Datatype ;
		owl:oneOf (
			"af_appletalk"
			"af_bth"
			"af_inet"
			"af_inet6"
			"af_ipx"
			"af_irda"
			"af_netbios"
			"af_unspec"
		) ;
	] ;
	.

observable:NetworkSocketProtocolFamily
	a rdfs:Datatype ;
	owl:equivalentClass [
		a rdfs:Datatype ;
		owl:oneOf (
			"pf_appletalk"
			"pf_ash"
			"pf_atmpvc"
			"pf_atmsvc"
			"pf_ax25"
			"pf_bluetooth"
			"pf_bridge"
			"pf_decnet"
			"pf_econet"
			"pf_inet"
			"pf_inet6"
			"pf_ipx"
			"pf_irda"
			"pf_key"
			"pf_netbeui"
			"pf_netlink"
			"pf_netrom"
			"pf_packet"
			"pf_pppox"
			"pf_rose"
			"pf_route"
			"pf_security"
			"pf_sna"
			"pf_wanpipe"
			"pf_x25"
		) ;
	] ;
	.

observable:NetworkSocketType
	a rdfs:Datatype ;
	owl:equivalentClass [
		a rdfs:Datatype ;
		owl:oneOf (
			"sock_dgram"
			"sock_raw"
			"sock_rdm"
			"sock_seqpacket"
			"sock_stream"
		) ;
	] ;
	.

observable:NetworkSubnet
	a
		owl:Class ,
		sh:NodeShape
		;
	rdfs:subClassOf observable:ObservableObject ;
	rdfs:label "NetworkSubnet"@en ;
	rdfs:comment "A network subnet is a logical subdivision of an IP network. [based on https://en.wikipedia.org/wiki/Subnetwork]"@en ;
	sh:targetClass observable:NetworkSubnet ;
	.

observable:Note
	a
		owl:Class ,
		sh:NodeShape
		;
	rdfs:subClassOf observable:ObservableObject ;
	rdfs:label "Note"@en ;
	rdfs:comment "A note is a brief textual record."@en ;
	sh:targetClass observable:Note ;
	.

observable:NoteFacet
	a
		owl:Class ,
		sh:NodeShape
		;
	rdfs:subClassOf core:Facet ;
	rdfs:label "NoteFacet"@en ;
	rdfs:comment "A note facet is a grouping of characteristics unique to a brief textual record."@en ;
	sh:property
		[
			sh:class observable:ObservableObject ;
			sh:maxCount "1"^^xsd:integer ;
			sh:nodeKind sh:BlankNodeOrIRI ;
			sh:path observable:application ;
		] ,
		[
			sh:datatype xsd:dateTime ;
			sh:maxCount "1"^^xsd:integer ;
			sh:nodeKind sh:Literal ;
			sh:path observable:modifiedTime ;
		] ,
		[
			sh:datatype xsd:dateTime ;
			sh:maxCount "1"^^xsd:integer ;
			sh:nodeKind sh:Literal ;
			sh:path observable:observableCreatedTime ;
		] ,
		[
			sh:datatype xsd:string ;
			sh:maxCount "1"^^xsd:integer ;
			sh:nodeKind sh:Literal ;
			sh:path observable:text ;
		]
		;
	sh:targetClass observable:NoteFacet ;
	.

observable:Observable
	a
		owl:Class ,
		sh:NodeShape
		;
	rdfs:subClassOf core:UcoObject ;
	rdfs:label "Observable"@en ;
	rdfs:comment "An observable is a characterizable item or action within the digital domain."@en ;
	sh:targetClass observable:Observable ;
	.

observable:ObservableAction
	a
		owl:Class ,
		sh:NodeShape
		;
	rdfs:subClassOf
		action:Action ,
		observable:Observable
		;
	rdfs:label "ObservableAction"@en ;
	rdfs:comment "An observable action is a grouping of characteristics unique to something that may be done or performed within the digital domain."@en ;
	sh:targetClass observable:ObservableAction ;
	.

observable:ObservableObject
	a
		owl:Class ,
		sh:NodeShape
		;
	rdfs:subClassOf
		core:Item ,
		observable:Observable
		;
	rdfs:label "ObservableObject"@en ;
	rdfs:comment "An observable object is a grouping of characteristics unique to a distinct article or unit within the digital domain."@en ;
	sh:property
		[
			sh:datatype xsd:boolean ;
			sh:maxCount "1"^^xsd:integer ;
			sh:nodeKind sh:Literal ;
			sh:path observable:hasChanged ;
		] ,
		[
			sh:datatype xsd:string ;
			sh:maxCount "1"^^xsd:integer ;
			sh:nodeKind sh:Literal ;
			sh:path observable:state ;
		]
		;
	sh:targetClass observable:ObservableObject ;
	.

observable:ObservablePattern
	a
		owl:Class ,
		sh:NodeShape
		;
	rdfs:subClassOf observable:Observable ;
	rdfs:label "ObservablePattern"@en ;
	rdfs:comment "An observable pattern is a grouping of characteristics unique to a logical pattern composed of observable object and observable action properties."@en ;
	sh:targetClass observable:ObservablePattern ;
	.

observable:ObservableRelationship
	a
		owl:Class ,
		sh:NodeShape
		;
	rdfs:subClassOf
		core:Relationship ,
		observable:Observable
		;
	rdfs:label "ObservableRelationship"@en ;
	rdfs:comment "An observable relationship is a grouping of characteristics unique to an assertion of an association between two observable objects."@en ;
	sh:targetClass observable:ObservableRelationship ;
	.

observable:Observation
	a
		owl:Class ,
		sh:NodeShape
		;
	rdfs:subClassOf action:Action ;
	rdfs:label "Observation"@en ;
	rdfs:comment "An observation is a temporal perception of an observable."@en ;
	sh:property [
		sh:datatype xsd:string ;
		sh:hasValue "observe" ;
		sh:maxCount "1"^^xsd:integer ;
		sh:minCount "1"^^xsd:integer ;
		sh:nodeKind sh:Literal ;
		sh:path core:name ;
	] ;
	sh:targetClass observable:Observation ;
	.

observable:OnlineService
	a
		owl:Class ,
		sh:NodeShape
		;
	rdfs:subClassOf observable:ObservableObject ;
	rdfs:label "OnlineService"@en ;
	rdfs:comment "An online service is a particular provision mechanism of information access, distribution or manipulation over the Internet."@en ;
	sh:targetClass observable:OnlineService ;
	.

observable:OnlineServiceFacet
	a
		owl:Class ,
		sh:NodeShape
		;
	rdfs:subClassOf core:Facet ;
	rdfs:label "OnlineServiceFacet"@en-US ;
	rdfs:comment "An online service facet is a grouping of characteristics unique to a particular provision mechanism of information access, distribution or manipulation over the Internet."@en-US ;
	sh:property
		[
			sh:class location:Location ;
			sh:minCount "0"^^xsd:integer ;
			sh:nodeKind sh:BlankNodeOrIRI ;
			sh:path observable:location ;
		] ,
		[
			sh:class observable:ObservableObject ;
			sh:minCount "0"^^xsd:integer ;
			sh:nodeKind sh:BlankNodeOrIRI ;
			sh:path observable:inetLocation ;
		] ,
		[
			sh:datatype xsd:string ;
			sh:maxCount "1"^^xsd:integer ;
			sh:nodeKind sh:Literal ;
			sh:path core:name ;
		]
		;
	sh:targetClass observable:OnlineServiceFacet ;
	.

observable:OperatingSystem
	a
		owl:Class ,
		sh:NodeShape
		;
	rdfs:subClassOf observable:ObservableObject ;
	rdfs:label "OperatingSystem"@en ;
	rdfs:comment "An operating system is the software that manages computer hardware, software resources, and provides common services for computer programs. [based on https://en.wikipedia.org/wiki/Operating_system]"@en ;
	sh:targetClass observable:OperatingSystem ;
	.

observable:OperatingSystemFacet
	a
		owl:Class ,
		sh:NodeShape
		;
	rdfs:subClassOf core:Facet ;
	rdfs:label "OperatingSystemFacet"@en ;
	rdfs:comment "An operating system facet is a grouping of characteristics unique to the software that manages computer hardware, software resources, and provides common services for computer programs. [based on https://en.wikipedia.org/wiki/Operating_system]"@en ;
	sh:property
		[
			sh:class identity:Identity ;
			sh:maxCount "1"^^xsd:integer ;
			sh:nodeKind sh:BlankNodeOrIRI ;
			sh:path observable:manufacturer ;
		] ,
		[
			sh:class types:Dictionary ;
			sh:maxCount "1"^^xsd:integer ;
			sh:nodeKind sh:BlankNodeOrIRI ;
			sh:path observable:environmentVariables ;
		] ,
		[
			sh:datatype xsd:boolean ;
			sh:maxCount "1"^^xsd:integer ;
			sh:nodeKind sh:Literal ;
			sh:path observable:isLimitAdTrackingEnabled ;
		] ,
		[
			sh:datatype xsd:dateTime ;
			sh:maxCount "1"^^xsd:integer ;
			sh:nodeKind sh:Literal ;
			sh:path observable:installDate ;
		] ,
		[
			sh:datatype xsd:string ;
			sh:maxCount "1"^^xsd:integer ;
			sh:nodeKind sh:Literal ;
			sh:path observable:bitness ;
		] ,
		[
			sh:datatype xsd:string ;
			sh:maxCount "1"^^xsd:integer ;
			sh:nodeKind sh:Literal ;
			sh:path observable:version ;
		] ,
		[
			sh:datatype xsd:string ;
			sh:nodeKind sh:Literal ;
			sh:path observable:advertisingID ;
		]
		;
	sh:targetClass observable:OperatingSystemFacet ;
	.

observable:PDFFile
	a
		owl:Class ,
		sh:NodeShape
		;
	rdfs:subClassOf observable:File ;
	rdfs:label "PDFFile"@en ;
	rdfs:comment "A PDF file is a Portable Document Format (PDF) file."@en ;
	sh:targetClass observable:PDFFile ;
	.

observable:PDFFileFacet
	a
		owl:Class ,
		sh:NodeShape
		;
	rdfs:subClassOf core:Facet ;
	rdfs:label "PDFFileFacet"@en ;
	rdfs:comment "A PDF file facet is a grouping of characteristics unique to a PDF (Portable Document Format) file."@en ;
	sh:property
		[
			sh:class types:ControlledDictionary ;
			sh:maxCount "1"^^xsd:integer ;
			sh:nodeKind sh:BlankNodeOrIRI ;
			sh:path observable:documentInformationDictionary ;
		] ,
		[
			sh:datatype xsd:boolean ;
			sh:maxCount "1"^^xsd:integer ;
			sh:nodeKind sh:Literal ;
			sh:path observable:isOptimized ;
		] ,
		[
			sh:datatype xsd:dateTime ;
			sh:maxCount "1"^^xsd:integer ;
			sh:nodeKind sh:Literal ;
			sh:path observable:pdfCreationDate ;
		] ,
		[
			sh:datatype xsd:dateTime ;
			sh:maxCount "1"^^xsd:integer ;
			sh:nodeKind sh:Literal ;
			sh:path observable:pdfModDate ;
		] ,
		[
			sh:datatype xsd:string ;
			sh:maxCount "1"^^xsd:integer ;
			sh:nodeKind sh:Literal ;
			sh:path observable:pdfId1 ;
		] ,
		[
			sh:datatype xsd:string ;
			sh:maxCount "1"^^xsd:integer ;
			sh:nodeKind sh:Literal ;
			sh:path observable:version ;
		] ,
		[
			sh:datatype xsd:string ;
			sh:nodeKind sh:Literal ;
			sh:path observable:pdfId0 ;
		]
		;
	sh:targetClass observable:PDFFileFacet ;
	.

observable:PIN
	a owl:DatatypeProperty ;
	rdfs:label "PIN"@en ;
	rdfs:comment "Personal Identification Number (PIN)."@en ;
	rdfs:range xsd:string ;
	.

observable:PUK
	a owl:DatatypeProperty ;
	rdfs:label "PUK"@en ;
	rdfs:comment "Personal Unlocking Key (PUK) to unlock the SIM card."@en ;
	rdfs:range xsd:string ;
	.

observable:PathRelationFacet
	a
		owl:Class ,
		sh:NodeShape
		;
	rdfs:subClassOf core:Facet ;
	rdfs:label "PathRelationFacet"@en ;
	rdfs:comment "A path relation facet is a grouping of characteristics unique to the location of one object within another containing object."@en ;
	sh:property [
		sh:datatype xsd:string ;
		sh:nodeKind sh:Literal ;
		sh:path observable:path ;
	] ;
	sh:targetClass observable:PathRelationFacet ;
	.

observable:PaymentCard
	a
		owl:Class ,
		sh:NodeShape
		;
	rdfs:subClassOf observable:ObservableObject ;
	rdfs:label "PaymentCard"@en ;
	rdfs:comment "A payment card is a physical token that is part of a payment system issued by financial institutions, such as a bank, to a customer that enables its owner (the cardholder) to access the funds in the customer's designated bank accounts, or through a credit account and make payments by electronic funds transfer and access automated teller machines (ATMs). [based on https://en.wikipedia.org/wiki/Payment_card]"@en ;
	sh:targetClass observable:PaymentCard ;
	.

observable:PhoneAccount
	a
		owl:Class ,
		sh:NodeShape
		;
	rdfs:subClassOf observable:DigitalAccount ;
	rdfs:label "PhoneAccount"@en ;
	rdfs:comment "A phone account is an arrangement with an entity to enable and control the provision of a telephony capability or service."@en ;
	sh:targetClass observable:PhoneAccount ;
	.

observable:PhoneAccountFacet
	a
		owl:Class ,
		sh:NodeShape
		;
	rdfs:subClassOf core:Facet ;
	rdfs:label "PhoneAccountFacet"@en ;
	rdfs:comment "A phone account facet is a grouping of characteristics unique to an arrangement with an entity to enable and control the provision of a telephony capability or service."@en ;
	sh:property [
		sh:datatype xsd:string ;
		sh:maxCount "1"^^xsd:integer ;
		sh:nodeKind sh:Literal ;
		sh:path observable:phoneNumber ;
	] ;
	sh:targetClass observable:PhoneAccountFacet ;
	.

observable:Pipe
	a
		owl:Class ,
		sh:NodeShape
		;
	rdfs:subClassOf observable:ObservableObject ;
	rdfs:label "Pipe"@en ;
	rdfs:comment "A pipe is a mechanism for one-way inter-process communication using message passing where data written by one process is buffered by the operating system until it is read by the next process, and this uni-directional channel disappears when the processes are completed. [based on https://en.wikipedia.org/wiki/Pipeline_(Unix) ; https://en.wikipedia.org/wiki/Anonymous_pipe]"@en ;
	sh:targetClass observable:Pipe ;
	.

observable:Post
	a
		owl:Class ,
		sh:NodeShape
		;
	rdfs:subClassOf observable:Message ;
	rdfs:label "Post"@en ;
	rdfs:comment "A post is message submitted to an online discussion/publishing site (forum, blog, etc.)."@en ;
	sh:targetClass observable:Post ;
	.

observable:Process
	a
		owl:Class ,
		sh:NodeShape
		;
	rdfs:subClassOf observable:ObservableObject ;
	rdfs:label "Process"@en ;
	rdfs:comment "A process is an instance of a computer program executed on an operating system."@en ;
	sh:targetClass observable:Process ;
	.

observable:ProcessFacet
	a
		owl:Class ,
		sh:NodeShape
		;
	rdfs:subClassOf core:Facet ;
	rdfs:label "ProcessFacet"@en ;
	rdfs:comment "A process facet is a grouping of characteristics unique to an instance of a computer program executed on an operating system."@en ;
	sh:property
		[
			sh:class observable:ObservableObject ;
			sh:maxCount "1"^^xsd:integer ;
			sh:nodeKind sh:BlankNodeOrIRI ;
			sh:path observable:binary ;
		] ,
		[
			sh:class observable:ObservableObject ;
			sh:maxCount "1"^^xsd:integer ;
			sh:nodeKind sh:BlankNodeOrIRI ;
			sh:path observable:creatorUser ;
		] ,
		[
			sh:class observable:ObservableObject ;
			sh:maxCount "1"^^xsd:integer ;
			sh:nodeKind sh:BlankNodeOrIRI ;
			sh:path observable:parent ;
		] ,
		[
			sh:class types:Dictionary ;
			sh:maxCount "1"^^xsd:integer ;
			sh:nodeKind sh:BlankNodeOrIRI ;
			sh:path observable:environmentVariables ;
		] ,
		[
			sh:datatype xsd:boolean ;
			sh:maxCount "1"^^xsd:integer ;
			sh:nodeKind sh:Literal ;
			sh:path observable:isHidden ;
		] ,
		[
			sh:datatype xsd:dateTime ;
			sh:maxCount "1"^^xsd:integer ;
			sh:nodeKind sh:Literal ;
			sh:path observable:exitTime ;
		] ,
		[
			sh:datatype xsd:dateTime ;
			sh:maxCount "1"^^xsd:integer ;
			sh:nodeKind sh:Literal ;
			sh:path observable:observableCreatedTime ;
		] ,
		[
			sh:datatype xsd:integer ;
			sh:maxCount "1"^^xsd:integer ;
			sh:nodeKind sh:Literal ;
			sh:path observable:exitStatus ;
		] ,
		[
			sh:datatype xsd:integer ;
			sh:maxCount "1"^^xsd:integer ;
			sh:nodeKind sh:Literal ;
			sh:path observable:pid ;
		] ,
		[
			sh:datatype xsd:string ;
			sh:maxCount "1"^^xsd:integer ;
			sh:nodeKind sh:Literal ;
			sh:path observable:currentWorkingDirectory ;
		] ,
		[
			sh:datatype xsd:string ;
			sh:maxCount "1"^^xsd:integer ;
			sh:nodeKind sh:Literal ;
			sh:path observable:status ;
		] ,
		[
			sh:datatype xsd:string ;
			sh:nodeKind sh:Literal ;
			sh:path observable:arguments ;
		]
		;
	sh:targetClass observable:ProcessFacet ;
	.

observable:ProcessThread
	a
		owl:Class ,
		sh:NodeShape
		;
	rdfs:subClassOf observable:ObservableObject ;
	rdfs:label "ProcessThread"@en ;
	rdfs:comment "A process thread is the smallest sequence of programmed instructions that can be managed independently by a scheduler on a computer, which is typically a part of the operating system. It is a component of a process. Multiple threads can exist within one process, executing concurrently and sharing resources such as memory, while different processes do not share these resources. In particular, the threads of a process share its executable code and the values of its dynamically allocated variables and non-thread-local global variables at any given time. [based on https://en.wikipedia.org/wiki/Thread_(computing)]"@en ;
	sh:targetClass observable:ProcessThread ;
	.

observable:Profile
	a
		owl:Class ,
		sh:NodeShape
		;
	rdfs:subClassOf observable:ObservableObject ;
	rdfs:label "Profile"@en ;
	rdfs:comment "A profile is an explicit digital representation of identity and characteristics of the owner of a single user account associated with an online service or application. [based on https://en.wikipedia.org/wiki/User_profile]"@en ;
	sh:targetClass observable:Profile ;
	.

observable:ProfileFacet
	a
		owl:Class ,
		sh:NodeShape
		;
	rdfs:subClassOf core:Facet ;
	rdfs:label "ProfileFacet"@en-US ;
	rdfs:comment "A profile facet is a grouping of characteristics unique to an explicit digital representation of identity and characteristics of the owner of a single user account associated with an online service or application. [based on https://en.wikipedia.org/wiki/User_profile]"@en-US ;
	sh:property
		[
			sh:class identity:Identity ;
			sh:maxCount "1"^^xsd:integer ;
			sh:nodeKind sh:BlankNodeOrIRI ;
			sh:path observable:profileIdentity ;
		] ,
		[
			sh:class observable:ContactAddress ;
			sh:maxCount "1"^^xsd:integer ;
			sh:nodeKind sh:BlankNodeOrIRI ;
			sh:path observable:contactAddress ;
		] ,
		[
			sh:class observable:ContactEmail ;
			sh:maxCount "1"^^xsd:integer ;
			sh:nodeKind sh:BlankNodeOrIRI ;
			sh:path observable:contactEmail ;
		] ,
		[
			sh:class observable:ContactMessaging ;
			sh:maxCount "1"^^xsd:integer ;
			sh:nodeKind sh:BlankNodeOrIRI ;
			sh:path observable:contactMessaging ;
		] ,
		[
			sh:class observable:ContactPhone ;
			sh:maxCount "1"^^xsd:integer ;
			sh:nodeKind sh:BlankNodeOrIRI ;
			sh:path observable:contactPhone ;
		] ,
		[
			sh:class observable:ContactURL ;
			sh:maxCount "1"^^xsd:integer ;
			sh:nodeKind sh:BlankNodeOrIRI ;
			sh:path observable:contactURL ;
		] ,
		[
			sh:class observable:ObservableObject ;
			sh:maxCount "1"^^xsd:integer ;
			sh:nodeKind sh:BlankNodeOrIRI ;
			sh:path observable:profileAccount ;
		] ,
		[
			sh:class observable:ObservableObject ;
			sh:maxCount "1"^^xsd:integer ;
			sh:nodeKind sh:BlankNodeOrIRI ;
			sh:path observable:profileService ;
		] ,
		[
			sh:class observable:ObservableObject ;
			sh:maxCount "1"^^xsd:integer ;
			sh:nodeKind sh:BlankNodeOrIRI ;
			sh:path observable:profileWebsite ;
		] ,
		[
			sh:datatype xsd:dateTime ;
			sh:maxCount "1"^^xsd:integer ;
			sh:nodeKind sh:Literal ;
			sh:path observable:profileCreated ;
		] ,
		[
			sh:datatype xsd:string ;
			sh:maxCount "1"^^xsd:integer ;
			sh:nodeKind sh:Literal ;
			sh:path core:name ;
		] ,
		[
			sh:datatype xsd:string ;
			sh:maxCount "1"^^xsd:integer ;
			sh:nodeKind sh:Literal ;
			sh:path observable:displayName ;
		] ,
		[
			sh:datatype xsd:string ;
			sh:minCount "0"^^xsd:integer ;
			sh:nodeKind sh:Literal ;
			sh:path observable:profileLanguage ;
		]
		;
	sh:targetClass observable:ProfileFacet ;
	.

observable:PropertiesEnumeratedEffectFacet
	a
		owl:Class ,
		sh:NodeShape
		;
	rdfs:subClassOf
		core:Facet ,
		observable:DefinedEffectFacet
		;
	rdfs:label "PropertiesEnumeratedEffectFacet"@en ;
	rdfs:comment "A properties enumerated effect facet is a grouping of characteristics unique to the effects of actions upon observable objects where a characteristic of the observable object is enumerated. An example of this would be startup parameters for a process."@en ;
	sh:property [
		sh:datatype xsd:string ;
		sh:maxCount "1"^^xsd:integer ;
		sh:nodeKind sh:Literal ;
		sh:path observable:properties ;
	] ;
	sh:targetClass observable:PropertiesEnumeratedEffectFacet ;
	.

observable:PropertyReadEffectFacet
	a
		owl:Class ,
		sh:NodeShape
		;
	rdfs:subClassOf
		core:Facet ,
		observable:DefinedEffectFacet
		;
	rdfs:label "PropertyReadEffectFacet"@en ;
	rdfs:comment "A properties read effect facet is a grouping of characteristics unique to the effects of actions upon observable objects where a characteristic is read from an observable object. An example of this would be the current running state of a process."@en ;
	sh:property
		[
			sh:datatype xsd:string ;
			sh:maxCount "1"^^xsd:integer ;
			sh:nodeKind sh:Literal ;
			sh:path observable:propertyName ;
		] ,
		[
			sh:datatype xsd:string ;
			sh:maxCount "1"^^xsd:integer ;
			sh:nodeKind sh:Literal ;
			sh:path observable:value ;
		]
		;
	sh:targetClass observable:PropertyReadEffectFacet ;
	.

observable:ProtocolConverter
	a
		owl:Class ,
		sh:NodeShape
		;
	rdfs:subClassOf observable:Device ;
	rdfs:label "ProtocolConverter"@en-US ;
	rdfs:comment "A protocol converter is a device that converts from one protocol to another (e.g. SD to USB, SATA to USB, etc."@en-US ;
	sh:targetClass observable:ProtocolConverter ;
	.

observable:RasterPicture
	a
		owl:Class ,
		sh:NodeShape
		;
	rdfs:subClassOf observable:File ;
	rdfs:label "RasterPicture"@en ;
	rdfs:comment "A raster picture is a raster (or bitmap) image."@en ;
	sh:targetClass observable:RasterPicture ;
	.

observable:RasterPictureFacet
	a
		owl:Class ,
		sh:NodeShape
		;
	rdfs:subClassOf core:Facet ;
	rdfs:label "RasterPictureFacet"@en ;
	rdfs:comment "A raster picture facet is a grouping of characteristics unique to a raster (or bitmap) image."@en ;
	sh:property
		[
			sh:class observable:ObservableObject ;
			sh:maxCount "1"^^xsd:integer ;
			sh:nodeKind sh:BlankNodeOrIRI ;
			sh:path observable:camera ;
		] ,
		[
			sh:datatype xsd:integer ;
			sh:maxCount "1"^^xsd:integer ;
			sh:nodeKind sh:Literal ;
			sh:path observable:bitsPerPixel ;
		] ,
		[
			sh:datatype xsd:integer ;
			sh:maxCount "1"^^xsd:integer ;
			sh:nodeKind sh:Literal ;
			sh:path observable:pictureHeight ;
		] ,
		[
			sh:datatype xsd:integer ;
			sh:maxCount "1"^^xsd:integer ;
			sh:nodeKind sh:Literal ;
			sh:path observable:pictureWidth ;
		] ,
		[
			sh:datatype xsd:string ;
			sh:maxCount "1"^^xsd:integer ;
			sh:nodeKind sh:Literal ;
			sh:path observable:imageCompressionMethod ;
		] ,
		[
			sh:datatype xsd:string ;
			sh:maxCount "1"^^xsd:integer ;
			sh:nodeKind sh:Literal ;
			sh:path observable:pictureType ;
		]
		;
	sh:targetClass observable:RasterPictureFacet ;
	.

observable:RecoveredObject
	a
		owl:Class ,
		sh:NodeShape
		;
	rdfs:subClassOf observable:ObservableObject ;
	rdfs:label "RecoveredObject"@en ;
	rdfs:comment "An observable object that was the result of a recovery operation."@en ;
	sh:targetClass observable:RecoveredObject ;
	.

observable:RecoveredObjectFacet
	a
		owl:Class ,
		sh:NodeShape
		;
	rdfs:subClassOf core:Facet ;
	rdfs:label "RecoveredObjectFacet"@en ;
	rdfs:comment "Recoverability status of name, metadata, and content."@en ;
	sh:property
		[
			sh:datatype vocabulary:RecoveredObjectStatusVocab ;
			sh:message "Value is outside the default vocabulary RecoveredObjectStatusVocab." ;
			sh:path observable:contentRecoveredStatus ;
			sh:severity sh:Info ;
		] ,
		[
			sh:datatype vocabulary:RecoveredObjectStatusVocab ;
			sh:message "Value is outside the default vocabulary RecoveredObjectStatusVocab." ;
			sh:path observable:metadataRecoveredStatus ;
			sh:severity sh:Info ;
		] ,
		[
			sh:datatype vocabulary:RecoveredObjectStatusVocab ;
			sh:message "Value is outside the default vocabulary RecoveredObjectStatusVocab." ;
			sh:path observable:nameRecoveredStatus ;
			sh:severity sh:Info ;
		] ,
		[
			sh:maxCount "1"^^xsd:integer ;
			sh:nodeKind sh:Literal ;
			sh:or (
				[
					sh:datatype vocabulary:RecoveredObjectStatusVocab ;
				]
				[
					sh:datatype xsd:string ;
				]
			) ;
			sh:path observable:nameRecoveredStatus ;
		] ,
		[
			sh:maxCount "1"^^xsd:integer ;
			sh:nodeKind sh:Literal ;
			sh:or (
				[
					sh:datatype vocabulary:RecoveredObjectStatusVocab ;
				]
				[
					sh:datatype xsd:string ;
				]
			) ;
			sh:path observable:metadataRecoveredStatus ;
		] ,
		[
			sh:maxCount "1"^^xsd:integer ;
			sh:nodeKind sh:Literal ;
			sh:or (
				[
					sh:datatype vocabulary:RecoveredObjectStatusVocab ;
				]
				[
					sh:datatype xsd:string ;
				]
			) ;
			sh:path observable:contentRecoveredStatus ;
		] ,
		[
			sh:message "Value is not member of the vocabulary RecoveredObjectStatusVocab." ;
			sh:or (
				[
					sh:datatype vocabulary:RecoveredObjectStatusVocab ;
					sh:in (
						"recovered"^^vocabulary:RecoveredObjectStatusVocab
						"partially recovered"^^vocabulary:RecoveredObjectStatusVocab
						"overwritten"^^vocabulary:RecoveredObjectStatusVocab
						"unknown"^^vocabulary:RecoveredObjectStatusVocab
					) ;
				]
				[
					sh:datatype xsd:string ;
				]
			) ;
			sh:path observable:nameRecoveredStatus ;
		] ,
		[
			sh:message "Value is not member of the vocabulary RecoveredObjectStatusVocab." ;
			sh:or (
				[
					sh:datatype vocabulary:RecoveredObjectStatusVocab ;
					sh:in (
						"recovered"^^vocabulary:RecoveredObjectStatusVocab
						"partially recovered"^^vocabulary:RecoveredObjectStatusVocab
						"overwritten"^^vocabulary:RecoveredObjectStatusVocab
						"unknown"^^vocabulary:RecoveredObjectStatusVocab
					) ;
				]
				[
					sh:datatype xsd:string ;
				]
			) ;
			sh:path observable:metadataRecoveredStatus ;
		] ,
		[
			sh:message "Value is not member of the vocabulary RecoveredObjectStatusVocab." ;
			sh:or (
				[
					sh:datatype vocabulary:RecoveredObjectStatusVocab ;
					sh:in (
						"recovered"^^vocabulary:RecoveredObjectStatusVocab
						"partially recovered"^^vocabulary:RecoveredObjectStatusVocab
						"overwritten"^^vocabulary:RecoveredObjectStatusVocab
						"unknown"^^vocabulary:RecoveredObjectStatusVocab
					) ;
				]
				[
					sh:datatype xsd:string ;
				]
			) ;
			sh:path observable:contentRecoveredStatus ;
		]
		;
	sh:targetClass observable:RecoveredObjectFacet ;
	.

observable:RegistryDatatype
	a rdfs:Datatype ;
	owl:equivalentClass [
		a rdfs:Datatype ;
		owl:oneOf (
			"reg_binary"
			"reg_dword"
			"reg_dword_big_endian"
			"reg_expand_sz"
			"reg_full_resource_descriptor"
			"reg_invalid_type"
			"reg_link"
			"reg_multi_sz"
			"reg_none"
			"reg_qword"
			"reg_resource_list"
			"reg_resource_requirements_list"
			"reg_sz"
		) ;
	] ;
	.

observable:ReparsePoint
	a
		owl:Class ,
		sh:NodeShape
		;
	rdfs:subClassOf observable:FileSystemObject ;
	rdfs:label "ReparsePoint"@en ;
	rdfs:comment "A reparse point is a type of NTFS (New Technology File System) object which is an optional attribute of files and directories meant to define some sort of preprocessing before accessing the said file or directory. For instance reparse points can be used to redirect access to files which have been moved to long term storage so that some application would retrieve them and make them directly accessible. A reparse point contains a reparse tag and data that are interpreted by a filesystem filter identified by the tag. [based on https://jp-andre.pagesperso-orange.fr/junctions.html ; https://en.wikipedia.org/wiki/NTFS_reparse_point]"@en ;
	sh:targetClass observable:ReparsePoint ;
	.

observable:SIMCard
	a
		owl:Class ,
		sh:NodeShape
		;
	rdfs:subClassOf observable:Device ;
	rdfs:label "SIMCard" ;
	rdfs:comment "A SIM card is a subscriber identification module card intended to securely store the international mobile subscriber identity (IMSI) number and its related key, which are used to identify and authenticate subscribers on mobile telephony. [based on https://en.wikipedia.org/wiki/SIM_card]"@en ;
	sh:targetClass observable:SIMCard ;
	.

observable:SIMCardFacet
	a
		owl:Class ,
		sh:NodeShape
		;
	rdfs:subClassOf core:Facet ;
	rdfs:label "SIMCardFacet"@en ;
	rdfs:comment "A SIM card facet is a grouping of characteristics unique to a subscriber identification module card intended to securely store the international mobile subscriber identity (IMSI) number and its related key, which are used to identify and authenticate subscribers on mobile telephony devices (such as mobile phones and computers). [based on https://en.wikipedia.org/wiki/SIM_card]"@en ;
	sh:property
		[
			sh:class identity:Identity ;
			sh:maxCount "1"^^xsd:integer ;
			sh:nodeKind sh:BlankNodeOrIRI ;
			sh:path observable:carrier ;
		] ,
		[
			sh:datatype xsd:integer ;
			sh:maxCount "1"^^xsd:integer ;
			sh:nodeKind sh:Literal ;
			sh:path observable:storageCapacityInBytes ;
		] ,
		[
			sh:datatype xsd:string ;
			sh:maxCount "1"^^xsd:integer ;
			sh:nodeKind sh:Literal ;
			sh:path observable:ICCID ;
		] ,
		[
			sh:datatype xsd:string ;
			sh:maxCount "1"^^xsd:integer ;
			sh:nodeKind sh:Literal ;
			sh:path observable:IMSI ;
		] ,
		[
			sh:datatype xsd:string ;
			sh:maxCount "1"^^xsd:integer ;
			sh:nodeKind sh:Literal ;
			sh:path observable:PIN ;
		] ,
		[
			sh:datatype xsd:string ;
			sh:maxCount "1"^^xsd:integer ;
			sh:nodeKind sh:Literal ;
			sh:path observable:PUK ;
		] ,
		[
			sh:datatype xsd:string ;
			sh:maxCount "1"^^xsd:integer ;
			sh:nodeKind sh:Literal ;
			sh:path observable:SIMForm ;
		] ,
		[
			sh:datatype xsd:string ;
			sh:maxCount "1"^^xsd:integer ;
			sh:nodeKind sh:Literal ;
			sh:path observable:SIMType ;
		]
		;
	sh:targetClass observable:SIMCardFacet ;
	.

observable:SIMForm
	a owl:DatatypeProperty ;
	rdfs:label "SIMForm"@en ;
	rdfs:comment "The form of SIM card such as SIM, Micro SIM, Nano SIM."@en ;
	rdfs:range xsd:string ;
	.

observable:SIMType
	a owl:DatatypeProperty ;
	rdfs:label "SIMType"@en ;
	rdfs:comment "The type of SIM card such as SIM, USIM, UICC."@en ;
	rdfs:range xsd:string ;
	.

observable:SIPAddress
	a
		owl:Class ,
		sh:NodeShape
		;
	rdfs:subClassOf observable:DigitalAddress ;
	rdfs:label "SIPAddress"@en ;
	rdfs:comment "A SIP address is an identifier for Session Initiation Protocol (SIP) communication."@en ;
	sh:targetClass observable:SIPAddress ;
	.

observable:SIPAddressFacet
	a
		owl:Class ,
		sh:NodeShape
		;
	rdfs:subClassOf observable:DigitalAddressFacet ;
	rdfs:label "SIPAddressFacet"@en ;
	rdfs:comment "A SIP address facet is a grouping of characteristics unique to a Session Initiation Protocol (SIP) standards conformant identifier assigned to a user to enable routing and management of SIP standards conformant communication to or from that user loosely coupled from any particular devices."@en ;
	sh:property
		[
			sh:datatype xsd:string ;
			sh:maxCount "1"^^xsd:integer ;
			sh:nodeKind sh:Literal ;
			sh:path observable:addressValue ;
		] ,
		[
			sh:datatype xsd:string ;
			sh:maxCount "1"^^xsd:integer ;
			sh:nodeKind sh:Literal ;
			sh:path observable:displayName ;
		]
		;
	sh:targetClass observable:SIPAddressFacet ;
	.

observable:SMSMessage
	a
		owl:Class ,
		sh:NodeShape
		;
	rdfs:subClassOf observable:Message ;
	rdfs:label "SMSMessage"@en ;
	rdfs:comment "An SMS message is a message conformant to the short message service (SMS) communication protocol standards."@en ;
	sh:targetClass observable:SMSMessage ;
	.

observable:SMSMessageFacet
	a
		owl:Class ,
		sh:NodeShape
		;
	rdfs:subClassOf core:Facet ;
	rdfs:label "SMSMessageFacet"@en ;
	rdfs:comment "A SMS message facet is a grouping of characteristics unique to a message conformant to the short message service (SMS) communication protocol standards."@en ;
	sh:property [
		sh:datatype xsd:boolean ;
		sh:maxCount "1"^^xsd:integer ;
		sh:nodeKind sh:Literal ;
		sh:path observable:isRead ;
	] ;
	sh:targetClass observable:SMSMessageFacet ;
	.

observable:SQLiteBlob
	a
		owl:Class ,
		sh:NodeShape
		;
	rdfs:subClassOf observable:ObservableObject ;
	rdfs:label "SQLiteBlob"@en ;
	rdfs:comment "An SQLite blob is a blob (binary large object) of data within an SQLite database. [based on https://en.wikipedia.org/wiki/SQLite]"@en ;
	sh:targetClass observable:SQLiteBlob ;
	.

observable:SQLiteBlobFacet
	a
		owl:Class ,
		sh:NodeShape
		;
	rdfs:subClassOf core:Facet ;
	rdfs:label "SQLiteBlobFacet"@en ;
	rdfs:comment "An SQLite blob facet is a grouping of characteristics unique to a blob (binary large object) of data within an SQLite database. [based on https://en.wikipedia.org/wiki/SQLite]"@en ;
	sh:property
		[
			sh:datatype xsd:positiveInteger ;
			sh:nodeKind sh:Literal ;
			sh:path observable:rowIndex ;
		] ,
		[
			sh:datatype xsd:string ;
			sh:maxCount "1"^^xsd:integer ;
			sh:nodeKind sh:Literal ;
			sh:path observable:columnName ;
		] ,
		[
			sh:datatype xsd:string ;
			sh:maxCount "1"^^xsd:integer ;
			sh:nodeKind sh:Literal ;
			sh:path observable:rowCondition ;
		] ,
		[
			sh:datatype xsd:string ;
			sh:maxCount "1"^^xsd:integer ;
			sh:nodeKind sh:Literal ;
			sh:path observable:tableName ;
		]
		;
	sh:targetClass observable:SQLiteBlobFacet ;
	.

observable:SecurityAppliance
	a
		owl:Class ,
		sh:NodeShape
		;
	rdfs:subClassOf observable:Appliance ;
	rdfs:label "SecurityAppliance"@en ;
	rdfs:comment "A security appliance is a purpose-built computer with software or firmware that is designed to provide a specific security function to protect computer networks."@en ;
	sh:targetClass observable:SecurityAppliance ;
	.

observable:Semaphore
	a
		owl:Class ,
		sh:NodeShape
		;
	rdfs:subClassOf observable:ObservableObject ;
	rdfs:label "Semaphore"@en ;
	rdfs:comment "A semaphore is a variable or abstract data type used to control access to a common resource by multiple processes and avoid critical section problems in a concurrent system such as a multitasking operating system. [based on https://en.wikipedia.org/wiki/Semaphore_(programming)]"@en ;
	sh:targetClass observable:Semaphore ;
	.

observable:SendControlCodeEffectFacet
	a
		owl:Class ,
		sh:NodeShape
		;
	rdfs:subClassOf
		core:Facet ,
		observable:DefinedEffectFacet
		;
	rdfs:label "SendControlCodeEffectFacet"@en ;
	rdfs:comment "A send control code effect facet is a grouping of characteristics unique to the effects of actions upon observable objects where a control code, or other control-oriented communication signal, is sent to the observable object. An example of this would be an action sending a control code changing the running state of a process."@en ;
	sh:property [
		sh:datatype xsd:string ;
		sh:maxCount "1"^^xsd:integer ;
		sh:nodeKind sh:Literal ;
		sh:path observable:controlCode ;
	] ;
	sh:targetClass observable:SendControlCodeEffectFacet ;
	.

observable:Server
	a
		owl:Class ,
		sh:NodeShape
		;
	rdfs:subClassOf observable:Computer ;
	rdfs:label "Server"@en-US ;
	rdfs:comment "A server is a server rack-mount based computer, minicomputer, supercomputer, etc."@en-US ;
	sh:targetClass observable:Server ;
	.

observable:ShopListing
	a
		owl:Class ,
		sh:NodeShape
		;
	rdfs:subClassOf observable:ObservableObject ;
	rdfs:label "ShopListing"@en ;
	rdfs:comment "A shop listing is a listing of offered products on an online marketplace/shop."@en ;
	sh:targetClass observable:ShopListing ;
	.

observable:SmartDevice
	a
		owl:Class ,
		sh:NodeShape
		;
	rdfs:subClassOf observable:Device ;
	rdfs:label "SmartDevice"@en-US ;
	rdfs:comment "A smart device is a microprocessor IoT device that is expected to be connected directly to cloud-based networks or via smartphone"@en-US ;
	sh:targetClass observable:SmartDevice ;
	.

observable:SmartPhone
	a
		owl:Class ,
		sh:NodeShape
		;
	rdfs:subClassOf
		observable:Computer ,
		observable:MobilePhone ,
		observable:SmartDevice
		;
	rdfs:label "SmartPhone"@en-US ;
	rdfs:comment "A smartphone is a portable device that combines mobile telephone and computing functions into one unit.  Examples include iPhone, Samsung Galaxy, Huawei, Blackberry. (Inferred by model and OperatingSystemFacet)"@en-US ;
	sh:targetClass observable:SmartPhone ;
	.

observable:Snapshot
	a
		owl:Class ,
		sh:NodeShape
		;
	rdfs:subClassOf observable:FileSystemObject ;
	rdfs:label "Snapshot"@en ;
	rdfs:comment "A snapshot is a file system object representing a snapshot of the contents of a part of a file system at a point in time."@en ;
	sh:targetClass observable:Snapshot ;
	.

observable:Socket
	a
		owl:Class ,
		sh:NodeShape
		;
	rdfs:subClassOf observable:FileSystemObject ;
	rdfs:label "Socket"@en ;
	rdfs:comment "A socket is a special file used for inter-process communication, which enables communication between two processes. In addition to sending data, processes can send file descriptors across a Unix domain socket connection using the sendmsg() and recvmsg() system calls. Unlike named pipes which allow only unidirectional data flow, sockets are fully duplex-capable. [based on https://en.wikipedia.org/wiki/Unix_file_types]"@en ;
	sh:targetClass observable:Socket ;
	.

observable:SocketAddress
	a
		owl:Class ,
		sh:NodeShape
		;
	rdfs:subClassOf observable:Address ;
	rdfs:label "SocketAddress"@en ;
	rdfs:comment "A socket address (combining and IP address and a port number) is a composite identifier for a network socket endpoint supporting internet protocol communications."@en ;
	sh:targetClass observable:SocketAddress ;
	.

observable:Software
	a
		owl:Class ,
		sh:NodeShape
		;
	rdfs:subClassOf observable:ObservableObject ;
	rdfs:label "Software"@en ;
	rdfs:comment "Software is a definitely scoped instance of a collection of data or computer instructions that tell the computer how to work. [based on https://en.wikipedia.org/wiki/Software]"@en ;
	sh:targetClass observable:Software ;
	.

observable:SoftwareFacet
	a
		owl:Class ,
		sh:NodeShape
		;
	rdfs:subClassOf core:Facet ;
	rdfs:label "SoftwareFacet"@en ;
	rdfs:comment "A software facet is a grouping of characteristics unique to a software program (a definitively scoped instance of a collection of data or computer instructions that tell the computer how to work). [based on https://en.wikipedia.org/wiki/Software]"@en ;
	sh:property
		[
			sh:class identity:Identity ;
			sh:maxCount "1"^^xsd:integer ;
			sh:nodeKind sh:BlankNodeOrIRI ;
			sh:path observable:manufacturer ;
		] ,
		[
			sh:datatype xsd:string ;
			sh:maxCount "1"^^xsd:integer ;
			sh:nodeKind sh:Literal ;
			sh:path observable:cpeid ;
		] ,
		[
			sh:datatype xsd:string ;
			sh:maxCount "1"^^xsd:integer ;
			sh:nodeKind sh:Literal ;
			sh:path observable:language ;
		] ,
		[
			sh:datatype xsd:string ;
			sh:maxCount "1"^^xsd:integer ;
			sh:nodeKind sh:Literal ;
			sh:path observable:swid ;
		] ,
		[
			sh:datatype xsd:string ;
			sh:maxCount "1"^^xsd:integer ;
			sh:nodeKind sh:Literal ;
			sh:path observable:version ;
		]
		;
	sh:targetClass observable:SoftwareFacet ;
	.

observable:StateChangeEffectFacet
	a
		owl:Class ,
		sh:NodeShape
		;
	rdfs:subClassOf
		core:Facet ,
		observable:DefinedEffectFacet
		;
	rdfs:label "StateChangeEffectFacet"@en ;
	rdfs:comment "A state change effect facet is a grouping of characteristics unique to the effects of actions upon observable objects where a state of the observable object is changed."@en ;
	sh:property
		[
			sh:class observable:ObservableObject ;
			sh:maxCount "1"^^xsd:integer ;
			sh:nodeKind sh:BlankNodeOrIRI ;
			sh:path observable:newObject ;
		] ,
		[
			sh:class observable:ObservableObject ;
			sh:maxCount "1"^^xsd:integer ;
			sh:nodeKind sh:BlankNodeOrIRI ;
			sh:path observable:oldObject ;
		]
		;
	sh:targetClass observable:StateChangeEffectFacet ;
	.

observable:StorageMedium
	a
		owl:Class ,
		sh:NodeShape
		;
	rdfs:subClassOf observable:Device ;
	rdfs:label "StorageMedium"@en-US ;
	rdfs:comment "A storage medium is any digital storage device that applies electromagnetic or optical surfaces, or depends solely on electronic circuits as solid state storage, for storing digital data. Examples include HDD (PATA), SATA, SSD, Optical, Memory_Card, Tape, etc"@en-US ;
	sh:targetClass observable:StorageMedium ;
	.

observable:SymbolicLink
	a
		owl:Class ,
		sh:NodeShape
		;
	rdfs:subClassOf observable:FileSystemObject ;
	rdfs:label "SymbolicLink"@en ;
	rdfs:comment "A symbolic link is a file that contains a reference to another file or directory in the form of an absolute or relative path and that affects pathname resolution. [based on https://en.wikipedia.org/wiki/Symbolic_link]"@en ;
	sh:targetClass observable:SymbolicLink ;
	.

observable:SymbolicLinkFacet
	a
		owl:Class ,
		sh:NodeShape
		;
	rdfs:subClassOf core:Facet ;
	rdfs:label "SymbolicLinkFacet"@en ;
	rdfs:comment "A symbolic link facet is a grouping of characteristics unique to a file that contains a reference to another file or directory in the form of an absolute or relative path and that affects pathname resolution. [based on https://en.wikipedia.org/wiki/Symbolic_link]"@en ;
	sh:property [
		sh:class observable:ObservableObject ;
		sh:maxCount "1"^^xsd:integer ;
		sh:nodeKind sh:BlankNodeOrIRI ;
		sh:path observable:targetFile ;
	] ;
	sh:targetClass observable:SymbolicLinkFacet ;
	.

observable:TCPConnection
	a
		owl:Class ,
		sh:NodeShape
		;
	rdfs:subClassOf observable:NetworkConnection ;
	rdfs:label "TCPConnection"@en ;
	rdfs:comment "A TCP connection is a network connection that is conformant to the Transfer "@en ;
	sh:targetClass observable:TCPConnection ;
	.

observable:TCPConnectionFacet
	a
		owl:Class ,
		sh:NodeShape
		;
	rdfs:subClassOf core:Facet ;
	rdfs:label "TCPConnectionFacet"@en ;
	rdfs:comment "A TCP connection facet is a grouping of characteristics unique to portions of a network connection that are conformant to the Transmission Control Protocl (TCP) standard."@en ;
	sh:property
		[
			sh:datatype xsd:hexBinary ;
			sh:nodeKind sh:Literal ;
			sh:path observable:sourceFlags ;
		] ,
		[
			sh:nodeKind sh:Literal ;
			sh:path observable:destinationFlags ;
		]
		;
	sh:targetClass observable:TCPConnectionFacet ;
	.

observable:Tablet
	a
		owl:Class ,
		sh:NodeShape
		;
	rdfs:subClassOf
		observable:Computer ,
		observable:MobileDevice ,
		observable:SmartDevice
		;
	rdfs:label "Tablet"@en-US ;
	rdfs:comment "A tablet is a mobile computer that is primarily operated by touching the screen. (Devices categorized by their manufacturer as a Tablet)"@en-US ;
	sh:targetClass observable:Tablet ;
	.

observable:TaskActionType
	a
		owl:Class ,
		sh:NodeShape
		;
	rdfs:label "TaskActionType"@en ;
	rdfs:comment "A task action type is a grouping of characteristics for a scheduled action to be completed."@en ;
	sh:property
		[
			sh:class observable:IComHandlerActionType ;
			sh:maxCount "1"^^xsd:integer ;
			sh:nodeKind sh:BlankNodeOrIRI ;
			sh:path observable:iComHandlerAction ;
		] ,
		[
			sh:class observable:IExecActionType ;
			sh:maxCount "1"^^xsd:integer ;
			sh:nodeKind sh:BlankNodeOrIRI ;
			sh:path observable:iExecAction ;
		] ,
		[
			sh:class observable:IShowMessageActionType ;
			sh:maxCount "1"^^xsd:integer ;
			sh:nodeKind sh:BlankNodeOrIRI ;
			sh:path observable:iShowMessageAction ;
		] ,
		[
			sh:class observable:ObservableObject ;
			sh:maxCount "1"^^xsd:integer ;
			sh:nodeKind sh:BlankNodeOrIRI ;
			sh:path observable:iEmailAction ;
		] ,
		[
			sh:datatype xsd:string ;
			sh:maxCount "1"^^xsd:integer ;
			sh:nodeKind sh:Literal ;
			sh:path observable:actionID ;
		] ,
		[
			sh:datatype vocabulary:TaskActionTypeVocab ;
			sh:message "Value is outside the default vocabulary TaskActionTypeVocab." ;
			sh:path observable:actionType ;
			sh:severity sh:Info ;
		] ,
		[
			sh:maxCount "1"^^xsd:integer ;
			sh:nodeKind sh:Literal ;
			sh:or (
				[
					sh:datatype vocabulary:TaskActionTypeVocab ;
				]
				[
					sh:datatype xsd:string ;
				]
			) ;
			sh:path observable:actionType ;
		] ,
		[
			sh:message "Value is not member of the vocabulary TaskActionTypeVocab." ;
			sh:or (
				[
					sh:datatype vocabulary:TaskActionTypeVocab ;
					sh:in (
						"TASK_ACTION_COM_HANDLER"^^vocabulary:TaskActionTypeVocab
						"TASK_ACTION_EXEC"^^vocabulary:TaskActionTypeVocab
						"TASK_ACTION_SEND_EMAIL"^^vocabulary:TaskActionTypeVocab
						"TASK_ACTION_SHOW_MESSAGE"^^vocabulary:TaskActionTypeVocab
					) ;
				]
				[
					sh:datatype xsd:string ;
				]
			) ;
			sh:path observable:actionType ;
		]
		;
	sh:targetClass observable:TaskActionType ;
	.

observable:TriggerType
	a
		owl:Class ,
		sh:NodeShape
		;
	rdfs:label "TriggerType"@en ;
	rdfs:comment "A trigger type is a grouping of characterizes unique to a set of criteria that, when met, starts the execution of a task within a Windows operating system. [based on https://docs.microsoft.com/en-us/windows/win32/taskschd/task-triggers]"@en ;
	sh:property
		[
			sh:datatype xsd:boolean ;
			sh:maxCount "1"^^xsd:integer ;
			sh:nodeKind sh:Literal ;
			sh:path observable:isEnabled ;
		] ,
		[
			sh:datatype xsd:dateTime ;
			sh:maxCount "1"^^xsd:integer ;
			sh:nodeKind sh:Literal ;
			sh:path observable:triggerBeginTime ;
		] ,
		[
			sh:datatype xsd:dateTime ;
			sh:maxCount "1"^^xsd:integer ;
			sh:nodeKind sh:Literal ;
			sh:path observable:triggerEndTime ;
		] ,
		[
			sh:datatype xsd:string ;
			sh:maxCount "1"^^xsd:integer ;
			sh:nodeKind sh:Literal ;
			sh:path observable:triggerDelay ;
		] ,
		[
			sh:datatype xsd:string ;
			sh:maxCount "1"^^xsd:integer ;
			sh:nodeKind sh:Literal ;
			sh:path observable:triggerMaxRunTime ;
		] ,
		[
			sh:datatype xsd:string ;
			sh:maxCount "1"^^xsd:integer ;
			sh:nodeKind sh:Literal ;
			sh:path observable:triggerSessionChangeType ;
		] ,
		[
			sh:datatype vocabulary:TriggerFrequencyVocab ;
			sh:message "Value is outside the default vocabulary TriggerFrequencyVocab." ;
			sh:path observable:triggerFrequency ;
			sh:severity sh:Info ;
		] ,
		[
			sh:datatype vocabulary:TriggerTypeVocab ;
			sh:message "Value is outside the default vocabulary TriggerTypeVocab." ;
			sh:path observable:triggerType ;
			sh:severity sh:Info ;
		] ,
		[
			sh:maxCount "1"^^xsd:integer ;
			sh:nodeKind sh:Literal ;
			sh:or (
				[
					sh:datatype vocabulary:TriggerFrequencyVocab ;
				]
				[
					sh:datatype xsd:string ;
				]
			) ;
			sh:path observable:triggerFrequency ;
		] ,
		[
			sh:maxCount "1"^^xsd:integer ;
			sh:nodeKind sh:Literal ;
			sh:or (
				[
					sh:datatype vocabulary:TriggerTypeVocab ;
				]
				[
					sh:datatype xsd:string ;
				]
			) ;
			sh:path observable:triggerType ;
		] ,
		[
			sh:message "Value is not member of the vocabulary TriggerFrequencyVocab." ;
			sh:or (
				[
					sh:datatype vocabulary:TriggerFrequencyVocab ;
					sh:in (
						"TASK_EVENT_TRIGGER_AT_LOGON"^^vocabulary:TriggerFrequencyVocab
						"TASK_EVENT_TRIGGER_AT_SYSTEMSTART"^^vocabulary:TriggerFrequencyVocab
						"TASK_EVENT_TRIGGER_ON_IDLE"^^vocabulary:TriggerFrequencyVocab
						"TASK_TIME_TRIGGER_DAILY"^^vocabulary:TriggerFrequencyVocab
						"TASK_TIME_TRIGGER_MONTHLYDATE"^^vocabulary:TriggerFrequencyVocab
						"TASK_TIME_TRIGGER_MONTHLYDOW"^^vocabulary:TriggerFrequencyVocab
						"TASK_TIME_TRIGGER_ONCE"^^vocabulary:TriggerFrequencyVocab
						"TASK_TIME_TRIGGER_WEEKLY"^^vocabulary:TriggerFrequencyVocab
					) ;
				]
				[
					sh:datatype xsd:string ;
				]
			) ;
			sh:path observable:triggerFrequency ;
		] ,
		[
			sh:message "Value is not member of the vocabulary TriggerTypeVocab." ;
			sh:or (
				[
					sh:datatype vocabulary:TriggerTypeVocab ;
					sh:in (
						"TASK_TRIGGER_BOOT"^^vocabulary:TriggerTypeVocab
						"TASK_TRIGGER_EVENT"^^vocabulary:TriggerTypeVocab
						"TASK_TRIGGER_IDLE"^^vocabulary:TriggerTypeVocab
						"TASK_TRIGGER_LOGON"^^vocabulary:TriggerTypeVocab
						"TASK_TRIGGER_REGISTRATION"^^vocabulary:TriggerTypeVocab
						"TASK_TRIGGER_SESSION_STATE_CHANGE"^^vocabulary:TriggerTypeVocab
						"TASK_TRIGGER_TIME"^^vocabulary:TriggerTypeVocab
					) ;
				]
				[
					sh:datatype xsd:string ;
				]
			) ;
			sh:path observable:triggerType ;
		]
		;
	sh:targetClass observable:TriggerType ;
	.

observable:Tweet
	a
		owl:Class ,
		sh:NodeShape
		;
	rdfs:subClassOf observable:Message ;
	rdfs:label "Tweet"@en ;
	rdfs:comment "A tweet is message submitted by a Twitter user account to the Twitter microblogging platform."@en ;
	sh:targetClass observable:Tweet ;
	.

observable:TwitterProfileFacet
	a
		owl:Class ,
		sh:NodeShape
		;
	rdfs:subClassOf core:Facet ;
	rdfs:label "TwitterProfileFacet" ;
	rdfs:comment "A twitter profile facet is a grouping of characteristics unique to an explicit digital representation of identity and characteristics of the owner of a single Twitter user account. [based on https://en.wikipedia.org/wiki/User_profile]" ;
	sh:property
		[
			sh:class observable:ObservableObject ;
			sh:maxCount "1"^^xsd:integer ;
			sh:nodeKind sh:BlankNodeOrIRI ;
			sh:path observable:profileBackgroundLocation ;
		] ,
		[
			sh:class observable:ObservableObject ;
			sh:maxCount "1"^^xsd:integer ;
			sh:nodeKind sh:BlankNodeOrIRI ;
			sh:path observable:profileBannerLocation ;
		] ,
		[
			sh:class observable:ObservableObject ;
			sh:maxCount "1"^^xsd:integer ;
			sh:nodeKind sh:BlankNodeOrIRI ;
			sh:path observable:profileImageLocation ;
		] ,
		[
			sh:class types:Hash ;
			sh:minCount "0"^^xsd:integer ;
			sh:nodeKind sh:BlankNodeOrIRI ;
			sh:path observable:profileBackgroundHash ;
		] ,
		[
			sh:class types:Hash ;
			sh:minCount "0"^^xsd:integer ;
			sh:nodeKind sh:BlankNodeOrIRI ;
			sh:path observable:profileBannerHash ;
		] ,
		[
			sh:class types:Hash ;
			sh:minCount "0"^^xsd:integer ;
			sh:nodeKind sh:BlankNodeOrIRI ;
			sh:path observable:profileImageHash ;
		] ,
		[
			sh:datatype xsd:boolean ;
			sh:maxCount "1"^^xsd:integer ;
			sh:nodeKind sh:Literal ;
			sh:path observable:profileIsProtected ;
		] ,
		[
			sh:datatype xsd:boolean ;
			sh:maxCount "1"^^xsd:integer ;
			sh:nodeKind sh:Literal ;
			sh:path observable:profileIsVerified ;
		] ,
		[
			sh:datatype xsd:integer ;
			sh:maxCount "1"^^xsd:integer ;
			sh:nodeKind sh:Literal ;
			sh:path observable:listedCount ;
		] ,
		[
			sh:datatype xsd:nonNegativeInteger ;
			sh:maxCount "1"^^xsd:integer ;
			sh:nodeKind sh:Literal ;
			sh:path observable:favoritesCount ;
		] ,
		[
			sh:datatype xsd:nonNegativeInteger ;
			sh:maxCount "1"^^xsd:integer ;
			sh:nodeKind sh:Literal ;
			sh:path observable:followersCount ;
		] ,
		[
			sh:datatype xsd:nonNegativeInteger ;
			sh:maxCount "1"^^xsd:integer ;
			sh:nodeKind sh:Literal ;
			sh:path observable:friendsCount ;
		] ,
		[
			sh:datatype xsd:nonNegativeInteger ;
			sh:maxCount "1"^^xsd:integer ;
			sh:nodeKind sh:Literal ;
			sh:path observable:statusesCount ;
		] ,
		[
			sh:datatype xsd:string ;
			sh:maxCount "1"^^xsd:integer ;
			sh:nodeKind sh:Literal ;
			sh:path observable:twitterHandle ;
		] ,
		[
			sh:datatype xsd:string ;
			sh:maxCount "1"^^xsd:integer ;
			sh:nodeKind sh:Literal ;
			sh:path observable:twitterId ;
		] ,
		[
			sh:datatype xsd:string ;
			sh:maxCount "1"^^xsd:integer ;
			sh:nodeKind sh:Literal ;
			sh:path observable:userLocationString ;
		]
		;
	sh:targetClass observable:TwitterProfileFacet ;
	.

observable:UNIXAccount
	a
		owl:Class ,
		sh:NodeShape
		;
	rdfs:subClassOf observable:DigitalAccount ;
	rdfs:label "UNIXAccount"@en ;
	rdfs:comment "A UNIX account is an account on a UNIX operating system."@en ;
	sh:targetClass observable:UNIXAccount ;
	.

observable:UNIXAccountFacet
	a
		owl:Class ,
		sh:NodeShape
		;
	rdfs:subClassOf core:Facet ;
	rdfs:label "UNIXAccountFacet"@en ;
	rdfs:comment "A UNIX account facet is a grouping of characteristics unique to an account on a UNIX operating system."@en ;
	sh:property
		[
			sh:datatype xsd:integer ;
			sh:maxCount "1"^^xsd:integer ;
			sh:nodeKind sh:Literal ;
			sh:path observable:gid ;
		] ,
		[
			sh:datatype xsd:string ;
			sh:maxCount "1"^^xsd:integer ;
			sh:nodeKind sh:Literal ;
			sh:path observable:shell ;
		]
		;
	sh:targetClass observable:UNIXAccountFacet ;
	.

observable:UNIXFile
	a
		owl:Class ,
		sh:NodeShape
		;
	rdfs:subClassOf observable:File ;
	rdfs:label "UNIXFile"@en ;
	rdfs:comment "A UNIX file is a file pertaining to the UNIX operating system."@en ;
	sh:targetClass observable:UNIXFile ;
	.

observable:UNIXFilePermissionsFacet
	a
		owl:Class ,
		sh:NodeShape
		;
	rdfs:subClassOf core:Facet ;
	rdfs:label "UNIXFilePermissionsFacet"@en ;
	rdfs:comment "A UNIX file permissions facet is a grouping of characteristics unique to the access rights (e.g., view, change, navigate, execute) of a file on a UNIX file system."@en ;
	sh:targetClass observable:UNIXFilePermissionsFacet ;
	.

observable:UNIXProcess
	a
		owl:Class ,
		sh:NodeShape
		;
	rdfs:subClassOf observable:Process ;
	rdfs:label "UNIXProcess"@en ;
	rdfs:comment "A UNIX process is an instance of a computer program executed on a UNIX operating system."@en ;
	sh:targetClass observable:UNIXProcess ;
	.

observable:UNIXProcessFacet
	a
		owl:Class ,
		sh:NodeShape
		;
	rdfs:subClassOf core:Facet ;
	rdfs:label "UNIXProcessFacet"@en ;
	rdfs:comment "A UNIX process facet is a grouping of characteristics unique to an instance of a computer program executed on a UNIX operating system."@en ;
	sh:property
		[
			sh:datatype xsd:integer ;
			sh:nodeKind sh:Literal ;
			sh:path observable:openFileDescriptor ;
		] ,
		[
			sh:datatype xsd:nonNegativeInteger ;
			sh:nodeKind sh:Literal ;
			sh:path observable:ruid ;
		]
		;
	sh:targetClass observable:UNIXProcessFacet ;
	.

observable:UNIXVolumeFacet
	a
		owl:Class ,
		sh:NodeShape
		;
	rdfs:subClassOf core:Facet ;
	rdfs:label "UNIXVolumeFacet"@en ;
	rdfs:comment "A UNIX volume facet is a grouping of characteristics unique to a single accessible storage area (volume) with a single UNIX file system. [based on https://en.wikipedia.org/wiki/Volume_(computing)]"@en ;
	sh:property
		[
			sh:datatype xsd:string ;
			sh:maxCount "1"^^xsd:integer ;
			sh:nodeKind sh:Literal ;
			sh:path observable:mountPoint ;
		] ,
		[
			sh:datatype xsd:string ;
			sh:maxCount "1"^^xsd:integer ;
			sh:nodeKind sh:Literal ;
			sh:path observable:options ;
		]
		;
	sh:targetClass observable:UNIXVolumeFacet ;
	.

observable:URL
	a
		owl:Class ,
		sh:NodeShape
		;
	rdfs:subClassOf observable:ObservableObject ;
	rdfs:label "URL"@en ;
	rdfs:comment "A URL is a uniform resource locator (URL) acting as a resolvable address to a particular WWW (World Wide Web) accessible resource."@en ;
	sh:targetClass observable:URL ;
	.

observable:URLFacet
	a
		owl:Class ,
		sh:NodeShape
		;
	rdfs:subClassOf core:Facet ;
	rdfs:label "URLFacet"@en ;
	rdfs:comment "A URL facet is a grouping of characteristics unique to a uniform resource locator (URL) acting as a resolvable address to a particular WWW (World Wide Web) accessible resource."@en ;
	sh:property
		[
			sh:class observable:ObservableObject ;
			sh:maxCount "1"^^xsd:integer ;
			sh:nodeKind sh:BlankNodeOrIRI ;
			sh:path observable:host ;
		] ,
		[
			sh:datatype xsd:integer ;
			sh:maxCount "1"^^xsd:integer ;
			sh:nodeKind sh:Literal ;
			sh:path observable:port ;
		] ,
		[
			sh:datatype xsd:string ;
			sh:maxCount "1"^^xsd:integer ;
			sh:nodeKind sh:Literal ;
			sh:path observable:fragment ;
		] ,
		[
			sh:datatype xsd:string ;
			sh:maxCount "1"^^xsd:integer ;
			sh:nodeKind sh:Literal ;
			sh:path observable:fullValue ;
		] ,
		[
			sh:datatype xsd:string ;
			sh:maxCount "1"^^xsd:integer ;
			sh:nodeKind sh:Literal ;
			sh:path observable:password ;
		] ,
		[
			sh:datatype xsd:string ;
			sh:maxCount "1"^^xsd:integer ;
			sh:nodeKind sh:Literal ;
			sh:path observable:path ;
		] ,
		[
			sh:datatype xsd:string ;
			sh:maxCount "1"^^xsd:integer ;
			sh:nodeKind sh:Literal ;
			sh:path observable:query ;
		] ,
		[
			sh:datatype xsd:string ;
			sh:maxCount "1"^^xsd:integer ;
			sh:nodeKind sh:Literal ;
			sh:path observable:scheme ;
		] ,
		[
			sh:datatype xsd:string ;
			sh:maxCount "1"^^xsd:integer ;
			sh:nodeKind sh:Literal ;
			sh:path observable:userName ;
		]
		;
	sh:targetClass observable:URLFacet ;
	.

observable:URLHistory
	a
		owl:Class ,
		sh:NodeShape
		;
	rdfs:subClassOf observable:ObservableObject ;
	rdfs:label "URLHistory"@en ;
	rdfs:comment "A URL history characterizes the stored URL history for a particular web browser"@en ;
	sh:targetClass observable:URLHistory ;
	.

observable:URLHistoryEntry
	a
		owl:Class ,
		sh:NodeShape
		;
	rdfs:label "URL History Entry"@en-US ;
	rdfs:comment "A URL history entry is a grouping of characteristics unique to the properties of a single URL history entry for a particular browser."@en-US ;
	sh:property
		[
			sh:class observable:ObservableObject ;
			sh:maxCount "1"^^xsd:integer ;
			sh:nodeKind sh:BlankNodeOrIRI ;
			sh:path observable:url ;
		] ,
		[
			sh:class observable:ObservableObject ;
			sh:minCount "0"^^xsd:integer ;
			sh:nodeKind sh:BlankNodeOrIRI ;
			sh:path observable:referrerUrl ;
		] ,
		[
			sh:datatype xsd:dateTime ;
			sh:maxCount "1"^^xsd:integer ;
			sh:nodeKind sh:Literal ;
			sh:path observable:expirationTime ;
		] ,
		[
			sh:datatype xsd:dateTime ;
			sh:maxCount "1"^^xsd:integer ;
			sh:nodeKind sh:Literal ;
			sh:path observable:firstVisit ;
		] ,
		[
			sh:datatype xsd:dateTime ;
			sh:maxCount "1"^^xsd:integer ;
			sh:nodeKind sh:Literal ;
			sh:path observable:lastVisit ;
		] ,
		[
			sh:datatype xsd:integer ;
			sh:maxCount "1"^^xsd:integer ;
			sh:nodeKind sh:Literal ;
			sh:path observable:visitCount ;
		] ,
		[
			sh:datatype xsd:nonNegativeInteger ;
			sh:maxCount "1"^^xsd:integer ;
			sh:nodeKind sh:Literal ;
			sh:path observable:manuallyEnteredCount ;
		] ,
		[
			sh:datatype xsd:string ;
			sh:maxCount "1"^^xsd:integer ;
			sh:nodeKind sh:Literal ;
			sh:path observable:browserUserProfile ;
		] ,
		[
			sh:datatype xsd:string ;
			sh:maxCount "1"^^xsd:integer ;
			sh:nodeKind sh:Literal ;
			sh:path observable:hostname ;
		] ,
		[
			sh:datatype xsd:string ;
			sh:maxCount "1"^^xsd:integer ;
			sh:nodeKind sh:Literal ;
			sh:path observable:pageTitle ;
		] ,
		[
			sh:datatype xsd:string ;
			sh:minCount "0"^^xsd:integer ;
			sh:nodeKind sh:Literal ;
			sh:path observable:keywordSearchTerm ;
		]
		;
	sh:targetClass observable:URLHistoryEntry ;
	.

observable:URLHistoryFacet
	a
		owl:Class ,
		sh:NodeShape
		;
	rdfs:subClassOf core:Facet ;
	rdfs:label "URLHistoryFacet"@en-US ;
	rdfs:comment "A URL history facet is a grouping of characteristics unique to the stored URL history for a particular web browser"@en-US ;
	sh:property
		[
			sh:class observable:ObservableObject ;
			sh:maxCount "1"^^xsd:integer ;
			sh:nodeKind sh:BlankNodeOrIRI ;
			sh:path observable:browserInformation ;
		] ,
		[
			sh:class observable:URLHistoryEntry ;
			sh:nodeKind sh:BlankNodeOrIRI ;
			sh:path observable:urlHistoryEntry ;
		]
		;
	sh:targetClass observable:URLHistoryFacet ;
	.

observable:URLVisit
	a
		owl:Class ,
		sh:NodeShape
		;
	rdfs:subClassOf observable:ObservableObject ;
	rdfs:label "URLVisit"@en ;
	rdfs:comment "A URL visit characterizes the properties of a visit of a URL within a particular browser."@en ;
	sh:targetClass observable:URLVisit ;
	.

observable:URLVisitFacet
	a
		owl:Class ,
		sh:NodeShape
		;
	rdfs:subClassOf core:Facet ;
	rdfs:label "URLVisitFacet"@en ;
	rdfs:comment "A URL visit facet is a grouping of characteristics unique to the properties of a visit of a URL within a particular browser."@en ;
	sh:property
		[
			sh:class observable:ObservableObject ;
			sh:maxCount "1"^^xsd:integer ;
			sh:nodeKind sh:BlankNodeOrIRI ;
			sh:path observable:browserInformation ;
		] ,
		[
			sh:class observable:ObservableObject ;
			sh:maxCount "1"^^xsd:integer ;
			sh:nodeKind sh:BlankNodeOrIRI ;
			sh:path observable:fromURLVisit ;
		] ,
		[
			sh:class observable:ObservableObject ;
			sh:maxCount "1"^^xsd:integer ;
			sh:nodeKind sh:BlankNodeOrIRI ;
			sh:path observable:url ;
		] ,
		[
			sh:datatype xsd:dateTime ;
			sh:maxCount "1"^^xsd:integer ;
			sh:nodeKind sh:Literal ;
			sh:path observable:visitTime ;
		] ,
		[
			sh:datatype xsd:duration ;
			sh:maxCount "1"^^xsd:integer ;
			sh:nodeKind sh:Literal ;
			sh:path observable:visitDuration ;
		] ,
		[
			sh:datatype vocabulary:URLTransitionTypeVocab ;
			sh:message "Value is outside the default vocabulary URLTransitionTypeVocab." ;
			sh:path observable:urlTransitionType ;
			sh:severity sh:Info ;
		] ,
		[
			sh:maxCount "1"^^xsd:integer ;
			sh:nodeKind sh:Literal ;
			sh:or (
				[
					sh:datatype vocabulary:URLTransitionTypeVocab ;
				]
				[
					sh:datatype xsd:string ;
				]
			) ;
			sh:path observable:urlTransitionType ;
		] ,
		[
			sh:message "Value is not member of the vocabulary URLTransitionTypeVocab." ;
			sh:or (
				[
					sh:datatype vocabulary:URLTransitionTypeVocab ;
					sh:in (
						"link"^^vocabulary:URLTransitionTypeVocab
						"typed"^^vocabulary:URLTransitionTypeVocab
						"auto_bookmark"^^vocabulary:URLTransitionTypeVocab
						"auto_subframe"^^vocabulary:URLTransitionTypeVocab
						"manual_subframe"^^vocabulary:URLTransitionTypeVocab
						"generated"^^vocabulary:URLTransitionTypeVocab
						"auto_toplevel"^^vocabulary:URLTransitionTypeVocab
						"form_submit"^^vocabulary:URLTransitionTypeVocab
						"reload"^^vocabulary:URLTransitionTypeVocab
						"keyword"^^vocabulary:URLTransitionTypeVocab
						"keyword_generated"^^vocabulary:URLTransitionTypeVocab
					) ;
				]
				[
					sh:datatype xsd:string ;
				]
			) ;
			sh:path observable:urlTransitionType ;
		]
		;
	sh:targetClass observable:URLVisitFacet ;
	.

observable:UserAccount
	a
		owl:Class ,
		sh:NodeShape
		;
	rdfs:subClassOf observable:DigitalAccount ;
	rdfs:label "UserAccount"@en ;
	rdfs:comment "A user account is an account controlling a user's access to a network, system or platform."@en ;
	sh:targetClass observable:UserAccount ;
	.

observable:UserAccountFacet
	a
		owl:Class ,
		sh:NodeShape
		;
	rdfs:subClassOf core:Facet ;
	rdfs:label "UserAccountFacet"@en ;
	rdfs:comment "A user account facet is a grouping of characteristics unique to an account controlling a user's access to a network, system, or platform."@en ;
	sh:property
		[
			sh:datatype xsd:boolean ;
			sh:maxCount "1"^^xsd:integer ;
			sh:nodeKind sh:Literal ;
			sh:path observable:canEscalatePrivs ;
		] ,
		[
			sh:datatype xsd:boolean ;
			sh:maxCount "1"^^xsd:integer ;
			sh:nodeKind sh:Literal ;
			sh:path observable:isPrivileged ;
		] ,
		[
			sh:datatype xsd:boolean ;
			sh:maxCount "1"^^xsd:integer ;
			sh:nodeKind sh:Literal ;
			sh:path observable:isServiceAccount ;
		] ,
		[
			sh:datatype xsd:string ;
			sh:maxCount "1"^^xsd:integer ;
			sh:nodeKind sh:Literal ;
			sh:path observable:homeDirectory ;
		]
		;
	sh:targetClass observable:UserAccountFacet ;
	.

observable:UserSession
	a
		owl:Class ,
		sh:NodeShape
		;
	rdfs:subClassOf observable:ObservableObject ;
	rdfs:label "UserSession"@en ;
	rdfs:comment "A user session is a temporary and interactive information interchange between two or more communicating devices within the managed scope of a single user. [based on https://en.wikipedia.org/wiki/Session_(computer_science)]"@en ;
	sh:targetClass observable:UserSession ;
	.

observable:UserSessionFacet
	a
		owl:Class ,
		sh:NodeShape
		;
	rdfs:subClassOf core:Facet ;
	rdfs:label "UserSessionFacet"@en ;
	rdfs:comment "A user session facet is a grouping of characteristics unique to a temporary and interactive information interchange between two or more communicating devices within the managed scope of a single user. [based on https://en.wikipedia.org/wiki/Session_(computer_science)]"@en ;
	sh:property
		[
			sh:class observable:ObservableObject ;
			sh:maxCount "1"^^xsd:integer ;
			sh:nodeKind sh:BlankNodeOrIRI ;
			sh:path observable:effectiveUser ;
		] ,
		[
			sh:datatype xsd:dateTime ;
			sh:maxCount "1"^^xsd:integer ;
			sh:nodeKind sh:Literal ;
			sh:path observable:loginTime ;
		] ,
		[
			sh:datatype xsd:dateTime ;
			sh:maxCount "1"^^xsd:integer ;
			sh:nodeKind sh:Literal ;
			sh:path observable:logoutTime ;
		] ,
		[
			sh:datatype xsd:string ;
			sh:maxCount "1"^^xsd:integer ;
			sh:nodeKind sh:Literal ;
			sh:path observable:effectiveGroup ;
		] ,
		[
			sh:datatype xsd:string ;
			sh:maxCount "1"^^xsd:integer ;
			sh:nodeKind sh:Literal ;
			sh:path observable:effectiveGroupID ;
		]
		;
	sh:targetClass observable:UserSessionFacet ;
	.

observable:ValuesEnumeratedEffectFacet
	a
		owl:Class ,
		sh:NodeShape
		;
	rdfs:subClassOf
		core:Facet ,
		observable:DefinedEffectFacet
		;
	rdfs:label "ValuesEnumeratedEffectFacet"@en ;
	rdfs:comment "A values enumerated effect facet is a grouping of characteristics unique to the effects of actions upon observable objects where a value of the observable object is enumerated. An example of this would be the values of a registry key."@en ;
	sh:property [
		sh:datatype xsd:string ;
		sh:maxCount "1"^^xsd:integer ;
		sh:nodeKind sh:Literal ;
		sh:path observable:values ;
	] ;
	sh:targetClass observable:ValuesEnumeratedEffectFacet ;
	.

observable:Volume
	a
		owl:Class ,
		sh:NodeShape
		;
	rdfs:subClassOf observable:ObservableObject ;
	rdfs:label "Volume"@en ;
	rdfs:comment "A volume is a single accessible storage area (volume) with a single file system. [based on https://en.wikipedia.org/wiki/Volume_(computing)]"@en ;
	sh:targetClass observable:Volume ;
	.

observable:VolumeFacet
	a
		owl:Class ,
		sh:NodeShape
		;
	rdfs:subClassOf core:Facet ;
	rdfs:label "VolumeFacet"@en ;
	rdfs:comment "A volume facet is a grouping of characteristics unique to a single accessible storage area (volume) with a single file system. [based on https://en.wikipedia.org/wiki/Volume_(computing)]"@en ;
	sh:property
		[
			sh:datatype xsd:integer ;
			sh:maxCount "1"^^xsd:integer ;
			sh:nodeKind sh:Literal ;
			sh:path observable:sectorSize ;
		] ,
		[
			sh:datatype xsd:string ;
			sh:maxCount "1"^^xsd:integer ;
			sh:nodeKind sh:Literal ;
			sh:path observable:volumeID ;
		]
		;
	sh:targetClass observable:VolumeFacet ;
	.

observable:WearableDevice
	a
		owl:Class ,
		sh:NodeShape
		;
	rdfs:subClassOf observable:SmartDevice ;
	rdfs:label "WearableDevice"@en-US ;
	rdfs:comment "A wearable device is an electronic device that is designed to be worn on a person's body."@en-US ;
	sh:targetClass observable:WearableDevice ;
	.

observable:WebPage
	a
		owl:Class ,
		sh:NodeShape
		;
	rdfs:subClassOf observable:ObservableObject ;
	rdfs:label "WebPage"@en ;
	rdfs:comment "A web page is a specific collection of information provided by a website and displayed to a user in a web browser. A website typically consists of many web pages linked together in a coherent fashion. [based on https://en.wikipedia.org/wiki/Web_page]"@en ;
	sh:targetClass observable:WebPage ;
	.

observable:WhoIs
	a
		owl:Class ,
		sh:NodeShape
		;
	rdfs:subClassOf observable:ObservableObject ;
	rdfs:label "WhoIs"@en ;
	rdfs:comment "WhoIs is a response record conformant to the WHOIS protocol standard (RFC 3912). [based on https://en.wikipedia.org/wiki/WHOIS]"@en ;
	sh:targetClass observable:WhoIs ;
	.

observable:WhoIsFacet
	a
		owl:Class ,
		sh:NodeShape
		;
	rdfs:subClassOf core:Facet ;
	rdfs:label "WhoIsFacet"@en ;
	rdfs:comment "A whois facet is a grouping of characteristics unique to a response record conformant to the WHOIS protocol standard (RFC 3912). [based on https://en.wikipedia.org/wiki/WHOIS]"@en ;
	sh:property
		observable:regionalInternetRegistry-shape-value-not-vocabulary-member ,
		observable:regionalInternetRegistry-shape-value-outside-default-vocabulary ,
		[
			sh:class observable:ObservableObject ;
			sh:maxCount "1"^^xsd:integer ;
			sh:nodeKind sh:BlankNodeOrIRI ;
			sh:path observable:domainName ;
		] ,
		[
			sh:class observable:ObservableObject ;
			sh:maxCount "1"^^xsd:integer ;
			sh:nodeKind sh:BlankNodeOrIRI ;
			sh:path observable:ipAddress ;
		] ,
		[
			sh:class observable:ObservableObject ;
			sh:maxCount "1"^^xsd:integer ;
			sh:nodeKind sh:BlankNodeOrIRI ;
			sh:path observable:registrantContactInfo ;
		] ,
		[
			sh:class observable:ObservableObject ;
			sh:maxCount "1"^^xsd:integer ;
			sh:nodeKind sh:BlankNodeOrIRI ;
			sh:path observable:serverName ;
		] ,
		[
			sh:class observable:ObservableObject ;
			sh:nodeKind sh:BlankNodeOrIRI ;
			sh:path observable:nameServer ;
		] ,
		[
			sh:class observable:WhoisRegistrarInfoType ;
			sh:maxCount "1"^^xsd:integer ;
			sh:nodeKind sh:BlankNodeOrIRI ;
			sh:path observable:registrarInfo ;
		] ,
		[
			sh:datatype xsd:dateTime ;
			sh:maxCount "1"^^xsd:integer ;
			sh:nodeKind sh:Literal ;
			sh:path observable:creationDate ;
		] ,
		[
			sh:datatype xsd:dateTime ;
			sh:maxCount "1"^^xsd:integer ;
			sh:nodeKind sh:Literal ;
			sh:path observable:expirationDate ;
		] ,
		[
			sh:datatype xsd:dateTime ;
			sh:maxCount "1"^^xsd:integer ;
			sh:nodeKind sh:Literal ;
			sh:path observable:lookupDate ;
		] ,
		[
			sh:datatype xsd:dateTime ;
			sh:maxCount "1"^^xsd:integer ;
			sh:nodeKind sh:Literal ;
			sh:path observable:updatedDate ;
		] ,
		[
			sh:datatype xsd:string ;
			sh:maxCount "1"^^xsd:integer ;
			sh:nodeKind sh:Literal ;
			sh:path observable:domainID ;
		] ,
		[
			sh:datatype xsd:string ;
			sh:maxCount "1"^^xsd:integer ;
			sh:nodeKind sh:Literal ;
			sh:path observable:remarks ;
		] ,
		[
			sh:datatype xsd:string ;
			sh:maxCount "1"^^xsd:integer ;
			sh:nodeKind sh:Literal ;
			sh:path observable:sponsoringRegistrar ;
		] ,
		[
			sh:datatype xsd:string ;
			sh:nodeKind sh:Literal ;
			sh:path observable:registrantIDs ;
		] ,
		[
			sh:datatype vocabulary:WhoisDNSSECTypeVocab ;
			sh:maxCount "1"^^xsd:integer ;
			sh:nodeKind sh:Literal ;
			sh:path observable:dnssec ;
		] ,
		[
			sh:datatype vocabulary:WhoisStatusTypeVocab ;
			sh:message "Value is outside the default vocabulary WhoisStatusTypeVocab." ;
			sh:path observable:status ;
			sh:severity sh:Info ;
		] ,
		[
			sh:maxCount "1"^^xsd:integer ;
			sh:nodeKind sh:Literal ;
			sh:or (
				[
					sh:datatype vocabulary:RegionalRegistryTypeVocab ;
				]
				[
					sh:datatype xsd:string ;
				]
			) ;
			sh:path observable:regionalInternetRegistry ;
		] ,
		[
			sh:maxCount "1"^^xsd:integer ;
			sh:nodeKind sh:Literal ;
			sh:or (
				[
					sh:datatype vocabulary:WhoisStatusTypeVocab ;
				]
				[
					sh:datatype xsd:string ;
				]
			) ;
			sh:path observable:status ;
		] ,
		[
			sh:message "Value is not member of the vocabulary WhoisStatusTypeVocab." ;
			sh:or (
				[
					sh:datatype vocabulary:WhoisStatusTypeVocab ;
					sh:in (
						"ADD_PERIOD"^^vocabulary:WhoisStatusTypeVocab
						"AUTO_RENEW_PERIOD"^^vocabulary:WhoisStatusTypeVocab
						"CLIENT_DELETE_PROHIBITED"^^vocabulary:WhoisStatusTypeVocab
						"CLIENT_HOLD"^^vocabulary:WhoisStatusTypeVocab
						"CLIENT_RENEW_PROHIBITED"^^vocabulary:WhoisStatusTypeVocab
						"CLIENT_TRANSFER_PROHIBITED"^^vocabulary:WhoisStatusTypeVocab
						"CLIENT_UPDATE_PROHIBITED"^^vocabulary:WhoisStatusTypeVocab
						"DELETE_PROHIBITED"^^vocabulary:WhoisStatusTypeVocab
						"HOLD"^^vocabulary:WhoisStatusTypeVocab
						"INACTIVE"^^vocabulary:WhoisStatusTypeVocab
						"OK"^^vocabulary:WhoisStatusTypeVocab
						"PENDING_DELETE_RESTORABLE"^^vocabulary:WhoisStatusTypeVocab
						"PENDING_DELETE_SCHEDULED_FOR_RELEASE"^^vocabulary:WhoisStatusTypeVocab
						"PENDING_RESTORE"^^vocabulary:WhoisStatusTypeVocab
						"RENEW_PERIOD"^^vocabulary:WhoisStatusTypeVocab
						"RENEW_PROHIBITED"^^vocabulary:WhoisStatusTypeVocab
						"TRANSFER_PERIOD"^^vocabulary:WhoisStatusTypeVocab
						"TRANSFER_PROHIBITED"^^vocabulary:WhoisStatusTypeVocab
						"UPDATE_PROHIBITED"^^vocabulary:WhoisStatusTypeVocab
					) ;
				]
				[
					sh:datatype xsd:string ;
				]
			) ;
			sh:path observable:status ;
		]
		;
	sh:targetClass observable:WhoIsFacet ;
	.

observable:WhoisContactFacet
	a
		owl:Class ,
		sh:NodeShape
		;
	rdfs:subClassOf observable:ContactFacet ;
	rdfs:label "WhoIsContactFacet"@en ;
	rdfs:comment "A Whois contact type is a grouping of characteristics unique to contact-related information present in a response record conformant to the WHOIS protocol standard (RFC 3912). [based on https://en.wikipedia.org/wiki/WHOIS]"@en ;
	sh:property
		[
			sh:datatype vocabulary:WhoisContactTypeVocab ;
			sh:message "Value is outside the default vocabulary WhoisContactTypeVocab." ;
			sh:path observable:whoisContactType ;
			sh:severity sh:Info ;
		] ,
		[
			sh:maxCount "1"^^xsd:integer ;
			sh:nodeKind sh:Literal ;
			sh:or (
				[
					sh:datatype vocabulary:WhoisContactTypeVocab ;
				]
				[
					sh:datatype xsd:string ;
				]
			) ;
			sh:path observable:whoisContactType ;
		] ,
		[
			sh:message "Value is not member of the vocabulary WhoisContactTypeVocab." ;
			sh:or (
				[
					sh:datatype vocabulary:WhoisContactTypeVocab ;
					sh:in (
						"ADMIN"^^vocabulary:WhoisContactTypeVocab
						"BILLING"^^vocabulary:WhoisContactTypeVocab
						"TECHNICAL"^^vocabulary:WhoisContactTypeVocab
					) ;
				]
				[
					sh:datatype xsd:string ;
				]
			) ;
			sh:path observable:whoisContactType ;
		]
		;
	sh:targetClass observable:WhoisContactFacet ;
	.

observable:WhoisRegistrarInfoType
	a
		owl:Class ,
		sh:NodeShape
		;
	rdfs:label "WhoisRegistrarInfoType"@en ;
	rdfs:comment "A Whois registrar info type is a grouping of characteristics unique to registrar-related information present in a response record conformant to the WHOIS protocol standard (RFC 3912). [based on https://en.wikipedia.org/wiki/WHOIS]"@en ;
	sh:property
		[
			sh:class location:Location ;
			sh:maxCount "1"^^xsd:integer ;
			sh:nodeKind sh:BlankNodeOrIRI ;
			sh:path observable:geolocationAddress ;
		] ,
		[
			sh:class observable:ObservableObject ;
			sh:maxCount "1"^^xsd:integer ;
			sh:nodeKind sh:BlankNodeOrIRI ;
			sh:path observable:contactPhoneNumber ;
		] ,
		[
			sh:class observable:ObservableObject ;
			sh:maxCount "1"^^xsd:integer ;
			sh:nodeKind sh:BlankNodeOrIRI ;
			sh:path observable:emailAddress ;
		] ,
		[
			sh:class observable:ObservableObject ;
			sh:maxCount "1"^^xsd:integer ;
			sh:nodeKind sh:BlankNodeOrIRI ;
			sh:path observable:referralURL ;
		] ,
		[
			sh:class observable:ObservableObject ;
			sh:maxCount "1"^^xsd:integer ;
			sh:nodeKind sh:BlankNodeOrIRI ;
			sh:path observable:whoisServer ;
		] ,
		[
			sh:datatype xsd:string ;
			sh:maxCount "1"^^xsd:integer ;
			sh:nodeKind sh:Literal ;
			sh:path observable:registrarGUID ;
		] ,
		[
			sh:datatype xsd:string ;
			sh:maxCount "1"^^xsd:integer ;
			sh:nodeKind sh:Literal ;
			sh:path observable:registrarID ;
		] ,
		[
			sh:datatype xsd:string ;
			sh:maxCount "1"^^xsd:integer ;
			sh:nodeKind sh:Literal ;
			sh:path observable:registrarName ;
		]
		;
	sh:targetClass observable:WhoisRegistrarInfoType ;
	.

observable:WifiAddress
	a
		owl:Class ,
		sh:NodeShape
		;
	rdfs:subClassOf observable:MACAddress ;
	rdfs:label "WifiAddress"@en ;
	rdfs:comment "A Wi-Fi address is a media access control (MAC) standards-conformant identifier assigned to a device network interface to enable routing and management of IEEE 802.11 standards-conformant communications to and from that device."@en ;
	sh:targetClass observable:WifiAddress ;
	.

observable:WifiAddressFacet
	a
		owl:Class ,
		sh:NodeShape
		;
	rdfs:subClassOf observable:MACAddressFacet ;
	rdfs:label "WifiAddressFacet"@en ;
	rdfs:comment "A Wi-Fi address facet is a grouping of characteristics unique to a media access control (MAC) standards conformant identifier assigned to a device network interface to enable routing and management of IEEE 802.11 standards-conformant communications to and from that device."@en ;
	sh:property [
		sh:datatype xsd:string ;
		sh:maxCount "1"^^xsd:integer ;
		sh:nodeKind sh:Literal ;
		sh:path observable:addressValue ;
	] ;
	sh:targetClass observable:WifiAddressFacet ;
	.

observable:Wiki
	a
		owl:Class ,
		sh:NodeShape
		;
	rdfs:subClassOf observable:ObservableObject ;
	rdfs:label "Wiki"@en ;
	rdfs:comment "A wiki is an online hypertext publication collaboratively edited and managed by its own audience directly using a web browser. A typical wiki contains multiple pages/articles for the subjects or scope of the project and could be either open to the public or limited to use within an organization for maintaining its internal knowledge base. [based on https://en.wikipedia.org/wiki/Wiki]"@en ;
	sh:targetClass observable:Wiki ;
	.

observable:WikiArticle
	a
		owl:Class ,
		sh:NodeShape
		;
	rdfs:subClassOf observable:ObservableObject ;
	rdfs:label "WikiArticle"@en ;
	rdfs:comment "A wiki article is one or more pages in a wiki focused on characterizing a particular topic."@en ;
	sh:targetClass observable:WikiArticle ;
	.

observable:WindowsAccount
	a
		owl:Class ,
		sh:NodeShape
		;
	rdfs:subClassOf observable:DigitalAccount ;
	rdfs:label "WindowsAccount"@en ;
	rdfs:comment "A Windows account is a user account on a Windows operating system."@en ;
	sh:targetClass observable:WindowsAccount ;
	.

observable:WindowsAccountFacet
	a
		owl:Class ,
		sh:NodeShape
		;
	rdfs:subClassOf core:Facet ;
	rdfs:label "WindowsAccountFacet"@en ;
	rdfs:comment "A Windows account facet is a grouping of characteristics unique to a user account on a Windows operating system."@en ;
	sh:property [
		sh:datatype xsd:string ;
		sh:nodeKind sh:Literal ;
		sh:path observable:groups ;
	] ;
	sh:targetClass observable:WindowsAccountFacet ;
	.

observable:WindowsActiveDirectoryAccount
	a
		owl:Class ,
		sh:NodeShape
		;
	rdfs:subClassOf observable:DigitalAccount ;
	rdfs:label "WindowsActiveDirectoryAccount"@en ;
	rdfs:comment "A Windows Active Directory account is an account managed by directory-based identity-related services of a Windows operating system."@en ;
	sh:targetClass observable:WindowsActiveDirectoryAccount ;
	.

observable:WindowsActiveDirectoryAccountFacet
	a
		owl:Class ,
		sh:NodeShape
		;
	rdfs:subClassOf core:Facet ;
	rdfs:label "WindowsActiveDirectoryAccountFacet"@en ;
	rdfs:comment "A Windows Active Directory account facet is a grouping of characteristics unique to an account managed by directory-based identity-related services of a Windows operating system."@en ;
	sh:property
		[
			sh:datatype xsd:string ;
			sh:maxCount "1"^^xsd:integer ;
			sh:nodeKind sh:Literal ;
			sh:path observable:objectGUID ;
		] ,
		[
			sh:datatype xsd:string ;
			sh:nodeKind sh:Literal ;
			sh:path observable:activeDirectoryGroups ;
		]
		;
	sh:targetClass observable:WindowsActiveDirectoryAccountFacet ;
	.

observable:WindowsComputerSpecification
	a
		owl:Class ,
		sh:NodeShape
		;
	rdfs:subClassOf observable:ObservableObject ;
	rdfs:label "WindowsComputerSpecification"@en ;
	rdfs:comment "A Windows computer specification is the hardware ans software of a programmable electronic device that can store, retrieve, and process data running a Microsoft Windows operating system. [based on merriam-webster.com/dictionary/computer]"@en ;
	sh:targetClass observable:WindowsComputerSpecification ;
	.

observable:WindowsComputerSpecificationFacet
	a
		owl:Class ,
		sh:NodeShape
		;
	rdfs:subClassOf core:Facet ;
	rdfs:label "WindowsComputerSpecificationFacet"@en ;
	rdfs:comment "A Windows computer specification facet is a grouping of characteristics unique to the hardware and software of a programmable electronic device that can store, retrieve, and process data running a Microsoft Windows operating system. [based on merriam-webster.com/dictionary/computer]"@en ;
	sh:property
		[
			sh:class identity:Identity ;
			sh:maxCount "1"^^xsd:integer ;
			sh:nodeKind sh:BlankNodeOrIRI ;
			sh:path observable:registeredOrganization ;
		] ,
		[
			sh:class identity:Identity ;
			sh:maxCount "1"^^xsd:integer ;
			sh:nodeKind sh:BlankNodeOrIRI ;
			sh:path observable:registeredOwner ;
		] ,
		[
			sh:class observable:GlobalFlagType ;
			sh:nodeKind sh:BlankNodeOrIRI ;
			sh:path observable:globalFlagList ;
		] ,
		[
			sh:class observable:ObservableObject ;
			sh:maxCount "1"^^xsd:integer ;
			sh:nodeKind sh:BlankNodeOrIRI ;
			sh:path observable:windowsDirectory ;
		] ,
		[
			sh:class observable:ObservableObject ;
			sh:maxCount "1"^^xsd:integer ;
			sh:nodeKind sh:BlankNodeOrIRI ;
			sh:path observable:windowsSystemDirectory ;
		] ,
		[
			sh:class observable:ObservableObject ;
			sh:maxCount "1"^^xsd:integer ;
			sh:nodeKind sh:BlankNodeOrIRI ;
			sh:path observable:windowsTempDirectory ;
		] ,
		[
			sh:datatype xsd:dateTime ;
			sh:maxCount "1"^^xsd:integer ;
			sh:nodeKind sh:Literal ;
			sh:path observable:lastShutdownDate ;
		] ,
		[
			sh:datatype xsd:dateTime ;
			sh:maxCount "1"^^xsd:integer ;
			sh:nodeKind sh:Literal ;
			sh:path observable:osInstallDate ;
		] ,
		[
			sh:datatype xsd:dateTime ;
			sh:maxCount "1"^^xsd:integer ;
			sh:nodeKind sh:Literal ;
			sh:path observable:osLastUpgradeDate ;
		] ,
		[
			sh:datatype xsd:string ;
			sh:maxCount "1"^^xsd:integer ;
			sh:nodeKind sh:Literal ;
			sh:path observable:msProductID ;
		] ,
		[
			sh:datatype xsd:string ;
			sh:maxCount "1"^^xsd:integer ;
			sh:nodeKind sh:Literal ;
			sh:path observable:msProductName ;
		] ,
		[
			sh:datatype xsd:string ;
			sh:maxCount "1"^^xsd:integer ;
			sh:nodeKind sh:Literal ;
			sh:path observable:netBIOSName ;
		] ,
		[
			sh:datatype xsd:string ;
			sh:nodeKind sh:Literal ;
			sh:path observable:domain ;
		]
		;
	sh:targetClass observable:WindowsComputerSpecificationFacet ;
	.

observable:WindowsCriticalSection
	a
		owl:Class ,
		sh:NodeShape
		;
	rdfs:subClassOf observable:ObservableObject ;
	rdfs:label "WindowsCriticalSection"@en ;
	rdfs:comment "A Windows critical section is a Windows object that provides synchronization similar to that provided by a mutex object, except that a critical section can be used only by the threads of a single process. Critical section objects cannot be shared across processes. Event, mutex, and semaphore objects can also be used in a single-process application, but critical section objects provide a slightly faster, more efficient mechanism for mutual-exclusion synchronization (a processor-specific test and set instruction). Like a mutex object, a critical section object can be owned by only one thread at a time, which makes it useful for protecting a shared resource from simultaneous access. Unlike a mutex object, there is no way to tell whether a critical section has been abandoned. [based on https://docs.microsoft.com/en-us/windows/win32/sync/critical-section-objects]"@en ;
	sh:targetClass observable:WindowsCriticalSection ;
	.

observable:WindowsEvent
	a
		owl:Class ,
		sh:NodeShape
		;
	rdfs:subClassOf observable:ObservableObject ;
	rdfs:label "WindowsEvent"@en ;
	rdfs:comment "A Windows event is a notification record of an occurance of interest (system, security, application, etc.) on a Windows operating system."@en ;
	sh:targetClass observable:WindowsEvent ;
	.

observable:WindowsFilemapping
	a
		owl:Class ,
		sh:NodeShape
		;
	rdfs:subClassOf observable:ObservableObject ;
	rdfs:label "WindowsFilemapping"@en ;
	rdfs:comment "A Windows file mapping is the association of a file's contents with a portion of the virtual address space of a process within a Windows operating system. The system creates a file mapping object (also known as a section object) to maintain this association. A file view is the portion of virtual address space that a process uses to access the file's contents. File mapping allows the process to use both random input and output (I/O) and sequential I/O. It also allows the process to work efficiently with a large data file, such as a database, without having to map the whole file into memory. Multiple processes can also use memory-mapped files to share data. Processes read from and write to the file view using pointers, just as they would with dynamically allocated memory. The use of file mapping improves efficiency because the file resides on disk, but the file view resides in memory.[based on https://docs.microsoft.com/en-us/windows/win32/memory/file-mapping]"@en ;
	sh:targetClass observable:WindowsFilemapping ;
	.

observable:WindowsHandle
	a
		owl:Class ,
		sh:NodeShape
		;
	rdfs:subClassOf observable:ObservableObject ;
	rdfs:label "WindowsHandle"@en ;
	rdfs:comment "A Windows handle is an abstract reference to a resource within the Windows operating system, such as a window, memory, an open file or a pipe. It is the mechanism by which applications interact with such resources in the Windows operating system."@en ;
	sh:targetClass observable:WindowsHandle ;
	.

observable:WindowsHook
	a
		owl:Class ,
		sh:NodeShape
		;
	rdfs:subClassOf observable:ObservableObject ;
	rdfs:label "WindowsHook"@en ;
	rdfs:comment "A Windows hook is a mechanism by which an application can intercept events, such as messages, mouse actions, and keystrokes within the Windows operating system. A function that intercepts a particular type of event is known as a hook procedure. A hook procedure can act on each event it receives, and then modify or discard the event. [based on https://docs.microsoft.com/en-us/windows/win32/winmsg/about-hooks]"@en ;
	sh:targetClass observable:WindowsHook ;
	.

observable:WindowsMailslot
	a
		owl:Class ,
		sh:NodeShape
		;
	rdfs:subClassOf observable:ObservableObject ;
	rdfs:label "WindowsMailslot"@en ;
	rdfs:comment "A Windows mailslot is is a pseudofile that resides in memory, and may be accessed using standard file functions. The data in a mailslot message can be in any form, but cannot be larger than 424 bytes when sent between computers. Unlike disk files, mailslots are temporary. When all handles to a mailslot are closed, the mailslot and all the data it contains are deleted. [based on https://docs.microsoft.com/en-us/windows/win32/ipc/about-mailslots]"@en ;
	sh:targetClass observable:WindowsMailslot ;
	.

observable:WindowsNetworkShare
	a
		owl:Class ,
		sh:NodeShape
		;
	rdfs:subClassOf observable:ObservableObject ;
	rdfs:label "WindowsNetworkShare"@en ;
	rdfs:comment "A Windows network share is a Windows computer resource made available from one host to other hosts on a computer network. It is a device or piece of information on a computer that can be remotely accessed from another computer transparently as if it were a resource in the local machine. Network sharing is made possible by inter-process communication over the network. [based on https://en.wikipedia.org/wiki/Shared_resource]"@en ;
	sh:targetClass observable:WindowsNetworkShare ;
	.

observable:WindowsPEBinaryFile
	a
		owl:Class ,
		sh:NodeShape
		;
	rdfs:subClassOf observable:File ;
	rdfs:label "WindowsPEBinaryFile"@en ;
	rdfs:comment "A Windows PE binary file is a Windows portable executable (PE) file."@en ;
	sh:targetClass observable:WindowsPEBinaryFile ;
	.

observable:WindowsPEBinaryFileFacet
	a
		owl:Class ,
		sh:NodeShape
		;
	rdfs:subClassOf core:Facet ;
	rdfs:label "WindowsPEBinaryFileFacet"@en ;
	rdfs:comment "A Windows PE binary file facet is a grouping of characteristics unique to a Windows portable executable (PE) file."@en ;
	sh:property
		[
			sh:class observable:WindowsPEOptionalHeader ;
			sh:maxCount "1"^^xsd:integer ;
			sh:nodeKind sh:BlankNodeOrIRI ;
			sh:path observable:optionalHeader ;
		] ,
		[
			sh:class observable:WindowsPESection ;
			sh:nodeKind sh:BlankNodeOrIRI ;
			sh:path observable:sections ;
		] ,
		[
			sh:class types:Hash ;
			sh:nodeKind sh:BlankNodeOrIRI ;
			sh:path observable:fileHeaderHashes ;
		] ,
		[
			sh:datatype xsd:dateTime ;
			sh:maxCount "1"^^xsd:integer ;
			sh:nodeKind sh:Literal ;
			sh:path observable:timeDateStamp ;
		] ,
		[
			sh:datatype xsd:hexBinary ;
			sh:nodeKind sh:Literal ;
			sh:path observable:pointerToSymbolTable ;
		] ,
		[
			sh:datatype xsd:integer ;
			sh:maxCount "1"^^xsd:integer ;
			sh:nodeKind sh:Literal ;
			sh:path observable:numberOfSections ;
		] ,
		[
			sh:datatype xsd:integer ;
			sh:maxCount "1"^^xsd:integer ;
			sh:nodeKind sh:Literal ;
			sh:path observable:numberOfSymbols ;
		] ,
		[
			sh:datatype xsd:integer ;
			sh:maxCount "1"^^xsd:integer ;
			sh:nodeKind sh:Literal ;
			sh:path observable:sizeOfOptionalHeader ;
		] ,
		[
			sh:datatype xsd:string ;
			sh:maxCount "1"^^xsd:integer ;
			sh:nodeKind sh:Literal ;
			sh:path observable:impHash ;
		] ,
		[
			sh:datatype xsd:string ;
			sh:maxCount "1"^^xsd:integer ;
			sh:nodeKind sh:Literal ;
			sh:path observable:peType ;
		] ,
		[
			sh:datatype xsd:string ;
			sh:nodeKind sh:Literal ;
			sh:path observable:machine ;
		] ,
		[
			sh:datatype xsd:unsignedShort ;
			sh:nodeKind sh:Literal ;
			sh:path observable:characteristics ;
		]
		;
	sh:targetClass observable:WindowsPEBinaryFileFacet ;
	.

observable:WindowsPEBinaryType
	a rdfs:Datatype ;
	owl:equivalentClass [
		a rdfs:Datatype ;
		owl:oneOf (
			"dll"
			"exe"
			"sys"
		) ;
	] ;
	.

observable:WindowsPEFileHeader
	a
		owl:Class ,
		sh:NodeShape
		;
	rdfs:label "WindowsPEFileHeader"@en ;
	rdfs:comment "A Windows PE file header is a grouping of characteristics unique to the 'header' of a Windows PE (Portable Executable) file, consisting of a collection of metadata about the overall nature and structure of the file."@en ;
	sh:property [
		sh:datatype xsd:dateTime ;
		sh:maxCount "1"^^xsd:integer ;
		sh:nodeKind sh:Literal ;
		sh:path observable:timeDateStamp ;
	] ;
	sh:targetClass observable:WindowsPEFileHeader ;
	.

observable:WindowsPEOptionalHeader
	a
		owl:Class ,
		sh:NodeShape
		;
	rdfs:label "WindowsPEOptionalHeader"@en ;
	rdfs:comment "A Windows PE optional header is a grouping of characteristics unique to the 'optional header' of a Windows PE (Portable Executable) file, consisting of a collection of metadata about the executable code structure of the file."@en ;
	sh:property
		[
			sh:datatype xsd:byte ;
			sh:nodeKind sh:Literal ;
			sh:path observable:majorLinkerVersion ;
		] ,
		[
			sh:datatype xsd:byte ;
			sh:nodeKind sh:Literal ;
			sh:path observable:minorLinkerVersion ;
		] ,
		[
			sh:datatype xsd:unsignedInt ;
			sh:nodeKind sh:Literal ;
			sh:path observable:addressOfEntryPoint ;
		] ,
		[
			sh:datatype xsd:unsignedInt ;
			sh:nodeKind sh:Literal ;
			sh:path observable:baseOfCode ;
		] ,
		[
			sh:datatype xsd:unsignedInt ;
			sh:nodeKind sh:Literal ;
			sh:path observable:checksum ;
		] ,
		[
			sh:datatype xsd:unsignedInt ;
			sh:nodeKind sh:Literal ;
			sh:path observable:fileAlignment ;
		] ,
		[
			sh:datatype xsd:unsignedInt ;
			sh:nodeKind sh:Literal ;
			sh:path observable:imageBase ;
		] ,
		[
			sh:datatype xsd:unsignedInt ;
			sh:nodeKind sh:Literal ;
			sh:path observable:loaderFlags ;
		] ,
		[
			sh:datatype xsd:unsignedInt ;
			sh:nodeKind sh:Literal ;
			sh:path observable:numberOfRVAAndSizes ;
		] ,
		[
			sh:datatype xsd:unsignedInt ;
			sh:nodeKind sh:Literal ;
			sh:path observable:sectionAlignment ;
		] ,
		[
			sh:datatype xsd:unsignedInt ;
			sh:nodeKind sh:Literal ;
			sh:path observable:sizeOfCode ;
		] ,
		[
			sh:datatype xsd:unsignedInt ;
			sh:nodeKind sh:Literal ;
			sh:path observable:sizeOfHeaders ;
		] ,
		[
			sh:datatype xsd:unsignedInt ;
			sh:nodeKind sh:Literal ;
			sh:path observable:sizeOfHeapCommit ;
		] ,
		[
			sh:datatype xsd:unsignedInt ;
			sh:nodeKind sh:Literal ;
			sh:path observable:sizeOfHeapReserve ;
		] ,
		[
			sh:datatype xsd:unsignedInt ;
			sh:nodeKind sh:Literal ;
			sh:path observable:sizeOfImage ;
		] ,
		[
			sh:datatype xsd:unsignedInt ;
			sh:nodeKind sh:Literal ;
			sh:path observable:sizeOfInitializedData ;
		] ,
		[
			sh:datatype xsd:unsignedInt ;
			sh:nodeKind sh:Literal ;
			sh:path observable:sizeOfStackCommit ;
		] ,
		[
			sh:datatype xsd:unsignedInt ;
			sh:nodeKind sh:Literal ;
			sh:path observable:sizeOfStackReserve ;
		] ,
		[
			sh:datatype xsd:unsignedInt ;
			sh:nodeKind sh:Literal ;
			sh:path observable:sizeOfUninitializedData ;
		] ,
		[
			sh:datatype xsd:unsignedInt ;
			sh:nodeKind sh:Literal ;
			sh:path observable:win32VersionValue ;
		] ,
		[
			sh:datatype xsd:unsignedShort ;
			sh:nodeKind sh:Literal ;
			sh:path observable:dllCharacteristics ;
		] ,
		[
			sh:datatype xsd:unsignedShort ;
			sh:nodeKind sh:Literal ;
			sh:path observable:magic ;
		] ,
		[
			sh:datatype xsd:unsignedShort ;
			sh:nodeKind sh:Literal ;
			sh:path observable:majorImageVersion ;
		] ,
		[
			sh:datatype xsd:unsignedShort ;
			sh:nodeKind sh:Literal ;
			sh:path observable:majorOSVersion ;
		] ,
		[
			sh:datatype xsd:unsignedShort ;
			sh:nodeKind sh:Literal ;
			sh:path observable:majorSubsystemVersion ;
		] ,
		[
			sh:datatype xsd:unsignedShort ;
			sh:nodeKind sh:Literal ;
			sh:path observable:minorImageVersion ;
		] ,
		[
			sh:datatype xsd:unsignedShort ;
			sh:nodeKind sh:Literal ;
			sh:path observable:minorOSVersion ;
		] ,
		[
			sh:datatype xsd:unsignedShort ;
			sh:nodeKind sh:Literal ;
			sh:path observable:minorSubsystemVersion ;
		] ,
		[
			sh:datatype xsd:unsignedShort ;
			sh:nodeKind sh:Literal ;
			sh:path observable:subsystem ;
		]
		;
	sh:targetClass observable:WindowsPEOptionalHeader ;
	.

observable:WindowsPESection
	a
		owl:Class ,
		sh:NodeShape
		;
	rdfs:label "WindowsPESection"@en ;
	rdfs:comment "A Windows PE section is a grouping of characteristics unique to a specific default or custom-defined region of a Windows PE (Portable Executable) file, consisting of an individual portion of the actual executable content of the file delineated according to unique purpose and memory protection requirements."@en ;
	sh:property
		[
			sh:class types:Hash ;
			sh:nodeKind sh:BlankNodeOrIRI ;
			sh:path observable:hashes ;
		] ,
		[
			sh:datatype xsd:decimal ;
			sh:maxCount "1"^^xsd:integer ;
			sh:nodeKind sh:Literal ;
			sh:path observable:entropy ;
		] ,
		[
			sh:datatype xsd:integer ;
			sh:maxCount "1"^^xsd:integer ;
			sh:nodeKind sh:Literal ;
			sh:path observable:size ;
		] ,
		[
			sh:datatype xsd:string ;
			sh:maxCount "1"^^xsd:integer ;
			sh:nodeKind sh:Literal ;
			sh:path core:name ;
		]
		;
	sh:targetClass observable:WindowsPESection ;
	.

observable:WindowsPrefetch
	a
		owl:Class ,
		sh:NodeShape
		;
	rdfs:subClassOf observable:ObservableObject ;
	rdfs:label "WindowsPrefetch"@en ;
	rdfs:comment "The Windows prefetch contains entries in a Windows prefetch file (used to speed up application startup starting with Windows XP)."@en ;
	sh:targetClass observable:WindowsPrefetch ;
	.

observable:WindowsPrefetchFacet
	a
		owl:Class ,
		sh:NodeShape
		;
	rdfs:subClassOf core:Facet ;
	rdfs:label "WindowsPrefetchFacet"@en ;
	rdfs:comment "A Windows prefetch facet is a grouping of characteristics unique to entries in the Windows prefetch file (used to speed up application startup starting with Windows XP)."@en ;
	sh:property
		[
			sh:class observable:ObservableObject ;
			sh:maxCount "1"^^xsd:integer ;
			sh:nodeKind sh:BlankNodeOrIRI ;
			sh:path observable:volume ;
		] ,
		[
			sh:class observable:ObservableObject ;
			sh:nodeKind sh:BlankNodeOrIRI ;
			sh:path observable:accessedDirectory ;
		] ,
		[
			sh:class observable:ObservableObject ;
			sh:nodeKind sh:BlankNodeOrIRI ;
			sh:path observable:accessedFile ;
		] ,
		[
			sh:datatype xsd:dateTime ;
			sh:maxCount "1"^^xsd:integer ;
			sh:nodeKind sh:Literal ;
			sh:path observable:firstRun ;
		] ,
		[
			sh:datatype xsd:dateTime ;
			sh:maxCount "1"^^xsd:integer ;
			sh:nodeKind sh:Literal ;
			sh:path observable:lastRun ;
		] ,
		[
			sh:datatype xsd:integer ;
			sh:maxCount "1"^^xsd:integer ;
			sh:nodeKind sh:Literal ;
			sh:path observable:timesExecuted ;
		] ,
		[
			sh:datatype xsd:string ;
			sh:maxCount "1"^^xsd:integer ;
			sh:nodeKind sh:Literal ;
			sh:path observable:applicationFileName ;
		] ,
		[
			sh:datatype xsd:string ;
			sh:maxCount "1"^^xsd:integer ;
			sh:nodeKind sh:Literal ;
			sh:path observable:prefetchHash ;
		]
		;
	sh:targetClass observable:WindowsPrefetchFacet ;
	.

observable:WindowsProcess
	a
		owl:Class ,
		sh:NodeShape
		;
	rdfs:subClassOf observable:Process ;
	rdfs:label "WindowsProcess"@en ;
	rdfs:comment "A Windows process is a program running on a Windows operating system."@en ;
	sh:targetClass observable:WindowsProcess ;
	.

observable:WindowsProcessFacet
	a
		owl:Class ,
		sh:NodeShape
		;
	rdfs:subClassOf core:Facet ;
	rdfs:label "WindowsProcessFacet"@en ;
	rdfs:comment "A Windows process facet is a grouping of characteristics unique to a program running on a Windows operating system."@en ;
	sh:property
		[
			sh:class types:Dictionary ;
			sh:maxCount "1"^^xsd:integer ;
			sh:nodeKind sh:BlankNodeOrIRI ;
			sh:path observable:startupInfo ;
		] ,
		[
			sh:datatype xsd:boolean ;
			sh:maxCount "1"^^xsd:integer ;
			sh:nodeKind sh:Literal ;
			sh:path observable:aslrEnabled ;
		] ,
		[
			sh:datatype xsd:boolean ;
			sh:maxCount "1"^^xsd:integer ;
			sh:nodeKind sh:Literal ;
			sh:path observable:depEnabled ;
		] ,
		[
			sh:datatype xsd:string ;
			sh:maxCount "1"^^xsd:integer ;
			sh:nodeKind sh:Literal ;
			sh:path observable:ownerSID ;
		] ,
		[
			sh:datatype xsd:string ;
			sh:maxCount "1"^^xsd:integer ;
			sh:nodeKind sh:Literal ;
			sh:path observable:priority ;
		] ,
		[
			sh:datatype xsd:string ;
			sh:maxCount "1"^^xsd:integer ;
			sh:nodeKind sh:Literal ;
			sh:path observable:windowTitle ;
		]
		;
	sh:targetClass observable:WindowsProcessFacet ;
	.

observable:WindowsRegistryHive
	a
		owl:Class ,
		sh:NodeShape
		;
	rdfs:subClassOf observable:ObservableObject ;
	rdfs:label "WindowsRegistryHive"@en ;
	rdfs:comment "The Windows registry hive is a particular logical group of keys, subkeys, and values in a Windows registry (a hierarchical database that stores low-level settings for the Microsoft Windows operating system and for applications that opt to use the registry). [based on https://en.wikipedia.org/wiki/Windows_Registry]"@en ;
	sh:targetClass observable:WindowsRegistryHive ;
	.

observable:WindowsRegistryHiveFacet
	a
		owl:Class ,
		sh:NodeShape
		;
	rdfs:subClassOf core:Facet ;
	rdfs:label "WindowsRegistryHiveFacet"@en ;
	rdfs:comment "A Windows registry hive facet is a grouping of characteristics unique to a particular logical group of keys, subkeys, and values in a Windows registry (a hierarchical database that stores low-level settings for the Microsoft Windows operating system and for applications that opt to use the registry). [based on https://en.wikipedia.org/wiki/Windows_Registry]"@en ;
	sh:property [
		sh:datatype xsd:string ;
		sh:maxCount "1"^^xsd:integer ;
		sh:nodeKind sh:Literal ;
		sh:path observable:hiveType ;
	] ;
	sh:targetClass observable:WindowsRegistryHiveFacet ;
	.

observable:WindowsRegistryKey
	a
		owl:Class ,
		sh:NodeShape
		;
	rdfs:subClassOf observable:ObservableObject ;
	rdfs:label "WindowsRegistryKey"@en ;
	rdfs:comment "A Windows registry key is a particular key within a Windows registry (a hierarchical database that stores low-level settings for the Microsoft Windows operating system and for applications that opt to use the registry). [based on https://en.wikipedia.org/wiki/Windows_Registry]"@en ;
	sh:targetClass observable:WindowsRegistryKey ;
	.

observable:WindowsRegistryKeyFacet
	a
		owl:Class ,
		sh:NodeShape
		;
	rdfs:subClassOf core:Facet ;
	rdfs:label "WindowsRegistryKeyFacet"@en ;
	rdfs:comment "A Windows registry key facet is a grouping of characteristics unique to a particular key within a Windows registry (A hierarchical database that stores low-level settings for the Microsoft Windows operating system and for applications that opt to use the registry). [based on https://en.wikipedia.org/wiki/Windows_Registry]"@en ;
	sh:property
		[
			sh:class observable:ObservableObject ;
			sh:maxCount "1"^^xsd:integer ;
			sh:nodeKind sh:BlankNodeOrIRI ;
			sh:path observable:creator ;
		] ,
		[
			sh:class observable:WindowsRegistryValue ;
			sh:nodeKind sh:BlankNodeOrIRI ;
			sh:path observable:registryValues ;
		] ,
		[
			sh:datatype xsd:dateTime ;
			sh:maxCount "1"^^xsd:integer ;
			sh:nodeKind sh:Literal ;
			sh:path observable:modifiedTime ;
		] ,
		[
			sh:datatype xsd:integer ;
			sh:maxCount "1"^^xsd:integer ;
			sh:nodeKind sh:Literal ;
			sh:path observable:numberOfSubkeys ;
		] ,
		[
			sh:datatype xsd:string ;
			sh:maxCount "1"^^xsd:integer ;
			sh:nodeKind sh:Literal ;
			sh:path observable:key ;
		]
		;
	sh:targetClass observable:WindowsRegistryKeyFacet ;
	.

observable:WindowsRegistryValue
	a
		owl:Class ,
		sh:NodeShape
		;
	rdfs:label "WindowsRegistryValue"@en ;
	rdfs:comment "A Windows registry value is a grouping of characteristics unique to a particular value within a Windows registry (a hierarchical database that stores low-level settings for the Microsoft Windows operating system and for applications that opt to use the registry. [based on https://en.wikipedia.org/wiki/Windows_Registry]"@en ;
	sh:property
		[
			sh:datatype xsd:string ;
			sh:maxCount "1"^^xsd:integer ;
			sh:nodeKind sh:Literal ;
			sh:path core:name ;
		] ,
		[
			sh:datatype xsd:string ;
			sh:maxCount "1"^^xsd:integer ;
			sh:nodeKind sh:Literal ;
			sh:path observable:data ;
		] ,
		[
			sh:datatype xsd:string ;
			sh:maxCount "1"^^xsd:integer ;
			sh:nodeKind sh:Literal ;
			sh:path observable:dataType ;
		]
		;
	sh:targetClass observable:WindowsRegistryValue ;
	.

observable:WindowsService
	a
		owl:Class ,
		sh:NodeShape
		;
	rdfs:subClassOf observable:ObservableObject ;
	rdfs:label "WindowsService"@en ;
	rdfs:comment "A Windows service is a specific Windows service (a computer program that operates in the background of a Windows operating system, similar to the way a UNIX daemon runs on UNIX). [based on https://en.wikipedia.org/wiki/Windows_service]"@en ;
	sh:targetClass observable:WindowsService ;
	.

observable:WindowsServiceFacet
	a
		owl:Class ,
		sh:NodeShape
		;
	rdfs:subClassOf core:Facet ;
	rdfs:label "WindowsServiceFacet"@en ;
	rdfs:comment "A Windows service facet is a grouping of characteristics unique to a specific Windows service (a computer program that operates in the background of a Windows operating system, similar to the way a UNIX daemon runs on UNIX). [based on https://en.wikipedia.org/wiki/Windows_service]"@en ;
	sh:property
		[
			sh:datatype xsd:string ;
			sh:maxCount "1"^^xsd:integer ;
			sh:nodeKind sh:Literal ;
			sh:path observable:displayName ;
		] ,
		[
			sh:datatype xsd:string ;
			sh:maxCount "1"^^xsd:integer ;
			sh:nodeKind sh:Literal ;
			sh:path observable:groupName ;
		] ,
		[
			sh:datatype xsd:string ;
			sh:maxCount "1"^^xsd:integer ;
			sh:nodeKind sh:Literal ;
			sh:path observable:serviceName ;
		] ,
		[
			sh:datatype xsd:string ;
			sh:maxCount "1"^^xsd:integer ;
			sh:nodeKind sh:Literal ;
			sh:path observable:serviceStatus ;
		] ,
		[
			sh:datatype xsd:string ;
			sh:maxCount "1"^^xsd:integer ;
			sh:nodeKind sh:Literal ;
			sh:path observable:serviceType ;
		] ,
		[
			sh:datatype xsd:string ;
			sh:maxCount "1"^^xsd:integer ;
			sh:nodeKind sh:Literal ;
			sh:path observable:startCommandLine ;
		] ,
		[
			sh:datatype xsd:string ;
			sh:maxCount "1"^^xsd:integer ;
			sh:nodeKind sh:Literal ;
			sh:path observable:startType ;
		] ,
		[
			sh:datatype xsd:string ;
			sh:nodeKind sh:Literal ;
			sh:path observable:descriptions ;
		]
		;
	sh:targetClass observable:WindowsServiceFacet ;
	.

observable:WindowsServiceStartType
	a rdfs:Datatype ;
	owl:equivalentClass [
		a rdfs:Datatype ;
		owl:oneOf (
			"service_auto_start"
			"service_boot_start"
			"service_demand_start"
			"service_disabled"
			"service_system_alert"
		) ;
	] ;
	.

observable:WindowsServiceStatus
	a rdfs:Datatype ;
	owl:equivalentClass [
		a rdfs:Datatype ;
		owl:oneOf (
			"service_continue_pending"
			"service_pause_pending"
			"service_paused"
			"service_running"
			"service_start_pending"
			"service_stop_pending"
			"service_stopped"
		) ;
	] ;
	.

observable:WindowsServiceType
	a rdfs:Datatype ;
	owl:equivalentClass [
		a rdfs:Datatype ;
		owl:oneOf (
			"service_file_system_driver"
			"service_kernel_driver"
			"service_win32_own_process"
			"service_win32_share_process"
		) ;
	] ;
	.

observable:WindowsSystemRestore
	a
		owl:Class ,
		sh:NodeShape
		;
	rdfs:subClassOf observable:ObservableObject ;
	rdfs:label "WindowsSystemRestore"@en ;
	rdfs:comment "A Windows system restore is a capture of a Windows computer's state (including system files, installed applications, Windows Registry, and system settings) at a particular point in time such that the computer can be reverted to that state in the event of system malfunctions or other problems. [based on https://en.wikipedia.org/wiki/System_Restore]"@en ;
	sh:targetClass observable:WindowsSystemRestore ;
	.

observable:WindowsTask
	a
		owl:Class ,
		sh:NodeShape
		;
	rdfs:subClassOf observable:ObservableObject ;
	rdfs:label "WindowsTask"@en ;
	rdfs:comment "A Windows task is a process that is scheduled to execute on a Windows operating system by the Windows Task Scheduler. [based on http://msdn.microsoft.com/en-us/library/windows/desktop/aa381311(v=vs.85).aspx]"@en ;
	sh:targetClass observable:WindowsTask ;
	.

observable:WindowsTaskFacet
	a
		owl:Class ,
		sh:NodeShape
		;
	rdfs:subClassOf core:Facet ;
	rdfs:label "WindowsTaskFacet"@en ;
	rdfs:comment "A Windows Task facet is a grouping of characteristics unique to a Windows Task (a process that is scheduled to execute on a Windows operating system by the Windows Task Scheduler). [based on http://msdn.microsoft.com/en-us/library/windows/desktop/aa381311(v=vs.85).aspx]"@en ;
	sh:property
		[
			sh:class observable:ObservableObject ;
			sh:maxCount "1"^^xsd:integer ;
			sh:nodeKind sh:BlankNodeOrIRI ;
			sh:path observable:account ;
		] ,
		[
			sh:class observable:ObservableObject ;
			sh:maxCount "1"^^xsd:integer ;
			sh:nodeKind sh:BlankNodeOrIRI ;
			sh:path observable:application ;
		] ,
		[
			sh:class observable:ObservableObject ;
			sh:maxCount "1"^^xsd:integer ;
			sh:nodeKind sh:BlankNodeOrIRI ;
			sh:path observable:workItemData ;
		] ,
		[
			sh:class observable:ObservableObject ;
			sh:maxCount "1"^^xsd:integer ;
			sh:nodeKind sh:BlankNodeOrIRI ;
			sh:path observable:workingDirectory ;
		] ,
		[
			sh:class observable:TaskActionType ;
			sh:nodeKind sh:BlankNodeOrIRI ;
			sh:path observable:actionList ;
		] ,
		[
			sh:class observable:TriggerType ;
			sh:nodeKind sh:BlankNodeOrIRI ;
			sh:path observable:triggerList ;
		] ,
		[
			sh:datatype xsd:dateTime ;
			sh:maxCount "1"^^xsd:integer ;
			sh:nodeKind sh:Literal ;
			sh:path observable:mostRecentRunTime ;
		] ,
		[
			sh:datatype xsd:dateTime ;
			sh:maxCount "1"^^xsd:integer ;
			sh:nodeKind sh:Literal ;
			sh:path observable:nextRunTime ;
		] ,
		[
			sh:datatype xsd:dateTime ;
			sh:maxCount "1"^^xsd:integer ;
			sh:nodeKind sh:Literal ;
			sh:path observable:observableCreatedTime ;
		] ,
		[
			sh:datatype xsd:integer ;
			sh:maxCount "1"^^xsd:integer ;
			sh:nodeKind sh:Literal ;
			sh:path observable:exitCode ;
		] ,
		[
			sh:datatype xsd:integer ;
			sh:maxCount "1"^^xsd:integer ;
			sh:nodeKind sh:Literal ;
			sh:path observable:maxRunTime ;
		] ,
		[
			sh:datatype xsd:string ;
			sh:maxCount "1"^^xsd:integer ;
			sh:nodeKind sh:Literal ;
			sh:path observable:accountLogonType ;
		] ,
		[
			sh:datatype xsd:string ;
			sh:maxCount "1"^^xsd:integer ;
			sh:nodeKind sh:Literal ;
			sh:path observable:accountRunLevel ;
		] ,
		[
			sh:datatype xsd:string ;
			sh:maxCount "1"^^xsd:integer ;
			sh:nodeKind sh:Literal ;
			sh:path observable:imageName ;
		] ,
		[
			sh:datatype xsd:string ;
			sh:maxCount "1"^^xsd:integer ;
			sh:nodeKind sh:Literal ;
			sh:path observable:parameters ;
		] ,
		[
			sh:datatype xsd:string ;
			sh:maxCount "1"^^xsd:integer ;
			sh:nodeKind sh:Literal ;
			sh:path observable:taskComment ;
		] ,
		[
			sh:datatype xsd:string ;
			sh:maxCount "1"^^xsd:integer ;
			sh:nodeKind sh:Literal ;
			sh:path observable:taskCreator ;
		] ,
		[
			sh:datatype vocabulary:TaskFlagVocab ;
			sh:message "Value is outside the default vocabulary TaskFlagVocab." ;
			sh:path observable:flags ;
			sh:severity sh:Info ;
		] ,
		[
			sh:datatype vocabulary:TaskPriorityVocab ;
			sh:message "Value is outside the default vocabulary TaskPriorityVocab." ;
			sh:path observable:priority ;
			sh:severity sh:Info ;
		] ,
		[
			sh:datatype vocabulary:TaskStatusVocab ;
			sh:message "Value is outside the default vocabulary TaskStatusVocab." ;
			sh:path observable:status ;
			sh:severity sh:Info ;
		] ,
		[
			sh:maxCount "1"^^xsd:integer ;
			sh:nodeKind sh:Literal ;
			sh:or (
				[
					sh:datatype vocabulary:TaskPriorityVocab ;
				]
				[
					sh:datatype xsd:integer ;
				]
				[
					sh:datatype xsd:string ;
				]
			) ;
			sh:path observable:priority ;
		] ,
		[
			sh:maxCount "1"^^xsd:integer ;
			sh:nodeKind sh:Literal ;
			sh:or (
				[
					sh:datatype vocabulary:TaskStatusVocab ;
				]
				[
					sh:datatype xsd:string ;
				]
			) ;
			sh:path observable:status ;
		] ,
		[
			sh:message "Value is not member of the vocabulary TaskFlagVocab." ;
			sh:or (
				[
					sh:datatype vocabulary:TaskFlagVocab ;
					sh:in (
						"TASK_FLAG_DELETE_WHEN_DONE"^^vocabulary:TaskFlagVocab
						"TASK_FLAG_DISABLED"^^vocabulary:TaskFlagVocab
						"TASK_FLAG_DONT_START_IF_ON_BATTERIES"^^vocabulary:TaskFlagVocab
						"TASK_FLAG_HIDDEN"^^vocabulary:TaskFlagVocab
						"TASK_FLAG_INTERACTIVE"^^vocabulary:TaskFlagVocab
						"TASK_FLAG_KILL_IF_GOING_ON_BATTERIES"^^vocabulary:TaskFlagVocab
						"TASK_FLAG_KILL_ON_IDLE_END"^^vocabulary:TaskFlagVocab
						"TASK_FLAG_RESTART_ON_IDLE_RESUME"^^vocabulary:TaskFlagVocab
						"TASK_FLAG_RUN_IF_CONNECTED_TO_INTERNET"^^vocabulary:TaskFlagVocab
						"TASK_FLAG_RUN_ONLY_IF_LOGGED_ON"^^vocabulary:TaskFlagVocab
						"TASK_FLAG_START_ONLY_IF_IDLE"^^vocabulary:TaskFlagVocab
						"TASK_FLAG_SYSTEM_REQUIRED"^^vocabulary:TaskFlagVocab
						"TASK_FLAG_ZERO"^^vocabulary:TaskFlagVocab
					) ;
				]
				[
					sh:datatype xsd:string ;
				]
			) ;
			sh:path observable:flags ;
		] ,
		[
			sh:message "Value is not member of the vocabulary TaskPriorityVocab." ;
			sh:or (
				[
					sh:datatype vocabulary:TaskPriorityVocab ;
					sh:in (
						"ABOVE_NORMAL_PRIORITY_CLASS"^^vocabulary:TaskPriorityVocab
						"BELOW_NORMAL_PRIORITY_CLASS"^^vocabulary:TaskPriorityVocab
						"HIGH_PRIORITY_CLASS"^^vocabulary:TaskPriorityVocab
						"IDLE_PRIORITY_CLASS"^^vocabulary:TaskPriorityVocab
						"NORMAL_PRIORITY_CLASS"^^vocabulary:TaskPriorityVocab
						"REALTIME_PRIORITY_CLASS"^^vocabulary:TaskPriorityVocab
					) ;
				]
				[
					sh:datatype xsd:integer ;
				]
				[
					sh:datatype xsd:string ;
				]
			) ;
			sh:path observable:priority ;
		] ,
		[
			sh:message "Value is not member of the vocabulary TaskStatusVocab." ;
			sh:or (
				[
					sh:datatype vocabulary:TaskStatusVocab ;
					sh:in (
						"SCHED_E_ACCOUNT_DBASE_CORRUPT"^^vocabulary:TaskStatusVocab
						"SCHED_E_ACCOUNT_INFORMATION_NOT_SET"^^vocabulary:TaskStatusVocab
						"SCHED_E_ACCOUNT_NAME_NOT_FOUND"^^vocabulary:TaskStatusVocab
						"SCHED_E_CANNOT_OPEN_TASK"^^vocabulary:TaskStatusVocab
						"SCHED_E_INVALID_TASK"^^vocabulary:TaskStatusVocab
						"SCHED_E_NO_SECURITY_SERVICES"^^vocabulary:TaskStatusVocab
						"SCHED_E_SERVICE_NOT_INSTALLED"^^vocabulary:TaskStatusVocab
						"SCHED_E_SERVICE_NOT_RUNNING"^^vocabulary:TaskStatusVocab
						"SCHED_E_TASK_NOT_READY"^^vocabulary:TaskStatusVocab
						"SCHED_E_TASK_NOT_RUNNING"^^vocabulary:TaskStatusVocab
						"SCHED_E_TRIGGER_NOT_FOUND"^^vocabulary:TaskStatusVocab
						"SCHED_E_UNKNOWN_OBJECT_VERSION"^^vocabulary:TaskStatusVocab
						"SCHED_E_UNSUPPORTED_ACCOUNT_OPTION"^^vocabulary:TaskStatusVocab
						"SCHED_S_EVENT_TRIGGER"^^vocabulary:TaskStatusVocab
						"SCHED_S_TASK_DISABLED"^^vocabulary:TaskStatusVocab
						"SCHED_S_TASK_HAS_NOT_RUN"^^vocabulary:TaskStatusVocab
						"SCHED_S_TASK_NOT_SCHEDULED"^^vocabulary:TaskStatusVocab
						"SCHED_S_TASK_NO_MORE_RUNS"^^vocabulary:TaskStatusVocab
						"SCHED_S_TASK_NO_VALID_TRIGGERS"^^vocabulary:TaskStatusVocab
						"SCHED_S_TASK_READY"^^vocabulary:TaskStatusVocab
						"SCHED_S_TASK_RUNNING"^^vocabulary:TaskStatusVocab
						"SCHED_S_TASK_TERMINATED"^^vocabulary:TaskStatusVocab
						"TASK_STATE_QUEUED"^^vocabulary:TaskStatusVocab
						"TASK_STATE_UNKNOWN"^^vocabulary:TaskStatusVocab
					) ;
				]
				[
					sh:datatype xsd:string ;
				]
			) ;
			sh:path observable:status ;
		] ,
		[
			sh:nodeKind sh:Literal ;
			sh:or (
				[
					sh:datatype vocabulary:TaskFlagVocab ;
				]
				[
					sh:datatype xsd:string ;
				]
			) ;
			sh:path observable:flags ;
		]
		;
	sh:targetClass observable:WindowsTaskFacet ;
	.

observable:WindowsThread
	a
		owl:Class ,
		sh:NodeShape
		;
	rdfs:subClassOf observable:ProcessThread ;
	rdfs:label "WindowsThread"@en ;
	rdfs:comment "A Windows thread is a single thread of execution within a Windows process."@en ;
	sh:targetClass observable:WindowsThread ;
	.

observable:WindowsThreadFacet
	a
		owl:Class ,
		sh:NodeShape
		;
	rdfs:subClassOf core:Facet ;
	rdfs:label "WindowsThreadFacet"@en ;
	rdfs:comment "A Windows thread facet is a grouping os characteristics unique to a single thread of execution within a Windows process."@en ;
	sh:property
		[
			sh:datatype xsd:dateTime ;
			sh:maxCount "1"^^xsd:integer ;
			sh:nodeKind sh:Literal ;
			sh:path observable:creationTime ;
		] ,
		[
			sh:datatype xsd:hexBinary ;
			sh:nodeKind sh:Literal ;
			sh:path observable:parameterAddress ;
		] ,
		[
			sh:datatype xsd:hexBinary ;
			sh:nodeKind sh:Literal ;
			sh:path observable:startAddress ;
		] ,
		[
			sh:datatype xsd:integer ;
			sh:maxCount "1"^^xsd:integer ;
			sh:nodeKind sh:Literal ;
			sh:path observable:priority ;
		] ,
		[
			sh:datatype xsd:nonNegativeInteger ;
			sh:nodeKind sh:Literal ;
			sh:path observable:stackSize ;
		] ,
		[
			sh:datatype xsd:nonNegativeInteger ;
			sh:nodeKind sh:Literal ;
			sh:path observable:threadID ;
		] ,
		[
			sh:datatype xsd:string ;
			sh:maxCount "1"^^xsd:integer ;
			sh:nodeKind sh:Literal ;
			sh:path observable:context ;
		] ,
		[
			sh:datatype xsd:string ;
			sh:maxCount "1"^^xsd:integer ;
			sh:nodeKind sh:Literal ;
			sh:path observable:runningStatus ;
		] ,
		[
			sh:datatype xsd:string ;
			sh:maxCount "1"^^xsd:integer ;
			sh:nodeKind sh:Literal ;
			sh:path observable:securityAttributes ;
		] ,
		[
			sh:datatype xsd:unsignedInt ;
			sh:nodeKind sh:Literal ;
			sh:path observable:creationFlags ;
		]
		;
	sh:targetClass observable:WindowsThreadFacet ;
	.

observable:WindowsVolumeFacet
	a
		owl:Class ,
		sh:NodeShape
		;
	rdfs:subClassOf core:Facet ;
	rdfs:label "WindowsVolumeFacet"@en ;
	rdfs:comment "A Windows volume facet is a grouping of characteristics unique to a single accessible storage area (volume) with a single Windows file system. [based on https://en.wikipedia.org/wiki/Volume_(computing)]"@en ;
	sh:property
		[
			sh:datatype xsd:string ;
			sh:maxCount "1"^^xsd:integer ;
			sh:nodeKind sh:Literal ;
			sh:path observable:driveLetter ;
		] ,
		[
			sh:datatype vocabulary:WindowsDriveTypeVocab ;
			sh:message "Value is outside the default vocabulary WindowsDriveTypeVocab." ;
			sh:path observable:driveType ;
			sh:severity sh:Info ;
		] ,
		[
			sh:datatype vocabulary:WindowsVolumeAttributeVocab ;
			sh:maxCount "4"^^xsd:integer ;
			sh:nodeKind sh:Literal ;
			sh:path observable:windowsVolumeAttributes ;
		] ,
		[
			sh:maxCount "1"^^xsd:integer ;
			sh:nodeKind sh:Literal ;
			sh:or (
				[
					sh:datatype vocabulary:WindowsDriveTypeVocab ;
				]
				[
					sh:datatype xsd:string ;
				]
			) ;
			sh:path observable:driveType ;
		] ,
		[
			sh:message "Value is not member of the vocabulary WindowsDriveTypeVocab." ;
			sh:or (
				[
					sh:datatype vocabulary:WindowsDriveTypeVocab ;
					sh:in (
						"DRIVE_CDROM"^^vocabulary:WindowsDriveTypeVocab
						"DRIVE_FIXED"^^vocabulary:WindowsDriveTypeVocab
						"DRIVE_NO_ROOT_DIR"^^vocabulary:WindowsDriveTypeVocab
						"DRIVE_RAMDISK"^^vocabulary:WindowsDriveTypeVocab
						"DRIVE_REMOTE"^^vocabulary:WindowsDriveTypeVocab
						"DRIVE_REMOVABLE"^^vocabulary:WindowsDriveTypeVocab
						"DRIVE_UNKNOWN"^^vocabulary:WindowsDriveTypeVocab
					) ;
				]
				[
					sh:datatype xsd:string ;
				]
			) ;
			sh:path observable:driveType ;
		]
		;
	sh:targetClass observable:WindowsVolumeFacet ;
	.

observable:WindowsWaitableTime
	a
		owl:Class ,
		sh:NodeShape
		;
	rdfs:subClassOf observable:ObservableObject ;
	rdfs:label "WindowsWaitableTime"@en ;
	rdfs:comment "A Windows waitable timer is a synchronization object within the Windows operating system whose state is set to signaled when a specified due time arrives. There are two types of waitable timers that can be created: manual-reset and synchronization. A timer of either type can also be a periodic timer. [based on https://docs.microsoft.com/en-us/windows/win32/sync/waitable-timer-objects]"@en ;
	sh:targetClass observable:WindowsWaitableTime ;
	.

observable:WirelessNetworkConnection
	a
		owl:Class ,
		sh:NodeShape
		;
	rdfs:subClassOf observable:NetworkConnection ;
	rdfs:label "WirelessNetworkConnection"@en ;
	rdfs:comment "A wireless network connection is a connection (completed or attempted) across an IEEE 802.11 standards-confromant digital network (a group of two or more computer systems linked together). [based on https://www.webopedia.com/TERM/N/network.html]"@en ;
	sh:targetClass observable:WirelessNetworkConnection ;
	.

observable:WirelessNetworkConnectionFacet
	a
		owl:Class ,
		sh:NodeShape
		;
	rdfs:subClassOf core:Facet ;
	rdfs:label "WirelessNetworkConnectionFacet"@en ;
	rdfs:comment "A wireless network connection facet is a grouping of characteristics unique to a connection (completed or attempted) across an IEEE 802.11 standards-conformant digital network (a group of two or more computer systems linked together). [based on https://www.webopedia.com/TERM/N/network.html]"@en ;
	sh:property
		[
			sh:datatype xsd:string ;
			sh:maxCount "1"^^xsd:integer ;
			sh:nodeKind sh:Literal ;
			sh:path observable:baseStation ;
		] ,
		[
			sh:datatype xsd:string ;
			sh:maxCount "1"^^xsd:integer ;
			sh:nodeKind sh:Literal ;
			sh:path observable:password ;
		] ,
		[
			sh:datatype xsd:string ;
			sh:maxCount "1"^^xsd:integer ;
			sh:nodeKind sh:Literal ;
			sh:path observable:ssid ;
		] ,
		[
			sh:maxCount "1"^^xsd:integer ;
			sh:nodeKind sh:Literal ;
			sh:or (
				[
					sh:datatype vocabulary:WirelessNetworkSecurityModeVocab ;
				]
				[
					sh:datatype xsd:string ;
				]
			) ;
			sh:path observable:wirelessNetworkSecurityMode ;
		] ,
		[
			sh:message "Value is not member of the vocabulary WirelessNetworkSecurityModeVocab." ;
			sh:or (
				[
					sh:datatype vocabulary:WirelessNetworkSecurityModeVocab ;
					sh:in (
						"None"^^vocabulary:WirelessNetworkSecurityModeVocab
						"WEP"^^vocabulary:WirelessNetworkSecurityModeVocab
						"WPA"^^vocabulary:WirelessNetworkSecurityModeVocab
						"WPA2-PSK"^^vocabulary:WirelessNetworkSecurityModeVocab
						"WPA2-Enterprise"^^vocabulary:WirelessNetworkSecurityModeVocab
						"WPA3-PSK"^^vocabulary:WirelessNetworkSecurityModeVocab
						"WPA3-Enterprise"^^vocabulary:WirelessNetworkSecurityModeVocab
					) ;
				]
				[
					sh:datatype xsd:string ;
				]
			) ;
			sh:path observable:wirelessNetworkSecurityMode ;
		]
		;
	sh:targetClass observable:WirelessNetworkConnectionFacet ;
	.

observable:WriteBlocker
	a
		owl:Class ,
		sh:NodeShape
		;
	rdfs:subClassOf observable:Device ;
	rdfs:label "WriteBlocker"@en-US ;
	rdfs:comment "A write blocker is a device that allows read-only access to storage mediums in order to preserve the integrity of the data being analyzed. Examples include Tableau, Cellibrite, Talon, etc."@en-US ;
	sh:targetClass observable:WriteBlocker ;
	.

observable:X509Certificate
	a
		owl:Class ,
		sh:NodeShape
		;
	rdfs:subClassOf observable:ObservableObject ;
	rdfs:label "X509Certificate"@en ;
	rdfs:comment "A X.509 certificate is a public key digital identity certificate conformant to the X.509 PKI (Public Key Infrastructure) standard."@en ;
	sh:targetClass observable:X509Certificate ;
	.

observable:X509CertificateFacet
	a
		owl:Class ,
		sh:NodeShape
		;
	rdfs:subClassOf core:Facet ;
	rdfs:label "X509CertificateFacet"@en ;
	rdfs:comment "A X.509 certificate facet is a grouping of characteristics unique to a public key digital identity certificate conformant to the X.509 PKI (Public Key Infrastructure) standard. "@en ;
	sh:property
		[
			sh:class observable:X509V3ExtensionsFacet ;
			sh:maxCount "1"^^xsd:integer ;
			sh:nodeKind sh:BlankNodeOrIRI ;
			sh:path observable:x509v3extensions ;
		] ,
		[
			sh:class types:Hash ;
			sh:maxCount "1"^^xsd:integer ;
			sh:nodeKind sh:BlankNodeOrIRI ;
			sh:path observable:issuerHash ;
		] ,
		[
			sh:class types:Hash ;
			sh:maxCount "1"^^xsd:integer ;
			sh:nodeKind sh:BlankNodeOrIRI ;
			sh:path observable:subjectHash ;
		] ,
		[
			sh:class types:Hash ;
			sh:maxCount "1"^^xsd:integer ;
			sh:nodeKind sh:BlankNodeOrIRI ;
			sh:path observable:thumbprintHash ;
		] ,
		[
			sh:datatype xsd:boolean ;
			sh:maxCount "1"^^xsd:integer ;
			sh:nodeKind sh:Literal ;
			sh:path observable:isSelfSigned ;
		] ,
		[
			sh:datatype xsd:dateTime ;
			sh:maxCount "1"^^xsd:integer ;
			sh:nodeKind sh:Literal ;
			sh:path observable:validityNotAfter ;
		] ,
		[
			sh:datatype xsd:dateTime ;
			sh:maxCount "1"^^xsd:integer ;
			sh:nodeKind sh:Literal ;
			sh:path observable:validityNotBefore ;
		] ,
		[
			sh:datatype xsd:integer ;
			sh:maxCount "1"^^xsd:integer ;
			sh:nodeKind sh:Literal ;
			sh:path observable:subjectPublicKeyExponent ;
		] ,
		[
			sh:datatype xsd:string ;
			sh:maxCount "1"^^xsd:integer ;
			sh:nodeKind sh:Literal ;
			sh:path observable:issuer ;
		] ,
		[
			sh:datatype xsd:string ;
			sh:maxCount "1"^^xsd:integer ;
			sh:nodeKind sh:Literal ;
			sh:path observable:serialNumber ;
		] ,
		[
			sh:datatype xsd:string ;
			sh:maxCount "1"^^xsd:integer ;
			sh:nodeKind sh:Literal ;
			sh:path observable:signature ;
		] ,
		[
			sh:datatype xsd:string ;
			sh:maxCount "1"^^xsd:integer ;
			sh:nodeKind sh:Literal ;
			sh:path observable:signatureAlgorithm ;
		] ,
		[
			sh:datatype xsd:string ;
			sh:maxCount "1"^^xsd:integer ;
			sh:nodeKind sh:Literal ;
			sh:path observable:subject ;
		] ,
		[
			sh:datatype xsd:string ;
			sh:maxCount "1"^^xsd:integer ;
			sh:nodeKind sh:Literal ;
			sh:path observable:subjectPublicKeyAlgorithm ;
		] ,
		[
			sh:datatype xsd:string ;
			sh:maxCount "1"^^xsd:integer ;
			sh:nodeKind sh:Literal ;
			sh:path observable:subjectPublicKeyModulus ;
		] ,
		[
			sh:datatype xsd:string ;
			sh:maxCount "1"^^xsd:integer ;
			sh:nodeKind sh:Literal ;
			sh:path observable:version ;
		]
		;
	sh:targetClass observable:X509CertificateFacet ;
	.

observable:X509V3Certificate
	a
		owl:Class ,
		sh:NodeShape
		;
	rdfs:subClassOf observable:ObservableObject ;
	rdfs:label "X509V3Certificate"@en ;
	rdfs:comment "An X.509 v3 certificate is a public key digital identity certificate conformant to the X.509 v3 PKI (Public Key Infrastructure) standard. "@en ;
	sh:targetClass observable:X509V3Certificate ;
	.

observable:X509V3ExtensionsFacet
	a
		owl:Class ,
		sh:NodeShape
		;
	rdfs:subClassOf core:Facet ;
	rdfs:label "X509V3ExtensionsFacet"@en ;
	rdfs:comment "An X.509 v3 certificate extensions facet is a grouping of characteristics unique to a public key digital identity certificate conformant to the X.509 v3 PKI (Public Key Infrastructure) standard."@en ;
	sh:property
		[
			sh:datatype xsd:dateTime ;
			sh:maxCount "1"^^xsd:integer ;
			sh:nodeKind sh:Literal ;
			sh:path observable:privateKeyUsagePeriodNotAfter ;
		] ,
		[
			sh:datatype xsd:dateTime ;
			sh:maxCount "1"^^xsd:integer ;
			sh:nodeKind sh:Literal ;
			sh:path observable:privateKeyUsagePeriodNotBefore ;
		] ,
		[
			sh:datatype xsd:string ;
			sh:maxCount "1"^^xsd:integer ;
			sh:nodeKind sh:Literal ;
			sh:path observable:authorityKeyIdentifier ;
		] ,
		[
			sh:datatype xsd:string ;
			sh:maxCount "1"^^xsd:integer ;
			sh:nodeKind sh:Literal ;
			sh:path observable:basicConstraints ;
		] ,
		[
			sh:datatype xsd:string ;
			sh:maxCount "1"^^xsd:integer ;
			sh:nodeKind sh:Literal ;
			sh:path observable:certificatePolicies ;
		] ,
		[
			sh:datatype xsd:string ;
			sh:maxCount "1"^^xsd:integer ;
			sh:nodeKind sh:Literal ;
			sh:path observable:crlDistributionPoints ;
		] ,
		[
			sh:datatype xsd:string ;
			sh:maxCount "1"^^xsd:integer ;
			sh:nodeKind sh:Literal ;
			sh:path observable:extendedKeyUsage ;
		] ,
		[
			sh:datatype xsd:string ;
			sh:maxCount "1"^^xsd:integer ;
			sh:nodeKind sh:Literal ;
			sh:path observable:inhibitAnyPolicy ;
		] ,
		[
			sh:datatype xsd:string ;
			sh:maxCount "1"^^xsd:integer ;
			sh:nodeKind sh:Literal ;
			sh:path observable:issuerAlternativeName ;
		] ,
		[
			sh:datatype xsd:string ;
			sh:maxCount "1"^^xsd:integer ;
			sh:nodeKind sh:Literal ;
			sh:path observable:keyUsage ;
		] ,
		[
			sh:datatype xsd:string ;
			sh:maxCount "1"^^xsd:integer ;
			sh:nodeKind sh:Literal ;
			sh:path observable:nameConstraints ;
		] ,
		[
			sh:datatype xsd:string ;
			sh:maxCount "1"^^xsd:integer ;
			sh:nodeKind sh:Literal ;
			sh:path observable:policyConstraints ;
		] ,
		[
			sh:datatype xsd:string ;
			sh:maxCount "1"^^xsd:integer ;
			sh:nodeKind sh:Literal ;
			sh:path observable:policyMappings ;
		] ,
		[
			sh:datatype xsd:string ;
			sh:maxCount "1"^^xsd:integer ;
			sh:nodeKind sh:Literal ;
			sh:path observable:subjectAlternativeName ;
		] ,
		[
			sh:datatype xsd:string ;
			sh:maxCount "1"^^xsd:integer ;
			sh:nodeKind sh:Literal ;
			sh:path observable:subjectDirectoryAttributes ;
		] ,
		[
			sh:datatype xsd:string ;
			sh:maxCount "1"^^xsd:integer ;
			sh:nodeKind sh:Literal ;
			sh:path observable:subjectKeyIdentifier ;
		]
		;
	sh:targetClass observable:X509V3ExtensionsFacet ;
	.

observable:abbreviation
	a owl:DatatypeProperty ;
	rdfs:label "abbreviation"@en ;
	rdfs:comment "The abbreviation of a global flag. See also: http://msdn.microsoft.com/en-us/library/windows/hardware/ff549646(v=vs.85).aspx."@en ;
	rdfs:range xsd:string ;
	.

observable:accessedDirectory
	a owl:ObjectProperty ;
	rdfs:label "accessedDirectory"@en ;
	rdfs:comment "Directories accessed by the prefetch application during startup."@en ;
	rdfs:range observable:ObservableObject ;
	.

observable:accessedFile
	a owl:ObjectProperty ;
	rdfs:label "accessedFile"@en ;
	rdfs:comment "Files (e.g., DLLs and other support files) used by the application during startup."@en ;
	rdfs:range observable:ObservableObject ;
	.

observable:accessedTime
	a owl:DatatypeProperty ;
	rdfs:label "accessedTime"@en ;
	rdfs:comment "The date and time at which the Object was accessed."@en ;
	rdfs:range xsd:dateTime ;
	.

observable:account
	a owl:ObjectProperty ;
	rdfs:label "account"@en ;
	rdfs:comment "Specifies the account used to run the scheduled task. See also: http://msdn.microsoft.com/en-us/library/windows/desktop/aa381228(v=vs.85).aspx."@en ;
	rdfs:range observable:ObservableObject ;
	.

observable:accountIdentifier
	a owl:DatatypeProperty ;
	rdfs:label "accountIdentifier"@en ;
	rdfs:comment "The unique identifier for the account."@en ;
	rdfs:range xsd:string ;
	.

observable:accountIssuer
	a owl:ObjectProperty ;
	rdfs:label "accountIssuer"@en ;
	rdfs:comment "The issuer of this account."@en ;
	rdfs:range core:UcoObject ;
	.

observable:accountLogin
	a owl:DatatypeProperty ;
	rdfs:label "accountLogin"@en ;
	rdfs:comment "The login identifier for the digital account."@en ;
	rdfs:range xsd:string ;
	.

observable:accountLogonType
	a owl:DatatypeProperty ;
	rdfs:label "accountLogonType"@en ;
	rdfs:comment "Specifies the security logon method required to run the tasks associated with the account. See also: http://msdn.microsoft.com/en-us/library/windows/desktop/aa383013(v=vs.85).aspx."@en ;
	rdfs:range xsd:string ;
	.

observable:accountRunLevel
	a owl:DatatypeProperty ;
	rdfs:label "accountRunLevel"@en ;
	rdfs:comment "Specifies the permission level of the account that the task will be run at."@en ;
	rdfs:range xsd:string ;
	.

observable:accountType
	a owl:DatatypeProperty ;
	rdfs:label "accountType"@en ;
	rdfs:comment "The type of account, for instance bank, phone, application, service, etc."@en ;
	rdfs:range [
		a rdfs:Datatype ;
		owl:unionOf (
			vocabulary:AccountTypeVocab
			xsd:string
		) ;
	] ;
	.

observable:actionID
	a owl:DatatypeProperty ;
	rdfs:label "actionID"@en ;
	rdfs:comment "Specifies the user-defined identifier for the action. This identifier is used by the Task Scheduler for logging purposes. See also: http://msdn.microsoft.com/en-us/library/windows/desktop/aa380590(v=vs.85).aspx."@en ;
	rdfs:range xsd:string ;
	.

observable:actionList
	a owl:ObjectProperty ;
	rdfs:label "actionList"@en ;
	rdfs:comment "Specifies a list of actions to be performed by the scheduled task."@en ;
	rdfs:range observable:TaskActionType ;
	.

observable:actionType
	a owl:DatatypeProperty ;
	rdfs:label "actionType"@en ;
	rdfs:comment "Specifies the type of the action. See also: http://msdn.microsoft.com/en-us/library/windows/desktop/aa380596(v=vs.85).aspx."@en ;
	rdfs:range [
		a rdfs:Datatype ;
		owl:unionOf (
			vocabulary:TaskActionTypeVocab
			xsd:string
		) ;
	] ;
	.

observable:activeDirectoryGroups
	a owl:DatatypeProperty ;
	rdfs:label "activeDirectoryGroups"@en ;
	rdfs:range xsd:string ;
	.

observable:adapterName
	a owl:DatatypeProperty ;
	rdfs:label "adapterName"@en ;
	rdfs:comment "Specifies the name of the network adapter used by the network interface."@en ;
	rdfs:range xsd:string ;
	.

observable:addressOfEntryPoint
	a owl:DatatypeProperty ;
	rdfs:label "addressOfEntryPoint"@en ;
	rdfs:comment "Specifies the address of the entry point relative to the image base when the executable is loaded into memory."@en ;
	rdfs:range xsd:unsignedInt ;
	.

observable:addressValue
	a owl:DatatypeProperty ;
	rdfs:label "addressValue"@en ;
	rdfs:comment "The value of an address."@en ;
	rdfs:range xsd:string ;
	.

observable:advertisingID
	a owl:DatatypeProperty ;
	rdfs:label "advertisingID"@en ;
	rdfs:comment "Advertising ID as a UUID. [based on https://developer.android.com/reference/androidx/ads/identifier/AdvertisingIdInfo]"@en ;
	rdfs:range xsd:string ;
	.

observable:allocationStatus
	a owl:DatatypeProperty ;
	rdfs:label "allocationStatus"@en ;
	rdfs:comment "The allocation status of a file."@en ;
	rdfs:range xsd:string ;
	.

observable:alternateDataStreams
	a owl:ObjectProperty ;
	rdfs:label "alternateDataStreams"@en ;
	rdfs:range observable:AlternateDataStream ;
	.

observable:androidFingerprint
	a owl:DatatypeProperty ;
	rdfs:label "androidFingerprint"@en ;
	rdfs:comment "A string that uniquely identifies a build of the Android operating system. [based on https://developer.android.com/reference/android/os/Build#FINGERPRINT]"@en ;
	rdfs:range xsd:string ;
	.

observable:androidID
	a owl:DatatypeProperty ;
	rdfs:label "androidID"@en ;
	rdfs:comment "A 64-bit number (expressed as a hexadecimal string), unique to each combination of app-signing key, user, and device. [based on https://developer.android.com/reference/android/provider/Settings.Secure#ANDROID_ID]"@en ;
	rdfs:range xsd:hexBinary ;
	.

observable:androidVersion
	a owl:DatatypeProperty ;
	rdfs:label "androidVersion"@en ;
	rdfs:comment "The user-visible version string. E.g., '1.0' or '3.4b5' or 'bananas'. This field is an opaque string. Do not assume that its value has any particular structure or that values of RELEASE from different releases can be somehow ordered. [based on https://developer.android.com/reference/android/os/Build.VERSION#RELEASE]"@en ;
	rdfs:range xsd:string ;
	.

observable:antennaHeight
	a owl:DatatypeProperty ;
	rdfs:label "antennaHeight"@en ;
	rdfs:comment "The height (in meters) of the antenna from the ground."@en ;
	rdfs:range xsd:decimal ;
	.

observable:application
	a owl:ObjectProperty ;
	rdfs:label "application"@en ;
	rdfs:comment "The application associated with this object."@en ;
	rdfs:range observable:ObservableObject ;
	.

observable:applicationFileName
	a owl:DatatypeProperty ;
	rdfs:label "applicationFileName"@en ;
	rdfs:comment "Name of the executable of the prefetch file."@en ;
	rdfs:range xsd:string ;
	.

observable:applicationIdentifier
	a owl:DatatypeProperty ;
	rdfs:label "applicationIdentifier"@en ;
	rdfs:range xsd:string ;
	.

observable:archiveType
	a owl:DatatypeProperty ;
	rdfs:label "archiveType"@en ;
	rdfs:comment "The type of a file archive, e.g. ZIP, GZIP or RAR."@en ;
	rdfs:range xsd:string ;
	.

observable:arguments
	a owl:DatatypeProperty ;
	rdfs:label "arguments"@en ;
	rdfs:comment "A list of arguments utilized in initiating the process."@en ;
	rdfs:range xsd:string ;
	.

observable:asHandle
	a owl:DatatypeProperty ;
	rdfs:label "asHandle"@en ;
	rdfs:range xsd:string ;
	.

observable:aslrEnabled
	a owl:DatatypeProperty ;
	rdfs:label "aslrEnabled"@en ;
	rdfs:range xsd:boolean ;
	.

observable:attendant
	a owl:ObjectProperty ;
	rdfs:label "attendant"@en ;
	rdfs:comment "The attendants of the event."@en ;
	rdfs:range identity:Identity ;
	.

observable:audioType
	a owl:DatatypeProperty ;
	rdfs:label "audioType"@en ;
	rdfs:comment "The type of a audio. For example: music or speech."@en ;
	rdfs:range xsd:string ;
	.

observable:authorityKeyIdentifier
	a owl:DatatypeProperty ;
	rdfs:label "authorityKeyIdentifier"@en ;
	rdfs:range xsd:string ;
	.

observable:availableRam
	a owl:DatatypeProperty ;
	rdfs:label "availableRam"@en ;
	rdfs:comment "Specifies the amount of physical memory available on the system, in bytes."@en ;
	rdfs:range xsd:integer ;
	.

observable:azimuth
	a owl:DatatypeProperty ;
	rdfs:label "azimuth"@en ;
	rdfs:comment "The median rotation in degrees around a vertical axis of the cell antenna sector accessed."@en ;
	rdfs:range xsd:decimal ;
	.

observable:baseOfCode
	a owl:DatatypeProperty ;
	rdfs:label "baseOfCode"@en ;
	rdfs:comment "Specifies the address that is relative to the image base of the beginning-of-code section when it is loaded into memory."@en ;
	rdfs:range xsd:unsignedInt ;
	.

observable:baseStation
	a owl:DatatypeProperty ;
	rdfs:label "baseStation"@en ;
	rdfs:comment "The base station."@en ;
	rdfs:range xsd:string ;
	.

observable:basicConstraints
	a owl:DatatypeProperty ;
	rdfs:label "basicConstraints"@en ;
	rdfs:range xsd:string ;
	.

observable:bcc
	a owl:ObjectProperty ;
	rdfs:label "bcc"@en ;
	rdfs:range observable:ObservableObject ;
	.

observable:binary
	a owl:ObjectProperty ;
	rdfs:label "binary"@en ;
	rdfs:range observable:ObservableObject ;
	.

observable:biosDate
	a owl:DatatypeProperty ;
	rdfs:label "biosDate"@en ;
	rdfs:comment "Specifies the date of the BIOS (e.g. the datestamp of the BIOS revision)."@en ;
	rdfs:range xsd:dateTime ;
	.

observable:biosManufacturer
	a owl:DatatypeProperty ;
	rdfs:label "biosManufacturer"@en ;
	rdfs:comment "Specifies the manufacturer of the BIOS."@en ;
	rdfs:range xsd:string ;
	.

observable:biosReleaseDate
	a owl:DatatypeProperty ;
	rdfs:label "biosReleaseDate"@en ;
	rdfs:comment "Specifies the date the BIOS was released."@en ;
	rdfs:range xsd:dateTime ;
	.

observable:biosSerialNumber
	a owl:DatatypeProperty ;
	rdfs:label "biosSerialNumber"@en ;
	rdfs:comment "Specifies the serial number of the BIOS."@en ;
	rdfs:range xsd:string ;
	.

observable:biosVersion
	a owl:DatatypeProperty ;
	rdfs:label "biosVersion"@en ;
	rdfs:comment "Specifies the version of the BIOS."@en ;
	rdfs:range xsd:string ;
	.

observable:bitRate
	a owl:DatatypeProperty ;
	rdfs:label "bitRate"@en ;
	rdfs:comment "The bitrate of the audio in bits per second."@en ;
	rdfs:range xsd:integer ;
	.

observable:bitness
	a owl:DatatypeProperty ;
	rdfs:label "bitness"@en ;
	rdfs:comment "Specifies the bitness of the operating system (i.e. 32 or 64). Note that this is potentially different from the word size of the underlying hardware or CPU. A 32-bit operating system can be installed on a machine running a 64-bit processor."@en ;
	rdfs:range xsd:string ;
	.

observable:bitsPerPixel
	a owl:DatatypeProperty ;
	rdfs:label "bitsPerPixel"@en ;
	rdfs:range xsd:integer ;
	.

observable:blockType
	a owl:DatatypeProperty ;
	rdfs:label "blockType"@en ;
	rdfs:comment "The blockType property specifies the block type of a particular memory object."@en ;
	rdfs:range [
		a rdfs:Datatype ;
		owl:unionOf (
			vocabulary:MemoryBlockTypeVocab
			xsd:string
		) ;
	] ;
	.

observable:bluetoothDeviceName
	a owl:DatatypeProperty ;
	rdfs:label "bluetoothDeviceName"@en ;
	rdfs:comment "Name configured withing Bluetooth settings on a device."@en ;
	rdfs:range xsd:string ;
	.

observable:body
	a owl:DatatypeProperty ;
	rdfs:label "body"@en ;
	rdfs:range xsd:string ;
	.

observable:bodyMultipart
	a owl:ObjectProperty ;
	rdfs:label "bodyMultipart"@en ;
	rdfs:comment "A list of the MIME parts that make up the email body. This field MAY only be used if isMultipart is true."@en ;
	rdfs:range observable:MimePartType ;
	.

observable:bodyRaw
	a owl:ObjectProperty ;
	rdfs:label "bodyRaw"@en ;
	rdfs:range observable:ObservableObject ;
	.

observable:bookmarkPath
	a owl:DatatypeProperty ;
	rdfs:label "bookmarkPath"@en ;
	rdfs:comment "The folder containing the bookmark."@en ;
	rdfs:range xsd:string ;
	.

observable:browserInformation
	a owl:ObjectProperty ;
	rdfs:label "Browser Information"@en ;
	rdfs:comment "Specifies information about the particular Web Browser."@en ;
	rdfs:range observable:ObservableObject ;
	.

observable:browserUserProfile
	a owl:DatatypeProperty ;
	rdfs:label "Browser User Profile"@en ;
	rdfs:comment "Specifies the web browser user profile for which the URL history entry was created."@en ;
	rdfs:range xsd:string ;
	.

observable:byteOrder
	a owl:DatatypeProperty ;
	rdfs:label "byteOrder"@en ;
	rdfs:range [
		a rdfs:Datatype ;
		owl:unionOf (
			vocabulary:EndiannessTypeVocab
			xsd:string
		) ;
	] ;
	.

observable:byteStringValue
	a owl:DatatypeProperty ;
	rdfs:label "byteStringValue"@en ;
	rdfs:comment "Specifies the raw, byte-string representation of the extracted string."@en ;
	.

observable:callType
	a owl:DatatypeProperty ;
	rdfs:label "callType"@en ;
	rdfs:comment "The type of a phone call,for example incoming, outgoing, missed."@en ;
	rdfs:range xsd:string ;
	.

observable:camera
	a owl:ObjectProperty ;
	rdfs:label "camera"@en ;
	rdfs:comment "The name/make of the camera that was used for taking the picture."@en ;
	rdfs:range observable:ObservableObject ;
	.

observable:canEscalatePrivs
	a owl:DatatypeProperty ;
	rdfs:label "canEscalatePrivs"@en ;
	rdfs:range xsd:boolean ;
	.

observable:captureCellSite
	a owl:ObjectProperty ;
	rdfs:label "captureCellSite"@en ;
	rdfs:comment "Specifies the cell site accessed."@en ;
	rdfs:range observable:CellSite ;
	.

observable:carrier
	a owl:ObjectProperty ;
	rdfs:label "carrier"@en ;
	rdfs:comment "Telecommunications service provider that sold the SIM card."@en ;
	rdfs:range identity:Identity ;
	.

observable:categories
	a owl:DatatypeProperty ;
	rdfs:label "categories"@en ;
	rdfs:comment "Categories applied to the object."@en ;
	rdfs:range xsd:string ;
	.

observable:cc
	a owl:ObjectProperty ;
	rdfs:label "cc"@en ;
	rdfs:range observable:ObservableObject ;
	.

observable:cellSiteCountryCode
	a owl:DatatypeProperty ;
	rdfs:label "cellSiteCountryCode"@en ;
	rdfs:comment "The country code represents the country of the cell site. For GSM, this is the Mobile Country Code (MCC)."@en ;
	rdfs:range xsd:string ;
	.

observable:cellSiteIdentifier
	a owl:DatatypeProperty ;
	rdfs:label "cellSiteIdentifier"@en ;
	rdfs:comment "Specifies the unique number used to identify each Cell Site within a location area code."@en ;
	rdfs:range xsd:string ;
	.

observable:cellSiteLocationAreaCode
	a owl:DatatypeProperty ;
	rdfs:label "cellSiteLocationAreaCode"@en ;
	rdfs:comment "The location area code is a unique number of current location area of the cell site. A location area is a set of cell site that are grouped together to optimize signalling. For GSM, this is the LAC."@en ;
	rdfs:range xsd:string ;
	.

observable:cellSiteNetworkCode
	a owl:DatatypeProperty ;
	rdfs:label "cellSiteNetworkCode"@en ;
	rdfs:comment "This code identifies the mobile operator of the cell site. For GSM, this is the Mobile Network Code (MNC) and for CMDA this is the network identifier (NID)."@en ;
	rdfs:range xsd:string ;
	.

observable:cellSiteType
	a owl:DatatypeProperty ;
	rdfs:label "cellSiteType"@en ;
	rdfs:comment "Specifies the technology used by the Cell Site (e.g., GSM, CDMA, or LTE)."@en ;
	rdfs:range xsd:string ;
	.

observable:certificateIssuer
	a owl:ObjectProperty ;
	rdfs:label "certificateIssuer"@en ;
	rdfs:range identity:Identity ;
	.

observable:certificatePolicies
	a owl:DatatypeProperty ;
	rdfs:label "certificatePolicies"@en ;
	rdfs:range xsd:string ;
	.

observable:certificateSubject
	a owl:ObjectProperty ;
	rdfs:label "certificateSubject"@en ;
	rdfs:range core:UcoObject ;
	.

observable:characteristics
	a owl:DatatypeProperty ;
	rdfs:label "characteristics"@en ;
	rdfs:comment "Specifies the flags that indicate the fileâ€™s characteristics."@en ;
	rdfs:range xsd:unsignedShort ;
	.

observable:checksum
	a owl:DatatypeProperty ;
	rdfs:label "checksum"@en ;
	rdfs:comment "Specifies the checksum of the PE binary."@en ;
	rdfs:range xsd:unsignedInt ;
	.

observable:clockSetting
	a owl:DatatypeProperty ;
	rdfs:label "clockSetting"@en ;
	rdfs:comment "The generalizedTime value on the mobile device when it was processed."@en ;
	rdfs:range xsd:dateTime ;
	.

observable:clusterSize
	a owl:DatatypeProperty ;
	rdfs:label "clusterSize"@en ;
	rdfs:comment "The size of cluster allocation units in a file system."@en ;
	rdfs:range xsd:integer ;
	.

observable:columnName
	a owl:DatatypeProperty ;
	rdfs:label "columnName"@en ;
	rdfs:range xsd:string ;
	.

observable:comClassID
	a owl:DatatypeProperty ;
	rdfs:label "comClassID"@en ;
	rdfs:comment "Specifies the ID of the COM action. See also: http://msdn.microsoft.com/en-us/library/windows/desktop/aa380613(v=vs.85).aspx."@en ;
	rdfs:range xsd:string ;
	.

observable:comData
	a owl:DatatypeProperty ;
	rdfs:label "comData"@en ;
	rdfs:comment "Specifies the data associated with the COM handler. See also: http://msdn.microsoft.com/en-us/library/windows/desktop/aa380613(v=vs.85).aspx."@en ;
	rdfs:range xsd:string ;
	.

observable:comment
	a owl:DatatypeProperty ;
	rdfs:label "comment"@en ;
	rdfs:range xsd:string ;
	.

observable:compressionMethod
	a owl:DatatypeProperty ;
	rdfs:label "compressionMethod"@en ;
	rdfs:comment "The algorithm used to compress the data."@en ;
	rdfs:range xsd:string ;
	.

observable:compressionRatio
	a owl:DatatypeProperty ;
	rdfs:label "compressionRatio"@en ;
	rdfs:comment "The compression ratio of the compressed data."@en ;
	rdfs:range xsd:decimal ;
	.

observable:computerName
	a owl:DatatypeProperty ;
	rdfs:label "computerName"@en ;
	rdfs:comment "A name of the computer on which the log entry was created."@en ;
	rdfs:range xsd:string ;
	.

observable:contact
	a owl:ObjectProperty ;
	rdfs:label "contact"@en ;
	rdfs:comment "Contact specifies information characterizing contact details for a single entity."@en ;
	rdfs:range observable:ObservableObject ;
	.

observable:contactAddress
	a owl:ObjectProperty ;
	rdfs:label "contactAddress"@en ;
	rdfs:comment "Contact address specifies information characterizing a geolocation address of a contact entity."@en ;
	rdfs:range observable:ContactAddress ;
	.

observable:contactAddressScope
	a owl:DatatypeProperty ;
	rdfs:label "contactAddressScope"@en ;
	rdfs:comment "Contact address scope specifies the relevant scope (home, work, school, etc) for a geolocation address of a contact entity."@en ;
	rdfs:range [
		a rdfs:Datatype ;
		owl:unionOf (
			xsd:string
			vocabulary:ContactAddressScopeVocab
		) ;
	] ;
	.

observable:contactAffiliation
	a owl:ObjectProperty ;
	rdfs:label "contactAffiliation"@en ;
	rdfs:comment "Contact affiliation specifies information characterizing details of an organizational affiliation for a single contact entity."@en ;
	rdfs:range observable:ContactAffiliation ;
	.

observable:contactEmail
	a owl:ObjectProperty ;
	rdfs:label "contactEmail"@en ;
	rdfs:comment "Contact email specifies information characterizing details for contacting a contact entity by email."@en ;
	rdfs:range observable:ContactEmail ;
	.

observable:contactEmailScope
	a owl:DatatypeProperty ;
	rdfs:label "contactEmailScope"@en ;
	rdfs:comment "Contact email scope specifies the relevant scope (home, work, school, etc) of details for contacting a contact entity by email."@en ;
	rdfs:range [
		a rdfs:Datatype ;
		owl:unionOf (
			xsd:string
			vocabulary:ContactEmailScopeVocab
		) ;
	] ;
	.

observable:contactGroup
	a owl:DatatypeProperty ;
	rdfs:label "contactGroup"@en ;
	rdfs:comment "Contact group specifies the name/tag of a particular named/tagged grouping of contacts."@en ;
	rdfs:range xsd:string ;
	.

observable:contactID
	a owl:DatatypeProperty ;
	rdfs:label "contactID"@en ;
	rdfs:comment "Specifies an ID for the contact."@en ;
	rdfs:range xsd:string ;
	.

observable:contactMessaging
	a owl:ObjectProperty ;
	rdfs:label "contactMessaging"@en ;
	rdfs:comment "Contact messaging specifies information characterizing details for contacting a contact entity by digital messaging."@en ;
	rdfs:range observable:ContactMessaging ;
	.

observable:contactMessagingPlatform
	a owl:ObjectProperty ;
	rdfs:label "contactMessagingPlatform"@en ;
	rdfs:comment "A contact messaging platform specifies a digital messaging platform associated with a contact."@en ;
	rdfs:range observable:ObservableObject ;
	.

observable:contactNote
	a owl:DatatypeProperty ;
	rdfs:label "contactNote"@en ;
	rdfs:comment "Contact note specifies a comment/note associated with a given contact."@en ;
	rdfs:range xsd:string ;
	.

observable:contactOrganization
	a owl:ObjectProperty ;
	rdfs:label "contactOrganization"@en ;
	rdfs:comment "The name of the organization a contact works for or is assocciated with."@en ;
	rdfs:range identity:Organization ;
	.

observable:contactPhone
	a owl:ObjectProperty ;
	rdfs:label "contactPhone"@en ;
	rdfs:comment "Contact phone specifies information characterizing details for contacting a contact entity by telephone."@en ;
	rdfs:range observable:ContactPhone ;
	.

observable:contactPhoneNumber
	a owl:ObjectProperty ;
	rdfs:label "contactPhoneNumber"@en ;
	rdfs:comment "Contact phone number specifies a telephone service account number for contacting a contact entity by telephone."@en ;
	rdfs:range observable:ObservableObject ;
	.

observable:contactPhoneScope
	a owl:DatatypeProperty ;
	rdfs:label "contactPhoneScope"@en ;
	rdfs:comment "Contact phone scope specifies the relevant scope (home, work, school, etc) of details for contacting a contact entity by telephone."@en ;
	rdfs:range [
		a rdfs:Datatype ;
		owl:unionOf (
			xsd:string
			vocabulary:ContactPhoneScopeVocab
		) ;
	] ;
	.

observable:contactProfile
	a owl:ObjectProperty ;
	rdfs:label "contactProfile"@en ;
	rdfs:comment "Contact profile specifies information characterizing details for contacting a contact entity by online service."@en ;
	rdfs:range observable:ContactProfile ;
	.

observable:contactProfilePlatform
	a owl:ObjectProperty ;
	rdfs:label "contactProfilePlatform"@en ;
	rdfs:comment "A contact profile platform specifies an online service platform associated with a contact."@en ;
	rdfs:range observable:ObservableObject ;
	.

observable:contactSIP
	a owl:ObjectProperty ;
	rdfs:label "contactSIP"@en ;
	rdfs:comment "Contact SIP specifies information characterizing details for contacting a contact entity by Session Initiation Protocol (SIP)."@en ;
	rdfs:range observable:ContactSIP ;
	.

observable:contactSIPScope
	a owl:DatatypeProperty ;
	rdfs:label "contactSIPScope"@en ;
	rdfs:comment "Contact SIP scope specifies the relevant scope (home, work, school, etc) of details for contacting a contact entity by Session Initiation Protocol (SIP)."@en ;
	rdfs:range [
		a rdfs:Datatype ;
		owl:unionOf (
			xsd:string
			vocabulary:ContactSIPScopeVocab
		) ;
	] ;
	.

observable:contactURL
	a owl:ObjectProperty ;
	rdfs:label "contactURL"@en ;
	rdfs:comment "Contact URL specifies information characterizing details for contacting a contact entity by Uniform Resource Locator (URL)."@en ;
	rdfs:range observable:ContactURL ;
	.

observable:contactURLScope
	a owl:DatatypeProperty ;
	rdfs:label "contactURLScope"@en ;
	rdfs:comment "Contact url scope specifies the relevant scope (homepage, home, work, school, etc) of details for contacting a contact entity by Uniform Resource Locator (URL)."@en ;
	rdfs:range [
		a rdfs:Datatype ;
		owl:unionOf (
			xsd:string
			vocabulary:ContactURLScopeVocab
		) ;
	] ;
	.

observable:contentDisposition
	a owl:DatatypeProperty ;
	rdfs:label "contentDisposition"@en ;
	rdfs:range xsd:string ;
	.

observable:contentRecoveredStatus
	a owl:DatatypeProperty ;
	rdfs:label "contentRecoveredStatus"@en ;
	rdfs:comment "Specifies the recoverability status of the content of an object."@en ;
	rdfs:range [
		a rdfs:Datatype ;
		owl:unionOf (
			vocabulary:RecoveredObjectStatusVocab
			xsd:string
		) ;
	] ;
	.

observable:contentType
	a owl:DatatypeProperty ;
	rdfs:label "contentType"@en ;
	rdfs:range xsd:string ;
	.

observable:context
	a owl:DatatypeProperty ;
	rdfs:label "context"@en ;
	rdfs:range xsd:string ;
	.

observable:controlCode
	a owl:DatatypeProperty ;
	rdfs:label "controlCode"@en ;
	rdfs:comment "Specifies the actual control code that was sent to the observable object."@en ;
	rdfs:range xsd:string ;
	.

observable:cookieDomain
	a owl:ObjectProperty ;
	rdfs:label "cookieDomain"@en ;
	rdfs:comment "The domain for which the cookie is stored, for example nfi.minjus.nl."@en ;
	rdfs:range observable:ObservableObject ;
	.

observable:cookieName
	a owl:DatatypeProperty ;
	rdfs:label "cookieName"@en ;
	rdfs:comment "The name of the cookie."@en ;
	rdfs:range xsd:string ;
	.

observable:cookiePath
	a owl:DatatypeProperty ;
	rdfs:label "cookiePath"@en ;
	rdfs:comment "String representation of the path of the cookie."@en ;
	rdfs:range xsd:string ;
	.

observable:cpeid
	a owl:DatatypeProperty ;
	rdfs:label "cpeid"@en ;
	rdfs:comment "Specifies the Common Platform Enumeration identifier for the software."@en ;
	rdfs:range xsd:string ;
	.

observable:cpu
	a owl:DatatypeProperty ;
	rdfs:label "cpu"@en ;
	rdfs:comment "Specifies the name of the CPU used by the system."@en ;
	rdfs:range xsd:string ;
	.

observable:cpuFamily
	a owl:DatatypeProperty ;
	rdfs:label "cpuFamily"@en ;
	rdfs:comment "Specifies the name of the CPU family used by the system."@en ;
	rdfs:range xsd:string ;
	.

observable:creationDate
	a owl:DatatypeProperty ;
	rdfs:label "creationDate"@en ;
	rdfs:comment "Specifies the date in which the registered domain was created."@en ;
	rdfs:range xsd:dateTime ;
	.

observable:creationFlags
	a owl:DatatypeProperty ;
	rdfs:label "creationFlags"@en ;
	rdfs:range xsd:unsignedInt ;
	.

observable:creationTime
	a owl:DatatypeProperty ;
	rdfs:label "creationTime"@en ;
	rdfs:range xsd:dateTime ;
	.

observable:creator
	a owl:ObjectProperty ;
	rdfs:label "creator"@en ;
	rdfs:comment "Specifies the name of the creator of the registry key."@en ;
	rdfs:range observable:ObservableObject ;
	.

observable:creatorUser
	a owl:ObjectProperty ;
	rdfs:label "creatorUser"@en ;
	rdfs:comment "The user that created/owns the process."@en ;
	rdfs:range observable:ObservableObject ;
	.

observable:crlDistributionPoints
	a owl:DatatypeProperty ;
	rdfs:label "crlDistributionPoints"@en ;
	rdfs:range xsd:string ;
	.

observable:currentSystemDate
	a owl:DatatypeProperty ;
	rdfs:label "currentSystemDate"@en ;
	rdfs:comment "Specifies the current date on the system."@en ;
	rdfs:range xsd:dateTime ;
	.

observable:currentWorkingDirectory
	a owl:DatatypeProperty ;
	rdfs:label "currentWorkingDirectory"@en ;
	rdfs:range xsd:string ;
	.

observable:cyberAction
	a owl:ObjectProperty ;
	rdfs:label "cyberAction"@en ;
	rdfs:comment "The action taken in response to the event."@en ;
	rdfs:range observable:ObservableAction ;
	.

observable:data
	a owl:DatatypeProperty ;
	rdfs:label "data"@en ;
	rdfs:range xsd:string ;
	.

observable:dataPayload
	a owl:DatatypeProperty ;
	rdfs:label "dataPayload"@en ;
	rdfs:range xsd:string ;
	.

observable:dataPayloadReferenceURL
	a owl:ObjectProperty ;
	rdfs:label "dataPayloadReferenceURL"@en ;
	rdfs:range observable:ObservableObject ;
	.

observable:dataType
	a owl:DatatypeProperty ;
	rdfs:label "dataType"@en ;
	rdfs:range xsd:string ;
	.

observable:depEnabled
	a owl:DatatypeProperty ;
	rdfs:label "depEnabled"@en ;
	rdfs:range xsd:boolean ;
	.

observable:descriptions
	a owl:DatatypeProperty ;
	rdfs:label "descriptions"@en ;
	rdfs:range xsd:string ;
	.

observable:destination
	a owl:DatatypeProperty ;
	rdfs:label "destination"@en ;
	rdfs:comment "The destination of a global flag. See also: http://msdn.microsoft.com/en-us/library/windows/hardware/ff549646(v=vs.85).aspx."@en ;
	rdfs:range xsd:string ;
	.

observable:destinationFlags
	a owl:DatatypeProperty ;
	rdfs:label "destinationFlags"@en ;
	rdfs:comment """Specifies the destination TCP flags.
          """@en ;
	.

observable:destinationPort
	a owl:DatatypeProperty ;
	rdfs:label "destinationPort"@en ;
	rdfs:comment "Specifies the destination port used in the connection, as an integer in the range of 0 - 65535."@en ;
	rdfs:range xsd:integer ;
	.

observable:deviceType
	a owl:DatatypeProperty ;
	rdfs:label "deviceType"@en ;
	rdfs:range xsd:string ;
	.

observable:dhcpLeaseExpires
	a owl:DatatypeProperty ;
	rdfs:label "dhcpLeaseExpires"@en ;
	rdfs:comment "Specifies the date/time that the DHCP lease obtained on the network interface expires."@en ;
	rdfs:range xsd:dateTime ;
	.

observable:dhcpLeaseObtained
	a owl:DatatypeProperty ;
	rdfs:label "dhcpLeaseObtained"@en ;
	rdfs:comment "Specifies the date/time that the DHCP lease was obtained on the network interface."@en ;
	rdfs:range xsd:dateTime ;
	.

observable:dhcpServer
	a owl:ObjectProperty ;
	rdfs:label "dhcpServer"@en ;
	rdfs:comment "Specifies the list of DHCP server IP Addresses used by the network interface."@en ;
	rdfs:range observable:ObservableObject ;
	.

observable:diskPartitionType
	a owl:DatatypeProperty ;
	rdfs:label "diskPartitionType"@en ;
	rdfs:comment "Specifies the type of partition being characterized."@en ;
	rdfs:range xsd:string ;
	.

observable:diskSize
	a owl:DatatypeProperty ;
	rdfs:label "diskSize"@en ;
	rdfs:comment "The size of the disk, in bytes."@en ;
	rdfs:range xsd:integer ;
	.

observable:diskType
	a owl:DatatypeProperty ;
	rdfs:label "diskType"@en ;
	rdfs:comment "The type of disk being characterized, e.g., removable."@en ;
	rdfs:range xsd:string ;
	.

observable:displayName
	a owl:DatatypeProperty ;
	rdfs:label "displayName"@en ;
	rdfs:comment "Display name specifies the name to display for some entity within a user interface."@en ;
	rdfs:range xsd:string ;
	.

observable:dllCharacteristics
	a owl:DatatypeProperty ;
	rdfs:label "dllCharacteristics"@en ;
	rdfs:comment "Specifies the flags that characterize the PE binary."@en ;
	rdfs:range xsd:unsignedShort ;
	.

observable:dnssec
	a owl:DatatypeProperty ;
	rdfs:label "dnssec"@en ;
	rdfs:comment "Specifies the DNSSEC property associated with a Whois entry. Acceptable values are: 'Signed' or 'Unsigned'."@en ;
	rdfs:range vocabulary:WhoisDNSSECTypeVocab ;
	.

observable:documentInformationDictionary
	a owl:ObjectProperty ;
	rdfs:label "documentInformationDictionary"@en ;
	rdfs:range types:ControlledDictionary ;
	.

observable:domain
	a owl:DatatypeProperty ;
	rdfs:label "domain"@en ;
	rdfs:comment "The domain(s) that the system belongs to."@en ;
	rdfs:range xsd:string ;
	.

observable:domainID
	a owl:DatatypeProperty ;
	rdfs:label "domainID"@en ;
	rdfs:comment "Specifies the domain id for the domain associated with a Whois entry."@en ;
	rdfs:range xsd:string ;
	.

observable:domainName
	a owl:ObjectProperty ;
	rdfs:label "domainName"@en ;
	rdfs:comment "Specifies the corresponding domain name for a whois entry."@en ;
	rdfs:range observable:ObservableObject ;
	.

observable:driveLetter
	a owl:DatatypeProperty ;
	rdfs:label "driveLetter"@en ;
	rdfs:comment "Specifies the drive letter of a windows volume."@en ;
	rdfs:range xsd:string ;
	.

observable:driveType
	a owl:DatatypeProperty ;
	rdfs:label "driveType"@en ;
	rdfs:comment "Specifies the drive type of a windows volume."@en ;
	rdfs:range [
		a rdfs:Datatype ;
		owl:unionOf (
			vocabulary:WindowsDriveTypeVocab
			xsd:string
		) ;
	] ;
	.

observable:dst
	a owl:ObjectProperty ;
	rdfs:label "dst"@en ;
	rdfs:comment "Specifies the destination(s) of the network connection."@en ;
	rdfs:range observable:ObservableObject ;
	.

observable:dstBytes
	a owl:DatatypeProperty ;
	rdfs:label "dstBytes"@en ;
	rdfs:range xsd:integer ;
	.

observable:dstPackets
	a owl:DatatypeProperty ;
	rdfs:label "dstPackets"@en ;
	rdfs:range xsd:integer ;
	.

observable:dstPayload
	a owl:ObjectProperty ;
	rdfs:label "dstPayload"@en ;
	rdfs:range observable:ObservableObject ;
	.

observable:duration
	a owl:DatatypeProperty ;
	rdfs:label "duration"@en ;
	rdfs:comment "The duration of the phone call in seconds."@en ;
	rdfs:range xsd:integer ;
	.

observable:effectiveGroup
	a owl:DatatypeProperty ;
	rdfs:label "effectiveGroup"@en ;
	rdfs:comment "Specifies the name of the effective group used in the user session."@en ;
	rdfs:range xsd:string ;
	.

observable:effectiveGroupID
	a owl:DatatypeProperty ;
	rdfs:label "effectiveGroupID"@en ;
	rdfs:comment "Specifies the effective group ID of the group used in the user session."@en ;
	rdfs:range xsd:string ;
	.

observable:effectiveUser
	a owl:ObjectProperty ;
	rdfs:label "effectiveUser"@en ;
	rdfs:comment "Specifies the effective user details used in the user session."@en ;
	rdfs:range observable:ObservableObject ;
	.

observable:elevation
	a owl:DatatypeProperty ;
	rdfs:label "elevation"@en ;
	rdfs:comment "The angle in degrees of the antenna from the local horizontal plane."@en ;
	rdfs:range xsd:decimal ;
	.

observable:emailAddress
	a owl:ObjectProperty ;
	rdfs:label "emailAddress"@en ;
	rdfs:comment "An email address."@en ;
	rdfs:range observable:ObservableObject ;
	.

observable:encoding
	a owl:DatatypeProperty ;
	rdfs:label "Encoding"@en ;
	rdfs:comment "The encoding method used for the extracted string."@en ;
	rdfs:range xsd:string ;
	.

observable:encodingMethod
	a owl:DatatypeProperty ;
	rdfs:label "encodingMethod"@en ;
	rdfs:range xsd:string ;
	.

observable:encryptionIV
	a owl:DatatypeProperty ;
	rdfs:label "encryptionIV"@en ;
	rdfs:range xsd:string ;
	.

observable:encryptionKey
	a owl:DatatypeProperty ;
	rdfs:label "encryptionKey"@en ;
	rdfs:range xsd:string ;
	.

observable:encryptionMethod
	a owl:DatatypeProperty ;
	rdfs:label "encryptionMethod"@en ;
	rdfs:range xsd:string ;
	.

observable:encryptionMode
	a owl:DatatypeProperty ;
	rdfs:label "encryptionMode"@en ;
	rdfs:range xsd:string ;
	.

observable:endTime
	a owl:DatatypeProperty ;
	rdfs:label "endTime"@en ;
	rdfs:range xsd:dateTime ;
	.

observable:englishTranslation
	a owl:DatatypeProperty ;
	rdfs:label "englishTranslation"@en ;
	rdfs:comment "Specifies the English translation of the string, if it is not written in English."@en ;
	rdfs:range xsd:string ;
	.

observable:entropy
	a owl:DatatypeProperty ;
	rdfs:label "entropy"@en ;
	rdfs:comment "Shannon entropy (a measure of randomness) of the data."@en ;
	rdfs:range xsd:decimal ;
	.

observable:entryID
	a owl:DatatypeProperty ;
	rdfs:label "entryID"@en ;
	rdfs:comment "A unique identifier for the file within the filesystem."@en ;
	rdfs:range xsd:integer ;
	.

observable:environmentVariables
	a owl:ObjectProperty ;
	rdfs:label "environmentVariables"@en ;
	rdfs:comment "A list of environment variables associated with the process. "@en ;
	rdfs:range types:Dictionary ;
	.

observable:eventRecordID
	a owl:DatatypeProperty ;
	rdfs:label "eventRecordID"@en ;
	rdfs:comment "The identifier of the event record."@en ;
	rdfs:range xsd:string ;
	.

observable:eventRecordRaw
	a owl:DatatypeProperty ;
	rdfs:label "eventRecordRaw"@en ;
	rdfs:comment "The complete raw content of the event record."@en ;
	rdfs:range xsd:string ;
	.

observable:eventRecordServiceName
	a owl:DatatypeProperty ;
	rdfs:label "eventServiceName"@en ;
	rdfs:comment "The service that generated the event record. A single application can have multiple services generating event records."@en ;
	rdfs:range xsd:string ;
	.

observable:eventRecordText
	a owl:DatatypeProperty ;
	rdfs:label "eventRecordText"@en ;
	rdfs:comment "The textual representation of the event."@en ;
	rdfs:range xsd:string ;
	.

observable:eventStatus
	a owl:DatatypeProperty ;
	rdfs:label "eventStatus"@en ;
	rdfs:comment "The status of the event, for instance accepted, pending or cancelled."@en ;
	rdfs:range xsd:string ;
	.

observable:eventType
	a owl:DatatypeProperty ;
	rdfs:label "eventType"@en ;
	rdfs:comment "The type of the event, for example 'information', 'warning' or 'error'."@en ;
	rdfs:range xsd:string ;
	.

observable:execArguments
	a owl:DatatypeProperty ;
	rdfs:label "execArguments"@en ;
	rdfs:comment "Specifies the arguments associated with the command-line operation launched by the action. See also: http://msdn.microsoft.com/en-us/library/windows/desktop/aa380715(v=vs.85).aspx."@en ;
	rdfs:range xsd:string ;
	.

observable:execProgramHashes
	a owl:ObjectProperty ;
	rdfs:label "execProgramHashes"@en ;
	rdfs:comment "Specifies the hashes of the executable file launched by the action."@en ;
	rdfs:range types:Hash ;
	.

observable:execProgramPath
	a owl:DatatypeProperty ;
	rdfs:label "execProgramPath"@en ;
	rdfs:comment "Specifies the path to the executable file launched by the action. See also: http://msdn.microsoft.com/en-us/library/windows/desktop/aa380715(v=vs.85).aspx."@en ;
	rdfs:range xsd:string ;
	.

observable:execWorkingDirectory
	a owl:DatatypeProperty ;
	rdfs:label "execWorkingDirectory"@en ;
	rdfs:comment "Specifies the directory that contains either the executable file or the files that are used by the executable file launched by the action. See also: http://msdn.microsoft.com/en-us/library/windows/desktop/aa380715(v=vs.85).aspx."@en ;
	rdfs:range xsd:string ;
	.

observable:exifData
	a owl:ObjectProperty ;
	rdfs:label "exifData"@en ;
	rdfs:range types:ControlledDictionary ;
	.

observable:exitCode
	a owl:DatatypeProperty ;
	rdfs:label "exitCode"@en ;
	rdfs:comment "Specifies the last exit code of the scheduled task. See also: http://msdn.microsoft.com/en-us/library/windows/desktop/aa381245(v=vs.85).aspx."@en ;
	rdfs:range xsd:integer ;
	.

observable:exitStatus
	a owl:DatatypeProperty ;
	rdfs:label "exitStatus"@en ;
	rdfs:comment "A small number passed from the process to the parent process when it has finished executing. In general, 0 indicates successful termination, any other number indicates a failure."@en ;
	rdfs:range xsd:integer ;
	.

observable:exitTime
	a owl:DatatypeProperty ;
	rdfs:label "exitTime"@en ;
	rdfs:comment "The time at which the process exited."@en ;
	rdfs:range xsd:dateTime ;
	.

observable:expirationDate
	a owl:DatatypeProperty ;
	rdfs:label "expirationDate"@en ;
	rdfs:comment "Specifies the date in which the registered domain will expire."@en ;
	rdfs:range xsd:dateTime ;
	.

observable:expirationTime
	a owl:DatatypeProperty ;
	rdfs:label "expirationTime"@en ;
	rdfs:comment "The date and time at which the validity of the object expires."@en ;
	rdfs:range xsd:dateTime ;
	.

observable:extDeletionTime
	a owl:DatatypeProperty ;
	rdfs:label "extDeletionTime"@en ;
	rdfs:comment "Specifies the time at which the file represented by an Inode was 'deleted'."@en ;
	rdfs:range xsd:dateTime ;
	.

observable:extFileType
	a owl:DatatypeProperty ;
	rdfs:label "extFileType"@en ;
	rdfs:comment "Specifies the EXT file type (FIFO, Directory, Regular file, Symbolic link, etc) for the Inode."@en ;
	rdfs:range xsd:integer ;
	.

observable:extFlags
	a owl:DatatypeProperty ;
	rdfs:label "extFlags"@en ;
	rdfs:comment "Specifies user flags to further protect (limit its use and modification) the file represented by an Inode."@en ;
	rdfs:range xsd:integer ;
	.

observable:extHardLinkCount
	a owl:DatatypeProperty ;
	rdfs:label "extHardLinkCount"@en ;
	rdfs:comment "Specifies a count of how many hard links point to an Inode."@en ;
	rdfs:range xsd:integer ;
	.

observable:extInodeChangeTime
	a owl:DatatypeProperty ;
	rdfs:label "extInodeChangeTime"@en ;
	rdfs:comment "The date and time at which the file Inode metadata was last modified."@en ;
	rdfs:range xsd:dateTime ;
	.

observable:extInodeID
	a owl:DatatypeProperty ;
	rdfs:label "extInodeID"@en ;
	rdfs:comment "Specifies a single Inode identifier."@en ;
	rdfs:range xsd:integer ;
	.

observable:extPermissions
	a owl:DatatypeProperty ;
	rdfs:label "extPermissions"@en ;
	rdfs:comment "Specifies the read/write/execute permissions for the file represented by an EXT Inode."@en ;
	rdfs:range xsd:integer ;
	.

observable:extSGID
	a owl:DatatypeProperty ;
	rdfs:label "extSGID"@en ;
	rdfs:comment "Specifies the group ID for the file represented by an Inode."@en ;
	rdfs:range xsd:integer ;
	.

observable:extSUID
	a owl:DatatypeProperty ;
	rdfs:label "extSUID"@en ;
	rdfs:comment "Specifies the user ID that 'owns' the file represented by an Inode."@en ;
	rdfs:range xsd:integer ;
	.

observable:extendedKeyUsage
	a owl:DatatypeProperty ;
	rdfs:label "extendedKeyUsage"@en ;
	rdfs:range xsd:string ;
	.

observable:extension
	a owl:DatatypeProperty ;
	rdfs:label "extension"@en ;
	rdfs:comment "The file name extension: everything after the last dot. Not present if the file has no dot in its name."@en ;
	rdfs:range xsd:string ;
	.

observable:favoritesCount
	a owl:DatatypeProperty ;
	rdfs:label "Favorites Count"@en-US ;
	rdfs:comment "Specifies the number of times that this profile has favorited a tweet."@en-US ;
	rdfs:range xsd:nonNegativeInteger ;
	.

observable:fileAlignment
	a owl:DatatypeProperty ;
	rdfs:label "fileAlignment"@en ;
	rdfs:comment "Specifies the factor (in bytes) that is used to align the raw data of sections in the image file."@en ;
	rdfs:range xsd:unsignedInt ;
	.

observable:fileHeaderHashes
	a owl:ObjectProperty ;
	rdfs:label "fileHeaderHashes"@en ;
	rdfs:comment "Specifies any hashes that were computed for the file header."@en ;
	rdfs:range types:Hash ;
	.

observable:fileName
	a owl:DatatypeProperty ;
	rdfs:label "fileName"@en ;
	rdfs:comment "Specifies the name associated with a file in a file system."@en ;
	rdfs:range xsd:string ;
	.

observable:filePath
	a owl:DatatypeProperty ;
	rdfs:label "filePath"@en ;
	rdfs:comment "Specifies the file path for the location of a file within a filesystem."@en ;
	rdfs:range xsd:string ;
	.

observable:fileSystemType
	a owl:DatatypeProperty ;
	rdfs:label "fileSystemType"@en ;
	rdfs:comment "The specific type of a file system."@en ;
	rdfs:range xsd:string ;
	.

observable:firstLoginTime
	a owl:DatatypeProperty ;
	rdfs:label "firstLoginTime"@en ;
	rdfs:comment "The date and time of the first login of the account."@en ;
	rdfs:range xsd:dateTime ;
	.

observable:firstName
	a owl:DatatypeProperty ;
	rdfs:label "firstName"@en ;
	rdfs:comment "The first name of a person."@en ;
	rdfs:range xsd:string ;
	.

observable:firstRun
	a owl:DatatypeProperty ;
	rdfs:label "firstRun"@en ;
	rdfs:comment "Timestamp of when the prefetch application was first run."@en ;
	rdfs:range xsd:dateTime ;
	.

observable:firstVisit
	a owl:DatatypeProperty ;
	rdfs:label "First Visit Time"@en ;
	rdfs:comment "Specifies the date/time that the URL referred to by the URL field was first visited."@en-US ;
	rdfs:range xsd:dateTime ;
	.

observable:flags
	a owl:DatatypeProperty ;
	rdfs:label "flags"@en ;
	rdfs:comment "Specifies any flags that modify the behavior of the scheduled task. See also: http://msdn.microsoft.com/en-us/library/windows/desktop/aa381248(v=vs.85).aspx."@en ;
	rdfs:range [
		a rdfs:Datatype ;
		owl:unionOf (
			vocabulary:TaskFlagVocab
			xsd:string
		) ;
	] ;
	.

observable:followersCount
	a owl:DatatypeProperty ;
	rdfs:label "Followers Count"@en-US ;
	rdfs:comment "Specifies the followers count associated with the twitter profile."@en-US ;
	rdfs:range xsd:nonNegativeInteger ;
	.

observable:format
	a owl:DatatypeProperty ;
	rdfs:label "format"@en ;
	rdfs:comment "The format of the audio. For example: mp3 or flac."@en ;
	rdfs:range xsd:string ;
	.

observable:fragment
	a owl:DatatypeProperty ;
	rdfs:label "fragment"@en ;
	rdfs:comment "Fragment pointing to a specific part in the resource."@en ;
	rdfs:range xsd:string ;
	.

observable:fragmentIndex
	a owl:DatatypeProperty ;
	rdfs:label "fragmentIndex"@en ;
	rdfs:range xsd:integer ;
	.

observable:freeSpace
	a owl:DatatypeProperty ;
	rdfs:label "freeSpace"@en ;
	rdfs:comment "The amount of free space on the disk, in bytes."@en ;
	rdfs:range xsd:integer ;
	.

observable:friendsCount
	a owl:DatatypeProperty ;
	rdfs:label "Friends Count"@en-US ;
	rdfs:comment "Specifies the friends count associated with the twitter profile."@en-US ;
	rdfs:range xsd:nonNegativeInteger ;
	.

observable:from
	a owl:ObjectProperty ;
	rdfs:label "from"@en ;
	rdfs:comment "The phone number of the initiating party."@en ;
	rdfs:range observable:ObservableObject ;
	.

observable:fromURLVisit
	a owl:ObjectProperty ;
	rdfs:label "From URL Visit"@en ;
	rdfs:comment "Specifies the URL visit origination point (i.e., URL) of the URL captured in the URL history entry, if applicable."@en ;
	rdfs:range observable:ObservableObject ;
	.

observable:fullValue
	a owl:DatatypeProperty ;
	rdfs:label "fullValue"@en ;
	rdfs:comment "The full string value of the URL."@en ;
	rdfs:range xsd:string ;
	.

observable:geoLocationEntry
	a owl:ObjectProperty ;
	rdfs:label "geoLocationEntry"@en ;
	rdfs:range observable:ObservableObject ;
	.

observable:geolocationAddress
	a owl:ObjectProperty ;
	rdfs:label "geolocationAddress"@en ;
	rdfs:comment "An administrative address for a particular geolocation."@en ;
	rdfs:range location:Location ;
	.

observable:gid
	a owl:DatatypeProperty ;
	rdfs:label "gid"@en ;
	rdfs:range xsd:integer ;
	.

observable:globalFlagList
	a owl:ObjectProperty ;
	rdfs:label "globalFlagList"@en ;
	rdfs:comment "A list of global flags. See also: http://msdn.microsoft.com/en-us/library/windows/hardware/ff549557(v=vs.85).aspx."@en ;
	rdfs:range observable:GlobalFlagType ;
	.

observable:gpu
	a owl:DatatypeProperty ;
	rdfs:label "gpu"@en ;
	rdfs:comment "Specifies the name of the GPU used by the system."@en ;
	rdfs:range xsd:string ;
	.

observable:gpuFamily
	a owl:DatatypeProperty ;
	rdfs:label "gpuFamily"@en ;
	rdfs:comment "Specifies the name of the GPU family used by the system."@en ;
	rdfs:range xsd:string ;
	.

observable:groupName
	a owl:DatatypeProperty ;
	rdfs:label "groupName"@en ;
	rdfs:range xsd:string ;
	.

observable:groups
	a owl:DatatypeProperty ;
	rdfs:label "groups"@en ;
	rdfs:range xsd:string ;
	.

observable:hasChanged
	a owl:DatatypeProperty ;
	rdfs:label "hasChanged"@en ;
	rdfs:range xsd:boolean ;
	.

observable:hash
	a owl:ObjectProperty ;
	rdfs:label "hash"@en ;
	rdfs:comment "Hash values of the data."@en ;
	rdfs:range types:Hash ;
	.

observable:hashes
	a owl:ObjectProperty ;
	rdfs:label "hashes"@en ;
	rdfs:comment "Specifies any hashes computed over the section."@en ;
	rdfs:range types:Hash ;
	.

observable:headerRaw
	a owl:ObjectProperty ;
	rdfs:label "headerRaw"@en ;
	rdfs:range observable:ObservableObject ;
	.

observable:hexadecimalValue
	a owl:DatatypeProperty ;
	rdfs:label "hexadecimalValue"@en ;
	rdfs:comment "The hexadecimal value of a global flag. See also: http://msdn.microsoft.com/en-us/library/windows/hardware/ff549646(v=vs.85).aspx."@en ;
	rdfs:range xsd:hexBinary ;
	.

observable:hiveType
	a owl:DatatypeProperty ;
	rdfs:label "hiveType"@en ;
	rdfs:comment "The type of a registry hive."@en ;
	rdfs:range xsd:string ;
	.

observable:homeDirectory
	a owl:DatatypeProperty ;
	rdfs:label "homeDirectory"@en ;
	rdfs:range xsd:string ;
	.

observable:horizontalBeamWidth
	a owl:DatatypeProperty ;
	rdfs:label "horizontalBeamWidth"@en ;
	rdfs:comment "The width of the antenna beam in degrees."@en ;
	rdfs:range xsd:string ;
	.

observable:host
	a owl:ObjectProperty ;
	rdfs:label "host"@en ;
	rdfs:comment "Domain name or IP address where the resource is located."@en ;
	rdfs:range observable:ObservableObject ;
	.

observable:hostname
	a owl:DatatypeProperty ;
	rdfs:label "hostname"@en ;
	rdfs:comment "Specifies the hostname of the system."@en ;
	rdfs:range xsd:string ;
	.

observable:httpMesageBodyLength
	a owl:DatatypeProperty ;
	rdfs:label "httpMesageBodyLength"@en ;
	rdfs:comment "Specifies the length of an HTTP message body in bytes."@en ;
	rdfs:range xsd:integer ;
	.

observable:httpMessageBodyData
	a owl:ObjectProperty ;
	rdfs:label "httpMessageBodyData"@en ;
	rdfs:comment "Specifies the data contained in an HTTP message body."@en ;
	rdfs:range observable:ObservableObject ;
	.

observable:httpRequestHeader
	a owl:ObjectProperty ;
	rdfs:label "httpRequestHeader"@en ;
	rdfs:comment "Specifies all of the HTTP header fields that may be found in the HTTP client request"@en ;
	rdfs:range types:Dictionary ;
	.

observable:iComHandlerAction
	a owl:ObjectProperty ;
	rdfs:label "iComHandlerAction"@en ;
	rdfs:comment "Specifies the data associated with the task action-fired COM handler."@en ;
	rdfs:range observable:IComHandlerActionType ;
	.

observable:iEmailAction
	a owl:ObjectProperty ;
	rdfs:label "iEmailAction"@en ;
	rdfs:comment "Specifies an action that sends an e-mail, which in this context refers to actual email message sent. See also: http://msdn.microsoft.com/en-us/library/windows/desktop/aa380693(v=vs.85).aspx."@en ;
	rdfs:range observable:ObservableObject ;
	.

observable:iExecAction
	a owl:ObjectProperty ;
	rdfs:label "iExecAction"@en ;
	rdfs:comment "Specifies an action that executes a command-line operation. See also: http://msdn.microsoft.com/en-us/library/windows/desktop/aa380715(v=vs.85).aspx."@en ;
	rdfs:range observable:IExecActionType ;
	.

observable:iShowMessageAction
	a owl:ObjectProperty ;
	rdfs:label "iShowMessageAction"@en ;
	rdfs:comment "Specifies an action that shows a message box when a task is activated. See also: http://msdn.microsoft.com/en-us/library/windows/desktop/aa381302(v=vs.85).aspx."@en ;
	rdfs:range observable:IShowMessageActionType ;
	.

observable:icmpCode
	a owl:DatatypeProperty ;
	rdfs:label "icmpCode"@en ;
	rdfs:comment "Specifies the ICMP code byte."@en ;
	rdfs:range xsd:hexBinary ;
	.

observable:icmpType
	a owl:DatatypeProperty ;
	rdfs:label "icmpType"@en ;
	rdfs:comment "Specifies the ICMP type byte."@en ;
	rdfs:range xsd:hexBinary ;
	.

observable:imageBase
	a owl:DatatypeProperty ;
	rdfs:label "imageBase"@en ;
	rdfs:comment "Specifies the address that is relative to the image base of the beginning-of-data section when it is loaded into memory."@en ;
	rdfs:range xsd:unsignedInt ;
	.

observable:imageCompressionMethod
	a owl:DatatypeProperty ;
	rdfs:label "imageCompressionMethod"@en ;
	rdfs:range xsd:string ;
	.

observable:imageName
	a owl:DatatypeProperty ;
	rdfs:label "imageName"@en ;
	rdfs:comment "Specifies the image name for the task."@en ;
	rdfs:range xsd:string ;
	.

observable:imageType
	a owl:DatatypeProperty ;
	rdfs:label "imageType"@en ;
	rdfs:comment "The type of the image, e.g. EnCase, RAW or LocalFolder."@en ;
	rdfs:range xsd:string ;
	.

observable:impHash
	a owl:DatatypeProperty ;
	rdfs:label "impHash"@en ;
	rdfs:comment "Specifies the special import hash, or â€˜imphashâ€™, calculated for the PE Binary based on its imported libraries and functions. "@en ;
	rdfs:range xsd:string ;
	.

observable:inReplyTo
	a owl:DatatypeProperty ;
	rdfs:label "inReplyTo"@en ;
	rdfs:comment "One of more unique identifiers for identifying the email(s) this email is a reply to."@en ;
	rdfs:range xsd:string ;
	.

observable:inetLocation
	a owl:ObjectProperty ;
	rdfs:label "Internet Location"@en-US ;
	rdfs:comment "Specifies a location on the Internet."@en-US ;
	rdfs:range observable:ObservableObject ;
	.

observable:inhibitAnyPolicy
	a owl:DatatypeProperty ;
	rdfs:label "inhibitAnyPolicy"@en ;
	rdfs:range xsd:string ;
	.

observable:installDate
	a owl:DatatypeProperty ;
	rdfs:label "installDate"@en ;
	rdfs:comment "Specifies the date the operating system was installed."@en ;
	rdfs:range xsd:dateTime ;
	.

observable:interceptedCallState
	a owl:DatatypeProperty ;
	rdfs:label "interceptedCallState"@en ;
	rdfs:comment "State of the call in a Call Detail Record (e.g. idle)."@en ;
	rdfs:range xsd:string ;
	.

observable:ip
	a owl:ObjectProperty ;
	rdfs:label "ip"@en ;
	rdfs:comment "Specifies the list of IP addresses used by the network interface."@en ;
	rdfs:range observable:ObservableObject ;
	.

observable:ipAddress
	a owl:ObjectProperty ;
	rdfs:label "ipAddress"@en ;
	rdfs:comment "Specifies the corresponding ip address for a whois entry. Usually corresponds to a name server lookup."@en ;
	rdfs:range observable:ObservableObject ;
	.

observable:ipGateway
	a owl:ObjectProperty ;
	rdfs:label "ipGateway"@en ;
	rdfs:comment "Specifies the list of IP Gateway IP Addresses used by the network interface."@en ;
	rdfs:range observable:ObservableObject ;
	.

observable:ipfix
	a owl:ObjectProperty ;
	rdfs:label "ipfix"@en ;
	rdfs:comment "Specifies any IP Flow Information Export (IPFIX) data for the network traffic flow."@en ;
	rdfs:range types:Dictionary ;
	.

observable:isADBRootEnabled
	a owl:DatatypeProperty ;
	rdfs:label "isADBRootEnabled"@en ;
	rdfs:comment "Root access through the Android Debug Bridge (ADB) daemon observed to be enabled. [based on https://developer.android.com/studio/command-line/adb]"@en ;
	rdfs:range xsd:boolean ;
	.

observable:isActive
	a owl:DatatypeProperty ;
	rdfs:label "isActive"@en ;
	rdfs:comment "Indicates whether the network connection is still active."@en ;
	rdfs:range xsd:boolean ;
	.

observable:isDirectory
	a owl:DatatypeProperty ;
	rdfs:label "isDirectory"@en ;
	rdfs:comment "Specifies whether a file entry represents a directory."@en ;
	rdfs:range xsd:boolean ;
	.

observable:isDisabled
	a owl:DatatypeProperty ;
	rdfs:label "isDisabled"@en ;
	rdfs:comment "Is the digital account disabled?"@en ;
	rdfs:range xsd:boolean ;
	.

observable:isEnabled
	a owl:DatatypeProperty ;
	rdfs:label "isEnabled"@en ;
	rdfs:comment "Specifies whether the trigger is enabled."@en ;
	rdfs:range xsd:boolean ;
	.

observable:isEncrypted
	a owl:DatatypeProperty ;
	rdfs:label "isEncrypted"@en ;
	rdfs:range xsd:boolean ;
	.

observable:isHidden
	a owl:DatatypeProperty ;
	rdfs:label "isHidden"@en ;
	rdfs:comment """The isHidden property specifies whether the process is hidden or not.
          """@en ;
	rdfs:range xsd:boolean ;
	.

observable:isInjected
	a owl:DatatypeProperty ;
	rdfs:label "isInjected"@en ;
	rdfs:comment "The isInjected property specifies whether or not the particular memory object has had data/code injected into it by another process."@en ;
	rdfs:range xsd:boolean ;
	.

observable:isLimitAdTrackingEnabled
	a owl:DatatypeProperty ;
	rdfs:label "isLimitAdTrackingEnabled"@en ;
	rdfs:comment "Limits advertising tracking if enabled. [based on https://developer.android.com/reference/androidx/ads/identifier/AdvertisingIdInfo]"@en ;
	rdfs:range xsd:boolean ;
	.

observable:isMapped
	a owl:DatatypeProperty ;
	rdfs:label "isMapped"@en ;
	rdfs:comment "The isMapped property specifies whether or not the particular memory object has been assigned a byte-for-byte correlation with some portion of a file or file-like resource."@en ;
	rdfs:range xsd:boolean ;
	.

observable:isMimeEncoded
	a owl:DatatypeProperty ;
	rdfs:label "isMimeEncoded"@en ;
	rdfs:range xsd:boolean ;
	.

observable:isMultipart
	a owl:DatatypeProperty ;
	rdfs:label "isMultipart"@en ;
	rdfs:range xsd:boolean ;
	.

observable:isNamed
	a owl:DatatypeProperty ;
	rdfs:label "isNamed"@en ;
	rdfs:range xsd:boolean ;
	.

observable:isOptimized
	a owl:DatatypeProperty ;
	rdfs:label "isOptimized"@en ;
	rdfs:range xsd:boolean ;
	.

observable:isPrivate
	a owl:DatatypeProperty ;
	rdfs:label "isPrivate"@en ;
	rdfs:comment "Is the event marked as private?"@en ;
	rdfs:range xsd:boolean ;
	.

observable:isPrivileged
	a owl:DatatypeProperty ;
	rdfs:label "isPrivileged"@en ;
	rdfs:range xsd:boolean ;
	.

observable:isProtected
	a owl:DatatypeProperty ;
	rdfs:label "isProtected"@en ;
	rdfs:comment "The isProtected property specifies whether or not the particular memory object is protected (read/write only from the process that allocated it)."@en ;
	rdfs:range xsd:boolean ;
	.

observable:isRead
	a owl:DatatypeProperty ;
	rdfs:label "isRead"@en ;
	rdfs:range xsd:boolean ;
	.

observable:isSURootEnabled
	a owl:DatatypeProperty ;
	rdfs:label "isSURootEnabled"@en ;
	rdfs:comment "Root access through Linux SU binary observed to be enabled. [based on https://en.wikipedia.org/wiki/Rooting_(Android)]"@en ;
	rdfs:range xsd:boolean ;
	.

observable:isSecure
	a owl:DatatypeProperty ;
	rdfs:label "isSecure"@en ;
	rdfs:comment "Is the cookie secure? If the cookie is secure it cannot be delivered over an unencrypted session such as http."@en ;
	rdfs:range xsd:boolean ;
	.

observable:isSelfSigned
	a owl:DatatypeProperty ;
	rdfs:label "isSelfSigned"@en ;
	rdfs:range xsd:boolean ;
	.

observable:isServiceAccount
	a owl:DatatypeProperty ;
	rdfs:label "isServiceAccount"@en ;
	rdfs:range xsd:boolean ;
	.

observable:isTLD
	a owl:DatatypeProperty ;
	rdfs:label "isTLD"@en ;
	rdfs:range xsd:boolean ;
	.

observable:isVolatile
	a owl:DatatypeProperty ;
	rdfs:label "isVolatile"@en ;
	rdfs:comment "The isVolatile property specifies whether or not the particular memory object is volatile."@en ;
	rdfs:range xsd:boolean ;
	.

observable:issuer
	a owl:DatatypeProperty ;
	rdfs:label "issuer"@en ;
	rdfs:range xsd:string ;
	.

observable:issuerAlternativeName
	a owl:DatatypeProperty ;
	rdfs:label "issuerAlternativeName"@en ;
	rdfs:range xsd:string ;
	.

observable:issuerHash
	a owl:ObjectProperty ;
	rdfs:label "issuerHash"@en ;
	rdfs:comment "A hash calculated on the certificate issuer name."@en ;
	rdfs:range types:Hash ;
	.

observable:key
	a owl:DatatypeProperty ;
	rdfs:label "key"@en ;
	rdfs:range xsd:string ;
	.

observable:keyUsage
	a owl:DatatypeProperty ;
	rdfs:label "keyUsage"@en ;
	rdfs:range xsd:string ;
	.

observable:keypadUnlockCode
	a owl:DatatypeProperty ;
	rdfs:label "keypadUnlockCode"@en ;
	rdfs:comment "A code or password set on a device for security that must be entered to gain access to the device."@en ;
	rdfs:range xsd:string ;
	.

observable:keywordSearchTerm
	a owl:DatatypeProperty ;
	rdfs:label "Keyword Search Term"@en ;
	rdfs:comment "Specifies a string representing a keyword search term contained within the URL field."@en ;
	rdfs:range xsd:string ;
	.

observable:labels
	a owl:DatatypeProperty ;
	rdfs:label "labels"@en ;
	rdfs:comment "Named and colored label."@en ;
	rdfs:range xsd:string ;
	.

observable:language
	a owl:DatatypeProperty ;
	rdfs:label "language"@en ;
	rdfs:comment """Specifies the language the string is written in, e.g. English.
          For consistency, it is strongly recommended to use the ISO 639-2 language code, if available. Please see http://www.loc.gov/standards/iso639-2/php/code_list.php for a list of ISO 639-2 codes."""@en ;
	rdfs:range xsd:string ;
	.

observable:lastLoginTime
	a owl:DatatypeProperty ;
	rdfs:label "lastLoginTime"@en ;
	rdfs:comment "The date and time of the last login of the account."@en ;
	rdfs:range xsd:dateTime ;
	.

observable:lastName
	a owl:DatatypeProperty ;
	rdfs:label "lastName"@en ;
	rdfs:comment "The last name of a person."@en ;
	rdfs:range xsd:string ;
	.

observable:lastRun
	a owl:DatatypeProperty ;
	rdfs:label "lastRun"@en ;
	rdfs:comment "Timestamp of when the prefetch application was last run."@en ;
	rdfs:range xsd:dateTime ;
	.

observable:lastShutdownDate
	a owl:DatatypeProperty ;
	rdfs:label "lastShutdownDate"@en ;
	rdfs:comment "Specifies the date on which the device was last shutdown."@en ;
	rdfs:range xsd:dateTime ;
	.

observable:lastTimeContacted
	a owl:DatatypeProperty ;
	rdfs:label "lastTimeContacted"@en ;
	rdfs:comment "Last time contacted specifies the date and time that a particular contact was last contacted."@en ;
	rdfs:range xsd:dateTime ;
	.

observable:lastVisit
	a owl:DatatypeProperty ;
	rdfs:label "Last Visit Time"@en ;
	rdfs:comment "Specifies the date/time that the URL referred to by the URL field was last visited."@en ;
	rdfs:range xsd:dateTime ;
	.

observable:length
	a owl:DatatypeProperty ;
	rdfs:label "length"@en ;
	rdfs:comment "Specifies the length, in characters, of the extracted string."@en ;
	rdfs:range xsd:integer ;
	.

observable:libraryType
	a owl:DatatypeProperty ;
	rdfs:label "libraryType"@en ;
	rdfs:comment "Specifies the type of library being characterized."@en ;
	rdfs:range xsd:string ;
	.

observable:listedCount
	a owl:DatatypeProperty ;
	rdfs:label "listedCount"@en ;
	rdfs:comment "Specifies the number of public lists that this profile is associated with."@en ;
	rdfs:range xsd:integer ;
	.

observable:loaderFlags
	a owl:DatatypeProperty ;
	rdfs:label "loaderFlags"@en ;
	rdfs:comment "Specifies the reserved loader flags"@en ;
	rdfs:range xsd:unsignedInt ;
	.

observable:localTime
	a owl:DatatypeProperty ;
	rdfs:label "localTime"@en ;
	rdfs:comment "Specifies the local time on the system."@en ;
	rdfs:range xsd:dateTime ;
	.

observable:location
	a owl:ObjectProperty ;
	rdfs:label "location"@en ;
	rdfs:comment "An associated location."@en ;
	rdfs:range location:Location ;
	.

observable:loginTime
	a owl:DatatypeProperty ;
	rdfs:label "loginTime"@en ;
	rdfs:comment "Specifies the date/time of the login for the user session."@en ;
	rdfs:range xsd:dateTime ;
	.

observable:logoutTime
	a owl:DatatypeProperty ;
	rdfs:label "logoutTime"@en ;
	rdfs:comment "Specifies the date/time of the logout for the user session."@en ;
	rdfs:range xsd:dateTime ;
	.

observable:lookupDate
	a owl:DatatypeProperty ;
	rdfs:label "lookupDate"@en ;
	rdfs:comment "Specifies the date and time that the Whois record was queried."@en ;
	rdfs:range xsd:dateTime ;
	.

observable:macAddress
	a owl:ObjectProperty ;
	rdfs:label "macAddress"@en ;
	rdfs:comment "Specifies the MAC or hardware address of the physical network card. "@en ;
	rdfs:range observable:ObservableObject ;
	.

observable:machine
	a owl:DatatypeProperty ;
	rdfs:label "machine"@en ;
	rdfs:comment "Specifies the type of target machine."@en ;
	rdfs:range xsd:string ;
	.

observable:magic
	a owl:DatatypeProperty ;
	rdfs:label "magic"@en ;
	rdfs:comment "Specifies the value that indicates the type of the PE binary."@en ;
	rdfs:range xsd:unsignedShort ;
	.

observable:magicNumber
	a owl:DatatypeProperty ;
	rdfs:label "magicNumber"@en ;
	rdfs:range xsd:string ;
	.

observable:majorImageVersion
	a owl:DatatypeProperty ;
	rdfs:label "majorImageVersion"@en ;
	rdfs:comment "Specifies the major version number of the image."@en ;
	rdfs:range xsd:unsignedShort ;
	.

observable:majorLinkerVersion
	a owl:DatatypeProperty ;
	rdfs:label "majorLinkerVersion"@en ;
	rdfs:comment "Specifies the linker major version number."@en ;
	rdfs:range xsd:byte ;
	.

observable:majorOSVersion
	a owl:DatatypeProperty ;
	rdfs:label "majorOSVersion"@en ;
	rdfs:comment "Specifies the major version number of the required operating system."@en ;
	rdfs:range xsd:unsignedShort ;
	.

observable:majorSubsystemVersion
	a owl:DatatypeProperty ;
	rdfs:label "majorSubsystemVersion"@en ;
	rdfs:comment "Specifies the major version number of the subsystem."@en ;
	rdfs:range xsd:unsignedShort ;
	.

observable:manuallyEnteredCount
	a owl:DatatypeProperty ;
	rdfs:label "Manually-Entered Count"@en ;
	rdfs:comment "Specifies the number of times the URL referred to by the URL field was manually entered into the browser's address field by the user. This field is only applicable for URL history entries generated by Google's Chrome browser."@en ;
	rdfs:range xsd:nonNegativeInteger ;
	.

observable:manufacturer
	a owl:ObjectProperty ;
	rdfs:label "manufacturer"@en ;
	rdfs:range identity:Identity ;
	.

observable:maxRunTime
	a owl:DatatypeProperty ;
	rdfs:label "maxRunTime"@en ;
	rdfs:comment "Specifies the maximum run time of the scheduled task before terminating, in milliseconds. See also: http://msdn.microsoft.com/en-us/library/windows/desktop/aa381874(v=vs.85).aspx."@en ;
	rdfs:range xsd:integer ;
	.

observable:messageID
	a owl:DatatypeProperty ;
	rdfs:label "messageID"@en ;
	rdfs:comment "An unique identifier for the message."@en ;
	rdfs:range xsd:string ;
	.

observable:messageText
	a owl:DatatypeProperty ;
	rdfs:label "messageText"@en ;
	rdfs:comment "The contents of the message."@en ;
	rdfs:range xsd:string ;
	.

observable:messageThread
	a owl:ObjectProperty ;
	rdfs:label "messageThread"@en ;
	rdfs:range types:Thread ;
	.

observable:messageType
	a owl:DatatypeProperty ;
	rdfs:label "messageType"@en ;
	rdfs:comment "Message type specifies what sort of message (email, chat, SMS, etc) a Message is."@en ;
	rdfs:range xsd:string ;
	.

observable:messagingAddress
	a owl:ObjectProperty ;
	rdfs:label "messagingAddress"@en ;
	rdfs:comment "A messaging address specifies details of an identifier for digital messsaging communication."@en ;
	rdfs:range observable:ObservableObject ;
	.

observable:metadataChangeTime
	a owl:DatatypeProperty ;
	rdfs:label "metadataChangeTime"@en ;
	rdfs:comment "The date and time at which the file metadata was last modified."@en ;
	rdfs:range xsd:dateTime ;
	.

observable:metadataRecoveredStatus
	a owl:DatatypeProperty ;
	rdfs:label "metadataRecoveredStatus"@en ;
	rdfs:comment "Specifies the recoverability status of the metadata of an object."@en ;
	rdfs:range [
		a rdfs:Datatype ;
		owl:unionOf (
			vocabulary:RecoveredObjectStatusVocab
			xsd:string
		) ;
	] ;
	.

observable:mftFileID
	a owl:DatatypeProperty ;
	rdfs:label "mftFileID"@en ;
	rdfs:comment "Specifies the record number for the file within an NTFS Master File Table."@en ;
	rdfs:range xsd:integer ;
	.

observable:mftFileNameAccessedTime
	a owl:DatatypeProperty ;
	rdfs:label "mftFileNameAccessedTime"@en ;
	rdfs:comment "The access date and time recorded in an MFT entry $File_Name attribute."@en ;
	rdfs:range xsd:dateTime ;
	.

observable:mftFileNameCreatedTime
	a owl:DatatypeProperty ;
	rdfs:label "mftFileNameCreatedTime"@en ;
	rdfs:comment "The creation date and time recorded in an MFT entry $File_Name attribute."@en ;
	rdfs:range xsd:dateTime ;
	.

observable:mftFileNameLength
	a owl:DatatypeProperty ;
	rdfs:label "mftFileNameLength"@en ;
	rdfs:comment " Specifies the length of an NTFS file name, in unicode characters."@en ;
	rdfs:range xsd:integer ;
	.

observable:mftFileNameModifiedTime
	a owl:DatatypeProperty ;
	rdfs:label "mftFileNameModifiedTime"@en ;
	rdfs:comment "The modification date and time recorded in an MFT entry $File_Name attribute."@en ;
	rdfs:range xsd:dateTime ;
	.

observable:mftFileNameRecordChangeTime
	a owl:DatatypeProperty ;
	rdfs:label "mftFileNameRecordChangeTime"@en ;
	rdfs:comment "The metadata modification date and time recorded in an MFT entry $File_Name attribute."@en ;
	rdfs:range xsd:dateTime ;
	.

observable:mftFlags
	a owl:DatatypeProperty ;
	rdfs:label "mftFlags"@en ;
	rdfs:comment "Specifies basic permissions for the file (Read-Only, Hidden, Archive, Compressed, etc.)."@en ;
	rdfs:range xsd:integer ;
	.

observable:mftParentID
	a owl:DatatypeProperty ;
	rdfs:label "mftParentID"@en ;
	rdfs:comment "Specifies the record number within an NTFS Master File Table for parent directory of the file."@en ;
	rdfs:range xsd:integer ;
	.

observable:mftRecordChangeTime
	a owl:DatatypeProperty ;
	rdfs:label "mftRecordChangeTime"@en ;
	rdfs:comment "The date and time at which an NTFS file metadata was last modified."@en ;
	rdfs:range xsd:dateTime ;
	.

observable:middleName
	a owl:DatatypeProperty ;
	rdfs:label "middleName"@en ;
	rdfs:comment "The middle name of a person."@en ;
	rdfs:range xsd:string ;
	.

observable:mimeClass
	a owl:DatatypeProperty ;
	rdfs:label "mimeClass"@en ;
	rdfs:range xsd:string ;
	.

observable:mimeType
	a owl:DatatypeProperty ;
	rdfs:label "mimeType"@en ;
	rdfs:comment "MIME type of the data. For example 'text/html' or 'audio/mp3'."@en ;
	rdfs:range xsd:string ;
	.

observable:minorImageVersion
	a owl:DatatypeProperty ;
	rdfs:label "minorImageVersion"@en ;
	rdfs:comment "Specifies the minor version number of the image."@en ;
	rdfs:range xsd:unsignedShort ;
	.

observable:minorLinkerVersion
	a owl:DatatypeProperty ;
	rdfs:label "minorLinkerVersion"@en ;
	rdfs:comment "Specifies the linker minor version number."@en ;
	rdfs:range xsd:byte ;
	.

observable:minorOSVersion
	a owl:DatatypeProperty ;
	rdfs:label "minorOSVersion"@en ;
	rdfs:comment "Specifies the minor version number of the required operating system."@en ;
	rdfs:range xsd:unsignedShort ;
	.

observable:minorSubsystemVersion
	a owl:DatatypeProperty ;
	rdfs:label "minorSubsystemVersion"@en ;
	rdfs:comment """Specifies the minor version number of the subsystem.
          """@en ;
	rdfs:range xsd:unsignedShort ;
	.

observable:mockLocationsAllowed
	a owl:DatatypeProperty ;
	rdfs:label "mockLocationsAllowed"@en ;
	rdfs:comment "???."@en ;
	rdfs:range xsd:boolean ;
	.

observable:model
	a owl:DatatypeProperty ;
	rdfs:label "model"@en ;
	rdfs:range xsd:string ;
	.

observable:modifiedTime
	a owl:DatatypeProperty ;
	rdfs:label "modifiedTime"@en ;
	rdfs:comment "The date and time at which the Object was last modified."@en ;
	rdfs:range xsd:dateTime ;
	.

observable:mostRecentRunTime
	a owl:DatatypeProperty ;
	rdfs:label "mostRecentRunTime"@en ;
	rdfs:comment "Specifies the most recent run date/time of this scheduled task. See also: http://msdn.microsoft.com/en-us/library/windows/desktop/aa381254(v=vs.85).aspx."@en ;
	rdfs:range xsd:dateTime ;
	.

observable:mountPoint
	a owl:DatatypeProperty ;
	rdfs:label "mountPoint"@en ;
	rdfs:comment "Specifies the mount point of the partition."@en ;
	rdfs:range xsd:string ;
	.

observable:msProductID
	a owl:DatatypeProperty ;
	rdfs:label "msProductID"@en ;
	rdfs:comment "The Microsoft Product ID. See also: http://support.microsoft.com/gp/pidwin."@en ;
	rdfs:range xsd:string ;
	.

observable:msProductName
	a owl:DatatypeProperty ;
	rdfs:label "msProductName"@en ;
	rdfs:comment "The Microsoft ProductName of the current installation of Windows. This is typically found in HKEY_LOCAL_MACHINE\\Software\\Microsoft\\Windows\\CurrentVersion!ProductName."@en ;
	rdfs:range xsd:string ;
	.

observable:nameConstraints
	a owl:DatatypeProperty ;
	rdfs:label "nameConstraints"@en ;
	rdfs:range xsd:string ;
	.

observable:namePhonetic
	a owl:DatatypeProperty ;
	rdfs:label "namePhonetic"@en ;
	rdfs:comment "Name phonetic specifies the phonetic pronunciation of the name of a person."@en ;
	rdfs:range xsd:string ;
	.

observable:namePrefix
	a owl:DatatypeProperty ;
	rdfs:label "namePrefix"@en ;
	rdfs:comment "Name prefix specifies an honorific prefix (coming ordinally before first/given name) for the name of a person."@en ;
	rdfs:range xsd:string ;
	.

observable:nameRecoveredStatus
	a owl:DatatypeProperty ;
	rdfs:label "nameRecoveredStatus"@en ;
	rdfs:comment "Specifies the recoverability status of the name of an object."@en ;
	rdfs:range [
		a rdfs:Datatype ;
		owl:unionOf (
			vocabulary:RecoveredObjectStatusVocab
			xsd:string
		) ;
	] ;
	.

observable:nameServer
	a owl:ObjectProperty ;
	rdfs:label "nameServer"@en ;
	rdfs:comment "Specifies a list of name server entries for a Whois entry."@en ;
	rdfs:range observable:ObservableObject ;
	.

observable:nameSuffix
	a owl:DatatypeProperty ;
	rdfs:label "nameSuffix"@en ;
	rdfs:comment "Name suffix specifies an suffix (coming ordinally after last/family name) for the name of a person."@en ;
	rdfs:range xsd:string ;
	.

observable:netBIOSName
	a owl:DatatypeProperty ;
	rdfs:label "netBIOSName"@en ;
	rdfs:comment "Specifies the NetBIOS (Network Basic Input/Output System) name of the Windows system. This is not the same as the host name."@en ;
	rdfs:range xsd:string ;
	.

observable:network
	a owl:DatatypeProperty ;
	rdfs:label "network"@en ;
	rdfs:comment "???."@en ;
	rdfs:range xsd:string ;
	.

observable:networkInterface
	a owl:ObjectProperty ;
	rdfs:label "networkInterface"@en ;
	rdfs:comment "Specifies the list of network interfaces present on the system."@en ;
	rdfs:range observable:ObservableObject ;
	.

observable:newObject
	a owl:ObjectProperty ;
	rdfs:label "newObject"@en ;
	rdfs:comment "Specifies the observable object and its properties as they are after the state change effect occurred."@en ;
	rdfs:range observable:ObservableObject ;
	.

observable:nextRunTime
	a owl:DatatypeProperty ;
	rdfs:label "nextRunTime"@en ;
	rdfs:comment "Specifies the next run date/time of the scheduled task. See also: http://msdn.microsoft.com/en-us/library/windows/desktop/aa381257(v=vs.85).aspx."@en ;
	rdfs:range xsd:dateTime ;
	.

observable:nickname
	a owl:DatatypeProperty ;
	rdfs:label "nickname"@en ;
	rdfs:comment "Nickname specifies an alternate, unofficial and typically informal name for a person independent of their official name."@en ;
	rdfs:range xsd:string ;
	.

observable:ntfsHardLinkCount
	a owl:DatatypeProperty ;
	rdfs:label "ntfsHardLinkCount"@en ;
	rdfs:comment "Specifies the number of directory entries that reference an NTFS file record."@en ;
	rdfs:range xsd:integer ;
	.

observable:ntfsOwnerID
	a owl:DatatypeProperty ;
	rdfs:label "ntfsOwnerID"@en ;
	rdfs:comment "Specifies the identifier of the file owner, from the security index."@en ;
	rdfs:range xsd:string ;
	.

observable:ntfsOwnerSID
	a owl:DatatypeProperty ;
	rdfs:label "ntfsOwnerSID"@en ;
	rdfs:comment "Specifies the security ID (key in the $SII Index and $SDS DataStream in the file $Secure) for an NTFS file."@en ;
	rdfs:range xsd:string ;
	.

observable:number
	a owl:DatatypeProperty ;
	rdfs:label "number"@en ;
	rdfs:range xsd:integer ;
	.

observable:numberOfLaunches
	a owl:DatatypeProperty ;
	rdfs:label "numberOfLaunches"@en ;
	rdfs:range xsd:integer ;
	.

observable:numberOfRVAAndSizes
	a owl:DatatypeProperty ;
	rdfs:label "numberOfRVAAndSizes"@en ;
	rdfs:comment "Specifies the number of data-directory entries in the remainder of the optional header."@en ;
	rdfs:range xsd:unsignedInt ;
	.

observable:numberOfSections
	a owl:DatatypeProperty ;
	rdfs:label "numberOfSections"@en ;
	rdfs:comment "Specifies the number of sections in the PE binary, as a non-negative integer."@en ;
	rdfs:range xsd:integer ;
	.

observable:numberOfSubkeys
	a owl:DatatypeProperty ;
	rdfs:label "numberOfSubkeys"@en ;
	rdfs:range xsd:integer ;
	.

observable:numberOfSymbols
	a owl:DatatypeProperty ;
	rdfs:label "numberOfSymbols"@en ;
	rdfs:comment "Specifies the number of entries in the symbol table of the PE binary, as a non-negative integer."@en ;
	rdfs:range xsd:integer ;
	.

observable:numberTimesContacted
	a owl:DatatypeProperty ;
	rdfs:label "numberTimesContacted"@en ;
	rdfs:comment "Number times contacted specifies the number of times a particular contact has been contacted."@en ;
	rdfs:range xsd:integer ;
	.

observable:objectGUID
	a owl:DatatypeProperty ;
	rdfs:label "objectGUID"@en ;
	rdfs:range xsd:string ;
	.

observable:observableCreatedTime
	a owl:DatatypeProperty ;
	rdfs:label "observableCreatedTime"@en ;
	rdfs:comment "The date and time at which the observable object being characterized was created. This time pertains to an intrinsic characteristic of the observable object, and would be consistent across independent characterizations or observations of the observable object."@en ;
	rdfs:range xsd:dateTime ;
	.

observable:oldObject
	a owl:ObjectProperty ;
	rdfs:label "oldObject"@en ;
	rdfs:comment "Specifies the observable object and its properties as they were before the state change effect occurred."@en ;
	rdfs:range observable:ObservableObject ;
	.

observable:openFileDescriptor
	a owl:DatatypeProperty ;
	rdfs:label "openFileDescriptor"@en ;
	rdfs:comment "Specifies a listing of the current file descriptors used by the Unix process."@en ;
	rdfs:range xsd:integer ;
	.

observable:operatingSystem
	a owl:ObjectProperty ;
	rdfs:label "operatingSystem"@en ;
	rdfs:range observable:ObservableObject ;
	.

observable:optionalHeader
	a owl:ObjectProperty ;
	rdfs:label "optionalHeader"@en ;
	rdfs:comment "Specifies the PE optional header of the PE binary."@en ;
	rdfs:range observable:WindowsPEOptionalHeader ;
	.

observable:options
	a owl:DatatypeProperty ;
	rdfs:label "options"@en ;
	rdfs:comment "Specifies any options used when mounting the volume."@en ;
	rdfs:range xsd:string ;
	.

observable:organizationDepartment
	a owl:DatatypeProperty ;
	rdfs:label "organizationDepartment"@en ;
	rdfs:comment "Specifies a particular suborganization (division, branch, office, etc.) that exists within a larger organization."@en ;
	rdfs:range xsd:string ;
	.

observable:organizationLocation
	a owl:ObjectProperty ;
	rdfs:label "organizationLocation"@en ;
	rdfs:comment "Specifies a geolocation address of an organization."@en ;
	rdfs:range observable:ContactAddress ;
	.

observable:organizationPosition
	a owl:DatatypeProperty ;
	rdfs:label "organizationPosition"@en ;
	rdfs:comment "Specifies the title or role that a person plays within an organization."@en ;
	rdfs:range xsd:string ;
	.

observable:osInstallDate
	a owl:DatatypeProperty ;
	rdfs:label "osInstallDate"@en ;
	rdfs:comment "Specifies the date on which the operating system (OS) was installed."@en ;
	rdfs:range xsd:dateTime ;
	.

observable:osLastUpgradeDate
	a owl:DatatypeProperty ;
	rdfs:label "osLastUpgradeDate"@en ;
	rdfs:comment "Specifies the date on which the operating system (OS) was last upgraded."@en ;
	rdfs:range xsd:dateTime ;
	.

observable:otherHeaders
	a owl:ObjectProperty ;
	rdfs:label "otherHeaders"@en ;
	rdfs:range types:Dictionary ;
	.

observable:owner
	a owl:ObjectProperty ;
	rdfs:label "owner"@en ;
	rdfs:comment "Specifies the owner of an Observable Object."@en ;
	rdfs:range core:UcoObject ;
	.

observable:ownerSID
	a owl:DatatypeProperty ;
	rdfs:label "ownerSID"@en ;
	rdfs:range xsd:string ;
	.

observable:pageTitle
	a owl:DatatypeProperty ;
	rdfs:label "Page Title"@en ;
	rdfs:comment "Specifies the title of a web page."@en ;
	rdfs:range xsd:string ;
	.

observable:parameterAddress
	a owl:DatatypeProperty ;
	rdfs:label "parameterAddress"@en ;
	rdfs:range xsd:hexBinary ;
	.

observable:parameters
	a owl:DatatypeProperty ;
	rdfs:label "parameters"@en ;
	rdfs:comment "Specifies the command line parameters used to launch the scheduled task. See also: http://msdn.microsoft.com/en-us/library/windows/desktop/aa381875(v=vs.85).aspx."@en ;
	rdfs:range xsd:string ;
	.

observable:parent
	a owl:ObjectProperty ;
	rdfs:label "parent"@en ;
	rdfs:comment "The process that created this process."@en ;
	rdfs:range observable:ObservableObject ;
	.

observable:participant
	a owl:ObjectProperty ;
	rdfs:label "participant"@en ;
	rdfs:range observable:ObservableObject ;
	.

observable:partition
	a owl:ObjectProperty ;
	rdfs:label "partition"@en ;
	rdfs:comment "The partitions that reside on the disk."@en ;
	rdfs:range observable:ObservableObject ;
	.

observable:partitionID
	a owl:DatatypeProperty ;
	rdfs:label "partitionID"@en ;
	rdfs:comment "Specifies the identifier of the partition, as provided by the containing partition table.  This identifier is the index value within the partition table, and is expected to be an incrementing alphanumeric value (numeric in most partition systems), not a GUID or UUID.  Sorting partitions by this index should first attempt to sort a numeric cast of the value."@en ;
	rdfs:range xsd:string ;
	.

observable:partitionLength
	a owl:DatatypeProperty ;
	rdfs:label "partitionLength"@en ;
	rdfs:comment "Specifies the length of the partition, in bytes."@en ;
	rdfs:range xsd:integer ;
	.

observable:partitionOffset
	a owl:DatatypeProperty ;
	rdfs:label "partitionOffset"@en ;
	rdfs:comment "Specifies the starting offset of the partition, in bytes."@en ;
	rdfs:range xsd:integer ;
	.

observable:password
	a owl:DatatypeProperty ;
	rdfs:label "password"@en ;
	rdfs:comment "Specifies an authentication password."@en ;
	rdfs:range xsd:string ;
	.

observable:passwordLastChanged
	a owl:DatatypeProperty ;
	rdfs:label "passwordLastChanged"@en ;
	rdfs:comment "The date and time that the password was last changed."@en ;
	rdfs:range xsd:dateTime ;
	.

observable:passwordType
	a owl:DatatypeProperty ;
	rdfs:label "passwordType"@en ;
	rdfs:comment "The type of password, for instance plain-text or encrypted."@en ;
	rdfs:range xsd:string ;
	.

observable:path
	a owl:DatatypeProperty ;
	rdfs:label "path"@en ;
	rdfs:comment "Specifies the location of one object within another containing object."@en ;
	rdfs:range xsd:string ;
	.

observable:pdfCreationDate
	a owl:DatatypeProperty ;
	rdfs:label "pdfCreationDate"@en ;
	rdfs:comment "The PDF CreationDate property is defined in ISO 32000-1:2008 as 'The date and time the document was created, in human-readable form' (Table 317).  As a UCO property, its value is converted to xsd:dateTime."@en ;
	rdfs:range xsd:dateTime ;
	.

observable:pdfId0
	a owl:DatatypeProperty ;
	rdfs:label "pdfId0"@en ;
	rdfs:range xsd:string ;
	.

observable:pdfId1
	a owl:DatatypeProperty ;
	rdfs:label "pdfId1"@en ;
	rdfs:range xsd:string ;
	.

observable:pdfModDate
	a owl:DatatypeProperty ;
	rdfs:label "pdfModDate"@en ;
	rdfs:comment "The PDF ModDate property is defined in ISO 32000-1:2008 as 'The date and time the document was most recently modified, in human-readable form' (Table 317).  As a UCO property, its value is converted to xsd:dateTime."@en ;
	rdfs:range xsd:dateTime ;
	.

observable:peType
	a owl:DatatypeProperty ;
	rdfs:label "peType"@en ;
	rdfs:comment "Specifies the type of the PE binary."@en ;
	rdfs:range xsd:string ;
	.

observable:phoneActivationTime
	a owl:DatatypeProperty ;
	rdfs:label "phoneActivationTime"@en ;
	rdfs:comment "The date and time that a device was activated."@en ;
	rdfs:range xsd:dateTime ;
	.

observable:phoneNumber
	a owl:DatatypeProperty ;
	rdfs:label "phoneNumber"@en ;
	rdfs:comment "A phone number(account)."@en ;
	rdfs:range xsd:string ;
	.

observable:pictureHeight
	a owl:DatatypeProperty ;
	rdfs:label "pictureHeight"@en ;
	rdfs:range xsd:integer ;
	.

observable:pictureType
	a owl:DatatypeProperty ;
	rdfs:label "pictureType"@en ;
	rdfs:comment "The type of a picture, for example a thumbnail."@en ;
	rdfs:range xsd:string ;
	.

observable:pictureWidth
	a owl:DatatypeProperty ;
	rdfs:label "pictureWidth"@en ;
	rdfs:comment "The width of the picture in pixels."@en ;
	rdfs:range xsd:integer ;
	.

observable:pid
	a owl:DatatypeProperty ;
	rdfs:label "pid"@en ;
	rdfs:comment "The Process ID, or PID, of the process."@en ;
	rdfs:range xsd:integer ;
	.

observable:pointerToSymbolTable
	a owl:DatatypeProperty ;
	rdfs:label "pointerToSymbolTable"@en ;
	rdfs:comment "Specifies the file offset of the COFF symbol table."@en ;
	rdfs:range xsd:hexBinary ;
	.

observable:policyConstraints
	a owl:DatatypeProperty ;
	rdfs:label "policyConstraints"@en ;
	rdfs:range xsd:string ;
	.

observable:policyMappings
	a owl:DatatypeProperty ;
	rdfs:label "policyMappings"@en ;
	rdfs:range xsd:string ;
	.

observable:port
	a owl:DatatypeProperty ;
	rdfs:label "port"@en ;
	rdfs:comment "Port on which communication takes place."@en ;
	rdfs:range xsd:integer ;
	.

observable:prefetchHash
	a owl:DatatypeProperty ;
	rdfs:label "prefetchHash"@en ;
	rdfs:comment "An eight character hash of the location from which the application was run."@en ;
	rdfs:range xsd:string ;
	.

observable:priority
	a owl:DatatypeProperty ;
	rdfs:label "priority"@en ;
	rdfs:comment "The priority of the email."@en ;
	rdfs:range [
		a rdfs:Datatype ;
		owl:unionOf (
			xsd:integer
			xsd:string
			vocabulary:TaskPriorityVocab
		) ;
	] ;
	.

observable:privateKeyUsagePeriodNotAfter
	a owl:DatatypeProperty ;
	rdfs:label "privateKeyUsagePeriodNotAfter"@en ;
	rdfs:range xsd:dateTime ;
	.

observable:privateKeyUsagePeriodNotBefore
	a owl:DatatypeProperty ;
	rdfs:label "privateKeyUsagePeriodNotBefore"@en ;
	rdfs:range xsd:dateTime ;
	.

observable:processorArchitecture
	a owl:DatatypeProperty ;
	rdfs:label "processorArchitecture"@en ;
	rdfs:comment "Specifies the specific architecture (e.g. x86) used by the CPU of the system."@en ;
	rdfs:range xsd:string ;
	.

observable:profile
	a owl:ObjectProperty ;
	rdfs:label "profile"@en ;
	rdfs:comment "A profile specifies a particular online service profile."@en ;
	rdfs:range observable:ObservableObject ;
	.

observable:profileAccount
	a owl:ObjectProperty ;
	rdfs:label "Profile Account"@en-US ;
	rdfs:comment "Specifies the online service account associated with the profile."@en-US ;
	rdfs:range observable:ObservableObject ;
	.

observable:profileBackgroundHash
	a owl:ObjectProperty ;
	rdfs:label "Profile Background Hash"@en-US ;
	rdfs:comment "Specifies hashes of the background associated with the profile."@en-US ;
	rdfs:range types:Hash ;
	.

observable:profileBackgroundLocation
	a owl:ObjectProperty ;
	rdfs:label "Profile Background Location"@en-US ;
	rdfs:comment "Specifies the network location of the background associated with the profile."@en-US ;
	rdfs:range observable:ObservableObject ;
	.

observable:profileBannerHash
	a owl:ObjectProperty ;
	rdfs:label "Profile Banner Hash"@en-US ;
	rdfs:comment "Specifies hashes of the banner associated with the profile."@en-US ;
	rdfs:range types:Hash ;
	.

observable:profileBannerLocation
	a owl:ObjectProperty ;
	rdfs:label "Profile Banner Location"@en-US ;
	rdfs:comment "Specifies the network location of the banner associated with the profile."@en-US ;
	rdfs:range observable:ObservableObject ;
	.

observable:profileCreated
	a owl:DatatypeProperty ;
	rdfs:label "Profile Created"@en-US ;
	rdfs:comment "Specifies the date and time the profile was created."@en-US ;
	rdfs:range xsd:dateTime ;
	.

observable:profileIdentity
	a owl:ObjectProperty ;
	rdfs:label "Profile Identity"@en-US ;
	rdfs:comment "Specifies the identity associated with the profile."@en-US ;
	rdfs:range identity:Identity ;
	.

observable:profileImageHash
	a owl:ObjectProperty ;
	rdfs:label "Profile Image Hash"@en-US ;
	rdfs:comment "Specifies hashes of the profile image associated with the profile."@en-US ;
	rdfs:range types:Hash ;
	.

observable:profileImageLocation
	a owl:ObjectProperty ;
	rdfs:label "Profile Image Location"@en-US ;
	rdfs:comment "Specifies the network location of the profile image associated with the profile."@en-US ;
	rdfs:range observable:ObservableObject ;
	.

observable:profileIsProtected
	a owl:DatatypeProperty ;
	rdfs:label "Is_Protected"@en-US ;
	rdfs:comment "Specifies whether the twitter profile is protected."@en-US ;
	rdfs:range xsd:boolean ;
	.

observable:profileIsVerified
	a owl:DatatypeProperty ;
	rdfs:label "Is_Verified"@en-US ;
	rdfs:comment "Specifies whether the twitter profile is verified."@en-US ;
	rdfs:range xsd:boolean ;
	.

observable:profileLanguage
	a owl:DatatypeProperty ;
	rdfs:label "Profile Language"@en-US ;
	rdfs:comment "Specifies the language associated with the profile. When present, it MUST be a language code conformant to RFC 5646/BCP47."@en-US ;
	rdfs:range xsd:string ;
	.

observable:profileService
	a owl:ObjectProperty ;
	rdfs:label "Profile Service"@en-US ;
	rdfs:comment "Specifies the online service associated with the profile."@en-US ;
	rdfs:range observable:ObservableObject ;
	.

observable:profileWebsite
	a owl:ObjectProperty ;
	rdfs:label "Profile Website"@en-US ;
	rdfs:comment "Specifies the website URL associated with the profile."@en-US ;
	rdfs:range observable:ObservableObject ;
	.

observable:properties
	a owl:DatatypeProperty ;
	rdfs:label "properties"@en ;
	rdfs:comment "Specifies the properties that were enumerated as a result of the action on the observable object."@en ;
	rdfs:range xsd:string ;
	.

observable:propertyName
	a owl:DatatypeProperty ;
	rdfs:label "propertyName"@en ;
	rdfs:comment "Specifies the Name of the property being read."@en ;
	rdfs:range xsd:string ;
	.

observable:protocols
	a owl:ObjectProperty ;
	rdfs:label "protocols"@en ;
	rdfs:comment "Specifies the protocols involved in the network connection, along with their corresponding state. "@en ;
	rdfs:range types:ControlledDictionary ;
	.

observable:query
	a owl:DatatypeProperty ;
	rdfs:label "query"@en ;
	rdfs:comment "Query passed to the resource."@en ;
	rdfs:range xsd:string ;
	.

observable:rangeOffset
	a owl:DatatypeProperty ;
	rdfs:label "rangeOffset"@en ;
	rdfs:comment "The offset at which the start of data can be found, relative to the rangeOffsetType defined."@en ;
	rdfs:range xsd:integer ;
	.

observable:rangeOffsetType
	a owl:DatatypeProperty ;
	rdfs:label "rangeOffsetType"@en ;
	rdfs:comment "The type of offset defined for the range (e.g., image, file, address)."@en ;
	rdfs:range xsd:string ;
	.

observable:rangeSize
	a owl:DatatypeProperty ;
	rdfs:label "rangeSize"@en ;
	rdfs:comment "The size of the data in bytes."@en ;
	rdfs:range xsd:integer ;
	.

observable:receivedLines
	a owl:DatatypeProperty ;
	rdfs:label "receivedLines"@en ;
	rdfs:range xsd:string ;
	.

observable:receivedTime
	a owl:DatatypeProperty ;
	rdfs:label "receivedTime"@en ;
	rdfs:comment "The date and time at which the message received. "@en ;
	rdfs:range xsd:dateTime ;
	.

observable:recurrence
	a owl:DatatypeProperty ;
	rdfs:label "recurrence"@en ;
	rdfs:comment "Recurrence of the event."@en ;
	rdfs:range xsd:string ;
	.

observable:references
	a owl:ObjectProperty ;
	rdfs:label "references"@en ;
	rdfs:comment "A list of email message identifiers this email relates to."@en ;
	rdfs:range observable:ObservableObject ;
	.

observable:referralURL
	a owl:ObjectProperty ;
	rdfs:label "referralURL"@en ;
	rdfs:comment "Specifies the corresponding referral URL for a registrar."@en ;
	rdfs:range observable:ObservableObject ;
	.

observable:referrerUrl
	a owl:ObjectProperty ;
	rdfs:label "referrerURL"@en ;
	rdfs:comment "Specifies the origination point (i.e., URL) of a URL request."@en ;
	rdfs:range observable:ObservableObject ;
	.

observable:regionEndAddress
	a owl:DatatypeProperty ;
	rdfs:label "regionEndAddress"@en ;
	rdfs:comment "The regionEndAddress property specifies the ending address of the particular memory region."@en ;
	rdfs:range xsd:hexBinary ;
	.

observable:regionSize
	a owl:DatatypeProperty ;
	rdfs:label "regionSize"@en ;
	rdfs:comment "The regionSize property specifies the size of the particular memory region, in bytes."@en ;
	rdfs:range xsd:integer ;
	.

observable:regionStartAddress
	a owl:DatatypeProperty ;
	rdfs:label "regionStartAddress"@en ;
	rdfs:comment """The regionStartAddress property specifies the starting address of the particular memory region.
          """@en ;
	rdfs:range xsd:hexBinary ;
	.

observable:regionalInternetRegistry
	a owl:DatatypeProperty ;
	rdfs:label "regionalInternetRegistry"@en ;
	rdfs:comment "specifies the name of the Regional Internet Registry (RIR) which allocated the IP address contained in a WHOIS entry."@en ;
	rdfs:range [
		a rdfs:Datatype ;
		owl:unionOf (
			vocabulary:RegionalRegistryTypeVocab
			xsd:string
		) ;
	] ;
	.

observable:regionalInternetRegistry-shape-value-not-vocabulary-member
	a sh:PropertyShape ;
	sh:message "Value is not member of the vocabulary RegionalRegistryTypeVocab." ;
	sh:or (
		[
			sh:datatype vocabulary:RegionalRegistryTypeVocab ;
			sh:in (
				"APNIC"^^vocabulary:RegionalRegistryTypeVocab
				"ARIN"^^vocabulary:RegionalRegistryTypeVocab
				"AfriNIC"^^vocabulary:RegionalRegistryTypeVocab
				"LACNIC"^^vocabulary:RegionalRegistryTypeVocab
				"RIPE NCC"^^vocabulary:RegionalRegistryTypeVocab
			) ;
		]
		[
			sh:datatype xsd:string ;
		]
	) ;
	sh:path observable:regionalInternetRegistry ;
	.

observable:regionalInternetRegistry-shape-value-outside-default-vocabulary
	a sh:PropertyShape ;
	sh:datatype vocabulary:RegionalRegistryTypeVocab ;
	sh:message "Value is outside the default vocabulary RegionalRegistryTypeVocab." ;
	sh:path observable:regionalInternetRegistry ;
	sh:severity sh:Info ;
	.

observable:registeredOrganization
	a owl:ObjectProperty ;
	rdfs:label "registeredOrganization"@en ;
	rdfs:comment "The organization that this copy of Windows is registered to."@en ;
	rdfs:range identity:Identity ;
	.

observable:registeredOwner
	a owl:ObjectProperty ;
	rdfs:label "registeredOwner"@en ;
	rdfs:comment "The person or organization that is the registered owner of this copy of Windows."@en ;
	rdfs:range identity:Identity ;
	.

observable:registrantContactInfo
	a owl:ObjectProperty ;
	rdfs:label "registrantContactInfo"@en ;
	rdfs:comment "Specifies contact info for the registrant of a domain within a WHOIS entity."@en ;
	rdfs:range observable:ObservableObject ;
	.

observable:registrantIDs
	a owl:DatatypeProperty ;
	rdfs:label "registrantIDs"@en ;
	rdfs:comment "Specifies the registrant IDs associated with a domain lookup."@en ;
	rdfs:range xsd:string ;
	.

observable:registrarGUID
	a owl:DatatypeProperty ;
	rdfs:label "registrarGUID"@en ;
	rdfs:comment "Specifies the Registrar GUID field of a Whois entry."@en ;
	rdfs:range xsd:string ;
	.

observable:registrarID
	a owl:DatatypeProperty ;
	rdfs:label "registrarID"@en ;
	rdfs:comment "Specifies the Registrar ID field of a Whois entry."@en ;
	rdfs:range xsd:string ;
	.

observable:registrarInfo
	a owl:ObjectProperty ;
	rdfs:label "registrarInfo"@en ;
	rdfs:comment "Specifies registrar info that would be returned from a registrar lookup."@en ;
	rdfs:range observable:WhoisRegistrarInfoType ;
	.

observable:registrarName
	a owl:DatatypeProperty ;
	rdfs:label "registrarName"@en ;
	rdfs:comment "The name of the registrar organization."@en ;
	rdfs:range xsd:string ;
	.

observable:registryValues
	a owl:ObjectProperty ;
	rdfs:label "registryValues"@en ;
	rdfs:comment "The values that were enumerated as a result of the action on the object."@en ;
	rdfs:range observable:WindowsRegistryValue ;
	.

observable:remarks
	a owl:DatatypeProperty ;
	rdfs:label "remarks"@en ;
	rdfs:comment "Specifies any remarks associated with this Whois entry."@en ;
	rdfs:range xsd:string ;
	.

observable:remindTime
	a owl:DatatypeProperty ;
	rdfs:label "remindTime"@en ;
	rdfs:range xsd:dateTime ;
	.

observable:requestMethod
	a owl:DatatypeProperty ;
	rdfs:label "requestMethod"@en ;
	rdfs:comment """Specifies the HTTP method portion of the HTTP request line, as a lowercase string.
          """@en ;
	rdfs:range xsd:string ;
	.

observable:requestValue
	a owl:DatatypeProperty ;
	rdfs:label "requestValue"@en ;
	rdfs:comment "Specifies the value (typically a resource path) portion of the HTTP request line."@en ;
	rdfs:range xsd:string ;
	.

observable:requestVersion
	a owl:DatatypeProperty ;
	rdfs:label "requestVersion"@en ;
	rdfs:comment "Specifies the HTTP version portion of the HTTP request line, as a lowercase string."@en ;
	rdfs:range xsd:string ;
	.

observable:rowCondition
	a owl:DatatypeProperty ;
	rdfs:label "rowCondition"@en ;
	rdfs:range xsd:string ;
	.

observable:rowIndex
	a owl:DatatypeProperty ;
	rdfs:label "rowIndex"@en ;
	rdfs:range xsd:positiveInteger ;
	.

observable:ruid
	a owl:DatatypeProperty ;
	rdfs:label "ruid"@en ;
	rdfs:comment "Specifies the real user ID, which represents the Unix user who created the process."@en ;
	rdfs:range xsd:nonNegativeInteger ;
	.

observable:runningStatus
	a owl:DatatypeProperty ;
	rdfs:label "runningStatus"@en ;
	rdfs:range xsd:string ;
	.

observable:scheme
	a owl:DatatypeProperty ;
	rdfs:label "scheme"@en ;
	rdfs:comment "Identifies the type of URL."@en ;
	rdfs:range xsd:string ;
	.

observable:sectionAlignment
	a owl:DatatypeProperty ;
	rdfs:label "sectionAlignment"@en ;
	rdfs:comment "Specifies the alignment (in bytes) of PE sections when they are loaded into memory."@en ;
	rdfs:range xsd:unsignedInt ;
	.

observable:sections
	a owl:ObjectProperty ;
	rdfs:label "sections"@en ;
	rdfs:comment "Specifies metadata about the sections in the PE file."@en ;
	rdfs:range observable:WindowsPESection ;
	.

observable:sectorSize
	a owl:DatatypeProperty ;
	rdfs:label "sectorSize"@en ;
	rdfs:comment "The sector size of the volume in bytes."@en ;
	rdfs:range xsd:integer ;
	.

observable:securityAttributes
	a owl:DatatypeProperty ;
	rdfs:label "securityAttributes"@en ;
	rdfs:range xsd:string ;
	.

observable:sender
	a owl:ObjectProperty ;
	rdfs:label "sender"@en ;
	rdfs:range observable:ObservableObject ;
	.

observable:sentTime
	a owl:DatatypeProperty ;
	rdfs:label "sentTime"@en ;
	rdfs:comment "The date and time at which the message sent."@en ;
	rdfs:range xsd:dateTime ;
	.

observable:serialNumber
	a owl:DatatypeProperty ;
	rdfs:label "serialNumber"@en ;
	rdfs:range xsd:string ;
	.

observable:serverName
	a owl:ObjectProperty ;
	rdfs:label "serverName"@en ;
	rdfs:comment "Specifies the corresponding server name for a whois entry. This usually corresponds to a name server lookup."@en ;
	rdfs:range observable:ObservableObject ;
	.

observable:serviceName
	a owl:DatatypeProperty ;
	rdfs:label "serviceName"@en ;
	rdfs:range xsd:string ;
	.

observable:serviceStatus
	a owl:DatatypeProperty ;
	rdfs:label "serviceStatus"@en ;
	rdfs:range xsd:string ;
	.

observable:serviceType
	a owl:DatatypeProperty ;
	rdfs:label "serviceType"@en ;
	rdfs:range xsd:string ;
	.

observable:sessionID
	a owl:DatatypeProperty ;
	rdfs:label "sessionID"@en ;
	rdfs:comment "An identifier for the session from which the message originates."@en ;
	rdfs:range xsd:string ;
	.

observable:shell
	a owl:DatatypeProperty ;
	rdfs:label "shell"@en ;
	rdfs:range xsd:string ;
	.

observable:showMessageBody
	a owl:DatatypeProperty ;
	rdfs:label "showMessageBody"@en ;
	rdfs:comment "Specifies the message text that is displayed in the body of the message box by the action. See also: http://msdn.microsoft.com/en-us/library/windows/desktop/aa381302(v=vs.85).aspx."@en ;
	rdfs:range xsd:string ;
	.

observable:showMessageTitle
	a owl:DatatypeProperty ;
	rdfs:label "showMessageTitle"@en ;
	rdfs:comment "Specifies the title of the message box shown by the action. See also: http://msdn.microsoft.com/en-us/library/windows/desktop/aa381302(v=vs.85).aspx."@en ;
	rdfs:range xsd:string ;
	.

observable:sid
	a owl:DatatypeProperty ;
	rdfs:label "sid"@en ;
	rdfs:range xsd:string ;
	.

observable:signalStrength
	a owl:DatatypeProperty ;
	rdfs:label "signalStrength"@en ;
	rdfs:comment "The strength of the antenna signal."@en ;
	rdfs:range xsd:string ;
	.

observable:signature
	a owl:DatatypeProperty ;
	rdfs:label "signature"@en ;
	rdfs:comment "A"@en ;
	rdfs:range xsd:string ;
	.

observable:signatureAlgorithm
	a owl:DatatypeProperty ;
	rdfs:label "signatureAlgorithm"@en ;
	rdfs:range xsd:string ;
	.

observable:signatureDescription
	a owl:DatatypeProperty ;
	rdfs:label "signatureDescription"@en ;
	rdfs:range xsd:string ;
	.

observable:signatureExists
	a owl:DatatypeProperty ;
	rdfs:label "signatureExists"@en ;
	rdfs:range xsd:boolean ;
	.

observable:signatureVerified
	a owl:DatatypeProperty ;
	rdfs:label "signatureVerified"@en ;
	rdfs:range xsd:boolean ;
	.

observable:sipAddress
	a owl:ObjectProperty ;
	rdfs:label "sipAddress"@en ;
	rdfs:comment "A SIP address specifies Session Initiation Protocol (SIP) identifier."@en ;
	rdfs:range observable:ObservableObject ;
	.

observable:size
	a owl:DatatypeProperty ;
	rdfs:label "size"@en ;
	rdfs:comment "Specifies the size of the section, in bytes."@en ;
	rdfs:range xsd:integer ;
	.

observable:sizeInBytes
	a owl:DatatypeProperty ;
	rdfs:label "sizeInBytes"@en ;
	rdfs:comment "The size of the data in bytes."@en ;
	rdfs:range xsd:integer ;
	.

observable:sizeOfCode
	a owl:DatatypeProperty ;
	rdfs:label "sizeOfCode"@en ;
	rdfs:comment "Specifies the size of the code (text) section. If there are multiple such sections, this refers to the sum of the sizes of each section."@en ;
	rdfs:range xsd:unsignedInt ;
	.

observable:sizeOfHeaders
	a owl:DatatypeProperty ;
	rdfs:label "sizeOfHeaders"@en ;
	rdfs:comment "Specifies the combined size of the MS-DOS, PE header, and section headers, rounded up a multiple of the value specified in the file_alignment header."@en ;
	rdfs:range xsd:unsignedInt ;
	.

observable:sizeOfHeapCommit
	a owl:DatatypeProperty ;
	rdfs:label "sizeOfHeapCommit"@en ;
	rdfs:comment "Specifies the size of the local heap space to commit."@en ;
	rdfs:range xsd:unsignedInt ;
	.

observable:sizeOfHeapReserve
	a owl:DatatypeProperty ;
	rdfs:label "sizeOfHeapReserve"@en ;
	rdfs:comment "Specifies the size of the local heap space to reserve."@en ;
	rdfs:range xsd:unsignedInt ;
	.

observable:sizeOfImage
	a owl:DatatypeProperty ;
	rdfs:label "sizeOfImage"@en ;
	rdfs:comment "Specifies the size, in bytes, of the image, including all headers, as the image is loaded in memory."@en ;
	rdfs:range xsd:unsignedInt ;
	.

observable:sizeOfInitializedData
	a owl:DatatypeProperty ;
	rdfs:label "sizeOfInitializedData"@en ;
	rdfs:comment "Specifies the size of the initialized data section. If there are multiple such sections, this refers to the sum of the sizes of each section."@en ;
	rdfs:range xsd:unsignedInt ;
	.

observable:sizeOfOptionalHeader
	a owl:DatatypeProperty ;
	rdfs:label "sizeOfOptionalHeader"@en ;
	rdfs:comment "Specifies the size of the optional header of the PE binary. "@en ;
	rdfs:range xsd:integer ;
	.

observable:sizeOfStackCommit
	a owl:DatatypeProperty ;
	rdfs:label "sizeOfStackCommit"@en ;
	rdfs:comment "Specifies the size of the stack to commit."@en ;
	rdfs:range xsd:unsignedInt ;
	.

observable:sizeOfStackReserve
	a owl:DatatypeProperty ;
	rdfs:label "sizeOfStackReserve"@en ;
	rdfs:comment "Specifies the size of the stack to reserve."@en ;
	rdfs:range xsd:unsignedInt ;
	.

observable:sizeOfUninitializedData
	a owl:DatatypeProperty ;
	rdfs:label "sizeOfUninitializedData"@en ;
	rdfs:comment "Specifies the size of the uninitialized data section. If there are multiple such sections, this refers to the sum of the sizes of each section."@en ;
	rdfs:range xsd:unsignedInt ;
	.

observable:skew
	a owl:DatatypeProperty ;
	rdfs:label "skew"@en ;
	rdfs:comment "The angle in degrees of the radial rotation around its main beam direction."@en ;
	rdfs:range xsd:decimal ;
	.

observable:sourceApplication
	a owl:ObjectProperty ;
	rdfs:label "sourceApplication"@en ;
	rdfs:comment "Source application specifies the software application that a particular contact or contact list is associated with."@en ;
	rdfs:range observable:ObservableObject ;
	.

observable:sourceFlags
	a owl:DatatypeProperty ;
	rdfs:label "sourceFlags"@en ;
	rdfs:comment "Specifies the source TCP flags."@en ;
	rdfs:range xsd:hexBinary ;
	.

observable:sourcePort
	a owl:DatatypeProperty ;
	rdfs:label "sourcePort"@en ;
	rdfs:comment """Specifies the source port used in the connection, as an integer in the range of 0 - 65535.
          """@en ;
	rdfs:range xsd:integer ;
	.

observable:spaceLeft
	a owl:DatatypeProperty ;
	rdfs:label "spaceLeft"@en ;
	rdfs:comment "Specifies the amount of space left on the partition, in bytes."@en ;
	rdfs:range xsd:integer ;
	.

observable:spaceUsed
	a owl:DatatypeProperty ;
	rdfs:label "spaceUsed"@en ;
	rdfs:comment "Specifies the amount of space used on the partition, in bytes."@en ;
	rdfs:range xsd:integer ;
	.

observable:sponsoringRegistrar
	a owl:DatatypeProperty ;
	rdfs:label "sponsoringRegistrar"@en ;
	rdfs:comment "Specifies the name of the sponsoring registrar for a domain."@en ;
	rdfs:range xsd:string ;
	.

observable:src
	a owl:ObjectProperty ;
	rdfs:label "src"@en ;
	rdfs:comment "Specifies the source(s) of the network connection."@en ;
	rdfs:range core:UcoObject ;
	.

observable:srcBytes
	a owl:DatatypeProperty ;
	rdfs:label "srcBytes"@en ;
	rdfs:range xsd:integer ;
	.

observable:srcPackets
	a owl:DatatypeProperty ;
	rdfs:label "srcPackets"@en ;
	rdfs:range xsd:integer ;
	.

observable:srcPayload
	a owl:ObjectProperty ;
	rdfs:label "srcPayload"@en ;
	rdfs:range observable:ObservableObject ;
	.

observable:ssid
	a owl:DatatypeProperty ;
	rdfs:label "ssid"@en ;
	rdfs:comment "Network identifier."@en ;
	rdfs:range xsd:string ;
	.

observable:stackSize
	a owl:DatatypeProperty ;
	rdfs:label "stackSize"@en ;
	rdfs:range xsd:nonNegativeInteger ;
	.

observable:startAddress
	a owl:DatatypeProperty ;
	rdfs:label "startAddress"@en ;
	rdfs:range xsd:hexBinary ;
	.

observable:startCommandLine
	a owl:DatatypeProperty ;
	rdfs:label "startCommandLine"@en ;
	rdfs:range xsd:string ;
	.

observable:startTime
	a owl:DatatypeProperty ;
	rdfs:label "startTime"@en ;
	rdfs:range xsd:dateTime ;
	.

observable:startType
	a owl:DatatypeProperty ;
	rdfs:label "startType"@en ;
	rdfs:range xsd:string ;
	.

observable:startupInfo
	a owl:ObjectProperty ;
	rdfs:label "startupInfo"@en ;
	rdfs:range types:Dictionary ;
	.

observable:state
	a owl:DatatypeProperty ;
	rdfs:label "State"@en ;
	rdfs:range xsd:string ;
	.

observable:status
	a owl:DatatypeProperty ;
	rdfs:label "status"@en ;
	rdfs:comment "Specifies a list of statuses for a given Whois entry."@en ;
	rdfs:range [
		a rdfs:Datatype ;
		owl:unionOf (
			xsd:string
			vocabulary:TaskStatusVocab
			vocabulary:WhoisStatusTypeVocab
		) ;
	] ;
	.

observable:statusesCount
	a owl:DatatypeProperty ;
	rdfs:label "Statuses Count"@en-US ;
	rdfs:comment "Specifies the number of tweets that this profile has issued."@en-US ;
	rdfs:range xsd:nonNegativeInteger ;
	.

observable:storageCapacityInBytes
	a owl:DatatypeProperty ;
	rdfs:label "storageCapacityInBytes"@en ;
	rdfs:comment "The number of bytes that can be stored on a SIM card."@en ;
	rdfs:range xsd:integer ;
	.

observable:stringValue
	a owl:DatatypeProperty ;
	rdfs:label "stringValue"@en ;
	rdfs:comment "Specifies the actual value of the extracted string."@en ;
	rdfs:range xsd:string ;
	.

observable:strings
	a owl:ObjectProperty ;
	rdfs:label "strings"@en ;
	rdfs:range observable:ExtractedString ;
	.

observable:subject
	a owl:DatatypeProperty ;
	rdfs:label "subject"@en ;
	rdfs:comment "The subject of the email."@en ;
	rdfs:range xsd:string ;
	.

observable:subjectAlternativeName
	a owl:DatatypeProperty ;
	rdfs:label "subjectAlternativeName"@en ;
	rdfs:range xsd:string ;
	.

observable:subjectDirectoryAttributes
	a owl:DatatypeProperty ;
	rdfs:label "subjectDirectoryAttributes"@en ;
	rdfs:range xsd:string ;
	.

observable:subjectHash
	a owl:ObjectProperty ;
	rdfs:label "subjectHash"@en ;
	rdfs:comment "A hash calculated on the certificate subject name."@en ;
	rdfs:range types:Hash ;
	.

observable:subjectKeyIdentifier
	a owl:DatatypeProperty ;
	rdfs:label "subjectKeyIdentifier"@en ;
	rdfs:range xsd:string ;
	.

observable:subjectPublicKeyAlgorithm
	a owl:DatatypeProperty ;
	rdfs:label "subjectPublicKeyAlgorithm"@en ;
	rdfs:range xsd:string ;
	.

observable:subjectPublicKeyExponent
	a owl:DatatypeProperty ;
	rdfs:label "subjectPublicKeyExponent"@en ;
	rdfs:range xsd:integer ;
	.

observable:subjectPublicKeyModulus
	a owl:DatatypeProperty ;
	rdfs:label "subjectPublicKeyModulus"@en ;
	rdfs:range xsd:string ;
	.

observable:subsystem
	a owl:DatatypeProperty ;
	rdfs:label "subsystem"@en ;
	rdfs:comment "Specifies the subsystem (e.g., GUI, device driver, etc.) that is required to run this image."@en ;
	rdfs:range xsd:unsignedShort ;
	.

observable:swid
	a owl:DatatypeProperty ;
	rdfs:label "swid"@en ;
	rdfs:comment "Specifies the SWID tag for the software."@en ;
	rdfs:range xsd:string ;
	.

observable:symbolicName
	a owl:DatatypeProperty ;
	rdfs:label "symbolicName"@en ;
	rdfs:comment "The symbolic name of a global flag. See also: http://msdn.microsoft.com/en-us/library/windows/hardware/ff549646(v=vs.85).aspx."@en ;
	rdfs:range xsd:string ;
	.

observable:systemTime
	a owl:DatatypeProperty ;
	rdfs:label "systemTime"@en ;
	rdfs:range xsd:dateTime ;
	.

observable:tableName
	a owl:DatatypeProperty ;
	rdfs:label "tableName"@en ;
	rdfs:range xsd:string ;
	.

observable:targetFile
	a owl:ObjectProperty ;
	rdfs:label "targetFile"@en ;
	rdfs:comment "Specifies the file targeted by a symbolic link."@en ;
	rdfs:range observable:ObservableObject ;
	.

observable:taskComment
	a owl:DatatypeProperty ;
	rdfs:label "taskComment"@en ;
	rdfs:comment "Specifies a comment for the scheduled task. See also: http://msdn.microsoft.com/en-us/library/windows/desktop/aa381232(v=vs.85).aspx."@en ;
	rdfs:range xsd:string ;
	.

observable:taskCreator
	a owl:DatatypeProperty ;
	rdfs:label "taskCreator"@en ;
	rdfs:comment "Specifies the name of the creator of the scheduled task. See also: http://msdn.microsoft.com/en-us/library/windows/desktop/aa381235(v=vs.85).aspx."@en ;
	rdfs:range xsd:string ;
	.

observable:text
	a owl:DatatypeProperty ;
	rdfs:label "text"@en ;
	rdfs:range xsd:string ;
	.

observable:threadID
	a owl:DatatypeProperty ;
	rdfs:label "threadID"@en ;
	rdfs:range xsd:nonNegativeInteger ;
	.

observable:thumbprintHash
	a owl:ObjectProperty ;
	rdfs:label "thumbprintHash"@en ;
	rdfs:comment "A hash calculated on the entire certificate including signature."@en ;
	rdfs:range types:Hash ;
	.

observable:timeDateStamp
	a owl:DatatypeProperty ;
	rdfs:label "timeDateStamp"@en ;
	rdfs:comment "Specifies the time when the PE binary was created."@en ;
	rdfs:range xsd:dateTime ;
	.

observable:timesExecuted
	a owl:DatatypeProperty ;
	rdfs:label "timesExecuted"@en ;
	rdfs:comment "The number of times the prefetch application has executed."@en ;
	rdfs:range xsd:integer ;
	.

observable:timezoneDST
	a owl:DatatypeProperty ;
	rdfs:label "timezoneDST"@en ;
	rdfs:comment "Specifies the time zone used by the system, taking daylight savings time (DST) into account."@en ;
	rdfs:range xsd:string ;
	.

observable:timezoneStandard
	a owl:DatatypeProperty ;
	rdfs:label "timezoneStandard"@en ;
	rdfs:comment "Specifies the time zone used by the system, without taking daylight savings time (DST) into account."@en ;
	rdfs:range xsd:string ;
	.

observable:to
	a owl:ObjectProperty ;
	rdfs:label "to"@en ;
	rdfs:comment "The receiver's phone number."@en ;
	rdfs:range observable:ObservableObject ;
	.

observable:totalFragments
	a owl:DatatypeProperty ;
	rdfs:label "totalFragments"@en ;
	rdfs:range xsd:integer ;
	.

observable:totalRam
	a owl:DatatypeProperty ;
	rdfs:label "totalRam"@en ;
	rdfs:comment "Specifies the total amount of physical memory present on the system, in bytes."@en ;
	rdfs:range xsd:integer ;
	.

observable:totalSpace
	a owl:DatatypeProperty ;
	rdfs:label "totalSpace"@en ;
	rdfs:comment "Specifies the total amount of space available on the partition, in bytes."@en ;
	rdfs:range xsd:integer ;
	.

observable:triggerBeginTime
	a owl:DatatypeProperty ;
	rdfs:label "triggerBeginTime"@en ;
	rdfs:comment "Specifies the date/time that the trigger is activated."@en ;
	rdfs:range xsd:dateTime ;
	.

observable:triggerDelay
	a owl:DatatypeProperty ;
	rdfs:label "triggerDelay"@en ;
	rdfs:comment "Specifies the delay that takes place between when the task is registered and when the task is started."@en ;
	rdfs:range xsd:string ;
	.

observable:triggerEndTime
	a owl:DatatypeProperty ;
	rdfs:label "triggerEndTime"@en ;
	rdfs:comment "Specifies the date/time that the trigger is deactivated."@en ;
	rdfs:range xsd:dateTime ;
	.

observable:triggerFrequency
	a owl:DatatypeProperty ;
	rdfs:label "triggerFrequency"@en ;
	rdfs:comment "Specifies the frequency at which the trigger repeats."@en ;
	rdfs:range [
		a rdfs:Datatype ;
		owl:unionOf (
			vocabulary:TriggerFrequencyVocab
			xsd:string
		) ;
	] ;
	.

observable:triggerList
	a owl:ObjectProperty ;
	rdfs:label "triggerList"@en ;
	rdfs:comment "Specifies a set of triggers used by the scheduled task. See also: http://msdn.microsoft.com/en-us/library/windows/desktop/aa383264(v=vs.85).aspx."@en ;
	rdfs:range observable:TriggerType ;
	.

observable:triggerMaxRunTime
	a owl:DatatypeProperty ;
	rdfs:label "triggerMaxRunTime"@en ;
	rdfs:comment "The maximum amount of time that the task launched by the trigger is allowed to run. See also: http://msdn.microsoft.com/en-us/library/windows/desktop/aa383868(v=vs.85).aspx."@en ;
	rdfs:range xsd:string ;
	.

observable:triggerSessionChangeType
	a owl:DatatypeProperty ;
	rdfs:label "triggerSessionChangeType"@en ;
	rdfs:comment "Specifies the type of Terminal Server session change that would trigger a task launch. See also: http://msdn.microsoft.com/en-us/library/windows/desktop/aa381298(v=vs.85).aspx."@en ;
	rdfs:range xsd:string ;
	.

observable:triggerType
	a owl:DatatypeProperty ;
	rdfs:label "triggerType"@en ;
	rdfs:comment "Specifies the type of the task trigger."@en ;
	rdfs:range [
		a rdfs:Datatype ;
		owl:unionOf (
			vocabulary:TriggerTypeVocab
			xsd:string
		) ;
	] ;
	.

observable:twitterHandle
	a owl:DatatypeProperty ;
	rdfs:label "Twitter Handle"@en-US ;
	rdfs:comment "Specifies the twitter handle associated with the profile."@en-US ;
	rdfs:range xsd:string ;
	.

observable:twitterId
	a owl:DatatypeProperty ;
	rdfs:label "Twitter ID"@en-US ;
	rdfs:comment "Specifies the twitter id associated with the profile."@en-US ;
	rdfs:range xsd:string ;
	.

observable:updatedDate
	a owl:DatatypeProperty ;
	rdfs:label "updatedDate"@en ;
	rdfs:comment "Specifies the date in which the registered domain information was last updated."@en ;
	rdfs:range xsd:dateTime ;
	.

observable:uptime
	a owl:DatatypeProperty ;
	rdfs:label "uptime"@en ;
	rdfs:comment "Specifies the duration that represents the current amount of time that the system has been up."@en ;
	rdfs:range xsd:string ;
	.

observable:url
	a owl:ObjectProperty ;
	rdfs:label "url"@en ;
	rdfs:comment "Specifies a URL associated with a particular observable object or facet."@en ;
	rdfs:range observable:ObservableObject ;
	.

observable:urlHistoryEntry
	a owl:ObjectProperty ;
	rdfs:label "URL History Entries"@en ;
	rdfs:comment "Specifies a URL history record stored in the browser's history."@en ;
	rdfs:range observable:URLHistoryEntry ;
	.

observable:urlTargeted
	a owl:DatatypeProperty ;
	rdfs:label "urlTargeted"@en ;
	rdfs:comment "The target of the bookmark."@en ;
	rdfs:range xsd:anyURI ;
	.

observable:urlTransitionType
	a owl:DatatypeProperty ;
	rdfs:label "Transition Type"@en ;
	rdfs:comment "Specifies how a browser navigated to a particular URL on a particular visit."@en ;
	rdfs:range [
		a rdfs:Datatype ;
		owl:unionOf (
			xsd:string
			vocabulary:URLTransitionTypeVocab
		) ;
	] ;
	.

observable:userLocationString
	a owl:DatatypeProperty ;
	rdfs:label "User Location String"@en-US ;
	rdfs:comment "Specifies the user-provided location string associated with the profile."@en-US ;
	rdfs:range xsd:string ;
	.

observable:userName
	a owl:DatatypeProperty ;
	rdfs:label "userName"@en ;
	rdfs:comment "Username used to authenticate to this resource."@en ;
	rdfs:range xsd:string ;
	.

observable:validityNotAfter
	a owl:DatatypeProperty ;
	rdfs:label "validityNotAfter"@en ;
	rdfs:range xsd:dateTime ;
	.

observable:validityNotBefore
	a owl:DatatypeProperty ;
	rdfs:label "validityNotBefore"@en ;
	rdfs:range xsd:dateTime ;
	.

observable:value
	a owl:DatatypeProperty ;
	rdfs:label "value"@en ;
	rdfs:range xsd:string ;
	.

observable:values
	a owl:DatatypeProperty ;
	rdfs:label "values"@en ;
	rdfs:comment "The values that were enumerated as a result of the action on the object."@en ;
	rdfs:range xsd:string ;
	.

observable:version
	a owl:DatatypeProperty ;
	rdfs:label "version"@en ;
	rdfs:range xsd:string ;
	.

observable:visibility
	a owl:DatatypeProperty ;
	rdfs:label "visibility"@en ;
	rdfs:range xsd:boolean ;
	.

observable:visitCount
	a owl:DatatypeProperty ;
	rdfs:label "visitCount"@en ;
	rdfs:comment "Specifies the number of times a URL has been visited by a particular web browser."@en ;
	rdfs:range xsd:integer ;
	.

observable:visitDuration
	a owl:DatatypeProperty ;
	rdfs:label "Visit Duration"@en ;
	rdfs:comment "Specifies the duration of a specific visit of a URL within a particular browser."@en ;
	rdfs:range xsd:duration ;
	.

observable:visitTime
	a owl:DatatypeProperty ;
	rdfs:label "Visit Time"@en ;
	rdfs:comment "Specifies the date/time of a specific visit of a URL within a particular browser."@en ;
	rdfs:range xsd:dateTime ;
	.

observable:volume
	a owl:ObjectProperty ;
	rdfs:label "volume"@en ;
	rdfs:comment "The volume from which the prefetch application was run. If the applicatin was run from multiple volumes, there will be a separate prefetch file for each."@en ;
	rdfs:range observable:ObservableObject ;
	.

observable:volumeID
	a owl:DatatypeProperty ;
	rdfs:label "volumeID"@en ;
	rdfs:comment "The unique identifier of the volume."@en ;
	rdfs:range xsd:string ;
	.

observable:whoisContactType
	a owl:DatatypeProperty ;
	rdfs:label "whoisContactType"@en ;
	rdfs:comment "Specifies what type of WHOIS contact this is."@en ;
	rdfs:range [
		a rdfs:Datatype ;
		owl:unionOf (
			xsd:string
			vocabulary:WhoisContactTypeVocab
		) ;
	] ;
	.

observable:whoisServer
	a owl:ObjectProperty ;
	rdfs:label "whoisServer"@en ;
	rdfs:comment "Specifies the corresponding whois server for a registrar."@en ;
	rdfs:range observable:ObservableObject ;
	.

observable:win32VersionValue
	a owl:DatatypeProperty ;
	rdfs:label "win32VersionValue"@en ;
	rdfs:comment "Specifies the reserved win32 version value."@en ;
	rdfs:range xsd:unsignedInt ;
	.

observable:windowTitle
	a owl:DatatypeProperty ;
	rdfs:label "windowTitle"@en ;
	rdfs:range xsd:string ;
	.

observable:windowsDirectory
	a owl:ObjectProperty ;
	rdfs:label "windowsDirectory"@en ;
	rdfs:comment "The Windows_Directory field specifies the fully-qualified path to the Windows install directory."@en ;
	rdfs:range observable:ObservableObject ;
	.

observable:windowsSystemDirectory
	a owl:ObjectProperty ;
	rdfs:label "windowsSystemDirectory"@en ;
	rdfs:comment "The Windows_System_Directory field specifies the fully-qualified path to the Windows system directory."@en ;
	rdfs:range observable:ObservableObject ;
	.

observable:windowsTempDirectory
	a owl:ObjectProperty ;
	rdfs:label "windowsTempDirectory"@en ;
	rdfs:comment "The Windows_Temp_Directory field specifies the fully-qualified path to the Windows temporary files directory."@en ;
	rdfs:range observable:ObservableObject ;
	.

observable:windowsVolumeAttributes
	a owl:DatatypeProperty ;
	rdfs:label "windowsVolumeAttributes"@en ;
	rdfs:comment "Specifies the attributes of a windows volume."@en ;
	rdfs:range vocabulary:WindowsVolumeAttributeVocab ;
	.

observable:wirelessNetworkSecurityMode
	a owl:DatatypeProperty ;
	rdfs:label "wirelessNetworkSecurityMode"@en ;
	rdfs:comment "Specifies the security mode of a wireless network (None, WEP, WPA, etc)."@en ;
	rdfs:range [
		a rdfs:DataType ;
		owl:unionOf (
			vocabulary:WirelessNetworkSecurityModeVocab
			xsd:string
		) ;
	] ;
	.

observable:workItemData
	a owl:ObjectProperty ;
	rdfs:label "workItemData"@en ;
	rdfs:comment "Specifies application defined data associated with the scheduled task. See also: http://msdn.microsoft.com/en-us/library/windows/desktop/aa381271(v=vs.85).aspx."@en ;
	rdfs:range observable:ObservableObject ;
	.

observable:workingDirectory
	a owl:ObjectProperty ;
	rdfs:label "workingDirectory"@en ;
	rdfs:comment "Specifies the working directory for the scheduled task. See also: http://msdn.microsoft.com/en-us/library/windows/desktop/aa381878(v=vs.85).aspx."@en ;
	rdfs:range observable:ObservableObject ;
	.

observable:x509v3extensions
	a owl:ObjectProperty ;
	rdfs:label "x509V3Extensions"@en ;
	rdfs:range observable:X509V3ExtensionsFacet ;
	.

observable:xMailer
	a owl:DatatypeProperty ;
	rdfs:label "xMailer"@en ;
	rdfs:range xsd:string ;
	.

observable:xOriginatingIP
	a owl:ObjectProperty ;
	rdfs:label "xOriginatingIP"@en ;
	rdfs:range observable:ObservableObject ;
	.
<|MERGE_RESOLUTION|>--- conflicted
+++ resolved
@@ -321,16 +321,11 @@
 	sh:targetClass observable:AndroidDeviceFacet ;
 	.
 
-<<<<<<< HEAD
 observable:AndroidPhone
-=======
-observable:AntennaFacet
->>>>>>> 95482ed6
-	a
-		owl:Class ,
-		sh:NodeShape
-		;
-<<<<<<< HEAD
+	a
+		owl:Class ,
+		sh:NodeShape
+		;
 	rdfs:subClassOf
 		observable:AndroidDevice ,
 		observable:SmartPhone
@@ -338,6 +333,55 @@
 	rdfs:label "AndroidPhone"@en-US ;
 	rdfs:comment "An android phone is a smart phone that applies the Android mobile operating system."@en-US ;
 	sh:targetClass observable:AndroidPhone ;
+	.
+
+observable:AntennaFacet
+	a
+		owl:Class ,
+		sh:NodeShape
+		;
+	rdfs:subClassOf core:Facet ;
+	rdfs:label "AntennaFacet"@en ;
+	rdfs:comment "An antenna alignment facet contains the metadata surrounding the cell tower's antenna position."@en ;
+	sh:property
+		[
+			sh:datatype xsd:decimal ;
+			sh:maxCount "1"^^xsd:integer ;
+			sh:nodeKind sh:Literal ;
+			sh:path observable:antennaHeight ;
+		] ,
+		[
+			sh:datatype xsd:decimal ;
+			sh:maxCount "1"^^xsd:integer ;
+			sh:nodeKind sh:Literal ;
+			sh:path observable:azimuth ;
+		] ,
+		[
+			sh:datatype xsd:decimal ;
+			sh:maxCount "1"^^xsd:integer ;
+			sh:nodeKind sh:Literal ;
+			sh:path observable:elevation ;
+		] ,
+		[
+			sh:datatype xsd:decimal ;
+			sh:maxCount "1"^^xsd:integer ;
+			sh:nodeKind sh:Literal ;
+			sh:path observable:horizontalBeamWidth ;
+		] ,
+		[
+			sh:datatype xsd:decimal ;
+			sh:maxCount "1"^^xsd:integer ;
+			sh:nodeKind sh:Literal ;
+			sh:path observable:signalStrength ;
+		] ,
+		[
+			sh:datatype xsd:decimal ;
+			sh:maxCount "1"^^xsd:integer ;
+			sh:nodeKind sh:Literal ;
+			sh:path observable:skew ;
+		]
+		;
+	sh:targetClass observable:AntennaFacet ;
 	.
 
 observable:AppleDevice
@@ -349,50 +393,6 @@
 	rdfs:label "AppleDevice"@en-US ;
 	rdfs:comment "An apple device is a smart device that applies either the MacOS or iOS operating system."@en-US ;
 	sh:targetClass observable:AppleDevice ;
-=======
-	rdfs:subClassOf core:Facet ;
-	rdfs:label "AntennaFacet"@en ;
-	rdfs:comment "An antenna alignment facet contains the metadata surrounding the cell tower's antenna position."@en ;
-	sh:property
-		[
-			sh:datatype xsd:decimal ;
-			sh:maxCount "1"^^xsd:integer ;
-			sh:nodeKind sh:Literal ;
-			sh:path observable:antennaHeight ;
-		] ,
-		[
-			sh:datatype xsd:decimal ;
-			sh:maxCount "1"^^xsd:integer ;
-			sh:nodeKind sh:Literal ;
-			sh:path observable:azimuth ;
-		] ,
-		[
-			sh:datatype xsd:decimal ;
-			sh:maxCount "1"^^xsd:integer ;
-			sh:nodeKind sh:Literal ;
-			sh:path observable:elevation ;
-		] ,
-		[
-			sh:datatype xsd:decimal ;
-			sh:maxCount "1"^^xsd:integer ;
-			sh:nodeKind sh:Literal ;
-			sh:path observable:horizontalBeamWidth ;
-		] ,
-		[
-			sh:datatype xsd:decimal ;
-			sh:maxCount "1"^^xsd:integer ;
-			sh:nodeKind sh:Literal ;
-			sh:path observable:signalStrength ;
-		] ,
-		[
-			sh:datatype xsd:decimal ;
-			sh:maxCount "1"^^xsd:integer ;
-			sh:nodeKind sh:Literal ;
-			sh:path observable:skew ;
-		]
-		;
-	sh:targetClass observable:AntennaFacet ;
->>>>>>> 95482ed6
 	.
 
 observable:Appliance
