--- conflicted
+++ resolved
@@ -5040,10 +5040,7 @@
 		sh:NodeShape
 		;
 	rdfs:subClassOf
-<<<<<<< HEAD
 		core:Endurant ,
-=======
->>>>>>> de51af3e
 		observable:Observable ,
 		pattern:Pattern
 		;
