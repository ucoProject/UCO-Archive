# imports: https://ontology.unifiedcyberontology.org/uco/action
# imports: https://ontology.unifiedcyberontology.org/uco/configuration
# imports: https://ontology.unifiedcyberontology.org/uco/core
# imports: https://ontology.unifiedcyberontology.org/uco/identity
# imports: https://ontology.unifiedcyberontology.org/uco/location
# imports: https://ontology.unifiedcyberontology.org/uco/types
# imports: https://ontology.unifiedcyberontology.org/uco/vocabulary

@prefix action: <https://ontology.unifiedcyberontology.org/uco/action/> .
@prefix co: <http://purl.org/co/> .
@prefix configuration: <https://ontology.unifiedcyberontology.org/uco/configuration/> .
@prefix core: <https://ontology.unifiedcyberontology.org/uco/core/> .
@prefix identity: <https://ontology.unifiedcyberontology.org/uco/identity/> .
@prefix location: <https://ontology.unifiedcyberontology.org/uco/location/> .
@prefix observable: <https://ontology.unifiedcyberontology.org/uco/observable/> .
@prefix owl: <http://www.w3.org/2002/07/owl#> .
@prefix rdf: <http://www.w3.org/1999/02/22-rdf-syntax-ns#> .
@prefix rdfs: <http://www.w3.org/2000/01/rdf-schema#> .
@prefix sh: <http://www.w3.org/ns/shacl#> .
@prefix types: <https://ontology.unifiedcyberontology.org/uco/types/> .
@prefix vocabulary: <https://ontology.unifiedcyberontology.org/uco/vocabulary/> .
@prefix xsd: <http://www.w3.org/2001/XMLSchema#> .

<https://ontology.unifiedcyberontology.org/uco/observable>
	a owl:Ontology ;
	rdfs:label "uco-observable"@en ;
	owl:imports
		<https://ontology.unifiedcyberontology.org/uco/action> ,
		<https://ontology.unifiedcyberontology.org/uco/configuration> ,
		<https://ontology.unifiedcyberontology.org/uco/core> ,
		<https://ontology.unifiedcyberontology.org/uco/identity> ,
		<https://ontology.unifiedcyberontology.org/uco/location> ,
		<https://ontology.unifiedcyberontology.org/uco/types> ,
		<https://ontology.unifiedcyberontology.org/uco/vocabulary>
		;
	.

observable:API
	a
		owl:Class ,
		sh:NodeShape
		;
	rdfs:subClassOf observable:ObservableObject ;
	rdfs:label "API"@en ;
	rdfs:comment "An API (application programming interface) is a computing interface that defines interactions between multiple software or mixed hardware-software intermediaries. It defines the kinds of calls or requests that can be made, how to make them, the data formats that should be used, the conventions to follow, etc. [based on https://en.wikipedia.org/wiki/API]"@en ;
	sh:targetClass observable:API ;
	.

observable:ARPCache
	a
		owl:Class ,
		sh:NodeShape
		;
	rdfs:subClassOf observable:ObservableObject ;
	rdfs:label "ARPCache"@en ;
	rdfs:comment "An ARP cache is a collection of Address Resolution Protocol (ARP) entries (mostly dynamic) that are created when an IP address is resolved to a MAC address (so the computer can effectively communicate with the IP address). [based on https://en.wikipedia.org/wiki/ARP_cache]"@en ;
	sh:targetClass observable:ARPCache ;
	.

observable:ARPCacheEntry
	a
		owl:Class ,
		sh:NodeShape
		;
	rdfs:subClassOf observable:ObservableObject ;
	rdfs:label "ARPCacheEntry"@en ;
	rdfs:comment "An ARP cache entry is a single Address Resolution Protocol (ARP) response record that is created when an IP address is resolved to a MAC address (so the computer can effectively communicate with the IP address). [based on https://en.wikipedia.org/wiki/ARP_cache]"@en ;
	sh:targetClass observable:ARPCacheEntry ;
	.

observable:Account
	a
		owl:Class ,
		sh:NodeShape
		;
	rdfs:subClassOf observable:ObservableObject ;
	rdfs:label "Account"@en ;
	rdfs:comment "An account is an arrangement with an entity to enable and control the provision of some capability or service."@en ;
	sh:targetClass observable:Account ;
	.

observable:AccountAuthenticationFacet
	a
		owl:Class ,
		sh:NodeShape
		;
	rdfs:subClassOf core:Facet ;
	rdfs:label "AccountAuthenticationFacet"@en ;
	rdfs:comment "An account authentication facet is a grouping of characteristics unique to the mechanism of accessing an account."@en ;
	sh:property
		[
			sh:datatype xsd:dateTime ;
			sh:maxCount "1"^^xsd:integer ;
			sh:nodeKind sh:Literal ;
			sh:path observable:passwordLastChanged ;
		] ,
		[
			sh:datatype xsd:string ;
			sh:maxCount "1"^^xsd:integer ;
			sh:nodeKind sh:Literal ;
			sh:path observable:password ;
		] ,
		[
			sh:datatype xsd:string ;
			sh:maxCount "1"^^xsd:integer ;
			sh:nodeKind sh:Literal ;
			sh:path observable:passwordType ;
		]
		;
	sh:targetClass observable:AccountAuthenticationFacet ;
	.

observable:AccountFacet
	a
		owl:Class ,
		sh:NodeShape
		;
	rdfs:subClassOf core:Facet ;
	rdfs:label "AccountFacet"@en ;
	rdfs:comment "An account facet is a grouping of characteristics unique to an arrangement with an entity to enable and control the provision of some capability or service."@en ;
	sh:property
		[
			sh:class core:UcoObject ;
			sh:maxCount "1"^^xsd:integer ;
			sh:nodeKind sh:IRI ;
			sh:path observable:accountIssuer ;
		] ,
		[
			sh:class core:UcoObject ;
			sh:maxCount "1"^^xsd:integer ;
			sh:nodeKind sh:IRI ;
			sh:path observable:owner ;
		] ,
		[
			sh:datatype xsd:boolean ;
			sh:maxCount "1"^^xsd:integer ;
			sh:nodeKind sh:Literal ;
			sh:path observable:isActive ;
		] ,
		[
			sh:datatype xsd:dateTime ;
			sh:maxCount "1"^^xsd:integer ;
			sh:nodeKind sh:Literal ;
			sh:path observable:expirationTime ;
		] ,
		[
			sh:datatype xsd:dateTime ;
			sh:maxCount "1"^^xsd:integer ;
			sh:nodeKind sh:Literal ;
			sh:path observable:modifiedTime ;
		] ,
		[
			sh:datatype xsd:dateTime ;
			sh:maxCount "1"^^xsd:integer ;
			sh:nodeKind sh:Literal ;
			sh:path observable:observableCreatedTime ;
		] ,
		[
			sh:datatype xsd:string ;
			sh:maxCount "1"^^xsd:integer ;
			sh:nodeKind sh:Literal ;
			sh:path observable:accountIdentifier ;
		] ,
		[
			sh:datatype vocabulary:AccountTypeVocab ;
			sh:message "Value is outside the default vocabulary AccountTypeVocab." ;
			sh:path observable:accountType ;
			sh:severity sh:Info ;
		] ,
		[
			sh:maxCount "1"^^xsd:integer ;
			sh:nodeKind sh:Literal ;
			sh:or (
				[
					sh:datatype vocabulary:AccountTypeVocab ;
				]
				[
					sh:datatype xsd:string ;
				]
			) ;
			sh:path observable:accountType ;
		] ,
		[
			sh:message "Value is not member of the vocabulary AccountTypeVocab." ;
			sh:or (
				[
					sh:datatype vocabulary:AccountTypeVocab ;
					sh:in (
						"ldap"^^vocabulary:AccountTypeVocab
						"nis"^^vocabulary:AccountTypeVocab
						"openid"^^vocabulary:AccountTypeVocab
						"radius"^^vocabulary:AccountTypeVocab
						"tacacs"^^vocabulary:AccountTypeVocab
						"unix"^^vocabulary:AccountTypeVocab
						"windows_domain"^^vocabulary:AccountTypeVocab
						"windows_local"^^vocabulary:AccountTypeVocab
					) ;
				]
				[
					sh:datatype xsd:string ;
				]
			) ;
			sh:path observable:accountType ;
		]
		;
	sh:targetClass observable:AccountFacet ;
	.

observable:Adaptor
	a
		owl:Class ,
		sh:NodeShape
		;
	rdfs:subClassOf observable:Device ;
	rdfs:label "Adaptor"@en-US ;
	rdfs:comment "An adaptor is a device that physically converts the pin outputs but does not alter the underlying protocol (e.g. uSD to SD, CF to ATA, etc.)"@en-US ;
	sh:targetClass observable:Adaptor ;
	.

observable:Address
	a
		owl:Class ,
		sh:NodeShape
		;
	rdfs:subClassOf observable:ObservableObject ;
	rdfs:label "Address"@en ;
	rdfs:comment "An address is an identifier assigned to enable routing and management of information."@en ;
	sh:targetClass observable:Address ;
	.

observable:AlternateDataStream
	a
		owl:Class ,
		sh:NodeShape
		;
	rdfs:subClassOf observable:ObservableObject ;
	rdfs:label "AlternateDataStream"@en ;
	rdfs:comment "An alternate data stream is data content stored within an NTFS file that is independent of the standard content stream of the file and is hidden from access by default NTFS file viewing mechanisms."@en ;
	sh:targetClass observable:AlternateDataStream ;
	.

observable:AlternateDataStreamFacet
	a
		owl:Class ,
		sh:NodeShape
		;
	rdfs:subClassOf core:Facet ;
	rdfs:label "AlternateDataStreamFacet"@en ;
	rdfs:comment "An alternate data stream facet is a grouping of characteristics unique to data content stored within an NTFS file that is independent of the standard content stream of the file and is hidden from access by default NTFS file viewing mechanisms."@en ;
	sh:property
		[
			sh:class types:Hash ;
			sh:maxCount "1"^^xsd:integer ;
			sh:nodeKind sh:IRI ;
			sh:path observable:hashes ;
		] ,
		[
			sh:datatype xsd:integer ;
			sh:maxCount "1"^^xsd:integer ;
			sh:nodeKind sh:Literal ;
			sh:path observable:size ;
		] ,
		[
			sh:datatype xsd:string ;
			sh:maxCount "1"^^xsd:integer ;
			sh:nodeKind sh:Literal ;
			sh:path core:name ;
		]
		;
	sh:targetClass observable:AlternateDataStreamFacet ;
	.

observable:AndroidDevice
	a
		owl:Class ,
		sh:NodeShape
		;
	rdfs:subClassOf observable:Device ;
	rdfs:label "AndroidDevice"@en ;
	rdfs:comment "An Android device is a device running the Android operating system. [based on https://en.wikipedia.org/wiki/Android_(operating_system)]"@en ;
	sh:targetClass observable:AndroidDevice ;
	.

observable:AndroidDeviceFacet
	a
		owl:Class ,
		sh:NodeShape
		;
	rdfs:subClassOf core:Facet ;
	rdfs:label "AndroidDeviceFacet"@en ;
	rdfs:comment "An Android device facet is a grouping of characteristics unique to an Android device. [based on https://en.wikipedia.org/wiki/Android_(operating_system)]"@en ;
	sh:property
		[
			sh:datatype xsd:boolean ;
			sh:maxCount "1"^^xsd:integer ;
			sh:nodeKind sh:Literal ;
			sh:path observable:isADBRootEnabled ;
		] ,
		[
			sh:datatype xsd:boolean ;
			sh:maxCount "1"^^xsd:integer ;
			sh:nodeKind sh:Literal ;
			sh:path observable:isSURootEnabled ;
		] ,
		[
			sh:datatype xsd:hexBinary ;
			sh:maxCount "1"^^xsd:integer ;
			sh:nodeKind sh:Literal ;
			sh:path observable:androidID ;
		] ,
		[
			sh:datatype xsd:string ;
			sh:maxCount "1"^^xsd:integer ;
			sh:nodeKind sh:Literal ;
			sh:path observable:androidFingerprint ;
		] ,
		[
			sh:datatype xsd:string ;
			sh:maxCount "1"^^xsd:integer ;
			sh:nodeKind sh:Literal ;
			sh:path observable:androidVersion ;
		]
		;
	sh:targetClass observable:AndroidDeviceFacet ;
	.

observable:AndroidPhone
	a
		owl:Class ,
		sh:NodeShape
		;
	rdfs:subClassOf
		observable:AndroidDevice ,
		observable:SmartPhone
		;
	rdfs:label "AndroidPhone"@en-US ;
	rdfs:comment "An android phone is a smart phone that applies the Android mobile operating system."@en-US ;
	sh:targetClass observable:AndroidPhone ;
	.

observable:AntennaFacet
	a
		owl:Class ,
		sh:NodeShape
		;
	rdfs:subClassOf core:Facet ;
	rdfs:label "AntennaFacet"@en ;
	rdfs:comment "An antenna alignment facet contains the metadata surrounding the cell tower's antenna position."@en ;
	sh:property
		[
			sh:datatype xsd:decimal ;
			sh:maxCount "1"^^xsd:integer ;
			sh:nodeKind sh:Literal ;
			sh:path observable:antennaHeight ;
		] ,
		[
			sh:datatype xsd:decimal ;
			sh:maxCount "1"^^xsd:integer ;
			sh:nodeKind sh:Literal ;
			sh:path observable:azimuth ;
		] ,
		[
			sh:datatype xsd:decimal ;
			sh:maxCount "1"^^xsd:integer ;
			sh:nodeKind sh:Literal ;
			sh:path observable:elevation ;
		] ,
		[
			sh:datatype xsd:decimal ;
			sh:maxCount "1"^^xsd:integer ;
			sh:nodeKind sh:Literal ;
			sh:path observable:horizontalBeamWidth ;
		] ,
		[
			sh:datatype xsd:decimal ;
			sh:maxCount "1"^^xsd:integer ;
			sh:nodeKind sh:Literal ;
			sh:path observable:signalStrength ;
		] ,
		[
			sh:datatype xsd:decimal ;
			sh:maxCount "1"^^xsd:integer ;
			sh:nodeKind sh:Literal ;
			sh:path observable:skew ;
		]
		;
	sh:targetClass observable:AntennaFacet ;
	.

observable:AppleDevice
	a
		owl:Class ,
		sh:NodeShape
		;
	rdfs:subClassOf observable:Device ;
	rdfs:label "AppleDevice"@en-US ;
	rdfs:comment "An apple device is a smart device that applies either the MacOS or iOS operating system."@en-US ;
	sh:targetClass observable:AppleDevice ;
	.

observable:Appliance
	a
		owl:Class ,
		sh:NodeShape
		;
	rdfs:subClassOf observable:Device ;
	rdfs:label "Appliance"@en ;
	rdfs:comment "An appliance is a purpose-built computer with software or firmware that is designed to provide a specific computing capability or resource. [based on https://en.wikipedia.org/wiki/Computer_appliance]"@en ;
	sh:targetClass observable:Appliance ;
	.

observable:Application
	a
		owl:Class ,
		sh:NodeShape
		;
	rdfs:subClassOf observable:ObservableObject ;
	rdfs:label "Application"@en ;
	rdfs:comment "An application is a particular software program designed for end users."@en ;
	sh:targetClass observable:Application ;
	.

observable:ApplicationAccount
	a
		owl:Class ,
		sh:NodeShape
		;
	rdfs:subClassOf observable:DigitalAccount ;
	rdfs:label "ApplicationAccount"@en ;
	rdfs:comment "An application account is an account within a particular software program designed for end users."@en ;
	sh:targetClass observable:ApplicationAccount ;
	.

observable:ApplicationAccountFacet
	a
		owl:Class ,
		sh:NodeShape
		;
	rdfs:subClassOf core:Facet ;
	rdfs:label "ApplicationAccountFacet"@en ;
	rdfs:comment "An application account facet is a grouping of characteristics unique to an account within a particular software program designed for end users."@en ;
	sh:property [
		sh:class observable:ObservableObject ;
		sh:maxCount "1"^^xsd:integer ;
		sh:nodeKind sh:IRI ;
		sh:path observable:application ;
	] ;
	sh:targetClass observable:ApplicationAccountFacet ;
	.

observable:ApplicationFacet
	a
		owl:Class ,
		sh:NodeShape
		;
	rdfs:subClassOf core:Facet ;
	rdfs:label "ApplicationFacet"@en ;
	rdfs:comment "An application facet is a grouping of characteristics unique to a particular software program designed for end users."@en ;
	sh:property
		[
			sh:class observable:ApplicationVersion ;
			sh:nodeKind sh:BlankNodeOrIRI ;
			sh:path observable:installedVersionHistory ;
		] ,
		[
			sh:class observable:ObservableObject ;
			sh:maxCount "1"^^xsd:integer ;
			sh:nodeKind sh:IRI ;
			sh:path observable:operatingSystem ;
		] ,
		[
			sh:datatype xsd:integer ;
			sh:maxCount "1"^^xsd:integer ;
			sh:nodeKind sh:Literal ;
			sh:path observable:numberOfLaunches ;
		] ,
		[
			sh:datatype xsd:string ;
			sh:maxCount "1"^^xsd:integer ;
			sh:nodeKind sh:Literal ;
			sh:path observable:applicationIdentifier ;
		] ,
		[
			sh:datatype xsd:string ;
			sh:maxCount "1"^^xsd:integer ;
			sh:nodeKind sh:Literal ;
			sh:path observable:version ;
		]
		;
	sh:targetClass observable:ApplicationFacet ;
	.

observable:ApplicationVersion
	a
		owl:Class ,
		sh:NodeShape
		;
	rdfs:label "ApplicationVersion"@en ;
	rdfs:comment "An application version is a grouping of characteristics unique to a particular software program version."@en ;
	sh:property
		[
			sh:datatype xsd:dateTime ;
			sh:maxCount "1"^^xsd:integer ;
			sh:nodeKind sh:Literal ;
			sh:path observable:installDate ;
		] ,
		[
			sh:datatype xsd:dateTime ;
			sh:maxCount "1"^^xsd:integer ;
			sh:nodeKind sh:Literal ;
			sh:path observable:uninstallDate ;
		] ,
		[
			sh:datatype xsd:string ;
			sh:maxCount "1"^^xsd:integer ;
			sh:nodeKind sh:Literal ;
			sh:path observable:version ;
		]
		;
	sh:targetClass observable:ApplicationVersion ;
	.

observable:ArchiveFile
	a
		owl:Class ,
		sh:NodeShape
		;
	rdfs:subClassOf observable:File ;
	rdfs:label "ArchiveFile"@en ;
	rdfs:comment "An archive file is a file that is composed of one or more computer files along with metadata."@en ;
	sh:targetClass observable:ArchiveFile ;
	.

observable:ArchiveFileFacet
	a
		owl:Class ,
		sh:NodeShape
		;
	rdfs:subClassOf core:Facet ;
	rdfs:label "ArchiveFileFacet"@en ;
	rdfs:comment "An archive file facet is a grouping of characteristics unique to a file that is composed of one or more computer files along with metadata."@en ;
	sh:property
		[
			sh:datatype xsd:string ;
			sh:maxCount "1"^^xsd:integer ;
			sh:nodeKind sh:Literal ;
			sh:path observable:archiveType ;
		] ,
		[
			sh:datatype xsd:string ;
			sh:maxCount "1"^^xsd:integer ;
			sh:nodeKind sh:Literal ;
			sh:path observable:comment ;
		] ,
		[
			sh:datatype xsd:string ;
			sh:maxCount "1"^^xsd:integer ;
			sh:nodeKind sh:Literal ;
			sh:path observable:version ;
		]
		;
	sh:targetClass observable:ArchiveFileFacet ;
	.

observable:Audio
	a
		owl:Class ,
		sh:NodeShape
		;
	rdfs:subClassOf observable:ObservableObject ;
	rdfs:label "Audio"@en ;
	rdfs:comment "Audio is a digital representation of sound."@en ;
	sh:targetClass observable:Audio ;
	.

observable:AudioFacet
	a
		owl:Class ,
		sh:NodeShape
		;
	rdfs:subClassOf core:Facet ;
	rdfs:label "AudioFacet"@en ;
	rdfs:comment "An audio facet is a grouping of characteristics unique to a digital representation of sound."@en ;
	sh:property
		[
			sh:datatype xsd:integer ;
			sh:maxCount "1"^^xsd:integer ;
			sh:nodeKind sh:Literal ;
			sh:path observable:bitRate ;
		] ,
		[
			sh:datatype xsd:integer ;
			sh:maxCount "1"^^xsd:integer ;
			sh:nodeKind sh:Literal ;
			sh:path observable:duration ;
		] ,
		[
			sh:datatype xsd:string ;
			sh:maxCount "1"^^xsd:integer ;
			sh:nodeKind sh:Literal ;
			sh:path observable:audioType ;
		] ,
		[
			sh:datatype xsd:string ;
			sh:maxCount "1"^^xsd:integer ;
			sh:nodeKind sh:Literal ;
			sh:path observable:format ;
		]
		;
	sh:targetClass observable:AudioFacet ;
	.

observable:AutonomousSystem
	a
		owl:Class ,
		sh:NodeShape
		;
	rdfs:subClassOf observable:ObservableObject ;
	rdfs:label "AutonomousSystem"@en ;
	rdfs:comment "An autonomous system is a collection of connected Internet Protocol (IP) routing prefixes under the control of one or more network operators on behalf of a single administrative entity or domain that presents a common, clearly defined routing policy to the Internet. [based on https://en.wikipedia.org/wiki/Autonomous_system_(Internet)]"@en ;
	sh:targetClass observable:AutonomousSystem ;
	.

observable:AutonomousSystemFacet
	a
		owl:Class ,
		sh:NodeShape
		;
	rdfs:subClassOf core:Facet ;
	rdfs:label "AutonomousSystemFacet"@en ;
	rdfs:comment "An autonomous system facet is a grouping of characteristics unique to a collection of connected Internet Protocol (IP) routing prefixes under the control of one or more network operators on behalf of a single administrative entity or domain that presents a common, clearly defined routing policy to the Internet. [based on https://en.wikipedia.org/wiki/Autonomous_system_(Internet)]"@en ;
	sh:property
		observable:regionalInternetRegistry-shape-value-not-vocabulary-member ,
		observable:regionalInternetRegistry-shape-value-outside-default-vocabulary ,
		[
			sh:datatype xsd:integer ;
			sh:maxCount "1"^^xsd:integer ;
			sh:nodeKind sh:Literal ;
			sh:path observable:number ;
		] ,
		[
			sh:datatype xsd:string ;
			sh:maxCount "1"^^xsd:integer ;
			sh:nodeKind sh:Literal ;
			sh:path observable:asHandle ;
		] ,
		[
			sh:maxCount "1"^^xsd:integer ;
			sh:nodeKind sh:Literal ;
			sh:or (
				[
					sh:datatype vocabulary:RegionalRegistryTypeVocab ;
				]
				[
					sh:datatype xsd:string ;
				]
			) ;
			sh:path observable:regionalInternetRegistry ;
		]
		;
	sh:targetClass observable:AutonomousSystemFacet ;
	.

observable:BlackberryPhone
	a
		owl:Class ,
		sh:NodeShape
		;
	rdfs:subClassOf observable:SmartPhone ;
	rdfs:label "BlackberryPhone"@en-US ;
	rdfs:comment "A blackberry phone is a smart phone that applies the Blackberry OS mobile operating system. (Blackberry 10 re-introduces Blackberry OS, prior to that the OS was Android.)"@en-US ;
	sh:targetClass observable:BlackberryPhone ;
	.

observable:BlockDeviceNode
	a
		owl:Class ,
		sh:NodeShape
		;
	rdfs:subClassOf observable:FileSystemObject ;
	rdfs:label "BlockDeviceNode"@en ;
	rdfs:comment "A block device node is a UNIX filesystem special file that serves as a conduit to communicate with devices, providing buffered randomly accesible input and output. Block device nodes are used to apply access rights to the devices and to direct operations on the files to the appropriate device drivers. [based on https://en.wikipedia.org/wiki/Unix_file_types]"@en ;
	sh:targetClass observable:BlockDeviceNode ;
	.

observable:BluetoothAddress
	a
		owl:Class ,
		sh:NodeShape
		;
	rdfs:subClassOf observable:MACAddress ;
	rdfs:label "BluetoothAddress"@en ;
	rdfs:comment "A Bluetooth address is a Bluetooth standard conformant identifier assigned to a Bluetooth device to enable routing and management of Bluetooth standards conformant communication to or from that device."@en ;
	sh:targetClass observable:BluetoothAddress ;
	.

observable:BluetoothAddressFacet
	a
		owl:Class ,
		sh:NodeShape
		;
	rdfs:subClassOf observable:MACAddressFacet ;
	rdfs:label "BluetoothAddressFacet"@en ;
	rdfs:comment "A Bluetooth address facet is a grouping of characteristics unique to a Bluetooth standard conformant identifier assigned to a Bluetooth device to enable routing and management of Bluetooth standards conformant communication to or from that device."@en ;
	sh:targetClass observable:BluetoothAddressFacet ;
	.

observable:BotConfiguration
	a
		owl:Class ,
		sh:NodeShape
		;
	rdfs:subClassOf observable:ObservableObject ;
	rdfs:label "BotConfiguration"@en ;
	rdfs:comment "A bot configuration is a set of contextual settings for a software application that runs automated tasks (scripts) over the Internet at a much higher rate than would be possible for a human alone."@en ;
	sh:targetClass observable:BotConfiguration ;
	.

observable:BrowserBookmark
	a
		owl:Class ,
		sh:NodeShape
		;
	rdfs:subClassOf observable:ObservableObject ;
	rdfs:label "BrowserBookmark"@en ;
	rdfs:comment "A browser bookmark is a saved shortcut that directs a WWW (World Wide Web) browser software program to a particular WWW accessible resource. [based on https://techterms.com/definition/bookmark]"@en ;
	sh:targetClass observable:BrowserBookmark ;
	.

observable:BrowserBookmarkFacet
	a
		owl:Class ,
		sh:NodeShape
		;
	rdfs:subClassOf core:Facet ;
	rdfs:label "BrowserBookmarkFacet"@en ;
	rdfs:comment "A browser bookmark facet is a grouping of characteristics unique to a saved shortcut that directs a WWW (World Wide Web) browser software program to a particular WWW accessible resource. [based on https://techterms.com/definition/bookmark]"@en ;
	sh:property
		[
			sh:class observable:ObservableObject ;
			sh:maxCount "1"^^xsd:integer ;
			sh:nodeKind sh:IRI ;
			sh:path observable:application ;
		] ,
		[
			sh:datatype xsd:anyURI ;
			sh:nodeKind sh:Literal ;
			sh:path observable:urlTargeted ;
		] ,
		[
			sh:datatype xsd:dateTime ;
			sh:maxCount "1"^^xsd:integer ;
			sh:nodeKind sh:Literal ;
			sh:path observable:accessedTime ;
		] ,
		[
			sh:datatype xsd:dateTime ;
			sh:maxCount "1"^^xsd:integer ;
			sh:nodeKind sh:Literal ;
			sh:path observable:modifiedTime ;
		] ,
		[
			sh:datatype xsd:dateTime ;
			sh:maxCount "1"^^xsd:integer ;
			sh:nodeKind sh:Literal ;
			sh:path observable:observableCreatedTime ;
		] ,
		[
			sh:datatype xsd:integer ;
			sh:maxCount "1"^^xsd:integer ;
			sh:nodeKind sh:Literal ;
			sh:path observable:visitCount ;
		] ,
		[
			sh:datatype xsd:string ;
			sh:maxCount "1"^^xsd:integer ;
			sh:nodeKind sh:Literal ;
			sh:path observable:bookmarkPath ;
		]
		;
	sh:targetClass observable:BrowserBookmarkFacet ;
	.

observable:BrowserCookie
	a
		owl:Class ,
		sh:NodeShape
		;
	rdfs:subClassOf observable:ObservableObject ;
	rdfs:label "BrowserCookie"@en ;
	rdfs:comment "A browser cookie is a piece of of data sent from a website and stored on the user's computer by the user's web browser while the user is browsing. [based on https://en.wikipedia.org/wiki/HTTP_cookie]"@en ;
	sh:targetClass observable:BrowserCookie ;
	.

observable:BrowserCookieFacet
	a
		owl:Class ,
		sh:NodeShape
		;
	rdfs:subClassOf core:Facet ;
	rdfs:label "BrowserCookieFacet"@en ;
	rdfs:comment "A browser cookie facet is a grouping of characteristics unique to a piece of data sent from a website and stored on the user's computer by the user's web browser while the user is browsing. [based on https://en.wikipedia.org/wiki/HTTP_cookie]"@en ;
	sh:property
		[
			sh:class observable:ObservableObject ;
			sh:maxCount "1"^^xsd:integer ;
			sh:nodeKind sh:IRI ;
			sh:path observable:application ;
		] ,
		[
			sh:class observable:ObservableObject ;
			sh:maxCount "1"^^xsd:integer ;
			sh:nodeKind sh:IRI ;
			sh:path observable:cookieDomain ;
		] ,
		[
			sh:datatype xsd:boolean ;
			sh:maxCount "1"^^xsd:integer ;
			sh:nodeKind sh:Literal ;
			sh:path observable:isSecure ;
		] ,
		[
			sh:datatype xsd:dateTime ;
			sh:maxCount "1"^^xsd:integer ;
			sh:nodeKind sh:Literal ;
			sh:path observable:accessedTime ;
		] ,
		[
			sh:datatype xsd:dateTime ;
			sh:maxCount "1"^^xsd:integer ;
			sh:nodeKind sh:Literal ;
			sh:path observable:expirationTime ;
		] ,
		[
			sh:datatype xsd:dateTime ;
			sh:maxCount "1"^^xsd:integer ;
			sh:nodeKind sh:Literal ;
			sh:path observable:observableCreatedTime ;
		] ,
		[
			sh:datatype xsd:string ;
			sh:maxCount "1"^^xsd:integer ;
			sh:nodeKind sh:Literal ;
			sh:path observable:cookieName ;
		] ,
		[
			sh:datatype xsd:string ;
			sh:maxCount "1"^^xsd:integer ;
			sh:nodeKind sh:Literal ;
			sh:path observable:cookiePath ;
		]
		;
	sh:targetClass observable:BrowserCookieFacet ;
	.

observable:Calendar
	a
		owl:Class ,
		sh:NodeShape
		;
	rdfs:subClassOf observable:ObservableObject ;
	rdfs:label "Calendar"@en ;
	rdfs:comment "A calendar is a collection of appointments, meetings, and events."@en ;
	sh:targetClass observable:Calendar ;
	.

observable:CalendarEntry
	a
		owl:Class ,
		sh:NodeShape
		;
	rdfs:subClassOf observable:ObservableObject ;
	rdfs:label "CalendarEntry"@en ;
	rdfs:comment "A calendar entry is an appointment, meeting or event within a collection of appointments, meetings and events."@en ;
	sh:targetClass observable:CalendarEntry ;
	.

observable:CalendarEntryFacet
	a
		owl:Class ,
		sh:NodeShape
		;
	rdfs:subClassOf core:Facet ;
	rdfs:label "CalendarEntryFacet"@en ;
	rdfs:comment "A calendar entry facet is a grouping of characteristics unique to an appointment, meeting, or event within a collection of appointments, meetings, and events."@en ;
	sh:property
		[
			sh:class core:UcoObject ;
			sh:maxCount "1"^^xsd:integer ;
			sh:nodeKind sh:IRI ;
			sh:path observable:owner ;
		] ,
		[
			sh:class identity:Identity ;
			sh:nodeKind sh:IRI ;
			sh:path observable:attendant ;
		] ,
		[
			sh:class location:Location ;
			sh:maxCount "1"^^xsd:integer ;
			sh:nodeKind sh:IRI ;
			sh:path observable:location ;
		] ,
		[
			sh:class observable:ObservableObject ;
			sh:maxCount "1"^^xsd:integer ;
			sh:nodeKind sh:IRI ;
			sh:path observable:application ;
		] ,
		[
			sh:datatype xsd:boolean ;
			sh:maxCount "1"^^xsd:integer ;
			sh:nodeKind sh:Literal ;
			sh:path observable:isPrivate ;
		] ,
		[
			sh:datatype xsd:dateTime ;
			sh:maxCount "1"^^xsd:integer ;
			sh:nodeKind sh:Literal ;
			sh:path observable:endTime ;
		] ,
		[
			sh:datatype xsd:dateTime ;
			sh:maxCount "1"^^xsd:integer ;
			sh:nodeKind sh:Literal ;
			sh:path observable:modifiedTime ;
		] ,
		[
			sh:datatype xsd:dateTime ;
			sh:maxCount "1"^^xsd:integer ;
			sh:nodeKind sh:Literal ;
			sh:path observable:observableCreatedTime ;
		] ,
		[
			sh:datatype xsd:dateTime ;
			sh:maxCount "1"^^xsd:integer ;
			sh:nodeKind sh:Literal ;
			sh:path observable:remindTime ;
		] ,
		[
			sh:datatype xsd:dateTime ;
			sh:maxCount "1"^^xsd:integer ;
			sh:nodeKind sh:Literal ;
			sh:path observable:startTime ;
		] ,
		[
			sh:datatype xsd:integer ;
			sh:maxCount "1"^^xsd:integer ;
			sh:nodeKind sh:Literal ;
			sh:path observable:duration ;
		] ,
		[
			sh:datatype xsd:string ;
			sh:maxCount "1"^^xsd:integer ;
			sh:nodeKind sh:Literal ;
			sh:path observable:eventStatus ;
		] ,
		[
			sh:datatype xsd:string ;
			sh:maxCount "1"^^xsd:integer ;
			sh:nodeKind sh:Literal ;
			sh:path observable:eventType ;
		] ,
		[
			sh:datatype xsd:string ;
			sh:maxCount "1"^^xsd:integer ;
			sh:nodeKind sh:Literal ;
			sh:path observable:recurrence ;
		] ,
		[
			sh:datatype xsd:string ;
			sh:maxCount "1"^^xsd:integer ;
			sh:nodeKind sh:Literal ;
			sh:path observable:subject ;
		]
		;
	sh:targetClass observable:CalendarEntryFacet ;
	.

observable:CalendarFacet
	a
		owl:Class ,
		sh:NodeShape
		;
	rdfs:subClassOf core:Facet ;
	rdfs:label "CalendarFacet"@en ;
	rdfs:comment "A calendar facet is a grouping of characteristics unique to a collection of appointments, meetings, and events."@en ;
	sh:property
		[
			sh:class core:UcoObject ;
			sh:maxCount "1"^^xsd:integer ;
			sh:nodeKind sh:IRI ;
			sh:path observable:owner ;
		] ,
		[
			sh:class observable:ObservableObject ;
			sh:maxCount "1"^^xsd:integer ;
			sh:nodeKind sh:IRI ;
			sh:path observable:application ;
		]
		;
	sh:targetClass observable:CalendarFacet ;
	.

observable:Call
	a
		owl:Class ,
		sh:NodeShape
		;
	rdfs:subClassOf observable:ObservableObject ;
	rdfs:label "Call"@en ;
	rdfs:comment "A call is a connection as part of a realtime cyber communication between one or more parties."@en ;
	sh:targetClass observable:Call ;
	.

observable:CallFacet
	a
		owl:Class ,
		sh:NodeShape
		;
	rdfs:subClassOf core:Facet ;
	rdfs:label "CallFacet"@en ;
	rdfs:comment "A call facet is a grouping of characteristics unique to a connection as part of a realtime cyber communication between one or more parties."@en ;
	sh:property
		[
			sh:class observable:ObservableObject ;
			sh:maxCount "1"^^xsd:integer ;
			sh:nodeKind sh:IRI ;
			sh:path observable:application ;
		] ,
		[
			sh:class observable:ObservableObject ;
			sh:maxCount "1"^^xsd:integer ;
			sh:nodeKind sh:IRI ;
			sh:path observable:from ;
		] ,
		[
			sh:class observable:ObservableObject ;
			sh:nodeKind sh:IRI ;
			sh:path observable:participant ;
		] ,
		[
			sh:class observable:ObservableObject ;
			sh:nodeKind sh:IRI ;
			sh:path observable:to ;
		] ,
		[
			sh:datatype xsd:dateTime ;
			sh:maxCount "1"^^xsd:integer ;
			sh:nodeKind sh:Literal ;
			sh:path observable:endTime ;
		] ,
		[
			sh:datatype xsd:dateTime ;
			sh:maxCount "1"^^xsd:integer ;
			sh:nodeKind sh:Literal ;
			sh:path observable:startTime ;
		] ,
		[
			sh:datatype xsd:integer ;
			sh:maxCount "1"^^xsd:integer ;
			sh:nodeKind sh:Literal ;
			sh:path observable:duration ;
		] ,
		[
			sh:datatype xsd:string ;
			sh:maxCount "1"^^xsd:integer ;
			sh:nodeKind sh:Literal ;
			sh:path observable:callType ;
		]
		;
	sh:targetClass observable:CallFacet ;
	.

observable:CapturedTelecommunicationsInformation
	a
		owl:Class ,
		sh:NodeShape
		;
	rdfs:subClassOf observable:ObservableObject ;
	rdfs:label "CapturedTelecommunicationsInformation"@en ;
	sh:targetClass observable:CapturedTelecommunicationsInformation ;
	.

observable:CapturedTelecommunicationsInformationFacet
	a
		owl:Class ,
		sh:NodeShape
		;
	rdfs:subClassOf core:Facet ;
	rdfs:label "CapturedTelecommunicationsInformationFacet"@en ;
	rdfs:comment "A captured telecommunications information facet represents certain information within captured or intercepted telecommunications data."@en ;
	sh:property
		[
			sh:class observable:CellSite ;
			sh:maxCount "1"^^xsd:integer ;
			sh:minCount "1"^^xsd:integer ;
			sh:nodeKind sh:IRI ;
			sh:path observable:captureCellSite ;
		] ,
		[
			sh:datatype xsd:dateTime ;
			sh:maxCount "1"^^xsd:integer ;
			sh:nodeKind sh:Literal ;
			sh:path observable:endTime ;
		] ,
		[
			sh:datatype xsd:dateTime ;
			sh:maxCount "1"^^xsd:integer ;
			sh:nodeKind sh:Literal ;
			sh:path observable:startTime ;
		] ,
		[
			sh:datatype xsd:string ;
			sh:maxCount "1"^^xsd:integer ;
			sh:nodeKind sh:Literal ;
			sh:path observable:interceptedCallState ;
		]
		;
	sh:targetClass observable:CapturedTelecommunicationsInformationFacet ;
	.

observable:CellSite
	a
		owl:Class ,
		sh:NodeShape
		;
	rdfs:subClassOf observable:ObservableObject ;
	rdfs:label "CellSite"@en ;
	sh:targetClass observable:CellSite ;
	.

observable:CellSiteFacet
	a
		owl:Class ,
		sh:NodeShape
		;
	rdfs:subClassOf core:Facet ;
	rdfs:label "CellSiteFacet"@en ;
	rdfs:comment "A cell site facet contains the metadata surrounding the cell site."@en ;
	sh:property
		[
			sh:datatype xsd:string ;
			sh:maxCount "1"^^xsd:integer ;
			sh:nodeKind sh:Literal ;
			sh:path observable:cellSiteCountryCode ;
		] ,
		[
			sh:datatype xsd:string ;
			sh:maxCount "1"^^xsd:integer ;
			sh:nodeKind sh:Literal ;
			sh:path observable:cellSiteIdentifier ;
		] ,
		[
			sh:datatype xsd:string ;
			sh:maxCount "1"^^xsd:integer ;
			sh:nodeKind sh:Literal ;
			sh:path observable:cellSiteLocationAreaCode ;
		] ,
		[
			sh:datatype xsd:string ;
			sh:maxCount "1"^^xsd:integer ;
			sh:nodeKind sh:Literal ;
			sh:path observable:cellSiteNetworkCode ;
		] ,
		[
			sh:datatype xsd:string ;
			sh:maxCount "1"^^xsd:integer ;
			sh:nodeKind sh:Literal ;
			sh:path observable:cellSiteType ;
		]
		;
	sh:targetClass observable:CellSiteFacet ;
	.

observable:CharacterDeviceNode
	a
		owl:Class ,
		sh:NodeShape
		;
	rdfs:subClassOf observable:FileSystemObject ;
	rdfs:label "CharacterDeviceNode"@en ;
	rdfs:comment "A character device node is a UNIX filesystem special file that serves as a conduit to communicate with devices, providing only a serial stream of input or accepting a serial stream of output. Character device nodes are used to apply access rights to the devices and to direct operations on the files to the appropriate device drivers. [based on https://en.wikipedia.org/wiki/Unix_file_types]"@en ;
	sh:targetClass observable:CharacterDeviceNode ;
	.

observable:Code
	a
		owl:Class ,
		sh:NodeShape
		;
	rdfs:subClassOf observable:ObservableObject ;
	rdfs:label "Code"@en ;
	rdfs:comment "Code is a direct representation (source, byte or binary) of a collection of computer instructions that form software which tell a computer how to work. [based on https://en.wikipedia.org/wiki/Software]"@en ;
	sh:targetClass observable:Code ;
	.

observable:CompressedStreamFacet
	a
		owl:Class ,
		sh:NodeShape
		;
	rdfs:subClassOf core:Facet ;
	rdfs:label "CompressedStreamFacet"@en ;
	rdfs:comment "A compressed stream facet is a grouping of characteristics unique to the application of a size-reduction process to a body of data content."@en ;
	sh:property
		[
			sh:datatype xsd:decimal ;
			sh:maxCount "1"^^xsd:integer ;
			sh:nodeKind sh:Literal ;
			sh:path observable:compressionRatio ;
		] ,
		[
			sh:datatype xsd:string ;
			sh:maxCount "1"^^xsd:integer ;
			sh:nodeKind sh:Literal ;
			sh:path observable:compressionMethod ;
		]
		;
	sh:targetClass observable:CompressedStreamFacet ;
	.

observable:Computer
	a
		owl:Class ,
		sh:NodeShape
		;
	rdfs:subClassOf observable:Device ;
	rdfs:label "Computer"@en-US ;
	rdfs:comment "A computer is an electronic device for storing and processing data, typically in binary, according to instructions given to it in a variable program. [based on 'Computer.' Oxford English Dictionary, Oxford University Press, 2022.]"@en-US ;
	sh:targetClass observable:Computer ;
	.

observable:ComputerSpecification
	a
		owl:Class ,
		sh:NodeShape
		;
	rdfs:subClassOf observable:ObservableObject ;
	rdfs:label "ComputerSpecification"@en ;
	rdfs:comment "A computer specification is the hardware and software of a programmable electronic device that can store, retrieve, and process data. {based on merriam-webster.com/dictionary/computer]"@en ;
	sh:targetClass observable:ComputerSpecification ;
	.

observable:ComputerSpecificationFacet
	a
		owl:Class ,
		sh:NodeShape
		;
	rdfs:subClassOf core:Facet ;
	rdfs:label "ComputerSpecificationFacet"@en ;
	rdfs:comment "A computer specificaiton facet is a grouping of characteristics unique to the hardware and software of a programmable electronic device that can store, retrieve, and process data. [based on merriam-webster.com/dictionary/computer]"@en ;
	sh:property
		[
			sh:class observable:ObservableObject ;
			sh:nodeKind sh:IRI ;
			sh:path observable:networkInterface ;
		] ,
		[
			sh:datatype xsd:dateTime ;
			sh:maxCount "1"^^xsd:integer ;
			sh:nodeKind sh:Literal ;
			sh:path observable:biosDate ;
		] ,
		[
			sh:datatype xsd:dateTime ;
			sh:maxCount "1"^^xsd:integer ;
			sh:nodeKind sh:Literal ;
			sh:path observable:biosReleaseDate ;
		] ,
		[
			sh:datatype xsd:dateTime ;
			sh:maxCount "1"^^xsd:integer ;
			sh:nodeKind sh:Literal ;
			sh:path observable:currentSystemDate ;
		] ,
		[
			sh:datatype xsd:dateTime ;
			sh:maxCount "1"^^xsd:integer ;
			sh:nodeKind sh:Literal ;
			sh:path observable:localTime ;
		] ,
		[
			sh:datatype xsd:dateTime ;
			sh:maxCount "1"^^xsd:integer ;
			sh:nodeKind sh:Literal ;
			sh:path observable:systemTime ;
		] ,
		[
			sh:datatype xsd:integer ;
			sh:maxCount "1"^^xsd:integer ;
			sh:nodeKind sh:Literal ;
			sh:path observable:availableRam ;
		] ,
		[
			sh:datatype xsd:integer ;
			sh:maxCount "1"^^xsd:integer ;
			sh:nodeKind sh:Literal ;
			sh:path observable:totalRam ;
		] ,
		[
			sh:datatype xsd:string ;
			sh:maxCount "1"^^xsd:integer ;
			sh:nodeKind sh:Literal ;
			sh:path observable:biosManufacturer ;
		] ,
		[
			sh:datatype xsd:string ;
			sh:maxCount "1"^^xsd:integer ;
			sh:nodeKind sh:Literal ;
			sh:path observable:biosSerialNumber ;
		] ,
		[
			sh:datatype xsd:string ;
			sh:maxCount "1"^^xsd:integer ;
			sh:nodeKind sh:Literal ;
			sh:path observable:biosVersion ;
		] ,
		[
			sh:datatype xsd:string ;
			sh:maxCount "1"^^xsd:integer ;
			sh:nodeKind sh:Literal ;
			sh:path observable:cpu ;
		] ,
		[
			sh:datatype xsd:string ;
			sh:maxCount "1"^^xsd:integer ;
			sh:nodeKind sh:Literal ;
			sh:path observable:cpuFamily ;
		] ,
		[
			sh:datatype xsd:string ;
			sh:maxCount "1"^^xsd:integer ;
			sh:nodeKind sh:Literal ;
			sh:path observable:gpu ;
		] ,
		[
			sh:datatype xsd:string ;
			sh:maxCount "1"^^xsd:integer ;
			sh:nodeKind sh:Literal ;
			sh:path observable:gpuFamily ;
		] ,
		[
			sh:datatype xsd:string ;
			sh:maxCount "1"^^xsd:integer ;
			sh:nodeKind sh:Literal ;
			sh:path observable:hostname ;
		] ,
		[
			sh:datatype xsd:string ;
			sh:maxCount "1"^^xsd:integer ;
			sh:nodeKind sh:Literal ;
			sh:path observable:processorArchitecture ;
		] ,
		[
			sh:datatype xsd:string ;
			sh:maxCount "1"^^xsd:integer ;
			sh:nodeKind sh:Literal ;
			sh:path observable:timezoneDST ;
		] ,
		[
			sh:datatype xsd:string ;
			sh:maxCount "1"^^xsd:integer ;
			sh:nodeKind sh:Literal ;
			sh:path observable:timezoneStandard ;
		] ,
		[
			sh:datatype xsd:string ;
			sh:maxCount "1"^^xsd:integer ;
			sh:nodeKind sh:Literal ;
			sh:path observable:uptime ;
		]
		;
	sh:targetClass observable:ComputerSpecificationFacet ;
	.

observable:ConfiguredSoftware
	a
		owl:Class ,
		sh:NodeShape
		;
	rdfs:subClassOf observable:Software ;
	rdfs:label "ConfiguredSoftware"@en ;
	rdfs:comment "A ConfiguredSoftware is a Software that is known to be configured to run in a more specified manner than some unconfigured or less-configured Software."@en ;
	sh:property
		[
			sh:class configuration:Configuration ;
			sh:maxCount "1"^^xsd:integer ;
			sh:nodeKind sh:BlankNodeOrIRI ;
			sh:path configuration:usesConfiguration ;
		] ,
		[
			sh:class observable:Software ;
			sh:maxCount "1"^^xsd:integer ;
			sh:nodeKind sh:BlankNodeOrIRI ;
			sh:path configuration:isConfigurationOf ;
		]
		;
	sh:targetClass observable:ConfiguredSoftware ;
	.

observable:Contact
	a
		owl:Class ,
		sh:NodeShape
		;
	rdfs:subClassOf observable:ObservableObject ;
	rdfs:label "Contact"@en ;
	rdfs:comment "A contact is a set of identification and communication related details for a single entity."@en ;
	sh:targetClass observable:Contact ;
	.

observable:ContactAddress
	a
		owl:Class ,
		sh:NodeShape
		;
	rdfs:subClassOf core:UcoInherentCharacterizationThing ;
	rdfs:label "ContactAddress"@en ;
	rdfs:comment "A contact address is a grouping of characteristics unique to a geolocation address of a contact entity."@en ;
	sh:property
		[
			sh:class location:Location ;
			sh:maxCount "1"^^xsd:integer ;
			sh:nodeKind sh:IRI ;
			sh:path observable:geolocationAddress ;
		] ,
		[
			sh:datatype vocabulary:ContactAddressScopeVocab ;
			sh:message "Value is outside the default vocabulary ContactAddressScopeVocab." ;
			sh:path observable:contactAddressScope ;
			sh:severity sh:Info ;
		] ,
		[
			sh:maxCount "1"^^xsd:integer ;
			sh:nodeKind sh:Literal ;
			sh:or (
				[
					sh:datatype vocabulary:ContactAddressScopeVocab ;
				]
				[
					sh:datatype xsd:string ;
				]
			) ;
			sh:path observable:contactAddressScope ;
		] ,
		[
			sh:message "Value is not member of the vocabulary ContactAddressScopeVocab." ;
			sh:or (
				[
					sh:datatype vocabulary:ContactAddressScopeVocab ;
					sh:in (
						"home"^^vocabulary:ContactAddressScopeVocab
						"work"^^vocabulary:ContactAddressScopeVocab
						"school"^^vocabulary:ContactAddressScopeVocab
					) ;
				]
				[
					sh:datatype xsd:string ;
				]
			) ;
			sh:path observable:contactAddressScope ;
		]
		;
	sh:targetClass observable:ContactAddress ;
	.

observable:ContactAffiliation
	a
		owl:Class ,
		sh:NodeShape
		;
	rdfs:subClassOf core:UcoInherentCharacterizationThing ;
	rdfs:label "ContactListAffiliation"@en ;
	rdfs:comment "A contact affiliation is a grouping of characteristics unique to details of an organizational affiliation for a single contact entity."@en ;
	sh:property
		[
			sh:class identity:Organization ;
			sh:maxCount "1"^^xsd:integer ;
			sh:nodeKind sh:IRI ;
			sh:path observable:contactOrganization ;
		] ,
		[
			sh:class observable:ContactAddress ;
			sh:minCount "0"^^xsd:integer ;
			sh:nodeKind sh:IRI ;
			sh:path observable:organizationLocation ;
		] ,
		[
			sh:class observable:ContactEmail ;
			sh:minCount "0"^^xsd:integer ;
			sh:nodeKind sh:IRI ;
			sh:path observable:contactEmail ;
		] ,
		[
			sh:class observable:ContactMessaging ;
			sh:minCount "0"^^xsd:integer ;
			sh:nodeKind sh:IRI ;
			sh:path observable:contactMessaging ;
		] ,
		[
			sh:class observable:ContactPhone ;
			sh:minCount "0"^^xsd:integer ;
			sh:nodeKind sh:IRI ;
			sh:path observable:contactPhone ;
		] ,
		[
			sh:class observable:ContactProfile ;
			sh:minCount "0"^^xsd:integer ;
			sh:nodeKind sh:IRI ;
			sh:path observable:contactProfile ;
		] ,
		[
			sh:class observable:ContactURL ;
			sh:minCount "0"^^xsd:integer ;
			sh:nodeKind sh:IRI ;
			sh:path observable:contactURL ;
		] ,
		[
			sh:datatype xsd:string ;
			sh:maxCount "1"^^xsd:integer ;
			sh:nodeKind sh:Literal ;
			sh:path observable:organizationDepartment ;
		] ,
		[
			sh:datatype xsd:string ;
			sh:maxCount "1"^^xsd:integer ;
			sh:nodeKind sh:Literal ;
			sh:path observable:organizationPosition ;
		]
		;
	sh:targetClass observable:ContactAffiliation ;
	.

observable:ContactEmail
	a
		owl:Class ,
		sh:NodeShape
		;
	rdfs:subClassOf core:UcoInherentCharacterizationThing ;
	rdfs:label "ContactEmail"@en ;
	rdfs:comment "A contact email is a grouping of characteristics unique to details for contacting a contact entity by email."@en ;
	sh:property
		[
			sh:class observable:ObservableObject ;
			sh:maxCount "1"^^xsd:integer ;
			sh:nodeKind sh:IRI ;
			sh:path observable:emailAddress ;
		] ,
		[
			sh:datatype vocabulary:ContactEmailScopeVocab ;
			sh:message "Value is outside the default vocabulary ContactEmailScopeVocab." ;
			sh:path observable:contactEmailScope ;
			sh:severity sh:Info ;
		] ,
		[
			sh:maxCount "1"^^xsd:integer ;
			sh:nodeKind sh:Literal ;
			sh:or (
				[
					sh:datatype vocabulary:ContactEmailScopeVocab ;
				]
				[
					sh:datatype xsd:string ;
				]
			) ;
			sh:path observable:contactEmailScope ;
		] ,
		[
			sh:message "Value is not member of the vocabulary ContactEmailScopeVocab." ;
			sh:or (
				[
					sh:datatype vocabulary:ContactEmailScopeVocab ;
					sh:in (
						"home"^^vocabulary:ContactEmailScopeVocab
						"work"^^vocabulary:ContactEmailScopeVocab
						"school"^^vocabulary:ContactEmailScopeVocab
						"cloud"^^vocabulary:ContactEmailScopeVocab
					) ;
				]
				[
					sh:datatype xsd:string ;
				]
			) ;
			sh:path observable:contactEmailScope ;
		]
		;
	sh:targetClass observable:ContactEmail ;
	.

observable:ContactFacet
	a
		owl:Class ,
		sh:NodeShape
		;
	rdfs:subClassOf core:Facet ;
	rdfs:label "ContactFacet"@en ;
	rdfs:comment "A contact facet is a grouping of characteristics unique to a set of identification and communication related details for a single entity."@en ;
	sh:property
		[
			sh:class observable:ContactAddress ;
			sh:minCount "0"^^xsd:integer ;
			sh:nodeKind sh:IRI ;
			sh:path observable:contactAddress ;
		] ,
		[
			sh:class observable:ContactAffiliation ;
			sh:minCount "0"^^xsd:integer ;
			sh:nodeKind sh:IRI ;
			sh:path observable:contactAffiliation ;
		] ,
		[
			sh:class observable:ContactEmail ;
			sh:minCount "0"^^xsd:integer ;
			sh:nodeKind sh:IRI ;
			sh:path observable:contactEmail ;
		] ,
		[
			sh:class observable:ContactMessaging ;
			sh:minCount "0"^^xsd:integer ;
			sh:nodeKind sh:IRI ;
			sh:path observable:contactMessaging ;
		] ,
		[
			sh:class observable:ContactPhone ;
			sh:minCount "0"^^xsd:integer ;
			sh:nodeKind sh:IRI ;
			sh:path observable:contactPhone ;
		] ,
		[
			sh:class observable:ContactProfile ;
			sh:minCount "0"^^xsd:integer ;
			sh:nodeKind sh:IRI ;
			sh:path observable:contactProfile ;
		] ,
		[
			sh:class observable:ContactSIP ;
			sh:minCount "0"^^xsd:integer ;
			sh:nodeKind sh:IRI ;
			sh:path observable:contactSIP ;
		] ,
		[
			sh:class observable:ContactURL ;
			sh:minCount "0"^^xsd:integer ;
			sh:nodeKind sh:IRI ;
			sh:path observable:contactURL ;
		] ,
		[
			sh:class observable:ObservableObject ;
			sh:maxCount "1"^^xsd:integer ;
			sh:nodeKind sh:IRI ;
			sh:path observable:sourceApplication ;
		] ,
		[
			sh:datatype xsd:dateTime ;
			sh:maxCount "1"^^xsd:integer ;
			sh:nodeKind sh:Literal ;
			sh:path identity:birthdate ;
		] ,
		[
			sh:datatype xsd:dateTime ;
			sh:maxCount "1"^^xsd:integer ;
			sh:nodeKind sh:Literal ;
			sh:path observable:lastTimeContacted ;
		] ,
		[
			sh:datatype xsd:integer ;
			sh:maxCount "1"^^xsd:integer ;
			sh:nodeKind sh:Literal ;
			sh:path observable:numberTimesContacted ;
		] ,
		[
			sh:datatype xsd:string ;
			sh:maxCount "1"^^xsd:integer ;
			sh:nodeKind sh:Literal ;
			sh:path observable:contactID ;
		] ,
		[
			sh:datatype xsd:string ;
			sh:maxCount "1"^^xsd:integer ;
			sh:nodeKind sh:Literal ;
			sh:path observable:displayName ;
		] ,
		[
			sh:datatype xsd:string ;
			sh:maxCount "1"^^xsd:integer ;
			sh:nodeKind sh:Literal ;
			sh:path observable:firstName ;
		] ,
		[
			sh:datatype xsd:string ;
			sh:maxCount "1"^^xsd:integer ;
			sh:nodeKind sh:Literal ;
			sh:path observable:lastName ;
		] ,
		[
			sh:datatype xsd:string ;
			sh:maxCount "1"^^xsd:integer ;
			sh:nodeKind sh:Literal ;
			sh:path observable:middleName ;
		] ,
		[
			sh:datatype xsd:string ;
			sh:maxCount "1"^^xsd:integer ;
			sh:nodeKind sh:Literal ;
			sh:path observable:namePhonetic ;
		] ,
		[
			sh:datatype xsd:string ;
			sh:maxCount "1"^^xsd:integer ;
			sh:nodeKind sh:Literal ;
			sh:path observable:namePrefix ;
		] ,
		[
			sh:datatype xsd:string ;
			sh:maxCount "1"^^xsd:integer ;
			sh:nodeKind sh:Literal ;
			sh:path observable:nameSuffix ;
		] ,
		[
			sh:datatype xsd:string ;
			sh:minCount "0"^^xsd:integer ;
			sh:nodeKind sh:Literal ;
			sh:path observable:contactGroup ;
		] ,
		[
			sh:datatype xsd:string ;
			sh:minCount "0"^^xsd:integer ;
			sh:nodeKind sh:Literal ;
			sh:path observable:contactNote ;
		] ,
		[
			sh:datatype xsd:string ;
			sh:minCount "0"^^xsd:integer ;
			sh:nodeKind sh:Literal ;
			sh:path observable:nickname ;
		]
		;
	sh:targetClass observable:ContactFacet ;
	.

observable:ContactList
	a
		owl:Class ,
		sh:NodeShape
		;
	rdfs:subClassOf observable:ObservableObject ;
	rdfs:label "ContactList"@en ;
	rdfs:comment "A contact list is a set of multiple individual contacts such as that found in a digital address book."@en ;
	sh:targetClass observable:ContactList ;
	.

observable:ContactListFacet
	a
		owl:Class ,
		sh:NodeShape
		;
	rdfs:subClassOf core:Facet ;
	rdfs:label "ContactListFacet"@en ;
	rdfs:comment "A contact list facet is a grouping of characteristics unique to a set of multiple individual contacts such as that found in a digital address book."@en ;
	sh:property
		[
			sh:class observable:ObservableObject ;
			sh:maxCount "1"^^xsd:integer ;
			sh:nodeKind sh:IRI ;
			sh:path observable:sourceApplication ;
		] ,
		[
			sh:class observable:ObservableObject ;
			sh:nodeKind sh:IRI ;
			sh:path observable:contact ;
		]
		;
	sh:targetClass observable:ContactListFacet ;
	.

observable:ContactMessaging
	a
		owl:Class ,
		sh:NodeShape
		;
	rdfs:subClassOf core:UcoInherentCharacterizationThing ;
	rdfs:label "ContactMessaging"@en ;
	rdfs:comment "A contact messaging is a grouping of characteristics unique to details for contacting a contact entity by digital messaging."@en ;
	sh:property
		[
			sh:class observable:ObservableObject ;
			sh:maxCount "1"^^xsd:integer ;
			sh:nodeKind sh:IRI ;
			sh:path observable:contactMessagingPlatform ;
		] ,
		[
			sh:class observable:ObservableObject ;
			sh:maxCount "1"^^xsd:integer ;
			sh:nodeKind sh:IRI ;
			sh:path observable:messagingAddress ;
		]
		;
	sh:targetClass observable:ContactMessaging ;
	.

observable:ContactPhone
	a
		owl:Class ,
		sh:NodeShape
		;
	rdfs:subClassOf core:UcoInherentCharacterizationThing ;
	rdfs:label "ContactPhone"@en ;
	rdfs:comment "A contact phone is a grouping of characteristics unique to details for contacting a contact entity by telephone."@en ;
	sh:property
		[
			sh:class observable:ObservableObject ;
			sh:maxCount "1"^^xsd:integer ;
			sh:nodeKind sh:IRI ;
			sh:path observable:contactPhoneNumber ;
		] ,
		[
			sh:datatype vocabulary:ContactPhoneScopeVocab ;
			sh:message "Value is outside the default vocabulary ContactPhoneScopeVocab." ;
			sh:path observable:contactPhoneScope ;
			sh:severity sh:Info ;
		] ,
		[
			sh:maxCount "1"^^xsd:integer ;
			sh:nodeKind sh:Literal ;
			sh:or (
				[
					sh:datatype vocabulary:ContactPhoneScopeVocab ;
				]
				[
					sh:datatype xsd:string ;
				]
			) ;
			sh:path observable:contactPhoneScope ;
		] ,
		[
			sh:message "Value is not member of the vocabulary ContactPhoneScopeVocab." ;
			sh:or (
				[
					sh:datatype vocabulary:ContactPhoneScopeVocab ;
					sh:in (
						"home"^^vocabulary:ContactPhoneScopeVocab
						"work"^^vocabulary:ContactPhoneScopeVocab
						"school"^^vocabulary:ContactPhoneScopeVocab
						"mobile"^^vocabulary:ContactPhoneScopeVocab
						"main"^^vocabulary:ContactPhoneScopeVocab
						"home fax"^^vocabulary:ContactPhoneScopeVocab
						"work fax"^^vocabulary:ContactPhoneScopeVocab
						"pager"^^vocabulary:ContactPhoneScopeVocab
					) ;
				]
				[
					sh:datatype xsd:string ;
				]
			) ;
			sh:path observable:contactPhoneScope ;
		]
		;
	sh:targetClass observable:ContactPhone ;
	.

observable:ContactProfile
	a
		owl:Class ,
		sh:NodeShape
		;
	rdfs:subClassOf core:UcoInherentCharacterizationThing ;
	rdfs:label "ContactProfile"@en ;
	rdfs:comment "A contact profile is a grouping of characteristics unique to details for contacting a contact entity by online service."@en ;
	sh:property
		[
			sh:class observable:ObservableObject ;
			sh:maxCount "1"^^xsd:integer ;
			sh:nodeKind sh:IRI ;
			sh:path observable:contactProfilePlatform ;
		] ,
		[
			sh:class observable:ObservableObject ;
			sh:maxCount "1"^^xsd:integer ;
			sh:nodeKind sh:IRI ;
			sh:path observable:profile ;
		]
		;
	sh:targetClass observable:ContactProfile ;
	.

observable:ContactSIP
	a
		owl:Class ,
		sh:NodeShape
		;
	rdfs:subClassOf core:UcoInherentCharacterizationThing ;
	rdfs:label "ContactSIP"@en ;
	rdfs:comment "A contact SIP is a grouping of characteristics unique to details for contacting a contact entity by Session Initiation Protocol (SIP)."@en ;
	sh:property
		[
			sh:class observable:ObservableObject ;
			sh:maxCount "1"^^xsd:integer ;
			sh:nodeKind sh:IRI ;
			sh:path observable:sipAddress ;
		] ,
		[
			sh:datatype vocabulary:ContactSIPScopeVocab ;
			sh:message "Value is outside the default vocabulary ContactSIPScopeVocab." ;
			sh:path observable:contactSIPScope ;
			sh:severity sh:Info ;
		] ,
		[
			sh:maxCount "1"^^xsd:integer ;
			sh:nodeKind sh:Literal ;
			sh:or (
				[
					sh:datatype vocabulary:ContactSIPScopeVocab ;
				]
				[
					sh:datatype xsd:string ;
				]
			) ;
			sh:path observable:contactSIPScope ;
		] ,
		[
			sh:message "Value is not member of the vocabulary ContactSIPScopeVocab." ;
			sh:or (
				[
					sh:datatype vocabulary:ContactSIPScopeVocab ;
					sh:in (
						"home"^^vocabulary:ContactSIPScopeVocab
						"work"^^vocabulary:ContactSIPScopeVocab
						"school"^^vocabulary:ContactSIPScopeVocab
					) ;
				]
				[
					sh:datatype xsd:string ;
				]
			) ;
			sh:path observable:contactSIPScope ;
		]
		;
	sh:targetClass observable:ContactSIP ;
	.

observable:ContactURL
	a
		owl:Class ,
		sh:NodeShape
		;
	rdfs:subClassOf core:UcoInherentCharacterizationThing ;
	rdfs:label "ContactURL"@en ;
	rdfs:comment "A contact URL is a grouping of characteristics unique to details for contacting a contact entity by Uniform Resource Locator (URL)."@en ;
	sh:property
		[
			sh:class observable:ObservableObject ;
			sh:maxCount "1"^^xsd:integer ;
			sh:nodeKind sh:IRI ;
			sh:path observable:url ;
		] ,
		[
			sh:datatype vocabulary:ContactURLScopeVocab ;
			sh:message "Value is outside the default vocabulary ContactURLScopeVocab." ;
			sh:path observable:contactURLScope ;
			sh:severity sh:Info ;
		] ,
		[
			sh:maxCount "1"^^xsd:integer ;
			sh:nodeKind sh:Literal ;
			sh:or (
				[
					sh:datatype vocabulary:ContactURLScopeVocab ;
				]
				[
					sh:datatype xsd:string ;
				]
			) ;
			sh:path observable:contactURLScope ;
		] ,
		[
			sh:message "Value is not member of the vocabulary ContactURLScopeVocab." ;
			sh:or (
				[
					sh:datatype vocabulary:ContactURLScopeVocab ;
					sh:in (
						"home"^^vocabulary:ContactURLScopeVocab
						"work"^^vocabulary:ContactURLScopeVocab
						"school"^^vocabulary:ContactURLScopeVocab
						"homepage"^^vocabulary:ContactURLScopeVocab
					) ;
				]
				[
					sh:datatype xsd:string ;
				]
			) ;
			sh:path observable:contactURLScope ;
		]
		;
	sh:targetClass observable:ContactURL ;
	.

observable:ContentData
	a
		owl:Class ,
		sh:NodeShape
		;
	rdfs:subClassOf observable:ObservableObject ;
	rdfs:label "ContentData"@en ;
	rdfs:comment "Content data is a block of digital data."@en ;
	sh:targetClass observable:ContentData ;
	.

observable:ContentDataFacet
	a
		owl:Class ,
		sh:NodeShape
		;
	rdfs:subClassOf core:Facet ;
	rdfs:label "ContentDataFacet"@en ;
	rdfs:comment "A content data facet is a grouping of characteristics unique to a block of digital data."@en ;
	sh:property
		[
			sh:class observable:ObservableObject ;
			sh:maxCount "1"^^xsd:integer ;
			sh:nodeKind sh:IRI ;
			sh:path observable:dataPayloadReferenceURL ;
		] ,
		[
			sh:class types:Hash ;
			sh:nodeKind sh:IRI ;
			sh:path observable:hash ;
		] ,
		[
			sh:datatype xsd:boolean ;
			sh:maxCount "1"^^xsd:integer ;
			sh:nodeKind sh:Literal ;
			sh:path observable:isEncrypted ;
		] ,
		[
			sh:datatype xsd:decimal ;
			sh:maxCount "1"^^xsd:integer ;
			sh:nodeKind sh:Literal ;
			sh:path observable:entropy ;
		] ,
		[
			sh:datatype xsd:integer ;
			sh:maxCount "1"^^xsd:integer ;
			sh:nodeKind sh:Literal ;
			sh:path observable:sizeInBytes ;
		] ,
		[
			sh:datatype xsd:string ;
			sh:maxCount "1"^^xsd:integer ;
			sh:nodeKind sh:Literal ;
			sh:path observable:dataPayload ;
		] ,
		[
			sh:datatype xsd:string ;
			sh:maxCount "1"^^xsd:integer ;
			sh:nodeKind sh:Literal ;
			sh:path observable:magicNumber ;
		] ,
		[
			sh:datatype xsd:string ;
			sh:maxCount "1"^^xsd:integer ;
			sh:nodeKind sh:Literal ;
			sh:path observable:mimeClass ;
		] ,
		[
			sh:datatype xsd:string ;
			sh:nodeKind sh:Literal ;
			sh:path observable:mimeType ;
		] ,
		[
			sh:datatype vocabulary:EndiannessTypeVocab ;
			sh:message "Value is outside the default vocabulary EndiannessTypeVocab." ;
			sh:path observable:byteOrder ;
			sh:severity sh:Info ;
		] ,
		[
			sh:maxCount "1"^^xsd:integer ;
			sh:nodeKind sh:Literal ;
			sh:or (
				[
					sh:datatype vocabulary:EndiannessTypeVocab ;
				]
				[
					sh:datatype xsd:string ;
				]
			) ;
			sh:path observable:byteOrder ;
		] ,
		[
			sh:message "Value is not member of the vocabulary EndiannessTypeVocab." ;
			sh:or (
				[
					sh:datatype vocabulary:EndiannessTypeVocab ;
					sh:in (
						"Big-endian"^^vocabulary:EndiannessTypeVocab
						"Little-endian"^^vocabulary:EndiannessTypeVocab
						"Middle-endian"^^vocabulary:EndiannessTypeVocab
					) ;
				]
				[
					sh:datatype xsd:string ;
				]
			) ;
			sh:path observable:byteOrder ;
		]
		;
	sh:targetClass observable:ContentDataFacet ;
	.

observable:CookieHistory
	a
		owl:Class ,
		sh:NodeShape
		;
	rdfs:subClassOf observable:ObservableObject ;
	rdfs:label "CookieHistory"@en ;
	rdfs:comment "A cookie history is the stored web cookie history for a particular web browser."@en ;
	sh:targetClass observable:CookieHistory ;
	.

observable:Credential
	a
		owl:Class ,
		sh:NodeShape
		;
	rdfs:subClassOf observable:ObservableObject ;
	rdfs:label "Credential"@en ;
	rdfs:comment "A credential is a single specific login and password combination for authorization of access to a digital account or system."@en ;
	sh:targetClass observable:Credential ;
	.

observable:CredentialDump
	a
		owl:Class ,
		sh:NodeShape
		;
	rdfs:subClassOf observable:ObservableObject ;
	rdfs:label "CredentialDump"@en ;
	rdfs:comment "A credential dump is a collection (typically forcibly extracted from a system) of specific login and password combinations for authorization of access to a digital account or system."@en ;
	sh:targetClass observable:CredentialDump ;
	.

observable:DNSCache
	a
		owl:Class ,
		sh:NodeShape
		;
	rdfs:subClassOf observable:ObservableObject ;
	rdfs:label "DNSCache"@en ;
	rdfs:comment "An DNS cache is a temporary locally stored collection of previous Domain Name System (DNS) query results (created when an domain name is resolved to a IP address) for a particular computer."@en ;
	sh:targetClass observable:DNSCache ;
	.

observable:DNSRecord
	a
		owl:Class ,
		sh:NodeShape
		;
	rdfs:subClassOf observable:ObservableObject ;
	rdfs:label "DNSRecord"@en ;
	rdfs:comment "A DNS record is a single Domain Name System (DNS) artifact specifying information of a particular type (routing, authority, responsibility, security, etc.) for a specific Internet domain name."@en ;
	sh:targetClass observable:DNSRecord ;
	.

observable:DataRangeFacet
	a
		owl:Class ,
		sh:NodeShape
		;
	rdfs:subClassOf core:Facet ;
	rdfs:label "DataRangeFacet"@en ;
	rdfs:comment "A data range facet is a grouping of characteristics unique to a particular contiguous scope within a block of digital data."@en ;
	sh:property
		[
			sh:datatype xsd:integer ;
			sh:maxCount "1"^^xsd:integer ;
			sh:nodeKind sh:Literal ;
			sh:path observable:rangeOffset ;
		] ,
		[
			sh:datatype xsd:integer ;
			sh:maxCount "1"^^xsd:integer ;
			sh:nodeKind sh:Literal ;
			sh:path observable:rangeSize ;
		] ,
		[
			sh:datatype xsd:string ;
			sh:maxCount "1"^^xsd:integer ;
			sh:nodeKind sh:Literal ;
			sh:path observable:rangeOffsetType ;
		]
		;
	sh:targetClass observable:DataRangeFacet ;
	.

observable:DefinedEffectFacet
	a
		owl:Class ,
		sh:NodeShape
		;
	rdfs:subClassOf core:Facet ;
	rdfs:label "DefinedEffectFacet"@en ;
	rdfs:comment "A defined effect facet is a grouping of characteristics unique to the effect of an observable action in relation to one or more observable objects."@en ;
	sh:targetClass observable:DefinedEffectFacet ;
	.

observable:Device
	a
		owl:Class ,
		sh:NodeShape
		;
	rdfs:subClassOf observable:ObservableObject ;
	rdfs:label "Device"@en ;
	rdfs:comment "A device is a piece of equipment or a mechanism designed to serve a special purpose or perform a special function. [based on https://www.merriam-webster.com/dictionary/device]"@en ;
	sh:targetClass observable:Device ;
	.

observable:DeviceFacet
	a
		owl:Class ,
		sh:NodeShape
		;
	rdfs:subClassOf core:Facet ;
	rdfs:label "DeviceFacet"@en ;
	rdfs:comment "A device facet is a grouping of characteristics unique to a piece of equipment or a mechanism designed to serve a special purpose or perform a special function. [based on https://www.merriam-webster.com/dictionary/device]"@en ;
	sh:property
		[
			sh:class identity:Identity ;
			sh:maxCount "1"^^xsd:integer ;
			sh:nodeKind sh:IRI ;
			sh:path observable:manufacturer ;
		] ,
		[
			sh:datatype xsd:string ;
			sh:maxCount "1"^^xsd:integer ;
			sh:nodeKind sh:Literal ;
			sh:path observable:deviceType ;
		] ,
		[
			sh:datatype xsd:string ;
			sh:maxCount "1"^^xsd:integer ;
			sh:nodeKind sh:Literal ;
			sh:path observable:model ;
		] ,
		[
			sh:datatype xsd:string ;
			sh:maxCount "1"^^xsd:integer ;
			sh:nodeKind sh:Literal ;
			sh:path observable:serialNumber ;
		]
		;
	sh:targetClass observable:DeviceFacet ;
	.

observable:DigitalAccount
	a
		owl:Class ,
		sh:NodeShape
		;
	rdfs:subClassOf observable:Account ;
	rdfs:label "DigitalAccount"@en ;
	rdfs:comment "A digital account is an arrangement with an entity to enable and control the provision of some capability or service within the digital domain."@en ;
	sh:targetClass observable:DigitalAccount ;
	.

observable:DigitalAccountFacet
	a
		owl:Class ,
		sh:NodeShape
		;
	rdfs:subClassOf core:Facet ;
	rdfs:label "DigitalAccountFacet"@en ;
	rdfs:comment "A digital account facet is a grouping of characteristics unique to an arrangement with an entity to enable and control the provision of some capability or service within the digital domain."@en ;
	sh:property
		[
			sh:datatype xsd:boolean ;
			sh:maxCount "1"^^xsd:integer ;
			sh:nodeKind sh:Literal ;
			sh:path observable:isDisabled ;
		] ,
		[
			sh:datatype xsd:dateTime ;
			sh:maxCount "1"^^xsd:integer ;
			sh:nodeKind sh:Literal ;
			sh:path observable:firstLoginTime ;
		] ,
		[
			sh:datatype xsd:dateTime ;
			sh:maxCount "1"^^xsd:integer ;
			sh:nodeKind sh:Literal ;
			sh:path observable:lastLoginTime ;
		] ,
		[
			sh:datatype xsd:string ;
			sh:maxCount "1"^^xsd:integer ;
			sh:nodeKind sh:Literal ;
			sh:path observable:displayName ;
		] ,
		[
			sh:datatype xsd:string ;
			sh:nodeKind sh:Literal ;
			sh:path observable:accountLogin ;
		]
		;
	sh:targetClass observable:DigitalAccountFacet ;
	.

observable:DigitalAddress
	a
		owl:Class ,
		sh:NodeShape
		;
	rdfs:subClassOf observable:Address ;
	rdfs:label "DigitalAddress"@en ;
	rdfs:comment "A digital address is an identifier assigned to enable routing and management of digital communication."@en ;
	sh:targetClass observable:DigitalAddress ;
	.

observable:DigitalAddressFacet
	a
		owl:Class ,
		sh:NodeShape
		;
	rdfs:subClassOf core:Facet ;
	rdfs:label "DigitalAddressFacet"@en ;
	rdfs:comment "A digital address facet is a grouping of characteristics unique to an identifier assigned to enable routing and management of digital communication."@en ;
	sh:property
		[
			sh:datatype xsd:string ;
			sh:maxCount "1"^^xsd:integer ;
			sh:nodeKind sh:Literal ;
			sh:path observable:addressValue ;
		] ,
		[
			sh:datatype xsd:string ;
			sh:maxCount "1"^^xsd:integer ;
			sh:nodeKind sh:Literal ;
			sh:path observable:displayName ;
		]
		;
	sh:targetClass observable:DigitalAddressFacet ;
	.

observable:DigitalCamera
	a
		owl:Class ,
		sh:NodeShape
		;
	rdfs:subClassOf observable:Device ;
	rdfs:label "DigitalCamera"@en-US ;
	rdfs:comment "A digital camera is a camera that captures photographs in digital memory as opposed to capturing images on photographic film."@en-US ;
	sh:targetClass observable:DigitalCamera ;
	.

observable:DigitalSignatureInfo
	a
		owl:Class ,
		sh:NodeShape
		;
	rdfs:subClassOf observable:ObservableObject ;
	rdfs:label "DigitalSignatureInfo"@en ;
	rdfs:comment "A digital signature info is a value calculated via a mathematical scheme for demonstrating the authenticity of an electronic message or document."@en ;
	sh:targetClass observable:DigitalSignatureInfo ;
	.

observable:DigitalSignatureInfoFacet
	a
		owl:Class ,
		sh:NodeShape
		;
	rdfs:subClassOf core:Facet ;
	rdfs:label "DigitalSignatureInfoFacet"@en ;
	rdfs:comment "A digital signature info facet is a grouping of characteristics unique to a value calculated via a mathematical scheme for demonstrating the authenticity of an electronic message or document."@en ;
	sh:property
		[
			sh:class core:UcoObject ;
			sh:maxCount "1"^^xsd:integer ;
			sh:nodeKind sh:IRI ;
			sh:path observable:certificateSubject ;
		] ,
		[
			sh:class identity:Identity ;
			sh:maxCount "1"^^xsd:integer ;
			sh:nodeKind sh:IRI ;
			sh:path observable:certificateIssuer ;
		] ,
		[
			sh:datatype xsd:boolean ;
			sh:maxCount "1"^^xsd:integer ;
			sh:nodeKind sh:Literal ;
			sh:path observable:signatureExists ;
		] ,
		[
			sh:datatype xsd:boolean ;
			sh:maxCount "1"^^xsd:integer ;
			sh:nodeKind sh:Literal ;
			sh:path observable:signatureVerified ;
		] ,
		[
			sh:datatype xsd:string ;
			sh:maxCount "1"^^xsd:integer ;
			sh:nodeKind sh:Literal ;
			sh:path observable:signatureDescription ;
		]
		;
	sh:targetClass observable:DigitalSignatureInfoFacet ;
	.

observable:Directory
	a
		owl:Class ,
		sh:NodeShape
		;
	rdfs:subClassOf observable:FileSystemObject ;
	rdfs:label "Directory"@en ;
	rdfs:comment "A directory is a file system cataloging structure which contains references to other computer files, and possibly other directories. On many computers, directories are known as folders, or drawers, analogous to a workbench or the traditional office filing cabinet. In UNIX a directory is implemented as a special file. [based on https://en.wikipedia.org/wiki/Directory_(computing)]"@en ;
	sh:targetClass observable:Directory ;
	.

observable:Disk
	a
		owl:Class ,
		sh:NodeShape
		;
	rdfs:subClassOf observable:ObservableObject ;
	rdfs:label "Disk"@en ;
	rdfs:comment "A disk is a storage mechanism where data is recorded by various electronic, magnetic, optical, or mechanical changes to a surface layer of one or more rotating disks."@en ;
	sh:targetClass observable:Disk ;
	.

observable:DiskFacet
	a
		owl:Class ,
		sh:NodeShape
		;
	rdfs:subClassOf core:Facet ;
	rdfs:label "DiskFacet"@en ;
	rdfs:comment "A disk facet is a grouping of characteristics unique to a storage mechanism where data is recorded by various electronic, magnetic, optical, or mechanical changes to a surface layer of one or more rotating disks."@en ;
	sh:property
		[
			sh:class observable:ObservableObject ;
			sh:nodeKind sh:IRI ;
			sh:path observable:partition ;
		] ,
		[
			sh:datatype xsd:integer ;
			sh:maxCount "1"^^xsd:integer ;
			sh:nodeKind sh:Literal ;
			sh:path observable:diskSize ;
		] ,
		[
			sh:datatype xsd:integer ;
			sh:maxCount "1"^^xsd:integer ;
			sh:nodeKind sh:Literal ;
			sh:path observable:freeSpace ;
		] ,
		[
			sh:datatype xsd:string ;
			sh:maxCount "1"^^xsd:integer ;
			sh:nodeKind sh:Literal ;
			sh:path observable:diskType ;
		]
		;
	sh:targetClass observable:DiskFacet ;
	.

observable:DiskPartition
	a
		owl:Class ,
		sh:NodeShape
		;
	rdfs:subClassOf observable:ObservableObject ;
	rdfs:label "DiskPartition"@en ;
	rdfs:comment "A disk partition is a particular managed region on a storage mechanism where data is recorded by various electronic, magnetic, optical, or mechanical changes to a surface layer of one or more rotating disks. [based on https://en.wikipedia.org/wiki/Disk_storage]"@en ;
	sh:targetClass observable:DiskPartition ;
	.

observable:DiskPartitionFacet
	a
		owl:Class ,
		sh:NodeShape
		;
	rdfs:subClassOf core:Facet ;
	rdfs:label "DiskPartitionFacet"@en ;
	rdfs:comment "A disk partition facet is a grouping of characteristics unique to a particular managed region on a storage mechanism."@en ;
	sh:property
		[
			sh:datatype xsd:dateTime ;
			sh:maxCount "1"^^xsd:integer ;
			sh:nodeKind sh:Literal ;
			sh:path observable:observableCreatedTime ;
		] ,
		[
			sh:datatype xsd:integer ;
			sh:maxCount "1"^^xsd:integer ;
			sh:nodeKind sh:Literal ;
			sh:path observable:partitionLength ;
		] ,
		[
			sh:datatype xsd:integer ;
			sh:maxCount "1"^^xsd:integer ;
			sh:nodeKind sh:Literal ;
			sh:path observable:partitionOffset ;
		] ,
		[
			sh:datatype xsd:integer ;
			sh:maxCount "1"^^xsd:integer ;
			sh:nodeKind sh:Literal ;
			sh:path observable:spaceLeft ;
		] ,
		[
			sh:datatype xsd:integer ;
			sh:maxCount "1"^^xsd:integer ;
			sh:nodeKind sh:Literal ;
			sh:path observable:spaceUsed ;
		] ,
		[
			sh:datatype xsd:integer ;
			sh:maxCount "1"^^xsd:integer ;
			sh:nodeKind sh:Literal ;
			sh:path observable:totalSpace ;
		] ,
		[
			sh:datatype xsd:string ;
			sh:maxCount "1"^^xsd:integer ;
			sh:nodeKind sh:Literal ;
			sh:path observable:diskPartitionType ;
		] ,
		[
			sh:datatype xsd:string ;
			sh:maxCount "1"^^xsd:integer ;
			sh:nodeKind sh:Literal ;
			sh:path observable:mountPoint ;
		] ,
		[
			sh:datatype xsd:string ;
			sh:maxCount "1"^^xsd:integer ;
			sh:nodeKind sh:Literal ;
			sh:path observable:partitionID ;
		]
		;
	sh:targetClass observable:DiskPartitionFacet ;
	.

observable:DomainName
	a
		owl:Class ,
		sh:NodeShape
		;
	rdfs:subClassOf observable:ObservableObject ;
	rdfs:label "DomainName"@en ;
	rdfs:comment "A domain name is an identification string that defines a realm of administrative autonomy, authority or control within the Internet. [based on https://en.wikipedia.org/wiki/Domain_name]"@en ;
	sh:targetClass observable:DomainName ;
	.

observable:DomainNameFacet
	a
		owl:Class ,
		sh:NodeShape
		;
	rdfs:subClassOf core:Facet ;
	rdfs:label "DomainNameFacet"@en ;
	rdfs:comment "A domain name facet is a grouping of characteristics unique to an identification string that defines a realm of administrative autonomy, authority or control within the Internet. [based on https://en.wikipedia.org/wiki/Domain_name]"@en ;
	sh:property
		[
			sh:datatype xsd:boolean ;
			sh:maxCount "1"^^xsd:integer ;
			sh:nodeKind sh:Literal ;
			sh:path observable:isTLD ;
		] ,
		[
			sh:datatype xsd:string ;
			sh:maxCount "1"^^xsd:integer ;
			sh:nodeKind sh:Literal ;
			sh:path observable:value ;
		]
		;
	sh:targetClass observable:DomainNameFacet ;
	.

observable:Drone
	a
		owl:Class ,
		sh:NodeShape
		;
	rdfs:subClassOf observable:MobileDevice ;
	rdfs:label "Drone"@en-US ;
	rdfs:comment "A drone, unmanned aerial vehicle (UAV), is an aircraft without a human pilot, crew, or passengers that typically involve a ground-based controller and a system for communications with the UAV."@en-US ;
	sh:targetClass observable:Drone ;
	.

observable:ESN
	a owl:DatatypeProperty ;
	rdfs:label "ESN"@en ;
	rdfs:comment "Electronic Serial Number ."@en ;
	rdfs:range xsd:string ;
	.

observable:EXIFFacet
	a
		owl:Class ,
		sh:NodeShape
		;
	rdfs:subClassOf core:Facet ;
	rdfs:label "EXIFFacet"@en ;
	rdfs:comment "An EXIF (exchangeable image file format) facet is a grouping of characteristics unique to the formats for images, sound, and ancillary tags used by digital cameras (including smartphones), scanners and other systems handling image and sound files recorded by digital cameras conformant to JEIDA/JEITA/CIPA specifications. [based on https://en.wikipedia.org/wiki/Exif]"@en ;
	sh:property [
		sh:class types:ControlledDictionary ;
		sh:nodeKind sh:IRI ;
		sh:path observable:exifData ;
	] ;
	sh:targetClass observable:EXIFFacet ;
	.

observable:EmailAccount
	a
		owl:Class ,
		sh:NodeShape
		;
	rdfs:subClassOf observable:DigitalAccount ;
	rdfs:label "EmailAccount"@en ;
	rdfs:comment "An email account is an arrangement with an entity to enable and control the provision of electronic mail (email) capabilities or services."@en ;
	sh:targetClass observable:EmailAccount ;
	.

observable:EmailAccountFacet
	a
		owl:Class ,
		sh:NodeShape
		;
	rdfs:subClassOf core:Facet ;
	rdfs:label "EmailAccountFacet"@en ;
	rdfs:comment "An email account facet is a grouping of characteristics unique to an arrangement with an entity to enable and control the provision of electronic mail (email) capabilities or services."@en ;
	sh:property [
		sh:class observable:ObservableObject ;
		sh:maxCount "1"^^xsd:integer ;
		sh:nodeKind sh:IRI ;
		sh:path observable:emailAddress ;
	] ;
	sh:targetClass observable:EmailAccountFacet ;
	.

observable:EmailAddress
	a
		owl:Class ,
		sh:NodeShape
		;
	rdfs:subClassOf observable:DigitalAddress ;
	rdfs:label "EmailAddress"@en ;
	rdfs:comment "An email address is an identifier for an electronic mailbox to which electronic mail messages (conformant to the Simple Mail Transfer Protocol (SMTP)) are sent from and delivered to."@en ;
	sh:targetClass observable:EmailAddress ;
	.

observable:EmailAddressFacet
	a
		owl:Class ,
		sh:NodeShape
		;
	rdfs:subClassOf observable:DigitalAddressFacet ;
	rdfs:label "EmailAddressFacet"@en ;
	rdfs:comment "An email address facet is a grouping of characteristics unique to an identifier for an electronic mailbox to which electronic mail messages (conformant to the Simple Mail Transfer Protocol (SMTP)) are sent from and delivered to."@en ;
	sh:targetClass observable:EmailAddressFacet ;
	.

observable:EmailMessage
	a
		owl:Class ,
		sh:NodeShape
		;
	rdfs:subClassOf observable:Message ;
	rdfs:label "EmailMessage"@en ;
	rdfs:comment "An email message is a message that is an instance of an electronic mail correspondence conformant to the internet message format described in RFC 5322 and related RFCs."@en ;
	sh:targetClass observable:EmailMessage ;
	.

observable:EmailMessageFacet
	a
		owl:Class ,
		sh:NodeShape
		;
	rdfs:subClassOf core:Facet ;
	rdfs:label "EmailMessageFacet"@en ;
	rdfs:comment "An email message facet is a grouping of characteristics unique to a message that is an instance of an electronic mail correspondence conformant to the internet message format described in RFC 5322 and related RFCs."@en ;
	sh:property
		[
			sh:class observable:MimePartType ;
			sh:nodeKind sh:IRI ;
			sh:path observable:bodyMultipart ;
		] ,
		[
			sh:class observable:ObservableObject ;
			sh:maxCount "1"^^xsd:integer ;
			sh:nodeKind sh:IRI ;
			sh:path observable:application ;
		] ,
		[
			sh:class observable:ObservableObject ;
			sh:maxCount "1"^^xsd:integer ;
			sh:nodeKind sh:IRI ;
			sh:path observable:bodyRaw ;
		] ,
		[
			sh:class observable:ObservableObject ;
			sh:maxCount "1"^^xsd:integer ;
			sh:nodeKind sh:IRI ;
			sh:path observable:from ;
		] ,
		[
			sh:class observable:ObservableObject ;
			sh:maxCount "1"^^xsd:integer ;
			sh:nodeKind sh:IRI ;
			sh:path observable:headerRaw ;
		] ,
		[
			sh:class observable:ObservableObject ;
			sh:maxCount "1"^^xsd:integer ;
			sh:nodeKind sh:IRI ;
			sh:path observable:sender ;
		] ,
		[
			sh:class observable:ObservableObject ;
			sh:maxCount "1"^^xsd:integer ;
			sh:nodeKind sh:IRI ;
			sh:path observable:xOriginatingIP ;
		] ,
		[
			sh:class observable:ObservableObject ;
			sh:nodeKind sh:IRI ;
			sh:path observable:bcc ;
		] ,
		[
			sh:class observable:ObservableObject ;
			sh:nodeKind sh:IRI ;
			sh:path observable:cc ;
		] ,
		[
			sh:class observable:ObservableObject ;
			sh:nodeKind sh:IRI ;
			sh:path observable:references ;
		] ,
		[
			sh:class observable:ObservableObject ;
			sh:nodeKind sh:IRI ;
			sh:path observable:to ;
		] ,
		[
			sh:class types:Dictionary ;
			sh:maxCount "1"^^xsd:integer ;
			sh:nodeKind sh:IRI ;
			sh:path observable:otherHeaders ;
		] ,
		[
			sh:datatype xsd:boolean ;
			sh:maxCount "1"^^xsd:integer ;
			sh:nodeKind sh:Literal ;
			sh:path observable:isMimeEncoded ;
		] ,
		[
			sh:datatype xsd:boolean ;
			sh:maxCount "1"^^xsd:integer ;
			sh:nodeKind sh:Literal ;
			sh:path observable:isMultipart ;
		] ,
		[
			sh:datatype xsd:boolean ;
			sh:maxCount "1"^^xsd:integer ;
			sh:nodeKind sh:Literal ;
			sh:path observable:isRead ;
		] ,
		[
			sh:datatype xsd:dateTime ;
			sh:maxCount "1"^^xsd:integer ;
			sh:nodeKind sh:Literal ;
			sh:path observable:modifiedTime ;
		] ,
		[
			sh:datatype xsd:dateTime ;
			sh:maxCount "1"^^xsd:integer ;
			sh:nodeKind sh:Literal ;
			sh:path observable:receivedTime ;
		] ,
		[
			sh:datatype xsd:dateTime ;
			sh:maxCount "1"^^xsd:integer ;
			sh:nodeKind sh:Literal ;
			sh:path observable:sentTime ;
		] ,
		[
			sh:datatype xsd:string ;
			sh:maxCount "1"^^xsd:integer ;
			sh:nodeKind sh:Literal ;
			sh:path observable:body ;
		] ,
		[
			sh:datatype xsd:string ;
			sh:maxCount "1"^^xsd:integer ;
			sh:nodeKind sh:Literal ;
			sh:path observable:contentDisposition ;
		] ,
		[
			sh:datatype xsd:string ;
			sh:maxCount "1"^^xsd:integer ;
			sh:nodeKind sh:Literal ;
			sh:path observable:contentType ;
		] ,
		[
			sh:datatype xsd:string ;
			sh:maxCount "1"^^xsd:integer ;
			sh:nodeKind sh:Literal ;
			sh:path observable:inReplyTo ;
		] ,
		[
			sh:datatype xsd:string ;
			sh:maxCount "1"^^xsd:integer ;
			sh:nodeKind sh:Literal ;
			sh:path observable:messageID ;
		] ,
		[
			sh:datatype xsd:string ;
			sh:maxCount "1"^^xsd:integer ;
			sh:nodeKind sh:Literal ;
			sh:path observable:priority ;
		] ,
		[
			sh:datatype xsd:string ;
			sh:maxCount "1"^^xsd:integer ;
			sh:nodeKind sh:Literal ;
			sh:path observable:subject ;
		] ,
		[
			sh:datatype xsd:string ;
			sh:maxCount "1"^^xsd:integer ;
			sh:nodeKind sh:Literal ;
			sh:path observable:xMailer ;
		] ,
		[
			sh:datatype xsd:string ;
			sh:nodeKind sh:Literal ;
			sh:path observable:categories ;
		] ,
		[
			sh:datatype xsd:string ;
			sh:nodeKind sh:Literal ;
			sh:path observable:labels ;
		] ,
		[
			sh:datatype xsd:string ;
			sh:nodeKind sh:Literal ;
			sh:path observable:receivedLines ;
		]
		;
	sh:targetClass observable:EmailMessageFacet ;
	.

observable:EmbeddedDevice
	a
		owl:Class ,
		sh:NodeShape
		;
	rdfs:subClassOf observable:Device ;
	rdfs:label "EmbeddedDevice"@en-US ;
	rdfs:comment "An embedded device is a highly specialized microprocessor device meant for one or very few specific purposes and is usually embedded or included within another object or as part of a larger system. Examples include answer machine, door access logger, card scanner, etc."@en-US ;
	sh:targetClass observable:EmbeddedDevice ;
	.

observable:EncodedStreamFacet
	a
		owl:Class ,
		sh:NodeShape
		;
	rdfs:subClassOf core:Facet ;
	rdfs:label "EncodedStreamFacet"@en ;
	rdfs:comment "An encoded stream facet is a grouping of characteristics unique to the conversion of a body of data content from one form to another form."@en ;
	sh:property [
		sh:datatype xsd:string ;
		sh:maxCount "1"^^xsd:integer ;
		sh:nodeKind sh:Literal ;
		sh:path observable:encodingMethod ;
	] ;
	sh:targetClass observable:EncodedStreamFacet ;
	.

observable:EncryptedStreamFacet
	a
		owl:Class ,
		sh:NodeShape
		;
	rdfs:subClassOf core:Facet ;
	rdfs:label "EncryptedStreamFacet"@en ;
	rdfs:comment "An encrypted stream facet is a grouping of characteristics unique to the conversion of a body of data content from one form to another obfuscated form in such a way that reversing the conversion to obtain the original data form can only be accomplished through possession and use of a specific key."@en ;
	sh:property
		[
			sh:datatype xsd:string ;
			sh:maxCount "1"^^xsd:integer ;
			sh:nodeKind sh:Literal ;
			sh:path observable:encryptionMethod ;
		] ,
		[
			sh:datatype xsd:string ;
			sh:maxCount "1"^^xsd:integer ;
			sh:nodeKind sh:Literal ;
			sh:path observable:encryptionMode ;
		] ,
		[
			sh:datatype xsd:string ;
			sh:nodeKind sh:Literal ;
			sh:path observable:encryptionIV ;
		] ,
		[
			sh:datatype xsd:string ;
			sh:nodeKind sh:Literal ;
			sh:path observable:encryptionKey ;
		]
		;
	sh:targetClass observable:EncryptedStreamFacet ;
	.

observable:EnvironmentVariable
	a
		owl:Class ,
		sh:NodeShape
		;
	rdfs:subClassOf core:UcoInherentCharacterizationThing ;
	rdfs:label "EnvironmentVariable"@en ;
	rdfs:comment "An environment variable is a grouping of characteristics unique to a dynamic-named value that can affect the way running processes will behave on a computer. [based on https://en.wikipedia.org/wiki/Environment_variable]"@en ;
	sh:property
		[
			sh:datatype xsd:string ;
			sh:maxCount "1"^^xsd:integer ;
			sh:nodeKind sh:Literal ;
			sh:path core:name ;
		] ,
		[
			sh:datatype xsd:string ;
			sh:maxCount "1"^^xsd:integer ;
			sh:nodeKind sh:Literal ;
			sh:path observable:value ;
		]
		;
	sh:targetClass observable:EnvironmentVariable ;
	.

observable:EventLog
	a
		owl:Class ,
		sh:NodeShape
		;
	rdfs:subClassOf observable:ObservableObject ;
	rdfs:label "EventLog"@en ;
	rdfs:comment "An event log is a collection of event records."@en ;
	sh:targetClass observable:EventLog ;
	.

observable:EventRecord
	a
		owl:Class ,
		sh:NodeShape
		;
	rdfs:subClassOf observable:ObservableObject ;
	rdfs:label "EventRecord"@en ;
	rdfs:comment "An event record is something that happens in a digital context (e.g., operating system events)."@en ;
	sh:targetClass observable:EventRecord ;
	.

observable:EventRecordFacet
	a
		owl:Class ,
		sh:NodeShape
		;
	rdfs:subClassOf core:Facet ;
	rdfs:label "EventRecordFacet"@en ;
	rdfs:comment "An event record facet is a grouping of characteristics unique to something that happens in a digital context (e.g., operating system events)."@en ;
	sh:property
		[
			sh:class observable:ObservableAction ;
			sh:maxCount "1"^^xsd:integer ;
			sh:nodeKind sh:IRI ;
			sh:path observable:cyberAction ;
		] ,
		[
			sh:class observable:ObservableObject ;
			sh:maxCount "1"^^xsd:integer ;
<<<<<<< HEAD
			sh:nodeKind sh:IRI ;
=======
			sh:nodeKind sh:BlankNodeOrIRI ;
			sh:path observable:account ;
		] ,
		[
			sh:class observable:ObservableObject ;
			sh:maxCount "1"^^xsd:integer ;
			sh:nodeKind sh:BlankNodeOrIRI ;
>>>>>>> a5658aca
			sh:path observable:application ;
		] ,
		[
			sh:class observable:ObservableObject ;
			sh:maxCount "1"^^xsd:integer ;
			sh:nodeKind sh:BlankNodeOrIRI ;
			sh:path observable:eventRecordDevice ;
		] ,
		[
			sh:datatype xsd:dateTime ;
			sh:maxCount "1"^^xsd:integer ;
			sh:nodeKind sh:Literal ;
			sh:path observable:endTime ;
		] ,
		[
			sh:datatype xsd:dateTime ;
			sh:maxCount "1"^^xsd:integer ;
			sh:nodeKind sh:Literal ;
			sh:path observable:observableCreatedTime ;
		] ,
		[
			sh:datatype xsd:dateTime ;
			sh:maxCount "1"^^xsd:integer ;
			sh:nodeKind sh:Literal ;
			sh:path observable:startTime ;
		] ,
		[
			sh:datatype xsd:string ;
			sh:maxCount "1"^^xsd:integer ;
			sh:nodeKind sh:Literal ;
			sh:path observable:eventID ;
		] ,
		[
			sh:datatype xsd:string ;
			sh:maxCount "1"^^xsd:integer ;
			sh:nodeKind sh:Literal ;
			sh:path observable:eventRecordID ;
		] ,
		[
			sh:datatype xsd:string ;
			sh:maxCount "1"^^xsd:integer ;
			sh:nodeKind sh:Literal ;
			sh:path observable:eventRecordRaw ;
		] ,
		[
			sh:datatype xsd:string ;
			sh:maxCount "1"^^xsd:integer ;
			sh:nodeKind sh:Literal ;
			sh:path observable:eventRecordServiceName ;
		] ,
		[
			sh:datatype xsd:string ;
			sh:maxCount "1"^^xsd:integer ;
			sh:nodeKind sh:Literal ;
			sh:path observable:eventRecordText ;
		] ,
		[
			sh:datatype xsd:string ;
			sh:maxCount "1"^^xsd:integer ;
			sh:nodeKind sh:Literal ;
			sh:path observable:eventType ;
		]
		;
	sh:targetClass observable:EventRecordFacet ;
	.

observable:ExtInodeFacet
	a
		owl:Class ,
		sh:NodeShape
		;
	rdfs:subClassOf core:Facet ;
	rdfs:label "ExtInodeFacet"@en ;
	rdfs:comment "An extInode facet is a grouping of characteristics unique to a file system object (file, directory, etc.) conformant to the extended file system (EXT or related derivations) specification."@en ;
	sh:property
		[
			sh:datatype xsd:dateTime ;
			sh:maxCount "1"^^xsd:integer ;
			sh:nodeKind sh:Literal ;
			sh:path observable:extDeletionTime ;
		] ,
		[
			sh:datatype xsd:dateTime ;
			sh:maxCount "1"^^xsd:integer ;
			sh:nodeKind sh:Literal ;
			sh:path observable:extInodeChangeTime ;
		] ,
		[
			sh:datatype xsd:integer ;
			sh:maxCount "1"^^xsd:integer ;
			sh:nodeKind sh:Literal ;
			sh:path observable:extFileType ;
		] ,
		[
			sh:datatype xsd:integer ;
			sh:maxCount "1"^^xsd:integer ;
			sh:nodeKind sh:Literal ;
			sh:path observable:extFlags ;
		] ,
		[
			sh:datatype xsd:integer ;
			sh:maxCount "1"^^xsd:integer ;
			sh:nodeKind sh:Literal ;
			sh:path observable:extHardLinkCount ;
		] ,
		[
			sh:datatype xsd:integer ;
			sh:maxCount "1"^^xsd:integer ;
			sh:nodeKind sh:Literal ;
			sh:path observable:extInodeID ;
		] ,
		[
			sh:datatype xsd:integer ;
			sh:maxCount "1"^^xsd:integer ;
			sh:nodeKind sh:Literal ;
			sh:path observable:extPermissions ;
		] ,
		[
			sh:datatype xsd:integer ;
			sh:maxCount "1"^^xsd:integer ;
			sh:nodeKind sh:Literal ;
			sh:path observable:extSGID ;
		] ,
		[
			sh:datatype xsd:integer ;
			sh:maxCount "1"^^xsd:integer ;
			sh:nodeKind sh:Literal ;
			sh:path observable:extSUID ;
		]
		;
	sh:targetClass observable:ExtInodeFacet ;
	.

observable:ExtractedString
	a
		owl:Class ,
		sh:NodeShape
		;
	rdfs:subClassOf core:UcoInherentCharacterizationThing ;
	rdfs:label "ExtractedString"@en ;
	rdfs:comment "An extracted string is a grouping of characteristics unique to a series of characters pulled from an observable object."@en ;
	sh:property
		[
			sh:datatype xsd:integer ;
			sh:maxCount "1"^^xsd:integer ;
			sh:nodeKind sh:Literal ;
			sh:path observable:length ;
		] ,
		[
			sh:datatype xsd:string ;
			sh:maxCount "1"^^xsd:integer ;
			sh:nodeKind sh:Literal ;
			sh:path observable:encoding ;
		] ,
		[
			sh:datatype xsd:string ;
			sh:maxCount "1"^^xsd:integer ;
			sh:nodeKind sh:Literal ;
			sh:path observable:englishTranslation ;
		] ,
		[
			sh:datatype xsd:string ;
			sh:maxCount "1"^^xsd:integer ;
			sh:nodeKind sh:Literal ;
			sh:path observable:language ;
		] ,
		[
			sh:datatype xsd:string ;
			sh:maxCount "1"^^xsd:integer ;
			sh:nodeKind sh:Literal ;
			sh:path observable:stringValue ;
		] ,
		[
			sh:maxCount "1"^^xsd:integer ;
			sh:nodeKind sh:Literal ;
			sh:path observable:byteStringValue ;
		]
		;
	sh:targetClass observable:ExtractedString ;
	.

observable:ExtractedStringsFacet
	a
		owl:Class ,
		sh:NodeShape
		;
	rdfs:subClassOf core:Facet ;
	rdfs:label "ExtractedStringsFacet"@en ;
	rdfs:comment "An extracted strings facet is a grouping of characteristics unique to one or more sequences of characters pulled from an observable object."@en ;
	sh:property [
		sh:class observable:ExtractedString ;
		sh:nodeKind sh:IRI ;
		sh:path observable:strings ;
	] ;
	sh:targetClass observable:ExtractedStringsFacet ;
	.

observable:File
	a
		owl:Class ,
		sh:NodeShape
		;
	rdfs:subClassOf observable:FileSystemObject ;
	rdfs:label "File"@en ;
	rdfs:comment "A file is a computer resource for recording data discretely on a computer storage device."@en ;
	sh:targetClass observable:File ;
	.

observable:FileFacet
	a
		owl:Class ,
		sh:NodeShape
		;
	rdfs:subClassOf core:Facet ;
	rdfs:label "FileFacet"@en ;
	rdfs:comment "A file facet is a grouping of characteristics unique to the storage of a file (computer resource for recording data discretely in a computer storage device) on a file system (process that manages how and where data on a storage device is stored, accessed and managed). [based on https://en.wikipedia.org/Computer_file and https://www.techopedia.com/definition/5510/file-system]"@en ;
	sh:property
		[
			sh:datatype xsd:boolean ;
			sh:nodeKind sh:Literal ;
			sh:path observable:isDirectory ;
		] ,
		[
			sh:datatype xsd:dateTime ;
			sh:maxCount "1"^^xsd:integer ;
			sh:nodeKind sh:Literal ;
			sh:path observable:accessedTime ;
		] ,
		[
			sh:datatype xsd:dateTime ;
			sh:maxCount "1"^^xsd:integer ;
			sh:nodeKind sh:Literal ;
			sh:path observable:metadataChangeTime ;
		] ,
		[
			sh:datatype xsd:dateTime ;
			sh:maxCount "1"^^xsd:integer ;
			sh:nodeKind sh:Literal ;
			sh:path observable:modifiedTime ;
		] ,
		[
			sh:datatype xsd:dateTime ;
			sh:maxCount "1"^^xsd:integer ;
			sh:nodeKind sh:Literal ;
			sh:path observable:observableCreatedTime ;
		] ,
		[
			sh:datatype xsd:integer ;
			sh:description "When used to characterize a file the sizeInBytes property conveys the recorded size of a file in a file system."@en ;
			sh:maxCount "1"^^xsd:integer ;
			sh:nodeKind sh:Literal ;
			sh:path observable:sizeInBytes ;
		] ,
		[
			sh:datatype xsd:string ;
			sh:maxCount "1"^^xsd:integer ;
			sh:nodeKind sh:Literal ;
			sh:path observable:allocationStatus ;
		] ,
		[
			sh:datatype xsd:string ;
			sh:maxCount "1"^^xsd:integer ;
			sh:nodeKind sh:Literal ;
			sh:path observable:extension ;
		] ,
		[
			sh:datatype xsd:string ;
			sh:nodeKind sh:Literal ;
			sh:path observable:fileName ;
		] ,
		[
			sh:datatype xsd:string ;
			sh:nodeKind sh:Literal ;
			sh:path observable:filePath ;
		]
		;
	sh:targetClass observable:FileFacet ;
	.

observable:FilePermissionsFacet
	a
		owl:Class ,
		sh:NodeShape
		;
	rdfs:subClassOf core:Facet ;
	rdfs:label "FilePermissionsFacet"@en ;
	rdfs:comment "A file permissions facet is a grouping of characteristics unique to the access rights (e.g., view, change, navigate, execute) of a file on a file system."@en ;
	sh:property [
		sh:class core:UcoObject ;
		sh:maxCount "1"^^xsd:integer ;
		sh:nodeKind sh:IRI ;
		sh:path observable:owner ;
	] ;
	sh:targetClass observable:FilePermissionsFacet ;
	.

observable:FileSystem
	a
		owl:Class ,
		sh:NodeShape
		;
	rdfs:subClassOf observable:ObservableObject ;
	rdfs:label "FileSystem"@en ;
	rdfs:comment "A file system is the process that manages how and where data on a storage medium is stored, accessed and managed. [based on https://www.techopedia.com/definition/5510/file-system]"@en ;
	sh:targetClass observable:FileSystem ;
	.

observable:FileSystemFacet
	a
		owl:Class ,
		sh:NodeShape
		;
	rdfs:subClassOf core:Facet ;
	rdfs:label "FileSystemFacet"@en ;
	rdfs:comment "A file system facet is a grouping of characteristics unique to the process that manages how and where data on a storage medium is stored, accessed and managed. [based on https://www.techopedia.com/definition/5510/file-system]"@en ;
	sh:property
		[
			sh:datatype xsd:integer ;
			sh:maxCount "1"^^xsd:integer ;
			sh:nodeKind sh:Literal ;
			sh:path observable:clusterSize ;
		] ,
		[
			sh:datatype xsd:string ;
			sh:maxCount "1"^^xsd:integer ;
			sh:nodeKind sh:Literal ;
			sh:path observable:fileSystemType ;
		]
		;
	sh:targetClass observable:FileSystemFacet ;
	.

observable:FileSystemObject
	a
		owl:Class ,
		sh:NodeShape
		;
	rdfs:subClassOf observable:ObservableObject ;
	rdfs:label "FileSystemObject"@en ;
	rdfs:comment "A file system object is an informational object represented and managed within a file system."@en ;
	sh:targetClass observable:FileSystemObject ;
	.

observable:ForumPost
	a
		owl:Class ,
		sh:NodeShape
		;
	rdfs:subClassOf observable:Message ;
	rdfs:label "ForumPost"@en ;
	rdfs:comment "A forum post is message submitted by a user account to an online forum where the message content (and typically metadata including who posted it and when) is viewable by any party with viewing permissions on the forum."@en ;
	sh:targetClass observable:ForumPost ;
	.

observable:ForumPrivateMessage
	a
		owl:Class ,
		sh:NodeShape
		;
	rdfs:subClassOf observable:Message ;
	rdfs:label "ForumPrivateMessage"@en ;
	rdfs:comment "A forum private message (aka PM or DM (direct message)) is a one-to-one message from one specific user account to another specific user account on an online form where transmission is managed by the online forum platform and the message is only viewable by the parties directly involved."@en ;
	sh:targetClass observable:ForumPrivateMessage ;
	.

observable:FragmentFacet
	a
		owl:Class ,
		sh:NodeShape
		;
	rdfs:subClassOf core:Facet ;
	rdfs:label "FragmentFacet"@en ;
	rdfs:comment "A fragment facet is a grouping of characteristics unique to an individual piece of the content of a file."@en ;
	sh:property
		[
			sh:datatype xsd:integer ;
			sh:nodeKind sh:Literal ;
			sh:path observable:fragmentIndex ;
		] ,
		[
			sh:datatype xsd:integer ;
			sh:nodeKind sh:Literal ;
			sh:path observable:totalFragments ;
		]
		;
	sh:targetClass observable:FragmentFacet ;
	.

observable:GUI
	a
		owl:Class ,
		sh:NodeShape
		;
	rdfs:subClassOf observable:ObservableObject ;
	rdfs:label "GUI"@en ;
	rdfs:comment "A GUI is a graphical user interface that allows users to interact with electronic devices through graphical icons and audio indicators such as primary notation, instead of text-based user interfaces, typed command labels or text navigation. [based on https://en.wikipedia.org/wiki/Graphical_user_interface]"@en ;
	sh:targetClass observable:GUI ;
	.

observable:GamingConsole
	a
		owl:Class ,
		sh:NodeShape
		;
	rdfs:subClassOf observable:Device ;
	rdfs:label "GamingConsole"@en-US ;
	rdfs:comment "A gaming console (video game console or game console) is an electronic system that connects to a display, typically a TV or computer monitor, for the primary purpose of playing video games."@en-US ;
	sh:targetClass observable:GamingConsole ;
	.

observable:GenericObservableObject
	a
		owl:Class ,
		sh:NodeShape
		;
	rdfs:subClassOf observable:ObservableObject ;
	rdfs:label "GenericObservableObject"@en ;
	rdfs:comment "A generic observable object is an article or unit within the digital domain."@en ;
	sh:targetClass observable:GenericObservableObject ;
	.

observable:GeoLocationEntry
	a
		owl:Class ,
		sh:NodeShape
		;
	rdfs:subClassOf observable:ObservableObject ;
	rdfs:label "GeoLocationEntry"@en ;
	rdfs:comment "A geolocation entry is a single application-specific geolocation entry."@en ;
	sh:targetClass observable:GeoLocationEntry ;
	.

observable:GeoLocationEntryFacet
	a
		owl:Class ,
		sh:NodeShape
		;
	rdfs:subClassOf core:Facet ;
	rdfs:label "GeoLocationEntryFacet"@en ;
	rdfs:comment "A geolocation entry facet is a grouping of characteristics unique to a single application-specific geolocation entry."@en ;
	sh:property
		[
			sh:class location:Location ;
			sh:maxCount "1"^^xsd:integer ;
			sh:nodeKind sh:IRI ;
			sh:path observable:location ;
		] ,
		[
			sh:class observable:ObservableObject ;
			sh:maxCount "1"^^xsd:integer ;
			sh:nodeKind sh:IRI ;
			sh:path observable:application ;
		] ,
		[
			sh:datatype xsd:dateTime ;
			sh:maxCount "1"^^xsd:integer ;
			sh:nodeKind sh:Literal ;
			sh:path observable:observableCreatedTime ;
		]
		;
	sh:targetClass observable:GeoLocationEntryFacet ;
	.

observable:GeoLocationLog
	a
		owl:Class ,
		sh:NodeShape
		;
	rdfs:subClassOf observable:ObservableObject ;
	rdfs:label "GeoLocationLog"@en ;
	rdfs:comment "A geolocation log is a record containing geolocation tracks and/or geolocation entries."@en ;
	sh:targetClass observable:GeoLocationLog ;
	.

observable:GeoLocationLogFacet
	a
		owl:Class ,
		sh:NodeShape
		;
	rdfs:subClassOf core:Facet ;
	rdfs:label "GeoLocationLogFacet"@en ;
	rdfs:comment "A geolocation log facet is a grouping of characteristics unique to a record containing geolocation tracks and/or geolocation entries."@en ;
	sh:property
		[
			sh:class observable:ObservableObject ;
			sh:maxCount "1"^^xsd:integer ;
			sh:nodeKind sh:IRI ;
			sh:path observable:application ;
		] ,
		[
			sh:datatype xsd:dateTime ;
			sh:maxCount "1"^^xsd:integer ;
			sh:nodeKind sh:Literal ;
			sh:path observable:observableCreatedTime ;
		]
		;
	sh:targetClass observable:GeoLocationLogFacet ;
	.

observable:GeoLocationTrack
	a
		owl:Class ,
		sh:NodeShape
		;
	rdfs:subClassOf observable:ObservableObject ;
	rdfs:label "GeoLocationTrack"@en ;
	rdfs:comment "A geolocation track is a set of contiguous geolocation entries representing a path/track taken."@en ;
	sh:targetClass observable:GeoLocationTrack ;
	.

observable:GeoLocationTrackFacet
	a
		owl:Class ,
		sh:NodeShape
		;
	rdfs:subClassOf core:Facet ;
	rdfs:label "GeoLocationTrackFacet"@en ;
	rdfs:comment "A geolocation track facet is a grouping of characteristics unique to a set of contiguous geolocation entries representing a path/track taken."@en ;
	sh:property
		[
			sh:class observable:ObservableObject ;
			sh:maxCount "1"^^xsd:integer ;
			sh:nodeKind sh:IRI ;
			sh:path observable:application ;
		] ,
		[
			sh:class observable:ObservableObject ;
			sh:nodeKind sh:IRI ;
			sh:path observable:geoLocationEntry ;
		] ,
		[
			sh:datatype xsd:dateTime ;
			sh:maxCount "1"^^xsd:integer ;
			sh:nodeKind sh:Literal ;
			sh:path observable:endTime ;
		] ,
		[
			sh:datatype xsd:dateTime ;
			sh:maxCount "1"^^xsd:integer ;
			sh:nodeKind sh:Literal ;
			sh:path observable:startTime ;
		]
		;
	sh:targetClass observable:GeoLocationTrackFacet ;
	.

observable:GlobalFlagType
	a
		owl:Class ,
		sh:NodeShape
		;
	rdfs:subClassOf core:UcoInherentCharacterizationThing ;
	rdfs:label "GlobalFlagType"@en ;
	rdfs:comment 'A global flag type is a grouping of characteristics unique to the Windows systemwide global variable named NtGlobalFlag that enables various internal debugging, tracing, and validation support in the operating system. [based on "Windows Global Flags, Chapter 3: System Mechanisms of Windows Internals by Solomon, Russinovich, and Ionescu]'@en ;
	sh:property
		[
			sh:datatype xsd:hexBinary ;
			sh:nodeKind sh:Literal ;
			sh:path observable:hexadecimalValue ;
		] ,
		[
			sh:datatype xsd:string ;
			sh:maxCount "1"^^xsd:integer ;
			sh:nodeKind sh:Literal ;
			sh:path observable:abbreviation ;
		] ,
		[
			sh:datatype xsd:string ;
			sh:maxCount "1"^^xsd:integer ;
			sh:nodeKind sh:Literal ;
			sh:path observable:destination ;
		] ,
		[
			sh:datatype xsd:string ;
			sh:maxCount "1"^^xsd:integer ;
			sh:nodeKind sh:Literal ;
			sh:path observable:symbolicName ;
		]
		;
	sh:targetClass observable:GlobalFlagType ;
	.

observable:HTTPConnection
	a
		owl:Class ,
		sh:NodeShape
		;
	rdfs:subClassOf observable:NetworkConnection ;
	rdfs:label "HTTPConnection"@en ;
	rdfs:comment "An HTTP connection is network connection that is conformant to the Hypertext Transfer Protocol (HTTP) standard."@en ;
	sh:targetClass observable:HTTPConnection ;
	.

observable:HTTPConnectionFacet
	a
		owl:Class ,
		sh:NodeShape
		;
	rdfs:subClassOf core:Facet ;
	rdfs:label "HTTPConnectionFacet"@en ;
	rdfs:comment "An HTTP connection facet is a grouping of characteristics unique to portions of a network connection that are conformant to the Hypertext Transfer Protocol (HTTP) standard."@en ;
	sh:property
		[
			sh:class observable:ObservableObject ;
			sh:maxCount "1"^^xsd:integer ;
			sh:nodeKind sh:IRI ;
			sh:path observable:httpMessageBodyData ;
		] ,
		[
			sh:class types:Dictionary ;
			sh:maxCount "1"^^xsd:integer ;
			sh:nodeKind sh:IRI ;
			sh:path observable:httpRequestHeader ;
		] ,
		[
			sh:datatype xsd:integer ;
			sh:maxCount "1"^^xsd:integer ;
			sh:nodeKind sh:Literal ;
			sh:path observable:httpMesageBodyLength ;
		] ,
		[
			sh:datatype xsd:string ;
			sh:maxCount "1"^^xsd:integer ;
			sh:nodeKind sh:Literal ;
			sh:path observable:requestMethod ;
		] ,
		[
			sh:datatype xsd:string ;
			sh:maxCount "1"^^xsd:integer ;
			sh:nodeKind sh:Literal ;
			sh:path observable:requestValue ;
		] ,
		[
			sh:datatype xsd:string ;
			sh:maxCount "1"^^xsd:integer ;
			sh:nodeKind sh:Literal ;
			sh:path observable:requestVersion ;
		]
		;
	sh:targetClass observable:HTTPConnectionFacet ;
	.

observable:Hostname
	a
		owl:Class ,
		sh:NodeShape
		;
	rdfs:subClassOf observable:ObservableObject ;
	rdfs:label "Hostname"@en ;
	rdfs:comment "A hostname is a label that is assigned to a device connected to a computer network and that is used to identify the device in various forms of electronic communication, such as the World Wide Web. A hostname may be a domain name, if it is properly organized into the domain name system. A domain name may be a hostname if it has been assigned to an Internet host and associated with the host's IP address. [based on https://en.wikipedia.org/wiki/Hostname]"@en ;
	sh:targetClass observable:Hostname ;
	.

observable:ICCID
	a owl:DatatypeProperty ;
	rdfs:label "ICCID"@en ;
	rdfs:comment "Integrated circuit card identifier (http://www.itu.int/)."@en ;
	rdfs:range xsd:string ;
	.

observable:ICMPConnection
	a
		owl:Class ,
		sh:NodeShape
		;
	rdfs:subClassOf observable:NetworkConnection ;
	rdfs:label "ICMPConnection"@en ;
	rdfs:comment "An ICMP connection is a network connection that is conformant to the Internet Control Message Protocol (ICMP) standard."@en ;
	sh:targetClass observable:ICMPConnection ;
	.

observable:ICMPConnectionFacet
	a
		owl:Class ,
		sh:NodeShape
		;
	rdfs:subClassOf core:Facet ;
	rdfs:label "ICMPConnectionFacet"@en ;
	rdfs:comment "An ICMP connection facet is a grouping of characteristics unique to portions of a network connection that are conformant to the Internet Control Message Protocol (ICMP) standard."@en ;
	sh:property
		[
			sh:datatype xsd:hexBinary ;
			sh:nodeKind sh:Literal ;
			sh:path observable:icmpCode ;
		] ,
		[
			sh:datatype xsd:hexBinary ;
			sh:nodeKind sh:Literal ;
			sh:path observable:icmpType ;
		]
		;
	sh:targetClass observable:ICMPConnectionFacet ;
	.

observable:IComHandlerActionType
	a
		owl:Class ,
		sh:NodeShape
		;
	rdfs:subClassOf core:UcoInherentCharacterizationThing ;
	rdfs:label "IComHandlerActionType"@en ;
	rdfs:comment "An IComHandler action type is a grouping of characteristics unique to a Windows Task-related action that fires a Windows COM handler (smart code in the client address space that can optimize calls between a client and server). [based on https://docs.microsoft.com/en-us/windows/win32/taskschd/comhandleraction]"@en ;
	sh:property
		[
			sh:datatype xsd:string ;
			sh:maxCount "1"^^xsd:integer ;
			sh:nodeKind sh:Literal ;
			sh:path observable:comClassID ;
		] ,
		[
			sh:datatype xsd:string ;
			sh:maxCount "1"^^xsd:integer ;
			sh:nodeKind sh:Literal ;
			sh:path observable:comData ;
		]
		;
	sh:targetClass observable:IComHandlerActionType ;
	.

observable:IExecActionType
	a
		owl:Class ,
		sh:NodeShape
		;
	rdfs:subClassOf core:UcoInherentCharacterizationThing ;
	rdfs:label "IExecActionType"@en ;
	rdfs:comment "An IExec action type is a grouping of characteristics unique to an action that executes a command-line operation on a Windows operating system. [based on https://docs.microsoft.com/en-us/windows/win32/api/taskschd/nn-taskschd-iexecaction?redirectedfrom=MSDN]"@en ;
	sh:property
		[
			sh:class types:Hash ;
			sh:nodeKind sh:IRI ;
			sh:path observable:execProgramHashes ;
		] ,
		[
			sh:datatype xsd:string ;
			sh:maxCount "1"^^xsd:integer ;
			sh:nodeKind sh:Literal ;
			sh:path observable:execArguments ;
		] ,
		[
			sh:datatype xsd:string ;
			sh:maxCount "1"^^xsd:integer ;
			sh:nodeKind sh:Literal ;
			sh:path observable:execProgramPath ;
		] ,
		[
			sh:datatype xsd:string ;
			sh:maxCount "1"^^xsd:integer ;
			sh:nodeKind sh:Literal ;
			sh:path observable:execWorkingDirectory ;
		]
		;
	sh:targetClass observable:IExecActionType ;
	.

observable:IMEI
	a owl:DatatypeProperty ;
	rdfs:label "IMEI"@en ;
	rdfs:comment "International Mobile Equipment Identity (IMEI)."@en ;
	rdfs:range xsd:string ;
	.

observable:IMSI
	a owl:DatatypeProperty ;
	rdfs:label "IMSI"@en ;
	rdfs:comment "An International Mobile Subscriber Identity (IMSI) is a unique identification associated with all GSM and UMTS network mobile phone users. It is stored as a 64-bit field in the SIM inside the phone and is sent by the phone to the network."@en ;
	rdfs:range xsd:string ;
	.

observable:IPAddress
	a
		owl:Class ,
		sh:NodeShape
		;
	rdfs:subClassOf observable:DigitalAddress ;
	rdfs:label "IPAddress"@en ;
	rdfs:comment "An IP address is an Internet Protocol (IP) standards conformant identifier assigned to a device to enable routing and management of IP standards conformant communication to or from that device."@en ;
	sh:targetClass observable:IPAddress ;
	.

observable:IPAddressFacet
	a
		owl:Class ,
		sh:NodeShape
		;
	rdfs:subClassOf observable:DigitalAddressFacet ;
	rdfs:label "IPAddressFacet"@en ;
	rdfs:comment "An IP address facet is a grouping of characteristics unique to an Internet Protocol (IP) standards conformant identifier assigned to a device to enable routing and management of IP standards conformant communication to or from that device."@en ;
	sh:targetClass observable:IPAddressFacet ;
	.

observable:IPNetmask
	a
		owl:Class ,
		sh:NodeShape
		;
	rdfs:subClassOf observable:ObservableObject ;
	rdfs:label "IPNetmask"@en ;
	rdfs:comment "An IP netmask is a 32-bit 'mask' used to divide an IP address into subnets and specify the network's available hosts."@en ;
	sh:targetClass observable:IPNetmask ;
	.

observable:IPhone
	a
		owl:Class ,
		sh:NodeShape
		;
	rdfs:subClassOf
		observable:AppleDevice ,
		observable:SmartPhone
		;
	rdfs:label "IPhone"@en-US ;
	rdfs:comment "An iPhone is a smart phone that applies the iOS mobile operating system."@en-US ;
	sh:targetClass observable:IPhone ;
	.

observable:IPv4Address
	a
		owl:Class ,
		sh:NodeShape
		;
	rdfs:subClassOf observable:IPAddress ;
	rdfs:label "IPv4Address"@en ;
	rdfs:comment "An IPv4 (Internet Protocol version 4) address is an IPv4 standards conformant identifier assigned to a device to enable routing and management of IPv4 standards conformant communication to or from that device."@en ;
	sh:targetClass observable:IPv4Address ;
	.

observable:IPv4AddressFacet
	a
		owl:Class ,
		sh:NodeShape
		;
	rdfs:subClassOf observable:IPAddressFacet ;
	rdfs:label "IPv4AddressFacet"@en ;
	rdfs:comment "An IPv4 (Internet Protocol version 4) address facet is a grouping of characteristics unique to an IPv4 standards conformant identifier assigned to a device to enable routing and management of IPv4 standards conformant communication to or from that device."@en ;
	sh:targetClass observable:IPv4AddressFacet ;
	.

observable:IPv6Address
	a
		owl:Class ,
		sh:NodeShape
		;
	rdfs:subClassOf observable:IPAddress ;
	rdfs:label "IPv6Address"@en ;
	rdfs:comment "An IPv6 (Internet Protocol version 6) address is an IPv6 standards conformant identifier assigned to a device to enable routing and management of IPv6 standards conformant communication to or from that device."@en ;
	sh:targetClass observable:IPv6Address ;
	.

observable:IPv6AddressFacet
	a
		owl:Class ,
		sh:NodeShape
		;
	rdfs:subClassOf observable:IPAddressFacet ;
	rdfs:label "IPv6AddressFacet"@en ;
	rdfs:comment "An IPv6 (Internet Protocol version 6) address facet is a grouping of characteristics unique to an IPv6 standards conformant identifier assigned to a device to enable routing and management of IPv6 standards conformant communication to or from that device."@en ;
	sh:targetClass observable:IPv6AddressFacet ;
	.

observable:IShowMessageActionType
	a
		owl:Class ,
		sh:NodeShape
		;
	rdfs:subClassOf core:UcoInherentCharacterizationThing ;
	rdfs:label "IShowMessageActionType"@en ;
	rdfs:comment "An IShow message action type is a grouping of characteristics unique to an action that shows a message box when a task is activate. [based on https://docs.microsoft.com/en-us/windows/win32/api/taskschd/nn-taskschd-ishowmessageaction?redirectedfrom=MSDN]"@en ;
	sh:property
		[
			sh:datatype xsd:string ;
			sh:maxCount "1"^^xsd:integer ;
			sh:nodeKind sh:Literal ;
			sh:path observable:showMessageBody ;
		] ,
		[
			sh:datatype xsd:string ;
			sh:maxCount "1"^^xsd:integer ;
			sh:nodeKind sh:Literal ;
			sh:path observable:showMessageTitle ;
		]
		;
	sh:targetClass observable:IShowMessageActionType ;
	.

observable:Image
	a
		owl:Class ,
		sh:NodeShape
		;
	rdfs:subClassOf observable:ObservableObject ;
	rdfs:label "Image"@en ;
	rdfs:comment "An image is a complete copy of a hard disk, memory, or other digital media."@en ;
	sh:targetClass observable:Image ;
	.

observable:ImageFacet
	a
		owl:Class ,
		sh:NodeShape
		;
	rdfs:subClassOf core:Facet ;
	rdfs:label "ImageFacet"@en ;
	rdfs:comment "An image facet is a grouping of characteristics unique to a complete copy of a hard disk, memory, or other digital media."@en ;
	sh:property [
		sh:datatype xsd:string ;
		sh:maxCount "1"^^xsd:integer ;
		sh:nodeKind sh:Literal ;
		sh:path observable:imageType ;
	] ;
	sh:targetClass observable:ImageFacet ;
	.

observable:InstantMessagingAddress
	a
		owl:Class ,
		sh:NodeShape
		;
	rdfs:subClassOf observable:DigitalAddress ;
	rdfs:label "InstantMessagingAddress"@en ;
	rdfs:comment ""@en ;
	sh:targetClass observable:InstantMessagingAddress ;
	.

observable:InstantMessagingAddressFacet
	a
		owl:Class ,
		sh:NodeShape
		;
	rdfs:subClassOf observable:DigitalAddressFacet ;
	rdfs:label "InstantMessagingAddressFacet"@en ;
	rdfs:comment "An instant messaging address facet is a grouping of characteristics unique to an identifier assigned to enable routing and management of instant messaging digital communication."@en ;
	sh:targetClass observable:InstantMessagingAddressFacet ;
	.

observable:Junction
	a
		owl:Class ,
		sh:NodeShape
		;
	rdfs:subClassOf observable:FileSystemObject ;
	rdfs:label "Junction"@en ;
	rdfs:comment "A junction is a specific NTFS (New Technology File System) reparse point to redirect a directory access to another directory which can be on the same volume or another volume. A junction is similar to a directory symbolic link but may differ on whether they are processed on the local system or on the remote file server. [based on https://jp-andre.pagesperso-orange.fr/junctions.html]"@en ;
	sh:targetClass observable:Junction ;
	.

observable:Laptop
	a
		owl:Class ,
		sh:NodeShape
		;
	rdfs:subClassOf observable:Computer ;
	rdfs:label "Laptop"@en-US ;
	rdfs:comment "A laptop, laptop computer, or notebook computer is a small, portable personal computer with a screen and alphanumeric keyboard. These typically have a clam shell form factor with the screen mounted on the inside of the upper lid and the keyboard on the inside of the lower lid, although 2-in-1 PCs with a detachable keyboard are often marketed as laptops or as having a laptop mode. (Devices categorized by their manufacturer as a Laptop)"@en-US ;
	sh:targetClass observable:Laptop ;
	.

observable:Library
	a
		owl:Class ,
		sh:NodeShape
		;
	rdfs:subClassOf observable:ObservableObject ;
	rdfs:label "Library"@en ;
	rdfs:comment "A library is a suite of data and programming code that is used to develop software programs and applications. [based on https://www.techopedia.com/definition/3828/software-library]"@en ;
	sh:targetClass observable:Library ;
	.

observable:LibraryFacet
	a
		owl:Class ,
		sh:NodeShape
		;
	rdfs:subClassOf core:Facet ;
	rdfs:label "LibraryFacet"@en ;
	rdfs:comment "A library facet is a grouping of characteristics unique to a suite of data and programming code that is used to develop software programs and applications. [based on https://www.techopedia.com/definition/3828/software-library]"@en ;
	sh:property [
		sh:datatype xsd:string ;
		sh:maxCount "1"^^xsd:integer ;
		sh:nodeKind sh:Literal ;
		sh:path observable:libraryType ;
	] ;
	sh:targetClass observable:LibraryFacet ;
	.

observable:MACAddress
	a
		owl:Class ,
		sh:NodeShape
		;
	rdfs:subClassOf observable:DigitalAddress ;
	rdfs:label "MACAddress"@en ;
	rdfs:comment "A MAC address is a media access control standards conformant identifier assigned to a network interface to enable routing and management of communications at the data link layer of a network segment."@en ;
	sh:targetClass observable:MACAddress ;
	.

observable:MACAddressFacet
	a
		owl:Class ,
		sh:NodeShape
		;
	rdfs:subClassOf observable:DigitalAddressFacet ;
	rdfs:label "MACAddressFacet"@en ;
	rdfs:comment "A MAC address facet is a grouping of characteristics unique to a media access control standards conformant identifier assigned to a network interface to enable routing and management of communications at the data link layer of a network segment."@en ;
	sh:targetClass observable:MACAddressFacet ;
	.

observable:MSISDN
	a owl:DatatypeProperty ;
	rdfs:label "MSISDN"@en ;
	rdfs:comment "Mobile Station International Subscriber Directory Number (MSISDN) is a number used to identify a mobile phone number internationally. MSISDN is defined by the E.164 numbering plan. This number includes a country code and a National Destination Code which identifies the subscriber's operator."@en ;
	rdfs:range xsd:string ;
	.

observable:MSISDNType
	a owl:DatatypeProperty ;
	rdfs:label "MSISDNType"@en ;
	rdfs:comment "???."@en ;
	rdfs:range xsd:string ;
	.

observable:Memory
	a
		owl:Class ,
		sh:NodeShape
		;
	rdfs:subClassOf observable:ObservableObject ;
	rdfs:label "Memory"@en ;
	rdfs:comment "Memory is a particular region of temporary information storage (e.g., RAM (random access memory), ROM (read only memory)) on a digital device."@en ;
	sh:targetClass observable:Memory ;
	.

observable:MemoryFacet
	a
		owl:Class ,
		sh:NodeShape
		;
	rdfs:subClassOf core:Facet ;
	rdfs:label "MemoryFacet"@en ;
	rdfs:comment "A memory facet is a grouping of characteristics unique to a particular region of temporary information storage (e.g., RAM (random access memory), ROM (read only memory)) on a digital device."@en ;
	sh:property
		[
			sh:datatype xsd:boolean ;
			sh:maxCount "1"^^xsd:integer ;
			sh:nodeKind sh:Literal ;
			sh:path observable:isInjected ;
		] ,
		[
			sh:datatype xsd:boolean ;
			sh:maxCount "1"^^xsd:integer ;
			sh:nodeKind sh:Literal ;
			sh:path observable:isMapped ;
		] ,
		[
			sh:datatype xsd:boolean ;
			sh:maxCount "1"^^xsd:integer ;
			sh:nodeKind sh:Literal ;
			sh:path observable:isProtected ;
		] ,
		[
			sh:datatype xsd:boolean ;
			sh:maxCount "1"^^xsd:integer ;
			sh:nodeKind sh:Literal ;
			sh:path observable:isVolatile ;
		] ,
		[
			sh:datatype xsd:hexBinary ;
			sh:nodeKind sh:Literal ;
			sh:path observable:regionEndAddress ;
		] ,
		[
			sh:datatype xsd:hexBinary ;
			sh:nodeKind sh:Literal ;
			sh:path observable:regionStartAddress ;
		] ,
		[
			sh:datatype xsd:integer ;
			sh:maxCount "1"^^xsd:integer ;
			sh:nodeKind sh:Literal ;
			sh:path observable:regionSize ;
		] ,
		[
			sh:datatype vocabulary:MemoryBlockTypeVocab ;
			sh:message "Value is outside the default vocabulary MemoryBlockTypeVocab." ;
			sh:path observable:blockType ;
			sh:severity sh:Info ;
		] ,
		[
			sh:maxCount "1"^^xsd:integer ;
			sh:nodeKind sh:Literal ;
			sh:or (
				[
					sh:datatype vocabulary:MemoryBlockTypeVocab ;
				]
				[
					sh:datatype xsd:string ;
				]
			) ;
			sh:path observable:blockType ;
		] ,
		[
			sh:message "Value is not member of the vocabulary MemoryBlockTypeVocab." ;
			sh:or (
				[
					sh:datatype vocabulary:MemoryBlockTypeVocab ;
					sh:in (
						"Bit-mapped"^^vocabulary:MemoryBlockTypeVocab
						"Byte-mapped"^^vocabulary:MemoryBlockTypeVocab
						"Initialized"^^vocabulary:MemoryBlockTypeVocab
						"Overlay"^^vocabulary:MemoryBlockTypeVocab
						"Uninitialized"^^vocabulary:MemoryBlockTypeVocab
					) ;
				]
				[
					sh:datatype xsd:string ;
				]
			) ;
			sh:path observable:blockType ;
		]
		;
	sh:targetClass observable:MemoryFacet ;
	.

observable:Message
	a
		owl:Class ,
		sh:NodeShape
		;
	rdfs:subClassOf observable:ObservableObject ;
	rdfs:label "Message"@en ;
	rdfs:comment "A message is a discrete unit of electronic communication intended by the source for consumption by some recipient or group of recipients. [based on https://en.wikipedia.org/wiki/Message]"@en ;
	sh:targetClass observable:Message ;
	.

observable:MessageFacet
	a
		owl:Class ,
		sh:NodeShape
		;
	rdfs:subClassOf core:Facet ;
	rdfs:label "MessageFacet"@en ;
	rdfs:comment "A message facet is a grouping of characteristics unique to a discrete unit of electronic communication intended by the source for consumption by some recipient or group of recipients. [based on https://en.wikipedia.org/wiki/Message]"@en ;
	sh:property
		[
			sh:class observable:ObservableObject ;
			sh:maxCount "1"^^xsd:integer ;
			sh:nodeKind sh:IRI ;
			sh:path observable:application ;
		] ,
		[
			sh:class observable:ObservableObject ;
			sh:maxCount "1"^^xsd:integer ;
			sh:nodeKind sh:IRI ;
			sh:path observable:from ;
		] ,
		[
			sh:class observable:ObservableObject ;
			sh:nodeKind sh:IRI ;
			sh:path observable:to ;
		] ,
		[
			sh:datatype xsd:dateTime ;
			sh:maxCount "1"^^xsd:integer ;
			sh:nodeKind sh:Literal ;
			sh:path observable:sentTime ;
		] ,
		[
			sh:datatype xsd:string ;
			sh:maxCount "1"^^xsd:integer ;
			sh:nodeKind sh:Literal ;
			sh:path observable:messageID ;
		] ,
		[
			sh:datatype xsd:string ;
			sh:maxCount "1"^^xsd:integer ;
			sh:nodeKind sh:Literal ;
			sh:path observable:messageText ;
		] ,
		[
			sh:datatype xsd:string ;
			sh:maxCount "1"^^xsd:integer ;
			sh:nodeKind sh:Literal ;
			sh:path observable:messageType ;
		] ,
		[
			sh:datatype xsd:string ;
			sh:maxCount "1"^^xsd:integer ;
			sh:nodeKind sh:Literal ;
			sh:path observable:sessionID ;
		]
		;
	sh:targetClass observable:MessageFacet ;
	.

observable:MessageThread
	a
		owl:Class ,
		sh:NodeShape
		;
	rdfs:subClassOf observable:ObservableObject ;
	rdfs:label "MessageTread"@en ;
	rdfs:comment "A message thread is a running commentary of electronic messages pertaining to one topic or question."@en ;
	sh:targetClass observable:MessageThread ;
	.

observable:MessageThreadFacet
	a
		owl:Class ,
		sh:NodeShape
		;
	rdfs:subClassOf core:Facet ;
	rdfs:label "MessageThreadFacet"@en ;
	rdfs:comment "A message thread facet is a grouping of characteristics unique to a running commentary of electronic messages pertaining to one topic or question."@en ;
	sh:property
		[
			sh:class observable:Message ;
			sh:description "The contents of ordered items in the Thread linked by messageThread must be Message objects."@en ;
			sh:path (
				observable:messageThread
				co:item
				co:itemContent
			) ;
		] ,
		[
			sh:class observable:Message ;
			sh:description "The contents of origin items in the Thread linked by messageThread must be Message objects."@en ;
			sh:path (
				observable:messageThread
				types:threadOriginItem
				co:itemContent
			) ;
		] ,
		[
			sh:class observable:Message ;
			sh:description "The contents of terminal items in the Thread linked by messageThread must be Message objects."@en ;
			sh:path (
				observable:messageThread
				types:threadTerminalItem
				co:itemContent
			) ;
		] ,
		[
			sh:class observable:Message ;
			sh:description "The contents of unordered items in the Thread linked by messageThread must be Message objects."@en ;
			sh:path (
				observable:messageThread
				co:element
			) ;
		] ,
		[
			sh:class observable:ObservableObject ;
			sh:nodeKind sh:IRI ;
			sh:path observable:participant ;
		] ,
		[
			sh:class types:Thread ;
			sh:maxCount "1"^^xsd:integer ;
			sh:nodeKind sh:IRI ;
			sh:path observable:messageThread ;
		] ,
		[
			sh:datatype xsd:boolean ;
			sh:maxCount "1"^^xsd:integer ;
			sh:nodeKind sh:Literal ;
			sh:path observable:visibility ;
		]
		;
	sh:targetClass observable:MessageThreadFacet ;
	.

observable:MftRecordFacet
	a
		owl:Class ,
		sh:NodeShape
		;
	rdfs:subClassOf core:Facet ;
	rdfs:label "MftRecordFacet"@en ;
	rdfs:comment "An MFT record facet is a grouping of characteristics unique to the details of a single file as managed in an NTFS (new technology filesystem) master file table (which is a collection of information about all files on an NTFS filesystem). [based on https://docs.microsoft.com/en-us/windows/win32/devnotes/master-file-table]"@en ;
	sh:property
		[
			sh:datatype xsd:dateTime ;
			sh:maxCount "1"^^xsd:integer ;
			sh:nodeKind sh:Literal ;
			sh:path observable:mftFileNameAccessedTime ;
		] ,
		[
			sh:datatype xsd:dateTime ;
			sh:maxCount "1"^^xsd:integer ;
			sh:nodeKind sh:Literal ;
			sh:path observable:mftFileNameCreatedTime ;
		] ,
		[
			sh:datatype xsd:dateTime ;
			sh:maxCount "1"^^xsd:integer ;
			sh:nodeKind sh:Literal ;
			sh:path observable:mftFileNameModifiedTime ;
		] ,
		[
			sh:datatype xsd:dateTime ;
			sh:maxCount "1"^^xsd:integer ;
			sh:nodeKind sh:Literal ;
			sh:path observable:mftFileNameRecordChangeTime ;
		] ,
		[
			sh:datatype xsd:dateTime ;
			sh:maxCount "1"^^xsd:integer ;
			sh:nodeKind sh:Literal ;
			sh:path observable:mftRecordChangeTime ;
		] ,
		[
			sh:datatype xsd:integer ;
			sh:maxCount "1"^^xsd:integer ;
			sh:nodeKind sh:Literal ;
			sh:path observable:mftFileID ;
		] ,
		[
			sh:datatype xsd:integer ;
			sh:maxCount "1"^^xsd:integer ;
			sh:nodeKind sh:Literal ;
			sh:path observable:mftFileNameLength ;
		] ,
		[
			sh:datatype xsd:integer ;
			sh:maxCount "1"^^xsd:integer ;
			sh:nodeKind sh:Literal ;
			sh:path observable:mftFlags ;
		] ,
		[
			sh:datatype xsd:integer ;
			sh:maxCount "1"^^xsd:integer ;
			sh:nodeKind sh:Literal ;
			sh:path observable:mftParentID ;
		] ,
		[
			sh:datatype xsd:integer ;
			sh:maxCount "1"^^xsd:integer ;
			sh:nodeKind sh:Literal ;
			sh:path observable:ntfsHardLinkCount ;
		] ,
		[
			sh:datatype xsd:string ;
			sh:maxCount "1"^^xsd:integer ;
			sh:nodeKind sh:Literal ;
			sh:path observable:ntfsOwnerID ;
		] ,
		[
			sh:datatype xsd:string ;
			sh:maxCount "1"^^xsd:integer ;
			sh:nodeKind sh:Literal ;
			sh:path observable:ntfsOwnerSID ;
		]
		;
	sh:targetClass observable:MftRecordFacet ;
	.

observable:MimePartType
	a
		owl:Class ,
		sh:NodeShape
		;
	rdfs:subClassOf core:UcoInherentCharacterizationThing ;
	rdfs:label "MimePartType"@en ;
	rdfs:comment "A mime part type is a grouping of characteristics unique to a component of a multi-part email body."@en ;
	sh:property
		[
			sh:class observable:ObservableObject ;
			sh:maxCount "1"^^xsd:integer ;
			sh:nodeKind sh:IRI ;
			sh:path observable:bodyRaw ;
		] ,
		[
			sh:datatype xsd:string ;
			sh:maxCount "1"^^xsd:integer ;
			sh:nodeKind sh:Literal ;
			sh:path observable:body ;
		] ,
		[
			sh:datatype xsd:string ;
			sh:maxCount "1"^^xsd:integer ;
			sh:nodeKind sh:Literal ;
			sh:path observable:contentDisposition ;
		] ,
		[
			sh:datatype xsd:string ;
			sh:maxCount "1"^^xsd:integer ;
			sh:nodeKind sh:Literal ;
			sh:path observable:contentType ;
		]
		;
	sh:targetClass observable:MimePartType ;
	.

observable:MobileAccount
	a
		owl:Class ,
		sh:NodeShape
		;
	rdfs:subClassOf observable:DigitalAccount ;
	rdfs:label "MobileAccount"@en ;
	rdfs:comment "A mobile account is an arrangement with an entity to enable and control the provision of some capability or service on a portable computing device. [based on https://www.lexico.com/definition/mobile_device]"@en ;
	sh:targetClass observable:MobileAccount ;
	.

observable:MobileAccountFacet
	a
		owl:Class ,
		sh:NodeShape
		;
	rdfs:subClassOf core:Facet ;
	rdfs:label "MobileAccountFacet"@en ;
	rdfs:comment "A mobile account facet is a grouping of characteristics unique to an arrangement with an entity to enable and control the provision of some capability or service on a portable computing device. [based on https://www.lexico.com/definition/mobile_device]"@en ;
	sh:property
		[
			sh:datatype xsd:string ;
			sh:maxCount "1"^^xsd:integer ;
			sh:nodeKind sh:Literal ;
			sh:path observable:IMSI ;
		] ,
		[
			sh:datatype xsd:string ;
			sh:maxCount "1"^^xsd:integer ;
			sh:nodeKind sh:Literal ;
			sh:path observable:MSISDN ;
		] ,
		[
			sh:datatype xsd:string ;
			sh:maxCount "1"^^xsd:integer ;
			sh:nodeKind sh:Literal ;
			sh:path observable:MSISDNType ;
		]
		;
	sh:targetClass observable:MobileAccountFacet ;
	.

observable:MobileDevice
	a
		owl:Class ,
		sh:NodeShape
		;
	rdfs:subClassOf observable:Device ;
	rdfs:label "MobileDevice"@en ;
	rdfs:comment "A mobile device is a portable computing device. [based on https://www.lexico.com.definition/mobile_device]"@en ;
	sh:targetClass observable:MobileDevice ;
	.

observable:MobileDeviceFacet
	a
		owl:Class ,
		sh:NodeShape
		;
	rdfs:subClassOf core:Facet ;
	rdfs:label "MobileDeviceFacet"@en ;
	rdfs:comment "A mobile device facet is a grouping of characteristics unique to a portable computing device. [based on https://www.lexico.com/definition/mobile_device]"@en ;
	sh:property
		[
			sh:datatype xsd:boolean ;
			sh:maxCount "1"^^xsd:integer ;
			sh:nodeKind sh:Literal ;
			sh:path observable:mockLocationsAllowed ;
		] ,
		[
			sh:datatype xsd:dateTime ;
			sh:maxCount "1"^^xsd:integer ;
			sh:nodeKind sh:Literal ;
			sh:path observable:clockSetting ;
		] ,
		[
			sh:datatype xsd:dateTime ;
			sh:maxCount "1"^^xsd:integer ;
			sh:nodeKind sh:Literal ;
			sh:path observable:phoneActivationTime ;
		] ,
		[
			sh:datatype xsd:integer ;
			sh:maxCount "1"^^xsd:integer ;
			sh:nodeKind sh:Literal ;
			sh:path observable:storageCapacityInBytes ;
		] ,
		[
			sh:datatype xsd:string ;
			sh:maxCount "1"^^xsd:integer ;
			sh:nodeKind sh:Literal ;
			sh:path observable:ESN ;
		] ,
		[
			sh:datatype xsd:string ;
			sh:maxCount "1"^^xsd:integer ;
			sh:nodeKind sh:Literal ;
			sh:path observable:IMEI ;
		] ,
		[
			sh:datatype xsd:string ;
			sh:maxCount "1"^^xsd:integer ;
			sh:nodeKind sh:Literal ;
			sh:path observable:bluetoothDeviceName ;
		] ,
		[
			sh:datatype xsd:string ;
			sh:maxCount "1"^^xsd:integer ;
			sh:nodeKind sh:Literal ;
			sh:path observable:keypadUnlockCode ;
		] ,
		[
			sh:datatype xsd:string ;
			sh:maxCount "1"^^xsd:integer ;
			sh:nodeKind sh:Literal ;
			sh:path observable:network ;
		]
		;
	sh:targetClass observable:MobileDeviceFacet ;
	.

observable:MobilePhone
	a
		owl:Class ,
		sh:NodeShape
		;
	rdfs:subClassOf observable:MobileDevice ;
	rdfs:label "MobilePhone"@en-US ;
	rdfs:comment "A mobile phone is a portable telephone that at least can make and receive calls over a radio frequency link while the user is moving within a telephone service area. This category encompasses all types of mobiles, simple and smart and satellite ones all together."@en-US ;
	sh:targetClass observable:MobilePhone ;
	.

observable:Mutex
	a
		owl:Class ,
		sh:NodeShape
		;
	rdfs:subClassOf observable:ObservableObject ;
	rdfs:label "Mutex"@en ;
	rdfs:comment "A mutex is a mechanism that enforces limits on access to a resource when there are many threads of execution. A mutex is designed to enforce a mutual exclusion concurrency control policy, and with a variety of possible methods there exists multiple unique implementations for different applications. [based on https://en.wikipedia.org/wiki/Lock_(computer_science)]"@en ;
	sh:targetClass observable:Mutex ;
	.

observable:MutexFacet
	a
		owl:Class ,
		sh:NodeShape
		;
	rdfs:subClassOf core:Facet ;
	rdfs:label "MutexFacet"@en ;
	rdfs:comment "A mutex facet is a grouping of characteristics unique to a mechanism that enforces limits on access to a resource when there are many threads of execution. A mutex is designed to enforce a mutual exclusion concurrency control policy, and with a variety of possible methods there exists multiple unique implementations for different applications. [based on https://en.wikipedia.org/wiki/Lock_(computer_science)]"@en ;
	sh:property
		[
			sh:datatype xsd:boolean ;
			sh:maxCount "1"^^xsd:integer ;
			sh:nodeKind sh:Literal ;
			sh:path observable:isNamed ;
		] ,
		[
			sh:datatype xsd:string ;
			sh:maxCount "1"^^xsd:integer ;
			sh:nodeKind sh:Literal ;
			sh:path observable:mutexName ;
		]
		;
	sh:targetClass observable:MutexFacet ;
	.

observable:NTFSFile
	a
		owl:Class ,
		sh:NodeShape
		;
	rdfs:subClassOf observable:File ;
	rdfs:label "NTFSFile"@en ;
	rdfs:comment "An NTFS file is a New Technology File System (NTFS) file."@en ;
	sh:targetClass observable:NTFSFile ;
	.

observable:NTFSFileFacet
	a
		owl:Class ,
		sh:NodeShape
		;
	rdfs:subClassOf core:Facet ;
	rdfs:label "NTFSFileFacet"@en ;
	rdfs:comment "An NTFS file facet is a grouping of characteristics unique to a file on an NTFS (new technology filesystem) file system."@en ;
	sh:property
		[
			sh:class observable:AlternateDataStream ;
			sh:nodeKind sh:IRI ;
			sh:path observable:alternateDataStreams ;
		] ,
		[
			sh:datatype xsd:integer ;
			sh:maxCount "1"^^xsd:integer ;
			sh:nodeKind sh:Literal ;
			sh:path observable:entryID ;
		] ,
		[
			sh:datatype xsd:string ;
			sh:maxCount "1"^^xsd:integer ;
			sh:nodeKind sh:Literal ;
			sh:path observable:sid ;
		]
		;
	sh:targetClass observable:NTFSFileFacet ;
	.

observable:NTFSFilePermissionsFacet
	a
		owl:Class ,
		sh:NodeShape
		;
	rdfs:subClassOf core:Facet ;
	rdfs:label "NTFSFilePermissionsFacet"@en ;
	rdfs:comment "An NTFS file permissions facet is a grouping of characteristics unique to the access rights (e.g., view, change, navigate, execute) of a file on an NTFS (new technology filesystem) file system."@en ;
	sh:targetClass observable:NTFSFilePermissionsFacet ;
	.

observable:NamedPipe
	a
		owl:Class ,
		sh:NodeShape
		;
	rdfs:subClassOf observable:FileSystemObject ;
	rdfs:label "NamedPipe"@en ;
	rdfs:comment "A named pipe is a mechanism for FIFO (first-in-first-out) inter-process communication. It is persisted as a filesystem object (that can be deleted like any other file), can be written to or read from by any process and exists beyond the lifespan of any process interacting with it (unlike simple anonymous pipes). [based on https://en.wikipedia.org/wiki/Named_pipe]"@en ;
	sh:targetClass observable:NamedPipe ;
	.

observable:NetworkAppliance
	a
		owl:Class ,
		sh:NodeShape
		;
	rdfs:subClassOf observable:Appliance ;
	rdfs:label "NetworkAppliance"@en ;
	rdfs:comment "A network appliance is a purpose-built computer with software or firmware that is designed to provide a specific network management function."@en ;
	sh:targetClass observable:NetworkAppliance ;
	.

observable:NetworkConnection
	a
		owl:Class ,
		sh:NodeShape
		;
	rdfs:subClassOf observable:ObservableObject ;
	rdfs:label "NetworkConnection"@en ;
	rdfs:comment "A network connection is a connection (completed or attempted) across a digital network (a group of two or more computer systems linked together). [based on https://www.webopedia.com/TERM/N/network.html]"@en ;
	sh:targetClass observable:NetworkConnection ;
	.

observable:NetworkConnectionFacet
	a
		owl:Class ,
		sh:NodeShape
		;
	rdfs:subClassOf core:Facet ;
	rdfs:label "NetworkConnectionFacet"@en ;
	rdfs:comment "A network connection facet is a grouping of characteristics unique to a connection (complete or attempted) accross a digital network (a group of two or more computer systems linked together). [based on https://www.webopedia.com/TERM/N/network.html]"@en ;
	sh:property
		[
			sh:class core:UcoObject ;
			sh:nodeKind sh:IRI ;
			sh:path observable:src ;
		] ,
		[
			sh:class observable:ObservableObject ;
			sh:nodeKind sh:IRI ;
			sh:path observable:dst ;
		] ,
		[
			sh:class types:ControlledDictionary ;
			sh:maxCount "1"^^xsd:integer ;
			sh:nodeKind sh:IRI ;
			sh:path observable:protocols ;
		] ,
		[
			sh:datatype xsd:boolean ;
			sh:maxCount "1"^^xsd:integer ;
			sh:nodeKind sh:Literal ;
			sh:path observable:isActive ;
		] ,
		[
			sh:datatype xsd:dateTime ;
			sh:maxCount "1"^^xsd:integer ;
			sh:nodeKind sh:Literal ;
			sh:path observable:endTime ;
		] ,
		[
			sh:datatype xsd:dateTime ;
			sh:maxCount "1"^^xsd:integer ;
			sh:nodeKind sh:Literal ;
			sh:path observable:startTime ;
		] ,
		[
			sh:datatype xsd:integer ;
			sh:maxCount "1"^^xsd:integer ;
			sh:nodeKind sh:Literal ;
			sh:path observable:destinationPort ;
		] ,
		[
			sh:datatype xsd:integer ;
			sh:maxCount "1"^^xsd:integer ;
			sh:nodeKind sh:Literal ;
			sh:path observable:sourcePort ;
		]
		;
	sh:targetClass observable:NetworkConnectionFacet ;
	.

observable:NetworkFlow
	a
		owl:Class ,
		sh:NodeShape
		;
	rdfs:subClassOf observable:ObservableObject ;
	rdfs:label "NetworkFlow"@en ;
	rdfs:comment "A network flow is a sequence of data transiting one or more digital network (a group or two or more computer systems linked together) connections. [based on https://www.webopedia.com/TERM/N/network.html]"@en ;
	sh:targetClass observable:NetworkFlow ;
	.

observable:NetworkFlowFacet
	a
		owl:Class ,
		sh:NodeShape
		;
	rdfs:subClassOf core:Facet ;
	rdfs:label "NetworkFlowFacet"@en ;
	rdfs:comment "A network flow facet is a grouping of characteristics unique to a sequence of data transiting one or more digital network (a group of two or more computer systems linked together) connections. [based on https://www.webopedia.com/TERM/N/network.html]"@en ;
	sh:property
		[
			sh:class observable:ObservableObject ;
			sh:maxCount "1"^^xsd:integer ;
			sh:nodeKind sh:IRI ;
			sh:path observable:dstPayload ;
		] ,
		[
			sh:class observable:ObservableObject ;
			sh:maxCount "1"^^xsd:integer ;
			sh:nodeKind sh:IRI ;
			sh:path observable:srcPayload ;
		] ,
		[
			sh:class types:Dictionary ;
			sh:maxCount "1"^^xsd:integer ;
			sh:nodeKind sh:IRI ;
			sh:path observable:ipfix ;
		] ,
		[
			sh:datatype xsd:integer ;
			sh:maxCount "1"^^xsd:integer ;
			sh:nodeKind sh:Literal ;
			sh:path observable:dstBytes ;
		] ,
		[
			sh:datatype xsd:integer ;
			sh:maxCount "1"^^xsd:integer ;
			sh:nodeKind sh:Literal ;
			sh:path observable:dstPackets ;
		] ,
		[
			sh:datatype xsd:integer ;
			sh:maxCount "1"^^xsd:integer ;
			sh:nodeKind sh:Literal ;
			sh:path observable:srcBytes ;
		] ,
		[
			sh:datatype xsd:integer ;
			sh:maxCount "1"^^xsd:integer ;
			sh:nodeKind sh:Literal ;
			sh:path observable:srcPackets ;
		]
		;
	sh:targetClass observable:NetworkFlowFacet ;
	.

observable:NetworkInterface
	a
		owl:Class ,
		sh:NodeShape
		;
	rdfs:subClassOf observable:ObservableObject ;
	rdfs:label "NetworkInterface"@en ;
	rdfs:comment "A network interface is a software or hardware interface between two pieces of equipment or protocol layers in a computer network."@en ;
	sh:targetClass observable:NetworkInterface ;
	.

observable:NetworkInterfaceFacet
	a
		owl:Class ,
		sh:NodeShape
		;
	rdfs:subClassOf core:Facet ;
	rdfs:label "NetworkInterfaceFacet"@en ;
	rdfs:comment "A network interface facet is a grouping of characteristics unique to a software or hardware interface between two pieces of equipment or protocol layers in a computer network."@en ;
	sh:property
		[
			sh:class observable:ObservableObject ;
			sh:maxCount "1"^^xsd:integer ;
			sh:nodeKind sh:IRI ;
			sh:path observable:macAddress ;
		] ,
		[
			sh:class observable:ObservableObject ;
			sh:nodeKind sh:IRI ;
			sh:path observable:dhcpServer ;
		] ,
		[
			sh:class observable:ObservableObject ;
			sh:nodeKind sh:IRI ;
			sh:path observable:ip ;
		] ,
		[
			sh:class observable:ObservableObject ;
			sh:nodeKind sh:IRI ;
			sh:path observable:ipGateway ;
		] ,
		[
			sh:datatype xsd:dateTime ;
			sh:maxCount "1"^^xsd:integer ;
			sh:nodeKind sh:Literal ;
			sh:path observable:dhcpLeaseExpires ;
		] ,
		[
			sh:datatype xsd:dateTime ;
			sh:maxCount "1"^^xsd:integer ;
			sh:nodeKind sh:Literal ;
			sh:path observable:dhcpLeaseObtained ;
		] ,
		[
			sh:datatype xsd:string ;
			sh:maxCount "1"^^xsd:integer ;
			sh:nodeKind sh:Literal ;
			sh:path observable:adapterName ;
		]
		;
	sh:targetClass observable:NetworkInterfaceFacet ;
	.

observable:NetworkProtocol
	a
		owl:Class ,
		sh:NodeShape
		;
	rdfs:subClassOf observable:ObservableObject ;
	rdfs:label "NetworkProtocol"@en ;
	rdfs:comment "A network protocol is an established set of structured rules that determine how data is transmitted between different devices in the same network. Essentially, it allows connected devices to communicate with each other, regardless of any differences in their internal processes, structure or design. [based on https://www.comptia.org/content/guides/what-is-a-network-protocol]"@en ;
	sh:targetClass observable:NetworkProtocol ;
	.

observable:NetworkRoute
	a
		owl:Class ,
		sh:NodeShape
		;
	rdfs:subClassOf observable:ObservableObject ;
	rdfs:label "NetworkRoute"@en ;
	rdfs:comment "A network route is a specific path (of specific network nodes, connections and protocols) for traffic in a network or between or across multiple networks."@en ;
	sh:targetClass observable:NetworkRoute ;
	.

observable:NetworkSocketAddressFamily
	a rdfs:Datatype ;
	owl:equivalentClass [
		a rdfs:Datatype ;
		owl:oneOf (
			"af_appletalk"
			"af_bth"
			"af_inet"
			"af_inet6"
			"af_ipx"
			"af_irda"
			"af_netbios"
			"af_unspec"
		) ;
	] ;
	.

observable:NetworkSocketProtocolFamily
	a rdfs:Datatype ;
	owl:equivalentClass [
		a rdfs:Datatype ;
		owl:oneOf (
			"pf_appletalk"
			"pf_ash"
			"pf_atmpvc"
			"pf_atmsvc"
			"pf_ax25"
			"pf_bluetooth"
			"pf_bridge"
			"pf_decnet"
			"pf_econet"
			"pf_inet"
			"pf_inet6"
			"pf_ipx"
			"pf_irda"
			"pf_key"
			"pf_netbeui"
			"pf_netlink"
			"pf_netrom"
			"pf_packet"
			"pf_pppox"
			"pf_rose"
			"pf_route"
			"pf_security"
			"pf_sna"
			"pf_wanpipe"
			"pf_x25"
		) ;
	] ;
	.

observable:NetworkSocketType
	a rdfs:Datatype ;
	owl:equivalentClass [
		a rdfs:Datatype ;
		owl:oneOf (
			"sock_dgram"
			"sock_raw"
			"sock_rdm"
			"sock_seqpacket"
			"sock_stream"
		) ;
	] ;
	.

observable:NetworkSubnet
	a
		owl:Class ,
		sh:NodeShape
		;
	rdfs:subClassOf observable:ObservableObject ;
	rdfs:label "NetworkSubnet"@en ;
	rdfs:comment "A network subnet is a logical subdivision of an IP network. [based on https://en.wikipedia.org/wiki/Subnetwork]"@en ;
	sh:targetClass observable:NetworkSubnet ;
	.

observable:Note
	a
		owl:Class ,
		sh:NodeShape
		;
	rdfs:subClassOf observable:ObservableObject ;
	rdfs:label "Note"@en ;
	rdfs:comment "A note is a brief textual record."@en ;
	sh:targetClass observable:Note ;
	.

observable:NoteFacet
	a
		owl:Class ,
		sh:NodeShape
		;
	rdfs:subClassOf core:Facet ;
	rdfs:label "NoteFacet"@en ;
	rdfs:comment "A note facet is a grouping of characteristics unique to a brief textual record."@en ;
	sh:property
		[
			sh:class observable:ObservableObject ;
			sh:maxCount "1"^^xsd:integer ;
			sh:nodeKind sh:IRI ;
			sh:path observable:application ;
		] ,
		[
			sh:datatype xsd:dateTime ;
			sh:maxCount "1"^^xsd:integer ;
			sh:nodeKind sh:Literal ;
			sh:path observable:modifiedTime ;
		] ,
		[
			sh:datatype xsd:dateTime ;
			sh:maxCount "1"^^xsd:integer ;
			sh:nodeKind sh:Literal ;
			sh:path observable:observableCreatedTime ;
		] ,
		[
			sh:datatype xsd:string ;
			sh:maxCount "1"^^xsd:integer ;
			sh:nodeKind sh:Literal ;
			sh:path observable:text ;
		]
		;
	sh:targetClass observable:NoteFacet ;
	.

observable:Observable
	a
		owl:Class ,
		sh:NodeShape
		;
	rdfs:subClassOf core:UcoObject ;
	rdfs:label "Observable"@en ;
	rdfs:comment "An observable is a characterizable item or action within the digital domain."@en ;
	sh:targetClass observable:Observable ;
	.

observable:ObservableAction
	a
		owl:Class ,
		sh:NodeShape
		;
	rdfs:subClassOf
		action:Action ,
		observable:Observable
		;
	rdfs:label "ObservableAction"@en ;
	rdfs:comment "An observable action is a grouping of characteristics unique to something that may be done or performed within the digital domain."@en ;
	sh:targetClass observable:ObservableAction ;
	.

observable:ObservableObject
	a
		owl:Class ,
		sh:NodeShape
		;
	rdfs:subClassOf
		core:Item ,
		observable:Observable
		;
	rdfs:label "ObservableObject"@en ;
	rdfs:comment "An observable object is a grouping of characteristics unique to a distinct article or unit within the digital domain."@en ;
	sh:property
		[
			sh:datatype xsd:boolean ;
			sh:maxCount "1"^^xsd:integer ;
			sh:nodeKind sh:Literal ;
			sh:path observable:hasChanged ;
		] ,
		[
			sh:datatype xsd:string ;
			sh:maxCount "1"^^xsd:integer ;
			sh:nodeKind sh:Literal ;
			sh:path observable:state ;
		]
		;
	sh:targetClass observable:ObservableObject ;
	.

observable:ObservablePattern
	a
		owl:Class ,
		sh:NodeShape
		;
	rdfs:subClassOf observable:Observable ;
	rdfs:label "ObservablePattern"@en ;
	rdfs:comment "An observable pattern is a grouping of characteristics unique to a logical pattern composed of observable object and observable action properties."@en ;
	sh:targetClass observable:ObservablePattern ;
	.

observable:ObservableRelationship
	a
		owl:Class ,
		sh:NodeShape
		;
	rdfs:subClassOf
		core:Relationship ,
		observable:Observable
		;
	rdfs:label "ObservableRelationship"@en ;
	rdfs:comment "An observable relationship is a grouping of characteristics unique to an assertion of an association between two observable objects."@en ;
	sh:targetClass observable:ObservableRelationship ;
	.

observable:Observation
	a
		owl:Class ,
		sh:NodeShape
		;
	rdfs:subClassOf action:Action ;
	rdfs:label "Observation"@en ;
	rdfs:comment "An observation is a temporal perception of an observable."@en ;
	sh:property [
		sh:datatype xsd:string ;
		sh:hasValue "observe" ;
		sh:maxCount "1"^^xsd:integer ;
		sh:minCount "1"^^xsd:integer ;
		sh:nodeKind sh:Literal ;
		sh:path core:name ;
	] ;
	sh:targetClass observable:Observation ;
	.

observable:OnlineService
	a
		owl:Class ,
		sh:NodeShape
		;
	rdfs:subClassOf observable:ObservableObject ;
	rdfs:label "OnlineService"@en ;
	rdfs:comment "An online service is a particular provision mechanism of information access, distribution or manipulation over the Internet."@en ;
	sh:targetClass observable:OnlineService ;
	.

observable:OnlineServiceFacet
	a
		owl:Class ,
		sh:NodeShape
		;
	rdfs:subClassOf core:Facet ;
	rdfs:label "OnlineServiceFacet"@en-US ;
	rdfs:comment "An online service facet is a grouping of characteristics unique to a particular provision mechanism of information access, distribution or manipulation over the Internet."@en-US ;
	sh:property
		[
			sh:class location:Location ;
			sh:minCount "0"^^xsd:integer ;
			sh:nodeKind sh:IRI ;
			sh:path observable:location ;
		] ,
		[
			sh:class observable:ObservableObject ;
			sh:minCount "0"^^xsd:integer ;
			sh:nodeKind sh:IRI ;
			sh:path observable:inetLocation ;
		] ,
		[
			sh:datatype xsd:string ;
			sh:maxCount "1"^^xsd:integer ;
			sh:nodeKind sh:Literal ;
			sh:path core:name ;
		]
		;
	sh:targetClass observable:OnlineServiceFacet ;
	.

observable:OperatingSystem
	a
		owl:Class ,
		sh:NodeShape
		;
	rdfs:subClassOf observable:ObservableObject ;
	rdfs:label "OperatingSystem"@en ;
	rdfs:comment "An operating system is the software that manages computer hardware, software resources, and provides common services for computer programs. [based on https://en.wikipedia.org/wiki/Operating_system]"@en ;
	sh:targetClass observable:OperatingSystem ;
	.

observable:OperatingSystemFacet
	a
		owl:Class ,
		sh:NodeShape
		;
	rdfs:subClassOf core:Facet ;
	rdfs:label "OperatingSystemFacet"@en ;
	rdfs:comment "An operating system facet is a grouping of characteristics unique to the software that manages computer hardware, software resources, and provides common services for computer programs. [based on https://en.wikipedia.org/wiki/Operating_system]"@en ;
	sh:property
		[
			sh:class identity:Identity ;
			sh:maxCount "1"^^xsd:integer ;
			sh:nodeKind sh:IRI ;
			sh:path observable:manufacturer ;
		] ,
		[
			sh:class types:Dictionary ;
			sh:maxCount "1"^^xsd:integer ;
			sh:nodeKind sh:IRI ;
			sh:path observable:environmentVariables ;
		] ,
		[
			sh:datatype xsd:boolean ;
			sh:maxCount "1"^^xsd:integer ;
			sh:nodeKind sh:Literal ;
			sh:path observable:isLimitAdTrackingEnabled ;
		] ,
		[
			sh:datatype xsd:dateTime ;
			sh:maxCount "1"^^xsd:integer ;
			sh:nodeKind sh:Literal ;
			sh:path observable:installDate ;
		] ,
		[
			sh:datatype xsd:string ;
			sh:maxCount "1"^^xsd:integer ;
			sh:nodeKind sh:Literal ;
			sh:path observable:bitness ;
		] ,
		[
			sh:datatype xsd:string ;
			sh:maxCount "1"^^xsd:integer ;
			sh:nodeKind sh:Literal ;
			sh:path observable:version ;
		] ,
		[
			sh:datatype xsd:string ;
			sh:nodeKind sh:Literal ;
			sh:path observable:advertisingID ;
		]
		;
	sh:targetClass observable:OperatingSystemFacet ;
	.

observable:PDFFile
	a
		owl:Class ,
		sh:NodeShape
		;
	rdfs:subClassOf observable:File ;
	rdfs:label "PDFFile"@en ;
	rdfs:comment "A PDF file is a Portable Document Format (PDF) file."@en ;
	sh:targetClass observable:PDFFile ;
	.

observable:PDFFileFacet
	a
		owl:Class ,
		sh:NodeShape
		;
	rdfs:subClassOf core:Facet ;
	rdfs:label "PDFFileFacet"@en ;
	rdfs:comment "A PDF file facet is a grouping of characteristics unique to a PDF (Portable Document Format) file."@en ;
	sh:property
		[
			sh:class types:ControlledDictionary ;
			sh:maxCount "1"^^xsd:integer ;
			sh:nodeKind sh:IRI ;
			sh:path observable:documentInformationDictionary ;
		] ,
		[
			sh:datatype xsd:boolean ;
			sh:maxCount "1"^^xsd:integer ;
			sh:nodeKind sh:Literal ;
			sh:path observable:isOptimized ;
		] ,
		[
			sh:datatype xsd:dateTime ;
			sh:maxCount "1"^^xsd:integer ;
			sh:nodeKind sh:Literal ;
			sh:path observable:pdfCreationDate ;
		] ,
		[
			sh:datatype xsd:dateTime ;
			sh:maxCount "1"^^xsd:integer ;
			sh:nodeKind sh:Literal ;
			sh:path observable:pdfModDate ;
		] ,
		[
			sh:datatype xsd:string ;
			sh:maxCount "1"^^xsd:integer ;
			sh:nodeKind sh:Literal ;
			sh:path observable:pdfId1 ;
		] ,
		[
			sh:datatype xsd:string ;
			sh:maxCount "1"^^xsd:integer ;
			sh:nodeKind sh:Literal ;
			sh:path observable:version ;
		] ,
		[
			sh:datatype xsd:string ;
			sh:nodeKind sh:Literal ;
			sh:path observable:pdfId0 ;
		]
		;
	sh:targetClass observable:PDFFileFacet ;
	.

observable:PIN
	a owl:DatatypeProperty ;
	rdfs:label "PIN"@en ;
	rdfs:comment "Personal Identification Number (PIN)."@en ;
	rdfs:range xsd:string ;
	.

observable:PUK
	a owl:DatatypeProperty ;
	rdfs:label "PUK"@en ;
	rdfs:comment "Personal Unlocking Key (PUK) to unlock the SIM card."@en ;
	rdfs:range xsd:string ;
	.

observable:PathRelationFacet
	a
		owl:Class ,
		sh:NodeShape
		;
	rdfs:subClassOf core:Facet ;
	rdfs:label "PathRelationFacet"@en ;
	rdfs:comment "A path relation facet is a grouping of characteristics unique to the location of one object within another containing object."@en ;
	sh:property [
		sh:datatype xsd:string ;
		sh:nodeKind sh:Literal ;
		sh:path observable:path ;
	] ;
	sh:targetClass observable:PathRelationFacet ;
	.

observable:PaymentCard
	a
		owl:Class ,
		sh:NodeShape
		;
	rdfs:subClassOf observable:ObservableObject ;
	rdfs:label "PaymentCard"@en ;
	rdfs:comment "A payment card is a physical token that is part of a payment system issued by financial institutions, such as a bank, to a customer that enables its owner (the cardholder) to access the funds in the customer's designated bank accounts, or through a credit account and make payments by electronic funds transfer and access automated teller machines (ATMs). [based on https://en.wikipedia.org/wiki/Payment_card]"@en ;
	sh:targetClass observable:PaymentCard ;
	.

observable:PhoneAccount
	a
		owl:Class ,
		sh:NodeShape
		;
	rdfs:subClassOf observable:DigitalAccount ;
	rdfs:label "PhoneAccount"@en ;
	rdfs:comment "A phone account is an arrangement with an entity to enable and control the provision of a telephony capability or service."@en ;
	sh:targetClass observable:PhoneAccount ;
	.

observable:PhoneAccountFacet
	a
		owl:Class ,
		sh:NodeShape
		;
	rdfs:subClassOf core:Facet ;
	rdfs:label "PhoneAccountFacet"@en ;
	rdfs:comment "A phone account facet is a grouping of characteristics unique to an arrangement with an entity to enable and control the provision of a telephony capability or service."@en ;
	sh:property [
		sh:datatype xsd:string ;
		sh:maxCount "1"^^xsd:integer ;
		sh:nodeKind sh:Literal ;
		sh:path observable:phoneNumber ;
	] ;
	sh:targetClass observable:PhoneAccountFacet ;
	.

observable:Pipe
	a
		owl:Class ,
		sh:NodeShape
		;
	rdfs:subClassOf observable:ObservableObject ;
	rdfs:label "Pipe"@en ;
	rdfs:comment "A pipe is a mechanism for one-way inter-process communication using message passing where data written by one process is buffered by the operating system until it is read by the next process, and this uni-directional channel disappears when the processes are completed. [based on https://en.wikipedia.org/wiki/Pipeline_(Unix) ; https://en.wikipedia.org/wiki/Anonymous_pipe]"@en ;
	sh:targetClass observable:Pipe ;
	.

observable:Post
	a
		owl:Class ,
		sh:NodeShape
		;
	rdfs:subClassOf observable:Message ;
	rdfs:label "Post"@en ;
	rdfs:comment "A post is message submitted to an online discussion/publishing site (forum, blog, etc.)."@en ;
	sh:targetClass observable:Post ;
	.

observable:Process
	a
		owl:Class ,
		sh:NodeShape
		;
	rdfs:subClassOf observable:ObservableObject ;
	rdfs:label "Process"@en ;
	rdfs:comment "A process is an instance of a computer program executed on an operating system."@en ;
	sh:targetClass observable:Process ;
	.

observable:ProcessFacet
	a
		owl:Class ,
		sh:NodeShape
		;
	rdfs:subClassOf core:Facet ;
	rdfs:label "ProcessFacet"@en ;
	rdfs:comment "A process facet is a grouping of characteristics unique to an instance of a computer program executed on an operating system."@en ;
	sh:property
		[
			sh:class observable:ObservableObject ;
			sh:maxCount "1"^^xsd:integer ;
			sh:nodeKind sh:IRI ;
			sh:path observable:binary ;
		] ,
		[
			sh:class observable:ObservableObject ;
			sh:maxCount "1"^^xsd:integer ;
			sh:nodeKind sh:IRI ;
			sh:path observable:creatorUser ;
		] ,
		[
			sh:class observable:ObservableObject ;
			sh:maxCount "1"^^xsd:integer ;
			sh:nodeKind sh:IRI ;
			sh:path observable:parent ;
		] ,
		[
			sh:class types:Dictionary ;
			sh:maxCount "1"^^xsd:integer ;
			sh:nodeKind sh:IRI ;
			sh:path observable:environmentVariables ;
		] ,
		[
			sh:datatype xsd:boolean ;
			sh:maxCount "1"^^xsd:integer ;
			sh:nodeKind sh:Literal ;
			sh:path observable:isHidden ;
		] ,
		[
			sh:datatype xsd:dateTime ;
			sh:maxCount "1"^^xsd:integer ;
			sh:nodeKind sh:Literal ;
			sh:path observable:exitTime ;
		] ,
		[
			sh:datatype xsd:dateTime ;
			sh:maxCount "1"^^xsd:integer ;
			sh:nodeKind sh:Literal ;
			sh:path observable:observableCreatedTime ;
		] ,
		[
			sh:datatype xsd:integer ;
			sh:maxCount "1"^^xsd:integer ;
			sh:nodeKind sh:Literal ;
			sh:path observable:exitStatus ;
		] ,
		[
			sh:datatype xsd:integer ;
			sh:maxCount "1"^^xsd:integer ;
			sh:nodeKind sh:Literal ;
			sh:path observable:pid ;
		] ,
		[
			sh:datatype xsd:string ;
			sh:maxCount "1"^^xsd:integer ;
			sh:nodeKind sh:Literal ;
			sh:path observable:currentWorkingDirectory ;
		] ,
		[
			sh:datatype xsd:string ;
			sh:maxCount "1"^^xsd:integer ;
			sh:nodeKind sh:Literal ;
			sh:path observable:status ;
		] ,
		[
			sh:datatype xsd:string ;
			sh:nodeKind sh:Literal ;
			sh:path observable:arguments ;
		]
		;
	sh:targetClass observable:ProcessFacet ;
	.

observable:ProcessThread
	a
		owl:Class ,
		sh:NodeShape
		;
	rdfs:subClassOf observable:ObservableObject ;
	rdfs:label "ProcessThread"@en ;
	rdfs:comment "A process thread is the smallest sequence of programmed instructions that can be managed independently by a scheduler on a computer, which is typically a part of the operating system. It is a component of a process. Multiple threads can exist within one process, executing concurrently and sharing resources such as memory, while different processes do not share these resources. In particular, the threads of a process share its executable code and the values of its dynamically allocated variables and non-thread-local global variables at any given time. [based on https://en.wikipedia.org/wiki/Thread_(computing)]"@en ;
	sh:targetClass observable:ProcessThread ;
	.

observable:Profile
	a
		owl:Class ,
		sh:NodeShape
		;
	rdfs:subClassOf observable:ObservableObject ;
	rdfs:label "Profile"@en ;
	rdfs:comment "A profile is an explicit digital representation of identity and characteristics of the owner of a single user account associated with an online service or application. [based on https://en.wikipedia.org/wiki/User_profile]"@en ;
	sh:targetClass observable:Profile ;
	.

observable:ProfileFacet
	a
		owl:Class ,
		sh:NodeShape
		;
	rdfs:subClassOf core:Facet ;
	rdfs:label "ProfileFacet"@en-US ;
	rdfs:comment "A profile facet is a grouping of characteristics unique to an explicit digital representation of identity and characteristics of the owner of a single user account associated with an online service or application. [based on https://en.wikipedia.org/wiki/User_profile]"@en-US ;
	sh:property
		[
			sh:class identity:Identity ;
			sh:maxCount "1"^^xsd:integer ;
			sh:nodeKind sh:IRI ;
			sh:path observable:profileIdentity ;
		] ,
		[
			sh:class observable:ContactAddress ;
			sh:maxCount "1"^^xsd:integer ;
			sh:nodeKind sh:IRI ;
			sh:path observable:contactAddress ;
		] ,
		[
			sh:class observable:ContactEmail ;
			sh:maxCount "1"^^xsd:integer ;
			sh:nodeKind sh:IRI ;
			sh:path observable:contactEmail ;
		] ,
		[
			sh:class observable:ContactMessaging ;
			sh:maxCount "1"^^xsd:integer ;
			sh:nodeKind sh:IRI ;
			sh:path observable:contactMessaging ;
		] ,
		[
			sh:class observable:ContactPhone ;
			sh:maxCount "1"^^xsd:integer ;
			sh:nodeKind sh:IRI ;
			sh:path observable:contactPhone ;
		] ,
		[
			sh:class observable:ContactURL ;
			sh:maxCount "1"^^xsd:integer ;
			sh:nodeKind sh:IRI ;
			sh:path observable:contactURL ;
		] ,
		[
			sh:class observable:ObservableObject ;
			sh:maxCount "1"^^xsd:integer ;
			sh:nodeKind sh:IRI ;
			sh:path observable:profileAccount ;
		] ,
		[
			sh:class observable:ObservableObject ;
			sh:maxCount "1"^^xsd:integer ;
			sh:nodeKind sh:IRI ;
			sh:path observable:profileService ;
		] ,
		[
			sh:class observable:ObservableObject ;
			sh:maxCount "1"^^xsd:integer ;
			sh:nodeKind sh:IRI ;
			sh:path observable:profileWebsite ;
		] ,
		[
			sh:datatype xsd:dateTime ;
			sh:maxCount "1"^^xsd:integer ;
			sh:nodeKind sh:Literal ;
			sh:path observable:profileCreated ;
		] ,
		[
			sh:datatype xsd:string ;
			sh:maxCount "1"^^xsd:integer ;
			sh:nodeKind sh:Literal ;
			sh:path core:name ;
		] ,
		[
			sh:datatype xsd:string ;
			sh:maxCount "1"^^xsd:integer ;
			sh:nodeKind sh:Literal ;
			sh:path observable:displayName ;
		] ,
		[
			sh:datatype xsd:string ;
			sh:minCount "0"^^xsd:integer ;
			sh:nodeKind sh:Literal ;
			sh:path observable:profileLanguage ;
		]
		;
	sh:targetClass observable:ProfileFacet ;
	.

observable:PropertiesEnumeratedEffectFacet
	a
		owl:Class ,
		sh:NodeShape
		;
	rdfs:subClassOf
		core:Facet ,
		observable:DefinedEffectFacet
		;
	rdfs:label "PropertiesEnumeratedEffectFacet"@en ;
	rdfs:comment "A properties enumerated effect facet is a grouping of characteristics unique to the effects of actions upon observable objects where a characteristic of the observable object is enumerated. An example of this would be startup parameters for a process."@en ;
	sh:property [
		sh:datatype xsd:string ;
		sh:maxCount "1"^^xsd:integer ;
		sh:nodeKind sh:Literal ;
		sh:path observable:properties ;
	] ;
	sh:targetClass observable:PropertiesEnumeratedEffectFacet ;
	.

observable:PropertyReadEffectFacet
	a
		owl:Class ,
		sh:NodeShape
		;
	rdfs:subClassOf observable:DefinedEffectFacet ;
	rdfs:label "PropertyReadEffectFacet"@en ;
	rdfs:comment "A properties read effect facet is a grouping of characteristics unique to the effects of actions upon observable objects where a characteristic is read from an observable object. An example of this would be the current running state of a process."@en ;
	sh:property
		[
			sh:datatype xsd:string ;
			sh:maxCount "1"^^xsd:integer ;
			sh:nodeKind sh:Literal ;
			sh:path observable:propertyName ;
		] ,
		[
			sh:datatype xsd:string ;
			sh:maxCount "1"^^xsd:integer ;
			sh:nodeKind sh:Literal ;
			sh:path observable:value ;
		]
		;
	sh:targetClass observable:PropertyReadEffectFacet ;
	.

observable:ProtocolConverter
	a
		owl:Class ,
		sh:NodeShape
		;
	rdfs:subClassOf observable:Device ;
	rdfs:label "ProtocolConverter"@en-US ;
	rdfs:comment "A protocol converter is a device that converts from one protocol to another (e.g. SD to USB, SATA to USB, etc."@en-US ;
	sh:targetClass observable:ProtocolConverter ;
	.

observable:RasterPicture
	a
		owl:Class ,
		sh:NodeShape
		;
	rdfs:subClassOf observable:File ;
	rdfs:label "RasterPicture"@en ;
	rdfs:comment "A raster picture is a raster (or bitmap) image."@en ;
	sh:targetClass observable:RasterPicture ;
	.

observable:RasterPictureFacet
	a
		owl:Class ,
		sh:NodeShape
		;
	rdfs:subClassOf core:Facet ;
	rdfs:label "RasterPictureFacet"@en ;
	rdfs:comment "A raster picture facet is a grouping of characteristics unique to a raster (or bitmap) image."@en ;
	sh:property
		[
			sh:class observable:ObservableObject ;
			sh:maxCount "1"^^xsd:integer ;
			sh:nodeKind sh:IRI ;
			sh:path observable:camera ;
		] ,
		[
			sh:datatype xsd:integer ;
			sh:maxCount "1"^^xsd:integer ;
			sh:nodeKind sh:Literal ;
			sh:path observable:bitsPerPixel ;
		] ,
		[
			sh:datatype xsd:integer ;
			sh:maxCount "1"^^xsd:integer ;
			sh:nodeKind sh:Literal ;
			sh:path observable:pictureHeight ;
		] ,
		[
			sh:datatype xsd:integer ;
			sh:maxCount "1"^^xsd:integer ;
			sh:nodeKind sh:Literal ;
			sh:path observable:pictureWidth ;
		] ,
		[
			sh:datatype xsd:string ;
			sh:maxCount "1"^^xsd:integer ;
			sh:nodeKind sh:Literal ;
			sh:path observable:imageCompressionMethod ;
		] ,
		[
			sh:datatype xsd:string ;
			sh:maxCount "1"^^xsd:integer ;
			sh:nodeKind sh:Literal ;
			sh:path observable:pictureType ;
		]
		;
	sh:targetClass observable:RasterPictureFacet ;
	.

observable:RecoveredObject
	a
		owl:Class ,
		sh:NodeShape
		;
	rdfs:subClassOf observable:ObservableObject ;
	rdfs:label "RecoveredObject"@en ;
	rdfs:comment "An observable object that was the result of a recovery operation."@en ;
	sh:targetClass observable:RecoveredObject ;
	.

observable:RecoveredObjectFacet
	a
		owl:Class ,
		sh:NodeShape
		;
	rdfs:subClassOf core:Facet ;
	rdfs:label "RecoveredObjectFacet"@en ;
	rdfs:comment "Recoverability status of name, metadata, and content."@en ;
	sh:property
		[
			sh:datatype vocabulary:RecoveredObjectStatusVocab ;
			sh:message "Value is outside the default vocabulary RecoveredObjectStatusVocab." ;
			sh:path observable:contentRecoveredStatus ;
			sh:severity sh:Info ;
		] ,
		[
			sh:datatype vocabulary:RecoveredObjectStatusVocab ;
			sh:message "Value is outside the default vocabulary RecoveredObjectStatusVocab." ;
			sh:path observable:metadataRecoveredStatus ;
			sh:severity sh:Info ;
		] ,
		[
			sh:datatype vocabulary:RecoveredObjectStatusVocab ;
			sh:message "Value is outside the default vocabulary RecoveredObjectStatusVocab." ;
			sh:path observable:nameRecoveredStatus ;
			sh:severity sh:Info ;
		] ,
		[
			sh:maxCount "1"^^xsd:integer ;
			sh:nodeKind sh:Literal ;
			sh:or (
				[
					sh:datatype vocabulary:RecoveredObjectStatusVocab ;
				]
				[
					sh:datatype xsd:string ;
				]
			) ;
			sh:path observable:nameRecoveredStatus ;
		] ,
		[
			sh:maxCount "1"^^xsd:integer ;
			sh:nodeKind sh:Literal ;
			sh:or (
				[
					sh:datatype vocabulary:RecoveredObjectStatusVocab ;
				]
				[
					sh:datatype xsd:string ;
				]
			) ;
			sh:path observable:metadataRecoveredStatus ;
		] ,
		[
			sh:maxCount "1"^^xsd:integer ;
			sh:nodeKind sh:Literal ;
			sh:or (
				[
					sh:datatype vocabulary:RecoveredObjectStatusVocab ;
				]
				[
					sh:datatype xsd:string ;
				]
			) ;
			sh:path observable:contentRecoveredStatus ;
		] ,
		[
			sh:message "Value is not member of the vocabulary RecoveredObjectStatusVocab." ;
			sh:or (
				[
					sh:datatype vocabulary:RecoveredObjectStatusVocab ;
					sh:in (
						"recovered"^^vocabulary:RecoveredObjectStatusVocab
						"partially recovered"^^vocabulary:RecoveredObjectStatusVocab
						"overwritten"^^vocabulary:RecoveredObjectStatusVocab
						"unknown"^^vocabulary:RecoveredObjectStatusVocab
					) ;
				]
				[
					sh:datatype xsd:string ;
				]
			) ;
			sh:path observable:nameRecoveredStatus ;
		] ,
		[
			sh:message "Value is not member of the vocabulary RecoveredObjectStatusVocab." ;
			sh:or (
				[
					sh:datatype vocabulary:RecoveredObjectStatusVocab ;
					sh:in (
						"recovered"^^vocabulary:RecoveredObjectStatusVocab
						"partially recovered"^^vocabulary:RecoveredObjectStatusVocab
						"overwritten"^^vocabulary:RecoveredObjectStatusVocab
						"unknown"^^vocabulary:RecoveredObjectStatusVocab
					) ;
				]
				[
					sh:datatype xsd:string ;
				]
			) ;
			sh:path observable:metadataRecoveredStatus ;
		] ,
		[
			sh:message "Value is not member of the vocabulary RecoveredObjectStatusVocab." ;
			sh:or (
				[
					sh:datatype vocabulary:RecoveredObjectStatusVocab ;
					sh:in (
						"recovered"^^vocabulary:RecoveredObjectStatusVocab
						"partially recovered"^^vocabulary:RecoveredObjectStatusVocab
						"overwritten"^^vocabulary:RecoveredObjectStatusVocab
						"unknown"^^vocabulary:RecoveredObjectStatusVocab
					) ;
				]
				[
					sh:datatype xsd:string ;
				]
			) ;
			sh:path observable:contentRecoveredStatus ;
		]
		;
	sh:targetClass observable:RecoveredObjectFacet ;
	.

observable:RegistryDatatype
	a rdfs:Datatype ;
	owl:equivalentClass [
		a rdfs:Datatype ;
		owl:oneOf (
			"reg_binary"
			"reg_dword"
			"reg_dword_big_endian"
			"reg_expand_sz"
			"reg_full_resource_descriptor"
			"reg_invalid_type"
			"reg_link"
			"reg_multi_sz"
			"reg_none"
			"reg_qword"
			"reg_resource_list"
			"reg_resource_requirements_list"
			"reg_sz"
		) ;
	] ;
	.

observable:ReparsePoint
	a
		owl:Class ,
		sh:NodeShape
		;
	rdfs:subClassOf observable:FileSystemObject ;
	rdfs:label "ReparsePoint"@en ;
	rdfs:comment "A reparse point is a type of NTFS (New Technology File System) object which is an optional attribute of files and directories meant to define some sort of preprocessing before accessing the said file or directory. For instance reparse points can be used to redirect access to files which have been moved to long term storage so that some application would retrieve them and make them directly accessible. A reparse point contains a reparse tag and data that are interpreted by a filesystem filter identified by the tag. [based on https://jp-andre.pagesperso-orange.fr/junctions.html ; https://en.wikipedia.org/wiki/NTFS_reparse_point]"@en ;
	sh:targetClass observable:ReparsePoint ;
	.

observable:SIMCard
	a
		owl:Class ,
		sh:NodeShape
		;
	rdfs:subClassOf observable:Device ;
	rdfs:label "SIMCard" ;
	rdfs:comment "A SIM card is a subscriber identification module card intended to securely store the international mobile subscriber identity (IMSI) number and its related key, which are used to identify and authenticate subscribers on mobile telephony. [based on https://en.wikipedia.org/wiki/SIM_card]"@en ;
	sh:targetClass observable:SIMCard ;
	.

observable:SIMCardFacet
	a
		owl:Class ,
		sh:NodeShape
		;
	rdfs:subClassOf core:Facet ;
	rdfs:label "SIMCardFacet"@en ;
	rdfs:comment "A SIM card facet is a grouping of characteristics unique to a subscriber identification module card intended to securely store the international mobile subscriber identity (IMSI) number and its related key, which are used to identify and authenticate subscribers on mobile telephony devices (such as mobile phones and computers). [based on https://en.wikipedia.org/wiki/SIM_card]"@en ;
	sh:property
		[
			sh:class identity:Identity ;
			sh:maxCount "1"^^xsd:integer ;
			sh:nodeKind sh:IRI ;
			sh:path observable:carrier ;
		] ,
		[
			sh:datatype xsd:integer ;
			sh:maxCount "1"^^xsd:integer ;
			sh:nodeKind sh:Literal ;
			sh:path observable:storageCapacityInBytes ;
		] ,
		[
			sh:datatype xsd:string ;
			sh:maxCount "1"^^xsd:integer ;
			sh:nodeKind sh:Literal ;
			sh:path observable:ICCID ;
		] ,
		[
			sh:datatype xsd:string ;
			sh:maxCount "1"^^xsd:integer ;
			sh:nodeKind sh:Literal ;
			sh:path observable:IMSI ;
		] ,
		[
			sh:datatype xsd:string ;
			sh:maxCount "1"^^xsd:integer ;
			sh:nodeKind sh:Literal ;
			sh:path observable:PIN ;
		] ,
		[
			sh:datatype xsd:string ;
			sh:maxCount "1"^^xsd:integer ;
			sh:nodeKind sh:Literal ;
			sh:path observable:PUK ;
		] ,
		[
			sh:datatype xsd:string ;
			sh:maxCount "1"^^xsd:integer ;
			sh:nodeKind sh:Literal ;
			sh:path observable:SIMForm ;
		] ,
		[
			sh:datatype xsd:string ;
			sh:maxCount "1"^^xsd:integer ;
			sh:nodeKind sh:Literal ;
			sh:path observable:SIMType ;
		]
		;
	sh:targetClass observable:SIMCardFacet ;
	.

observable:SIMForm
	a owl:DatatypeProperty ;
	rdfs:label "SIMForm"@en ;
	rdfs:comment "The form of SIM card such as SIM, Micro SIM, Nano SIM."@en ;
	rdfs:range xsd:string ;
	.

observable:SIMType
	a owl:DatatypeProperty ;
	rdfs:label "SIMType"@en ;
	rdfs:comment "The type of SIM card such as SIM, USIM, UICC."@en ;
	rdfs:range xsd:string ;
	.

observable:SIPAddress
	a
		owl:Class ,
		sh:NodeShape
		;
	rdfs:subClassOf observable:DigitalAddress ;
	rdfs:label "SIPAddress"@en ;
	rdfs:comment "A SIP address is an identifier for Session Initiation Protocol (SIP) communication."@en ;
	sh:targetClass observable:SIPAddress ;
	.

observable:SIPAddressFacet
	a
		owl:Class ,
		sh:NodeShape
		;
	rdfs:subClassOf observable:DigitalAddressFacet ;
	rdfs:label "SIPAddressFacet"@en ;
	rdfs:comment "A SIP address facet is a grouping of characteristics unique to a Session Initiation Protocol (SIP) standards conformant identifier assigned to a user to enable routing and management of SIP standards conformant communication to or from that user loosely coupled from any particular devices."@en ;
	sh:targetClass observable:SIPAddressFacet ;
	.

observable:SMSMessage
	a
		owl:Class ,
		sh:NodeShape
		;
	rdfs:subClassOf observable:Message ;
	rdfs:label "SMSMessage"@en ;
	rdfs:comment "An SMS message is a message conformant to the short message service (SMS) communication protocol standards."@en ;
	sh:targetClass observable:SMSMessage ;
	.

observable:SMSMessageFacet
	a
		owl:Class ,
		sh:NodeShape
		;
	rdfs:subClassOf core:Facet ;
	rdfs:label "SMSMessageFacet"@en ;
	rdfs:comment "A SMS message facet is a grouping of characteristics unique to a message conformant to the short message service (SMS) communication protocol standards."@en ;
	sh:property [
		sh:datatype xsd:boolean ;
		sh:maxCount "1"^^xsd:integer ;
		sh:nodeKind sh:Literal ;
		sh:path observable:isRead ;
	] ;
	sh:targetClass observable:SMSMessageFacet ;
	.

observable:SQLiteBlob
	a
		owl:Class ,
		sh:NodeShape
		;
	rdfs:subClassOf observable:ObservableObject ;
	rdfs:label "SQLiteBlob"@en ;
	rdfs:comment "An SQLite blob is a blob (binary large object) of data within an SQLite database. [based on https://en.wikipedia.org/wiki/SQLite]"@en ;
	sh:targetClass observable:SQLiteBlob ;
	.

observable:SQLiteBlobFacet
	a
		owl:Class ,
		sh:NodeShape
		;
	rdfs:subClassOf core:Facet ;
	rdfs:label "SQLiteBlobFacet"@en ;
	rdfs:comment "An SQLite blob facet is a grouping of characteristics unique to a blob (binary large object) of data within an SQLite database. [based on https://en.wikipedia.org/wiki/SQLite]"@en ;
	sh:property
		[
			sh:datatype xsd:positiveInteger ;
			sh:nodeKind sh:Literal ;
			sh:path observable:rowIndex ;
		] ,
		[
			sh:datatype xsd:string ;
			sh:maxCount "1"^^xsd:integer ;
			sh:nodeKind sh:Literal ;
			sh:path observable:columnName ;
		] ,
		[
			sh:datatype xsd:string ;
			sh:maxCount "1"^^xsd:integer ;
			sh:nodeKind sh:Literal ;
			sh:path observable:rowCondition ;
		] ,
		[
			sh:datatype xsd:string ;
			sh:maxCount "1"^^xsd:integer ;
			sh:nodeKind sh:Literal ;
			sh:path observable:tableName ;
		]
		;
	sh:targetClass observable:SQLiteBlobFacet ;
	.

observable:SecurityAppliance
	a
		owl:Class ,
		sh:NodeShape
		;
	rdfs:subClassOf observable:Appliance ;
	rdfs:label "SecurityAppliance"@en ;
	rdfs:comment "A security appliance is a purpose-built computer with software or firmware that is designed to provide a specific security function to protect computer networks."@en ;
	sh:targetClass observable:SecurityAppliance ;
	.

observable:Semaphore
	a
		owl:Class ,
		sh:NodeShape
		;
	rdfs:subClassOf observable:ObservableObject ;
	rdfs:label "Semaphore"@en ;
	rdfs:comment "A semaphore is a variable or abstract data type used to control access to a common resource by multiple processes and avoid critical section problems in a concurrent system such as a multitasking operating system. [based on https://en.wikipedia.org/wiki/Semaphore_(programming)]"@en ;
	sh:targetClass observable:Semaphore ;
	.

observable:SendControlCodeEffectFacet
	a
		owl:Class ,
		sh:NodeShape
		;
	rdfs:subClassOf observable:DefinedEffectFacet ;
	rdfs:label "SendControlCodeEffectFacet"@en ;
	rdfs:comment "A send control code effect facet is a grouping of characteristics unique to the effects of actions upon observable objects where a control code, or other control-oriented communication signal, is sent to the observable object. An example of this would be an action sending a control code changing the running state of a process."@en ;
	sh:property [
		sh:datatype xsd:string ;
		sh:maxCount "1"^^xsd:integer ;
		sh:nodeKind sh:Literal ;
		sh:path observable:controlCode ;
	] ;
	sh:targetClass observable:SendControlCodeEffectFacet ;
	.

observable:Server
	a
		owl:Class ,
		sh:NodeShape
		;
	rdfs:subClassOf observable:Computer ;
	rdfs:label "Server"@en-US ;
	rdfs:comment "A server is a server rack-mount based computer, minicomputer, supercomputer, etc."@en-US ;
	sh:targetClass observable:Server ;
	.

observable:ShopListing
	a
		owl:Class ,
		sh:NodeShape
		;
	rdfs:subClassOf observable:ObservableObject ;
	rdfs:label "ShopListing"@en ;
	rdfs:comment "A shop listing is a listing of offered products on an online marketplace/shop."@en ;
	sh:targetClass observable:ShopListing ;
	.

observable:SmartDevice
	a
		owl:Class ,
		sh:NodeShape
		;
	rdfs:subClassOf observable:Device ;
	rdfs:label "SmartDevice"@en-US ;
	rdfs:comment "A smart device is a microprocessor IoT device that is expected to be connected directly to cloud-based networks or via smartphone"@en-US ;
	sh:targetClass observable:SmartDevice ;
	.

observable:SmartPhone
	a
		owl:Class ,
		sh:NodeShape
		;
	rdfs:subClassOf
		observable:Computer ,
		observable:MobilePhone ,
		observable:SmartDevice
		;
	rdfs:label "SmartPhone"@en-US ;
	rdfs:comment "A smartphone is a portable device that combines mobile telephone and computing functions into one unit.  Examples include iPhone, Samsung Galaxy, Huawei, Blackberry. (Inferred by model and OperatingSystemFacet)"@en-US ;
	sh:targetClass observable:SmartPhone ;
	.

observable:Snapshot
	a
		owl:Class ,
		sh:NodeShape
		;
	rdfs:subClassOf observable:FileSystemObject ;
	rdfs:label "Snapshot"@en ;
	rdfs:comment "A snapshot is a file system object representing a snapshot of the contents of a part of a file system at a point in time."@en ;
	sh:targetClass observable:Snapshot ;
	.

observable:Socket
	a
		owl:Class ,
		sh:NodeShape
		;
	rdfs:subClassOf observable:FileSystemObject ;
	rdfs:label "Socket"@en ;
	rdfs:comment "A socket is a special file used for inter-process communication, which enables communication between two processes. In addition to sending data, processes can send file descriptors across a Unix domain socket connection using the sendmsg() and recvmsg() system calls. Unlike named pipes which allow only unidirectional data flow, sockets are fully duplex-capable. [based on https://en.wikipedia.org/wiki/Unix_file_types]"@en ;
	sh:targetClass observable:Socket ;
	.

observable:SocketAddress
	a
		owl:Class ,
		sh:NodeShape
		;
	rdfs:subClassOf observable:Address ;
	rdfs:label "SocketAddress"@en ;
	rdfs:comment "A socket address (combining and IP address and a port number) is a composite identifier for a network socket endpoint supporting internet protocol communications."@en ;
	sh:targetClass observable:SocketAddress ;
	.

observable:Software
	a
		owl:Class ,
		sh:NodeShape
		;
	rdfs:subClassOf observable:ObservableObject ;
	rdfs:label "Software"@en ;
	rdfs:comment "Software is a definitely scoped instance of a collection of data or computer instructions that tell the computer how to work. [based on https://en.wikipedia.org/wiki/Software]"@en ;
	sh:targetClass observable:Software ;
	.

observable:SoftwareFacet
	a
		owl:Class ,
		sh:NodeShape
		;
	rdfs:subClassOf core:Facet ;
	rdfs:label "SoftwareFacet"@en ;
	rdfs:comment "A software facet is a grouping of characteristics unique to a software program (a definitively scoped instance of a collection of data or computer instructions that tell the computer how to work). [based on https://en.wikipedia.org/wiki/Software]"@en ;
	sh:property
		[
			sh:class identity:Identity ;
			sh:maxCount "1"^^xsd:integer ;
			sh:nodeKind sh:IRI ;
			sh:path observable:manufacturer ;
		] ,
		[
			sh:datatype xsd:string ;
			sh:maxCount "1"^^xsd:integer ;
			sh:nodeKind sh:Literal ;
			sh:path observable:cpeid ;
		] ,
		[
			sh:datatype xsd:string ;
			sh:maxCount "1"^^xsd:integer ;
			sh:nodeKind sh:Literal ;
			sh:path observable:language ;
		] ,
		[
			sh:datatype xsd:string ;
			sh:maxCount "1"^^xsd:integer ;
			sh:nodeKind sh:Literal ;
			sh:path observable:swid ;
		] ,
		[
			sh:datatype xsd:string ;
			sh:maxCount "1"^^xsd:integer ;
			sh:nodeKind sh:Literal ;
			sh:path observable:version ;
		]
		;
	sh:targetClass observable:SoftwareFacet ;
	.

observable:StateChangeEffectFacet
	a
		owl:Class ,
		sh:NodeShape
		;
	rdfs:subClassOf observable:DefinedEffectFacet ;
	rdfs:label "StateChangeEffectFacet"@en ;
	rdfs:comment "A state change effect facet is a grouping of characteristics unique to the effects of actions upon observable objects where a state of the observable object is changed."@en ;
	sh:property
		[
			sh:class observable:ObservableObject ;
			sh:maxCount "1"^^xsd:integer ;
			sh:nodeKind sh:IRI ;
			sh:path observable:newObject ;
		] ,
		[
			sh:class observable:ObservableObject ;
			sh:maxCount "1"^^xsd:integer ;
			sh:nodeKind sh:IRI ;
			sh:path observable:oldObject ;
		]
		;
	sh:targetClass observable:StateChangeEffectFacet ;
	.

observable:StorageMedium
	a
		owl:Class ,
		sh:NodeShape
		;
	rdfs:subClassOf observable:Device ;
	rdfs:label "StorageMedium"@en-US ;
	rdfs:comment "A storage medium is any digital storage device that applies electromagnetic or optical surfaces, or depends solely on electronic circuits as solid state storage, for storing digital data. Examples include HDD (PATA), SATA, SSD, Optical, Memory_Card, Tape, etc"@en-US ;
	sh:targetClass observable:StorageMedium ;
	.

observable:SymbolicLink
	a
		owl:Class ,
		sh:NodeShape
		;
	rdfs:subClassOf observable:FileSystemObject ;
	rdfs:label "SymbolicLink"@en ;
	rdfs:comment "A symbolic link is a file that contains a reference to another file or directory in the form of an absolute or relative path and that affects pathname resolution. [based on https://en.wikipedia.org/wiki/Symbolic_link]"@en ;
	sh:targetClass observable:SymbolicLink ;
	.

observable:SymbolicLinkFacet
	a
		owl:Class ,
		sh:NodeShape
		;
	rdfs:subClassOf core:Facet ;
	rdfs:label "SymbolicLinkFacet"@en ;
	rdfs:comment "A symbolic link facet is a grouping of characteristics unique to a file that contains a reference to another file or directory in the form of an absolute or relative path and that affects pathname resolution. [based on https://en.wikipedia.org/wiki/Symbolic_link]"@en ;
	sh:property [
		sh:class observable:ObservableObject ;
		sh:maxCount "1"^^xsd:integer ;
		sh:nodeKind sh:IRI ;
		sh:path observable:targetFile ;
	] ;
	sh:targetClass observable:SymbolicLinkFacet ;
	.

observable:TCPConnection
	a
		owl:Class ,
		sh:NodeShape
		;
	rdfs:subClassOf observable:NetworkConnection ;
	rdfs:label "TCPConnection"@en ;
	rdfs:comment "A TCP connection is a network connection that is conformant to the Transfer "@en ;
	sh:targetClass observable:TCPConnection ;
	.

observable:TCPConnectionFacet
	a
		owl:Class ,
		sh:NodeShape
		;
	rdfs:subClassOf core:Facet ;
	rdfs:label "TCPConnectionFacet"@en ;
	rdfs:comment "A TCP connection facet is a grouping of characteristics unique to portions of a network connection that are conformant to the Transmission Control Protocl (TCP) standard."@en ;
	sh:property
		[
			sh:datatype xsd:hexBinary ;
			sh:nodeKind sh:Literal ;
			sh:path observable:sourceFlags ;
		] ,
		[
			sh:nodeKind sh:Literal ;
			sh:path observable:destinationFlags ;
		]
		;
	sh:targetClass observable:TCPConnectionFacet ;
	.

observable:Tablet
	a
		owl:Class ,
		sh:NodeShape
		;
	rdfs:subClassOf
		observable:Computer ,
		observable:MobileDevice ,
		observable:SmartDevice
		;
	rdfs:label "Tablet"@en-US ;
	rdfs:comment "A tablet is a mobile computer that is primarily operated by touching the screen. (Devices categorized by their manufacturer as a Tablet)"@en-US ;
	sh:targetClass observable:Tablet ;
	.

observable:TaskActionType
	a
		owl:Class ,
		sh:NodeShape
		;
	rdfs:subClassOf core:UcoInherentCharacterizationThing ;
	rdfs:label "TaskActionType"@en ;
	rdfs:comment "A task action type is a grouping of characteristics for a scheduled action to be completed."@en ;
	sh:property
		[
			sh:class observable:IComHandlerActionType ;
			sh:maxCount "1"^^xsd:integer ;
			sh:nodeKind sh:IRI ;
			sh:path observable:iComHandlerAction ;
		] ,
		[
			sh:class observable:IExecActionType ;
			sh:maxCount "1"^^xsd:integer ;
			sh:nodeKind sh:IRI ;
			sh:path observable:iExecAction ;
		] ,
		[
			sh:class observable:IShowMessageActionType ;
			sh:maxCount "1"^^xsd:integer ;
			sh:nodeKind sh:IRI ;
			sh:path observable:iShowMessageAction ;
		] ,
		[
			sh:class observable:ObservableObject ;
			sh:maxCount "1"^^xsd:integer ;
			sh:nodeKind sh:IRI ;
			sh:path observable:iEmailAction ;
		] ,
		[
			sh:datatype xsd:string ;
			sh:maxCount "1"^^xsd:integer ;
			sh:nodeKind sh:Literal ;
			sh:path observable:actionID ;
		] ,
		[
			sh:datatype vocabulary:TaskActionTypeVocab ;
			sh:message "Value is outside the default vocabulary TaskActionTypeVocab." ;
			sh:path observable:actionType ;
			sh:severity sh:Info ;
		] ,
		[
			sh:maxCount "1"^^xsd:integer ;
			sh:nodeKind sh:Literal ;
			sh:or (
				[
					sh:datatype vocabulary:TaskActionTypeVocab ;
				]
				[
					sh:datatype xsd:string ;
				]
			) ;
			sh:path observable:actionType ;
		] ,
		[
			sh:message "Value is not member of the vocabulary TaskActionTypeVocab." ;
			sh:or (
				[
					sh:datatype vocabulary:TaskActionTypeVocab ;
					sh:in (
						"TASK_ACTION_COM_HANDLER"^^vocabulary:TaskActionTypeVocab
						"TASK_ACTION_EXEC"^^vocabulary:TaskActionTypeVocab
						"TASK_ACTION_SEND_EMAIL"^^vocabulary:TaskActionTypeVocab
						"TASK_ACTION_SHOW_MESSAGE"^^vocabulary:TaskActionTypeVocab
					) ;
				]
				[
					sh:datatype xsd:string ;
				]
			) ;
			sh:path observable:actionType ;
		]
		;
	sh:targetClass observable:TaskActionType ;
	.

observable:TriggerType
	a
		owl:Class ,
		sh:NodeShape
		;
	rdfs:subClassOf core:UcoInherentCharacterizationThing ;
	rdfs:label "TriggerType"@en ;
	rdfs:comment "A trigger type is a grouping of characterizes unique to a set of criteria that, when met, starts the execution of a task within a Windows operating system. [based on https://docs.microsoft.com/en-us/windows/win32/taskschd/task-triggers]"@en ;
	sh:property
		[
			sh:datatype xsd:boolean ;
			sh:maxCount "1"^^xsd:integer ;
			sh:nodeKind sh:Literal ;
			sh:path observable:isEnabled ;
		] ,
		[
			sh:datatype xsd:dateTime ;
			sh:maxCount "1"^^xsd:integer ;
			sh:nodeKind sh:Literal ;
			sh:path observable:triggerBeginTime ;
		] ,
		[
			sh:datatype xsd:dateTime ;
			sh:maxCount "1"^^xsd:integer ;
			sh:nodeKind sh:Literal ;
			sh:path observable:triggerEndTime ;
		] ,
		[
			sh:datatype xsd:string ;
			sh:maxCount "1"^^xsd:integer ;
			sh:nodeKind sh:Literal ;
			sh:path observable:triggerDelay ;
		] ,
		[
			sh:datatype xsd:string ;
			sh:maxCount "1"^^xsd:integer ;
			sh:nodeKind sh:Literal ;
			sh:path observable:triggerMaxRunTime ;
		] ,
		[
			sh:datatype xsd:string ;
			sh:maxCount "1"^^xsd:integer ;
			sh:nodeKind sh:Literal ;
			sh:path observable:triggerSessionChangeType ;
		] ,
		[
			sh:datatype vocabulary:TriggerFrequencyVocab ;
			sh:message "Value is outside the default vocabulary TriggerFrequencyVocab." ;
			sh:path observable:triggerFrequency ;
			sh:severity sh:Info ;
		] ,
		[
			sh:datatype vocabulary:TriggerTypeVocab ;
			sh:message "Value is outside the default vocabulary TriggerTypeVocab." ;
			sh:path observable:triggerType ;
			sh:severity sh:Info ;
		] ,
		[
			sh:maxCount "1"^^xsd:integer ;
			sh:nodeKind sh:Literal ;
			sh:or (
				[
					sh:datatype vocabulary:TriggerFrequencyVocab ;
				]
				[
					sh:datatype xsd:string ;
				]
			) ;
			sh:path observable:triggerFrequency ;
		] ,
		[
			sh:maxCount "1"^^xsd:integer ;
			sh:nodeKind sh:Literal ;
			sh:or (
				[
					sh:datatype vocabulary:TriggerTypeVocab ;
				]
				[
					sh:datatype xsd:string ;
				]
			) ;
			sh:path observable:triggerType ;
		] ,
		[
			sh:message "Value is not member of the vocabulary TriggerFrequencyVocab." ;
			sh:or (
				[
					sh:datatype vocabulary:TriggerFrequencyVocab ;
					sh:in (
						"TASK_EVENT_TRIGGER_AT_LOGON"^^vocabulary:TriggerFrequencyVocab
						"TASK_EVENT_TRIGGER_AT_SYSTEMSTART"^^vocabulary:TriggerFrequencyVocab
						"TASK_EVENT_TRIGGER_ON_IDLE"^^vocabulary:TriggerFrequencyVocab
						"TASK_TIME_TRIGGER_DAILY"^^vocabulary:TriggerFrequencyVocab
						"TASK_TIME_TRIGGER_MONTHLYDATE"^^vocabulary:TriggerFrequencyVocab
						"TASK_TIME_TRIGGER_MONTHLYDOW"^^vocabulary:TriggerFrequencyVocab
						"TASK_TIME_TRIGGER_ONCE"^^vocabulary:TriggerFrequencyVocab
						"TASK_TIME_TRIGGER_WEEKLY"^^vocabulary:TriggerFrequencyVocab
					) ;
				]
				[
					sh:datatype xsd:string ;
				]
			) ;
			sh:path observable:triggerFrequency ;
		] ,
		[
			sh:message "Value is not member of the vocabulary TriggerTypeVocab." ;
			sh:or (
				[
					sh:datatype vocabulary:TriggerTypeVocab ;
					sh:in (
						"TASK_TRIGGER_BOOT"^^vocabulary:TriggerTypeVocab
						"TASK_TRIGGER_EVENT"^^vocabulary:TriggerTypeVocab
						"TASK_TRIGGER_IDLE"^^vocabulary:TriggerTypeVocab
						"TASK_TRIGGER_LOGON"^^vocabulary:TriggerTypeVocab
						"TASK_TRIGGER_REGISTRATION"^^vocabulary:TriggerTypeVocab
						"TASK_TRIGGER_SESSION_STATE_CHANGE"^^vocabulary:TriggerTypeVocab
						"TASK_TRIGGER_TIME"^^vocabulary:TriggerTypeVocab
					) ;
				]
				[
					sh:datatype xsd:string ;
				]
			) ;
			sh:path observable:triggerType ;
		]
		;
	sh:targetClass observable:TriggerType ;
	.

observable:Tweet
	a
		owl:Class ,
		sh:NodeShape
		;
	rdfs:subClassOf observable:Message ;
	rdfs:label "Tweet"@en ;
	rdfs:comment "A tweet is message submitted by a Twitter user account to the Twitter microblogging platform."@en ;
	sh:targetClass observable:Tweet ;
	.

observable:TwitterProfileFacet
	a
		owl:Class ,
		sh:NodeShape
		;
	rdfs:subClassOf core:Facet ;
	rdfs:label "TwitterProfileFacet" ;
	rdfs:comment "A twitter profile facet is a grouping of characteristics unique to an explicit digital representation of identity and characteristics of the owner of a single Twitter user account. [based on https://en.wikipedia.org/wiki/User_profile]" ;
	sh:property
		[
			sh:class observable:ObservableObject ;
			sh:maxCount "1"^^xsd:integer ;
			sh:nodeKind sh:IRI ;
			sh:path observable:profileBackgroundLocation ;
		] ,
		[
			sh:class observable:ObservableObject ;
			sh:maxCount "1"^^xsd:integer ;
			sh:nodeKind sh:IRI ;
			sh:path observable:profileBannerLocation ;
		] ,
		[
			sh:class observable:ObservableObject ;
			sh:maxCount "1"^^xsd:integer ;
			sh:nodeKind sh:IRI ;
			sh:path observable:profileImageLocation ;
		] ,
		[
			sh:class types:Hash ;
			sh:minCount "0"^^xsd:integer ;
			sh:nodeKind sh:IRI ;
			sh:path observable:profileBackgroundHash ;
		] ,
		[
			sh:class types:Hash ;
			sh:minCount "0"^^xsd:integer ;
			sh:nodeKind sh:IRI ;
			sh:path observable:profileBannerHash ;
		] ,
		[
			sh:class types:Hash ;
			sh:minCount "0"^^xsd:integer ;
			sh:nodeKind sh:IRI ;
			sh:path observable:profileImageHash ;
		] ,
		[
			sh:datatype xsd:boolean ;
			sh:maxCount "1"^^xsd:integer ;
			sh:nodeKind sh:Literal ;
			sh:path observable:profileIsProtected ;
		] ,
		[
			sh:datatype xsd:boolean ;
			sh:maxCount "1"^^xsd:integer ;
			sh:nodeKind sh:Literal ;
			sh:path observable:profileIsVerified ;
		] ,
		[
			sh:datatype xsd:integer ;
			sh:maxCount "1"^^xsd:integer ;
			sh:nodeKind sh:Literal ;
			sh:path observable:listedCount ;
		] ,
		[
			sh:datatype xsd:nonNegativeInteger ;
			sh:maxCount "1"^^xsd:integer ;
			sh:nodeKind sh:Literal ;
			sh:path observable:favoritesCount ;
		] ,
		[
			sh:datatype xsd:nonNegativeInteger ;
			sh:maxCount "1"^^xsd:integer ;
			sh:nodeKind sh:Literal ;
			sh:path observable:followersCount ;
		] ,
		[
			sh:datatype xsd:nonNegativeInteger ;
			sh:maxCount "1"^^xsd:integer ;
			sh:nodeKind sh:Literal ;
			sh:path observable:friendsCount ;
		] ,
		[
			sh:datatype xsd:nonNegativeInteger ;
			sh:maxCount "1"^^xsd:integer ;
			sh:nodeKind sh:Literal ;
			sh:path observable:statusesCount ;
		] ,
		[
			sh:datatype xsd:string ;
			sh:maxCount "1"^^xsd:integer ;
			sh:nodeKind sh:Literal ;
			sh:path observable:twitterHandle ;
		] ,
		[
			sh:datatype xsd:string ;
			sh:maxCount "1"^^xsd:integer ;
			sh:nodeKind sh:Literal ;
			sh:path observable:twitterId ;
		] ,
		[
			sh:datatype xsd:string ;
			sh:maxCount "1"^^xsd:integer ;
			sh:nodeKind sh:Literal ;
			sh:path observable:userLocationString ;
		]
		;
	sh:targetClass observable:TwitterProfileFacet ;
	.

observable:UNIXAccount
	a
		owl:Class ,
		sh:NodeShape
		;
	rdfs:subClassOf observable:DigitalAccount ;
	rdfs:label "UNIXAccount"@en ;
	rdfs:comment "A UNIX account is an account on a UNIX operating system."@en ;
	sh:targetClass observable:UNIXAccount ;
	.

observable:UNIXAccountFacet
	a
		owl:Class ,
		sh:NodeShape
		;
	rdfs:subClassOf core:Facet ;
	rdfs:label "UNIXAccountFacet"@en ;
	rdfs:comment "A UNIX account facet is a grouping of characteristics unique to an account on a UNIX operating system."@en ;
	sh:property
		[
			sh:datatype xsd:integer ;
			sh:maxCount "1"^^xsd:integer ;
			sh:nodeKind sh:Literal ;
			sh:path observable:gid ;
		] ,
		[
			sh:datatype xsd:string ;
			sh:maxCount "1"^^xsd:integer ;
			sh:nodeKind sh:Literal ;
			sh:path observable:shell ;
		]
		;
	sh:targetClass observable:UNIXAccountFacet ;
	.

observable:UNIXFile
	a
		owl:Class ,
		sh:NodeShape
		;
	rdfs:subClassOf observable:File ;
	rdfs:label "UNIXFile"@en ;
	rdfs:comment "A UNIX file is a file pertaining to the UNIX operating system."@en ;
	sh:targetClass observable:UNIXFile ;
	.

observable:UNIXFilePermissionsFacet
	a
		owl:Class ,
		sh:NodeShape
		;
	rdfs:subClassOf core:Facet ;
	rdfs:label "UNIXFilePermissionsFacet"@en ;
	rdfs:comment "A UNIX file permissions facet is a grouping of characteristics unique to the access rights (e.g., view, change, navigate, execute) of a file on a UNIX file system."@en ;
	sh:targetClass observable:UNIXFilePermissionsFacet ;
	.

observable:UNIXProcess
	a
		owl:Class ,
		sh:NodeShape
		;
	rdfs:subClassOf observable:Process ;
	rdfs:label "UNIXProcess"@en ;
	rdfs:comment "A UNIX process is an instance of a computer program executed on a UNIX operating system."@en ;
	sh:targetClass observable:UNIXProcess ;
	.

observable:UNIXProcessFacet
	a
		owl:Class ,
		sh:NodeShape
		;
	rdfs:subClassOf core:Facet ;
	rdfs:label "UNIXProcessFacet"@en ;
	rdfs:comment "A UNIX process facet is a grouping of characteristics unique to an instance of a computer program executed on a UNIX operating system."@en ;
	sh:property
		[
			sh:datatype xsd:integer ;
			sh:nodeKind sh:Literal ;
			sh:path observable:openFileDescriptor ;
		] ,
		[
			sh:datatype xsd:nonNegativeInteger ;
			sh:nodeKind sh:Literal ;
			sh:path observable:ruid ;
		]
		;
	sh:targetClass observable:UNIXProcessFacet ;
	.

observable:UNIXVolumeFacet
	a
		owl:Class ,
		sh:NodeShape
		;
	rdfs:subClassOf core:Facet ;
	rdfs:label "UNIXVolumeFacet"@en ;
	rdfs:comment "A UNIX volume facet is a grouping of characteristics unique to a single accessible storage area (volume) with a single UNIX file system. [based on https://en.wikipedia.org/wiki/Volume_(computing)]"@en ;
	sh:property
		[
			sh:datatype xsd:string ;
			sh:maxCount "1"^^xsd:integer ;
			sh:nodeKind sh:Literal ;
			sh:path observable:mountPoint ;
		] ,
		[
			sh:datatype xsd:string ;
			sh:maxCount "1"^^xsd:integer ;
			sh:nodeKind sh:Literal ;
			sh:path observable:options ;
		]
		;
	sh:targetClass observable:UNIXVolumeFacet ;
	.

observable:URL
	a
		owl:Class ,
		sh:NodeShape
		;
	rdfs:subClassOf observable:ObservableObject ;
	rdfs:label "URL"@en ;
	rdfs:comment "A URL is a uniform resource locator (URL) acting as a resolvable address to a particular WWW (World Wide Web) accessible resource."@en ;
	sh:targetClass observable:URL ;
	.

observable:URLFacet
	a
		owl:Class ,
		sh:NodeShape
		;
	rdfs:subClassOf core:Facet ;
	rdfs:label "URLFacet"@en ;
	rdfs:comment "A URL facet is a grouping of characteristics unique to a uniform resource locator (URL) acting as a resolvable address to a particular WWW (World Wide Web) accessible resource."@en ;
	sh:property
		[
			sh:class observable:ObservableObject ;
			sh:maxCount "1"^^xsd:integer ;
			sh:nodeKind sh:IRI ;
			sh:path observable:host ;
		] ,
		[
			sh:datatype xsd:integer ;
			sh:maxCount "1"^^xsd:integer ;
			sh:nodeKind sh:Literal ;
			sh:path observable:port ;
		] ,
		[
			sh:datatype xsd:string ;
			sh:maxCount "1"^^xsd:integer ;
			sh:nodeKind sh:Literal ;
			sh:path observable:fragment ;
		] ,
		[
			sh:datatype xsd:string ;
			sh:maxCount "1"^^xsd:integer ;
			sh:nodeKind sh:Literal ;
			sh:path observable:fullValue ;
		] ,
		[
			sh:datatype xsd:string ;
			sh:maxCount "1"^^xsd:integer ;
			sh:nodeKind sh:Literal ;
			sh:path observable:password ;
		] ,
		[
			sh:datatype xsd:string ;
			sh:maxCount "1"^^xsd:integer ;
			sh:nodeKind sh:Literal ;
			sh:path observable:path ;
		] ,
		[
			sh:datatype xsd:string ;
			sh:maxCount "1"^^xsd:integer ;
			sh:nodeKind sh:Literal ;
			sh:path observable:query ;
		] ,
		[
			sh:datatype xsd:string ;
			sh:maxCount "1"^^xsd:integer ;
			sh:nodeKind sh:Literal ;
			sh:path observable:scheme ;
		] ,
		[
			sh:datatype xsd:string ;
			sh:maxCount "1"^^xsd:integer ;
			sh:nodeKind sh:Literal ;
			sh:path observable:userName ;
		]
		;
	sh:targetClass observable:URLFacet ;
	.

observable:URLHistory
	a
		owl:Class ,
		sh:NodeShape
		;
	rdfs:subClassOf observable:ObservableObject ;
	rdfs:label "URLHistory"@en ;
	rdfs:comment "A URL history characterizes the stored URL history for a particular web browser"@en ;
	sh:targetClass observable:URLHistory ;
	.

observable:URLHistoryEntry
	a
		owl:Class ,
		sh:NodeShape
		;
	rdfs:subClassOf core:UcoInherentCharacterizationThing ;
	rdfs:label "URL History Entry"@en-US ;
	rdfs:comment "A URL history entry is a grouping of characteristics unique to the properties of a single URL history entry for a particular browser."@en-US ;
	sh:property
		[
			sh:class observable:ObservableObject ;
			sh:maxCount "1"^^xsd:integer ;
			sh:nodeKind sh:IRI ;
			sh:path observable:url ;
		] ,
		[
			sh:class observable:ObservableObject ;
			sh:minCount "0"^^xsd:integer ;
			sh:nodeKind sh:IRI ;
			sh:path observable:referrerUrl ;
		] ,
		[
			sh:datatype xsd:dateTime ;
			sh:maxCount "1"^^xsd:integer ;
			sh:nodeKind sh:Literal ;
			sh:path observable:expirationTime ;
		] ,
		[
			sh:datatype xsd:dateTime ;
			sh:maxCount "1"^^xsd:integer ;
			sh:nodeKind sh:Literal ;
			sh:path observable:firstVisit ;
		] ,
		[
			sh:datatype xsd:dateTime ;
			sh:maxCount "1"^^xsd:integer ;
			sh:nodeKind sh:Literal ;
			sh:path observable:lastVisit ;
		] ,
		[
			sh:datatype xsd:integer ;
			sh:maxCount "1"^^xsd:integer ;
			sh:nodeKind sh:Literal ;
			sh:path observable:visitCount ;
		] ,
		[
			sh:datatype xsd:nonNegativeInteger ;
			sh:maxCount "1"^^xsd:integer ;
			sh:nodeKind sh:Literal ;
			sh:path observable:manuallyEnteredCount ;
		] ,
		[
			sh:datatype xsd:string ;
			sh:maxCount "1"^^xsd:integer ;
			sh:nodeKind sh:Literal ;
			sh:path observable:browserUserProfile ;
		] ,
		[
			sh:datatype xsd:string ;
			sh:maxCount "1"^^xsd:integer ;
			sh:nodeKind sh:Literal ;
			sh:path observable:hostname ;
		] ,
		[
			sh:datatype xsd:string ;
			sh:maxCount "1"^^xsd:integer ;
			sh:nodeKind sh:Literal ;
			sh:path observable:pageTitle ;
		] ,
		[
			sh:datatype xsd:string ;
			sh:minCount "0"^^xsd:integer ;
			sh:nodeKind sh:Literal ;
			sh:path observable:keywordSearchTerm ;
		]
		;
	sh:targetClass observable:URLHistoryEntry ;
	.

observable:URLHistoryFacet
	a
		owl:Class ,
		sh:NodeShape
		;
	rdfs:subClassOf core:Facet ;
	rdfs:label "URLHistoryFacet"@en-US ;
	rdfs:comment "A URL history facet is a grouping of characteristics unique to the stored URL history for a particular web browser"@en-US ;
	sh:property
		[
			sh:class observable:ObservableObject ;
			sh:maxCount "1"^^xsd:integer ;
			sh:nodeKind sh:IRI ;
			sh:path observable:browserInformation ;
		] ,
		[
			sh:class observable:URLHistoryEntry ;
			sh:nodeKind sh:IRI ;
			sh:path observable:urlHistoryEntry ;
		]
		;
	sh:targetClass observable:URLHistoryFacet ;
	.

observable:URLVisit
	a
		owl:Class ,
		sh:NodeShape
		;
	rdfs:subClassOf observable:ObservableObject ;
	rdfs:label "URLVisit"@en ;
	rdfs:comment "A URL visit characterizes the properties of a visit of a URL within a particular browser."@en ;
	sh:targetClass observable:URLVisit ;
	.

observable:URLVisitFacet
	a
		owl:Class ,
		sh:NodeShape
		;
	rdfs:subClassOf core:Facet ;
	rdfs:label "URLVisitFacet"@en ;
	rdfs:comment "A URL visit facet is a grouping of characteristics unique to the properties of a visit of a URL within a particular browser."@en ;
	sh:property
		[
			sh:class observable:ObservableObject ;
			sh:maxCount "1"^^xsd:integer ;
			sh:nodeKind sh:IRI ;
			sh:path observable:browserInformation ;
		] ,
		[
			sh:class observable:ObservableObject ;
			sh:maxCount "1"^^xsd:integer ;
			sh:nodeKind sh:IRI ;
			sh:path observable:fromURLVisit ;
		] ,
		[
			sh:class observable:ObservableObject ;
			sh:maxCount "1"^^xsd:integer ;
			sh:nodeKind sh:IRI ;
			sh:path observable:url ;
		] ,
		[
			sh:datatype xsd:dateTime ;
			sh:maxCount "1"^^xsd:integer ;
			sh:nodeKind sh:Literal ;
			sh:path observable:visitTime ;
		] ,
		[
			sh:datatype xsd:duration ;
			sh:maxCount "1"^^xsd:integer ;
			sh:nodeKind sh:Literal ;
			sh:path observable:visitDuration ;
		] ,
		[
			sh:datatype vocabulary:URLTransitionTypeVocab ;
			sh:message "Value is outside the default vocabulary URLTransitionTypeVocab." ;
			sh:path observable:urlTransitionType ;
			sh:severity sh:Info ;
		] ,
		[
			sh:maxCount "1"^^xsd:integer ;
			sh:nodeKind sh:Literal ;
			sh:or (
				[
					sh:datatype vocabulary:URLTransitionTypeVocab ;
				]
				[
					sh:datatype xsd:string ;
				]
			) ;
			sh:path observable:urlTransitionType ;
		] ,
		[
			sh:message "Value is not member of the vocabulary URLTransitionTypeVocab." ;
			sh:or (
				[
					sh:datatype vocabulary:URLTransitionTypeVocab ;
					sh:in (
						"link"^^vocabulary:URLTransitionTypeVocab
						"typed"^^vocabulary:URLTransitionTypeVocab
						"auto_bookmark"^^vocabulary:URLTransitionTypeVocab
						"auto_subframe"^^vocabulary:URLTransitionTypeVocab
						"manual_subframe"^^vocabulary:URLTransitionTypeVocab
						"generated"^^vocabulary:URLTransitionTypeVocab
						"auto_toplevel"^^vocabulary:URLTransitionTypeVocab
						"form_submit"^^vocabulary:URLTransitionTypeVocab
						"reload"^^vocabulary:URLTransitionTypeVocab
						"keyword"^^vocabulary:URLTransitionTypeVocab
						"keyword_generated"^^vocabulary:URLTransitionTypeVocab
					) ;
				]
				[
					sh:datatype xsd:string ;
				]
			) ;
			sh:path observable:urlTransitionType ;
		]
		;
	sh:targetClass observable:URLVisitFacet ;
	.

observable:UserAccount
	a
		owl:Class ,
		sh:NodeShape
		;
	rdfs:subClassOf observable:DigitalAccount ;
	rdfs:label "UserAccount"@en ;
	rdfs:comment "A user account is an account controlling a user's access to a network, system or platform."@en ;
	sh:targetClass observable:UserAccount ;
	.

observable:UserAccountFacet
	a
		owl:Class ,
		sh:NodeShape
		;
	rdfs:subClassOf core:Facet ;
	rdfs:label "UserAccountFacet"@en ;
	rdfs:comment "A user account facet is a grouping of characteristics unique to an account controlling a user's access to a network, system, or platform."@en ;
	sh:property
		[
			sh:datatype xsd:boolean ;
			sh:maxCount "1"^^xsd:integer ;
			sh:nodeKind sh:Literal ;
			sh:path observable:canEscalatePrivs ;
		] ,
		[
			sh:datatype xsd:boolean ;
			sh:maxCount "1"^^xsd:integer ;
			sh:nodeKind sh:Literal ;
			sh:path observable:isPrivileged ;
		] ,
		[
			sh:datatype xsd:boolean ;
			sh:maxCount "1"^^xsd:integer ;
			sh:nodeKind sh:Literal ;
			sh:path observable:isServiceAccount ;
		] ,
		[
			sh:datatype xsd:string ;
			sh:maxCount "1"^^xsd:integer ;
			sh:nodeKind sh:Literal ;
			sh:path observable:homeDirectory ;
		]
		;
	sh:targetClass observable:UserAccountFacet ;
	.

observable:UserSession
	a
		owl:Class ,
		sh:NodeShape
		;
	rdfs:subClassOf observable:ObservableObject ;
	rdfs:label "UserSession"@en ;
	rdfs:comment "A user session is a temporary and interactive information interchange between two or more communicating devices within the managed scope of a single user. [based on https://en.wikipedia.org/wiki/Session_(computer_science)]"@en ;
	sh:targetClass observable:UserSession ;
	.

observable:UserSessionFacet
	a
		owl:Class ,
		sh:NodeShape
		;
	rdfs:subClassOf core:Facet ;
	rdfs:label "UserSessionFacet"@en ;
	rdfs:comment "A user session facet is a grouping of characteristics unique to a temporary and interactive information interchange between two or more communicating devices within the managed scope of a single user. [based on https://en.wikipedia.org/wiki/Session_(computer_science)]"@en ;
	sh:property
		[
			sh:class observable:ObservableObject ;
			sh:maxCount "1"^^xsd:integer ;
			sh:nodeKind sh:IRI ;
			sh:path observable:effectiveUser ;
		] ,
		[
			sh:datatype xsd:dateTime ;
			sh:maxCount "1"^^xsd:integer ;
			sh:nodeKind sh:Literal ;
			sh:path observable:loginTime ;
		] ,
		[
			sh:datatype xsd:dateTime ;
			sh:maxCount "1"^^xsd:integer ;
			sh:nodeKind sh:Literal ;
			sh:path observable:logoutTime ;
		] ,
		[
			sh:datatype xsd:string ;
			sh:maxCount "1"^^xsd:integer ;
			sh:nodeKind sh:Literal ;
			sh:path observable:effectiveGroup ;
		] ,
		[
			sh:datatype xsd:string ;
			sh:maxCount "1"^^xsd:integer ;
			sh:nodeKind sh:Literal ;
			sh:path observable:effectiveGroupID ;
		]
		;
	sh:targetClass observable:UserSessionFacet ;
	.

observable:ValuesEnumeratedEffectFacet
	a
		owl:Class ,
		sh:NodeShape
		;
	rdfs:subClassOf observable:DefinedEffectFacet ;
	rdfs:label "ValuesEnumeratedEffectFacet"@en ;
	rdfs:comment "A values enumerated effect facet is a grouping of characteristics unique to the effects of actions upon observable objects where a value of the observable object is enumerated. An example of this would be the values of a registry key."@en ;
	sh:property [
		sh:datatype xsd:string ;
		sh:maxCount "1"^^xsd:integer ;
		sh:nodeKind sh:Literal ;
		sh:path observable:values ;
	] ;
	sh:targetClass observable:ValuesEnumeratedEffectFacet ;
	.

observable:Volume
	a
		owl:Class ,
		sh:NodeShape
		;
	rdfs:subClassOf observable:ObservableObject ;
	rdfs:label "Volume"@en ;
	rdfs:comment "A volume is a single accessible storage area (volume) with a single file system. [based on https://en.wikipedia.org/wiki/Volume_(computing)]"@en ;
	sh:targetClass observable:Volume ;
	.

observable:VolumeFacet
	a
		owl:Class ,
		sh:NodeShape
		;
	rdfs:subClassOf core:Facet ;
	rdfs:label "VolumeFacet"@en ;
	rdfs:comment "A volume facet is a grouping of characteristics unique to a single accessible storage area (volume) with a single file system. [based on https://en.wikipedia.org/wiki/Volume_(computing)]"@en ;
	sh:property
		[
			sh:datatype xsd:integer ;
			sh:maxCount "1"^^xsd:integer ;
			sh:nodeKind sh:Literal ;
			sh:path observable:sectorSize ;
		] ,
		[
			sh:datatype xsd:string ;
			sh:maxCount "1"^^xsd:integer ;
			sh:nodeKind sh:Literal ;
			sh:path observable:volumeID ;
		]
		;
	sh:targetClass observable:VolumeFacet ;
	.

observable:WearableDevice
	a
		owl:Class ,
		sh:NodeShape
		;
	rdfs:subClassOf observable:SmartDevice ;
	rdfs:label "WearableDevice"@en-US ;
	rdfs:comment "A wearable device is an electronic device that is designed to be worn on a person's body."@en-US ;
	sh:targetClass observable:WearableDevice ;
	.

observable:WebPage
	a
		owl:Class ,
		sh:NodeShape
		;
	rdfs:subClassOf observable:ObservableObject ;
	rdfs:label "WebPage"@en ;
	rdfs:comment "A web page is a specific collection of information provided by a website and displayed to a user in a web browser. A website typically consists of many web pages linked together in a coherent fashion. [based on https://en.wikipedia.org/wiki/Web_page]"@en ;
	sh:targetClass observable:WebPage ;
	.

observable:WhoIs
	a
		owl:Class ,
		sh:NodeShape
		;
	rdfs:subClassOf observable:ObservableObject ;
	rdfs:label "WhoIs"@en ;
	rdfs:comment "WhoIs is a response record conformant to the WHOIS protocol standard (RFC 3912). [based on https://en.wikipedia.org/wiki/WHOIS]"@en ;
	sh:targetClass observable:WhoIs ;
	.

observable:WhoIsFacet
	a
		owl:Class ,
		sh:NodeShape
		;
	rdfs:subClassOf core:Facet ;
	rdfs:label "WhoIsFacet"@en ;
	rdfs:comment "A whois facet is a grouping of characteristics unique to a response record conformant to the WHOIS protocol standard (RFC 3912). [based on https://en.wikipedia.org/wiki/WHOIS]"@en ;
	sh:property
		observable:regionalInternetRegistry-shape-value-not-vocabulary-member ,
		observable:regionalInternetRegistry-shape-value-outside-default-vocabulary ,
		[
			sh:class observable:ObservableObject ;
			sh:maxCount "1"^^xsd:integer ;
			sh:nodeKind sh:IRI ;
			sh:path observable:domainName ;
		] ,
		[
			sh:class observable:ObservableObject ;
			sh:maxCount "1"^^xsd:integer ;
			sh:nodeKind sh:IRI ;
			sh:path observable:ipAddress ;
		] ,
		[
			sh:class observable:ObservableObject ;
			sh:maxCount "1"^^xsd:integer ;
			sh:nodeKind sh:IRI ;
			sh:path observable:registrantContactInfo ;
		] ,
		[
			sh:class observable:ObservableObject ;
			sh:maxCount "1"^^xsd:integer ;
			sh:nodeKind sh:IRI ;
			sh:path observable:serverName ;
		] ,
		[
			sh:class observable:ObservableObject ;
			sh:nodeKind sh:IRI ;
			sh:path observable:nameServer ;
		] ,
		[
			sh:class observable:WhoisRegistrarInfoType ;
			sh:maxCount "1"^^xsd:integer ;
			sh:nodeKind sh:IRI ;
			sh:path observable:registrarInfo ;
		] ,
		[
			sh:datatype xsd:dateTime ;
			sh:maxCount "1"^^xsd:integer ;
			sh:nodeKind sh:Literal ;
			sh:path observable:creationDate ;
		] ,
		[
			sh:datatype xsd:dateTime ;
			sh:maxCount "1"^^xsd:integer ;
			sh:nodeKind sh:Literal ;
			sh:path observable:expirationDate ;
		] ,
		[
			sh:datatype xsd:dateTime ;
			sh:maxCount "1"^^xsd:integer ;
			sh:nodeKind sh:Literal ;
			sh:path observable:lookupDate ;
		] ,
		[
			sh:datatype xsd:dateTime ;
			sh:maxCount "1"^^xsd:integer ;
			sh:nodeKind sh:Literal ;
			sh:path observable:updatedDate ;
		] ,
		[
			sh:datatype xsd:string ;
			sh:maxCount "1"^^xsd:integer ;
			sh:nodeKind sh:Literal ;
			sh:path observable:domainID ;
		] ,
		[
			sh:datatype xsd:string ;
			sh:maxCount "1"^^xsd:integer ;
			sh:nodeKind sh:Literal ;
			sh:path observable:remarks ;
		] ,
		[
			sh:datatype xsd:string ;
			sh:maxCount "1"^^xsd:integer ;
			sh:nodeKind sh:Literal ;
			sh:path observable:sponsoringRegistrar ;
		] ,
		[
			sh:datatype xsd:string ;
			sh:nodeKind sh:Literal ;
			sh:path observable:registrantIDs ;
		] ,
		[
			sh:datatype vocabulary:WhoisDNSSECTypeVocab ;
			sh:maxCount "1"^^xsd:integer ;
			sh:nodeKind sh:Literal ;
			sh:path observable:dnssec ;
		] ,
		[
			sh:datatype vocabulary:WhoisStatusTypeVocab ;
			sh:message "Value is outside the default vocabulary WhoisStatusTypeVocab." ;
			sh:path observable:status ;
			sh:severity sh:Info ;
		] ,
		[
			sh:maxCount "1"^^xsd:integer ;
			sh:nodeKind sh:Literal ;
			sh:or (
				[
					sh:datatype vocabulary:RegionalRegistryTypeVocab ;
				]
				[
					sh:datatype xsd:string ;
				]
			) ;
			sh:path observable:regionalInternetRegistry ;
		] ,
		[
			sh:maxCount "1"^^xsd:integer ;
			sh:nodeKind sh:Literal ;
			sh:or (
				[
					sh:datatype vocabulary:WhoisStatusTypeVocab ;
				]
				[
					sh:datatype xsd:string ;
				]
			) ;
			sh:path observable:status ;
		] ,
		[
			sh:message "Value is not member of the vocabulary WhoisStatusTypeVocab." ;
			sh:or (
				[
					sh:datatype vocabulary:WhoisStatusTypeVocab ;
					sh:in (
						"ADD_PERIOD"^^vocabulary:WhoisStatusTypeVocab
						"AUTO_RENEW_PERIOD"^^vocabulary:WhoisStatusTypeVocab
						"CLIENT_DELETE_PROHIBITED"^^vocabulary:WhoisStatusTypeVocab
						"CLIENT_HOLD"^^vocabulary:WhoisStatusTypeVocab
						"CLIENT_RENEW_PROHIBITED"^^vocabulary:WhoisStatusTypeVocab
						"CLIENT_TRANSFER_PROHIBITED"^^vocabulary:WhoisStatusTypeVocab
						"CLIENT_UPDATE_PROHIBITED"^^vocabulary:WhoisStatusTypeVocab
						"DELETE_PROHIBITED"^^vocabulary:WhoisStatusTypeVocab
						"HOLD"^^vocabulary:WhoisStatusTypeVocab
						"INACTIVE"^^vocabulary:WhoisStatusTypeVocab
						"OK"^^vocabulary:WhoisStatusTypeVocab
						"PENDING_DELETE_RESTORABLE"^^vocabulary:WhoisStatusTypeVocab
						"PENDING_DELETE_SCHEDULED_FOR_RELEASE"^^vocabulary:WhoisStatusTypeVocab
						"PENDING_RESTORE"^^vocabulary:WhoisStatusTypeVocab
						"RENEW_PERIOD"^^vocabulary:WhoisStatusTypeVocab
						"RENEW_PROHIBITED"^^vocabulary:WhoisStatusTypeVocab
						"TRANSFER_PERIOD"^^vocabulary:WhoisStatusTypeVocab
						"TRANSFER_PROHIBITED"^^vocabulary:WhoisStatusTypeVocab
						"UPDATE_PROHIBITED"^^vocabulary:WhoisStatusTypeVocab
					) ;
				]
				[
					sh:datatype xsd:string ;
				]
			) ;
			sh:path observable:status ;
		]
		;
	sh:targetClass observable:WhoIsFacet ;
	.

observable:WhoisContactFacet
	a
		owl:Class ,
		sh:NodeShape
		;
	rdfs:subClassOf observable:ContactFacet ;
	rdfs:label "WhoIsContactFacet"@en ;
	rdfs:comment "A Whois contact type is a grouping of characteristics unique to contact-related information present in a response record conformant to the WHOIS protocol standard (RFC 3912). [based on https://en.wikipedia.org/wiki/WHOIS]"@en ;
	sh:property
		[
			sh:datatype vocabulary:WhoisContactTypeVocab ;
			sh:message "Value is outside the default vocabulary WhoisContactTypeVocab." ;
			sh:path observable:whoisContactType ;
			sh:severity sh:Info ;
		] ,
		[
			sh:maxCount "1"^^xsd:integer ;
			sh:nodeKind sh:Literal ;
			sh:or (
				[
					sh:datatype vocabulary:WhoisContactTypeVocab ;
				]
				[
					sh:datatype xsd:string ;
				]
			) ;
			sh:path observable:whoisContactType ;
		] ,
		[
			sh:message "Value is not member of the vocabulary WhoisContactTypeVocab." ;
			sh:or (
				[
					sh:datatype vocabulary:WhoisContactTypeVocab ;
					sh:in (
						"ADMIN"^^vocabulary:WhoisContactTypeVocab
						"BILLING"^^vocabulary:WhoisContactTypeVocab
						"TECHNICAL"^^vocabulary:WhoisContactTypeVocab
					) ;
				]
				[
					sh:datatype xsd:string ;
				]
			) ;
			sh:path observable:whoisContactType ;
		]
		;
	sh:targetClass observable:WhoisContactFacet ;
	.

observable:WhoisRegistrarInfoType
	a
		owl:Class ,
		sh:NodeShape
		;
	rdfs:subClassOf core:UcoInherentCharacterizationThing ;
	rdfs:label "WhoisRegistrarInfoType"@en ;
	rdfs:comment "A Whois registrar info type is a grouping of characteristics unique to registrar-related information present in a response record conformant to the WHOIS protocol standard (RFC 3912). [based on https://en.wikipedia.org/wiki/WHOIS]"@en ;
	sh:property
		[
			sh:class location:Location ;
			sh:maxCount "1"^^xsd:integer ;
			sh:nodeKind sh:IRI ;
			sh:path observable:geolocationAddress ;
		] ,
		[
			sh:class observable:ObservableObject ;
			sh:maxCount "1"^^xsd:integer ;
			sh:nodeKind sh:IRI ;
			sh:path observable:contactPhoneNumber ;
		] ,
		[
			sh:class observable:ObservableObject ;
			sh:maxCount "1"^^xsd:integer ;
			sh:nodeKind sh:IRI ;
			sh:path observable:emailAddress ;
		] ,
		[
			sh:class observable:ObservableObject ;
			sh:maxCount "1"^^xsd:integer ;
			sh:nodeKind sh:IRI ;
			sh:path observable:referralURL ;
		] ,
		[
			sh:class observable:ObservableObject ;
			sh:maxCount "1"^^xsd:integer ;
			sh:nodeKind sh:IRI ;
			sh:path observable:whoisServer ;
		] ,
		[
			sh:datatype xsd:string ;
			sh:maxCount "1"^^xsd:integer ;
			sh:nodeKind sh:Literal ;
			sh:path observable:registrarGUID ;
		] ,
		[
			sh:datatype xsd:string ;
			sh:maxCount "1"^^xsd:integer ;
			sh:nodeKind sh:Literal ;
			sh:path observable:registrarID ;
		] ,
		[
			sh:datatype xsd:string ;
			sh:maxCount "1"^^xsd:integer ;
			sh:nodeKind sh:Literal ;
			sh:path observable:registrarName ;
		]
		;
	sh:targetClass observable:WhoisRegistrarInfoType ;
	.

observable:WifiAddress
	a
		owl:Class ,
		sh:NodeShape
		;
	rdfs:subClassOf observable:MACAddress ;
	rdfs:label "WifiAddress"@en ;
	rdfs:comment "A Wi-Fi address is a media access control (MAC) standards-conformant identifier assigned to a device network interface to enable routing and management of IEEE 802.11 standards-conformant communications to and from that device."@en ;
	sh:targetClass observable:WifiAddress ;
	.

observable:WifiAddressFacet
	a
		owl:Class ,
		sh:NodeShape
		;
	rdfs:subClassOf observable:MACAddressFacet ;
	rdfs:label "WifiAddressFacet"@en ;
	rdfs:comment "A Wi-Fi address facet is a grouping of characteristics unique to a media access control (MAC) standards conformant identifier assigned to a device network interface to enable routing and management of IEEE 802.11 standards-conformant communications to and from that device."@en ;
	sh:targetClass observable:WifiAddressFacet ;
	.

observable:Wiki
	a
		owl:Class ,
		sh:NodeShape
		;
	rdfs:subClassOf observable:ObservableObject ;
	rdfs:label "Wiki"@en ;
	rdfs:comment "A wiki is an online hypertext publication collaboratively edited and managed by its own audience directly using a web browser. A typical wiki contains multiple pages/articles for the subjects or scope of the project and could be either open to the public or limited to use within an organization for maintaining its internal knowledge base. [based on https://en.wikipedia.org/wiki/Wiki]"@en ;
	sh:targetClass observable:Wiki ;
	.

observable:WikiArticle
	a
		owl:Class ,
		sh:NodeShape
		;
	rdfs:subClassOf observable:ObservableObject ;
	rdfs:label "WikiArticle"@en ;
	rdfs:comment "A wiki article is one or more pages in a wiki focused on characterizing a particular topic."@en ;
	sh:targetClass observable:WikiArticle ;
	.

observable:WindowsAccount
	a
		owl:Class ,
		sh:NodeShape
		;
	rdfs:subClassOf observable:DigitalAccount ;
	rdfs:label "WindowsAccount"@en ;
	rdfs:comment "A Windows account is a user account on a Windows operating system."@en ;
	sh:targetClass observable:WindowsAccount ;
	.

observable:WindowsAccountFacet
	a
		owl:Class ,
		sh:NodeShape
		;
	rdfs:subClassOf core:Facet ;
	rdfs:label "WindowsAccountFacet"@en ;
	rdfs:comment "A Windows account facet is a grouping of characteristics unique to a user account on a Windows operating system."@en ;
	sh:property [
		sh:datatype xsd:string ;
		sh:nodeKind sh:Literal ;
		sh:path observable:groups ;
	] ;
	sh:targetClass observable:WindowsAccountFacet ;
	.

observable:WindowsActiveDirectoryAccount
	a
		owl:Class ,
		sh:NodeShape
		;
	rdfs:subClassOf observable:DigitalAccount ;
	rdfs:label "WindowsActiveDirectoryAccount"@en ;
	rdfs:comment "A Windows Active Directory account is an account managed by directory-based identity-related services of a Windows operating system."@en ;
	sh:targetClass observable:WindowsActiveDirectoryAccount ;
	.

observable:WindowsActiveDirectoryAccountFacet
	a
		owl:Class ,
		sh:NodeShape
		;
	rdfs:subClassOf core:Facet ;
	rdfs:label "WindowsActiveDirectoryAccountFacet"@en ;
	rdfs:comment "A Windows Active Directory account facet is a grouping of characteristics unique to an account managed by directory-based identity-related services of a Windows operating system."@en ;
	sh:property
		[
			sh:datatype xsd:string ;
			sh:maxCount "1"^^xsd:integer ;
			sh:nodeKind sh:Literal ;
			sh:path observable:objectGUID ;
		] ,
		[
			sh:datatype xsd:string ;
			sh:nodeKind sh:Literal ;
			sh:path observable:activeDirectoryGroups ;
		]
		;
	sh:targetClass observable:WindowsActiveDirectoryAccountFacet ;
	.

observable:WindowsComputerSpecification
	a
		owl:Class ,
		sh:NodeShape
		;
	rdfs:subClassOf observable:ObservableObject ;
	rdfs:label "WindowsComputerSpecification"@en ;
	rdfs:comment "A Windows computer specification is the hardware ans software of a programmable electronic device that can store, retrieve, and process data running a Microsoft Windows operating system. [based on merriam-webster.com/dictionary/computer]"@en ;
	sh:targetClass observable:WindowsComputerSpecification ;
	.

observable:WindowsComputerSpecificationFacet
	a
		owl:Class ,
		sh:NodeShape
		;
	rdfs:subClassOf core:Facet ;
	rdfs:label "WindowsComputerSpecificationFacet"@en ;
	rdfs:comment "A Windows computer specification facet is a grouping of characteristics unique to the hardware and software of a programmable electronic device that can store, retrieve, and process data running a Microsoft Windows operating system. [based on merriam-webster.com/dictionary/computer]"@en ;
	sh:property
		[
			sh:class identity:Identity ;
			sh:maxCount "1"^^xsd:integer ;
			sh:nodeKind sh:IRI ;
			sh:path observable:registeredOrganization ;
		] ,
		[
			sh:class identity:Identity ;
			sh:maxCount "1"^^xsd:integer ;
			sh:nodeKind sh:IRI ;
			sh:path observable:registeredOwner ;
		] ,
		[
			sh:class observable:GlobalFlagType ;
			sh:nodeKind sh:IRI ;
			sh:path observable:globalFlagList ;
		] ,
		[
			sh:class observable:ObservableObject ;
			sh:maxCount "1"^^xsd:integer ;
			sh:nodeKind sh:IRI ;
			sh:path observable:windowsDirectory ;
		] ,
		[
			sh:class observable:ObservableObject ;
			sh:maxCount "1"^^xsd:integer ;
			sh:nodeKind sh:IRI ;
			sh:path observable:windowsSystemDirectory ;
		] ,
		[
			sh:class observable:ObservableObject ;
			sh:maxCount "1"^^xsd:integer ;
			sh:nodeKind sh:IRI ;
			sh:path observable:windowsTempDirectory ;
		] ,
		[
			sh:datatype xsd:dateTime ;
			sh:maxCount "1"^^xsd:integer ;
			sh:nodeKind sh:Literal ;
			sh:path observable:lastShutdownDate ;
		] ,
		[
			sh:datatype xsd:dateTime ;
			sh:maxCount "1"^^xsd:integer ;
			sh:nodeKind sh:Literal ;
			sh:path observable:osInstallDate ;
		] ,
		[
			sh:datatype xsd:dateTime ;
			sh:maxCount "1"^^xsd:integer ;
			sh:nodeKind sh:Literal ;
			sh:path observable:osLastUpgradeDate ;
		] ,
		[
			sh:datatype xsd:string ;
			sh:maxCount "1"^^xsd:integer ;
			sh:nodeKind sh:Literal ;
			sh:path observable:msProductID ;
		] ,
		[
			sh:datatype xsd:string ;
			sh:maxCount "1"^^xsd:integer ;
			sh:nodeKind sh:Literal ;
			sh:path observable:msProductName ;
		] ,
		[
			sh:datatype xsd:string ;
			sh:maxCount "1"^^xsd:integer ;
			sh:nodeKind sh:Literal ;
			sh:path observable:netBIOSName ;
		] ,
		[
			sh:datatype xsd:string ;
			sh:nodeKind sh:Literal ;
			sh:path observable:domain ;
		]
		;
	sh:targetClass observable:WindowsComputerSpecificationFacet ;
	.

observable:WindowsCriticalSection
	a
		owl:Class ,
		sh:NodeShape
		;
	rdfs:subClassOf observable:ObservableObject ;
	rdfs:label "WindowsCriticalSection"@en ;
	rdfs:comment "A Windows critical section is a Windows object that provides synchronization similar to that provided by a mutex object, except that a critical section can be used only by the threads of a single process. Critical section objects cannot be shared across processes. Event, mutex, and semaphore objects can also be used in a single-process application, but critical section objects provide a slightly faster, more efficient mechanism for mutual-exclusion synchronization (a processor-specific test and set instruction). Like a mutex object, a critical section object can be owned by only one thread at a time, which makes it useful for protecting a shared resource from simultaneous access. Unlike a mutex object, there is no way to tell whether a critical section has been abandoned. [based on https://docs.microsoft.com/en-us/windows/win32/sync/critical-section-objects]"@en ;
	sh:targetClass observable:WindowsCriticalSection ;
	.

observable:WindowsEvent
	a
		owl:Class ,
		sh:NodeShape
		;
	rdfs:subClassOf observable:ObservableObject ;
	rdfs:label "WindowsEvent"@en ;
	rdfs:comment "A Windows event is a notification record of an occurance of interest (system, security, application, etc.) on a Windows operating system."@en ;
	sh:targetClass observable:WindowsEvent ;
	.

observable:WindowsFilemapping
	a
		owl:Class ,
		sh:NodeShape
		;
	rdfs:subClassOf observable:ObservableObject ;
	rdfs:label "WindowsFilemapping"@en ;
	rdfs:comment "A Windows file mapping is the association of a file's contents with a portion of the virtual address space of a process within a Windows operating system. The system creates a file mapping object (also known as a section object) to maintain this association. A file view is the portion of virtual address space that a process uses to access the file's contents. File mapping allows the process to use both random input and output (I/O) and sequential I/O. It also allows the process to work efficiently with a large data file, such as a database, without having to map the whole file into memory. Multiple processes can also use memory-mapped files to share data. Processes read from and write to the file view using pointers, just as they would with dynamically allocated memory. The use of file mapping improves efficiency because the file resides on disk, but the file view resides in memory.[based on https://docs.microsoft.com/en-us/windows/win32/memory/file-mapping]"@en ;
	sh:targetClass observable:WindowsFilemapping ;
	.

observable:WindowsHandle
	a
		owl:Class ,
		sh:NodeShape
		;
	rdfs:subClassOf observable:ObservableObject ;
	rdfs:label "WindowsHandle"@en ;
	rdfs:comment "A Windows handle is an abstract reference to a resource within the Windows operating system, such as a window, memory, an open file or a pipe. It is the mechanism by which applications interact with such resources in the Windows operating system."@en ;
	sh:targetClass observable:WindowsHandle ;
	.

observable:WindowsHook
	a
		owl:Class ,
		sh:NodeShape
		;
	rdfs:subClassOf observable:ObservableObject ;
	rdfs:label "WindowsHook"@en ;
	rdfs:comment "A Windows hook is a mechanism by which an application can intercept events, such as messages, mouse actions, and keystrokes within the Windows operating system. A function that intercepts a particular type of event is known as a hook procedure. A hook procedure can act on each event it receives, and then modify or discard the event. [based on https://docs.microsoft.com/en-us/windows/win32/winmsg/about-hooks]"@en ;
	sh:targetClass observable:WindowsHook ;
	.

observable:WindowsMailslot
	a
		owl:Class ,
		sh:NodeShape
		;
	rdfs:subClassOf observable:ObservableObject ;
	rdfs:label "WindowsMailslot"@en ;
	rdfs:comment "A Windows mailslot is is a pseudofile that resides in memory, and may be accessed using standard file functions. The data in a mailslot message can be in any form, but cannot be larger than 424 bytes when sent between computers. Unlike disk files, mailslots are temporary. When all handles to a mailslot are closed, the mailslot and all the data it contains are deleted. [based on https://docs.microsoft.com/en-us/windows/win32/ipc/about-mailslots]"@en ;
	sh:targetClass observable:WindowsMailslot ;
	.

observable:WindowsNetworkShare
	a
		owl:Class ,
		sh:NodeShape
		;
	rdfs:subClassOf observable:ObservableObject ;
	rdfs:label "WindowsNetworkShare"@en ;
	rdfs:comment "A Windows network share is a Windows computer resource made available from one host to other hosts on a computer network. It is a device or piece of information on a computer that can be remotely accessed from another computer transparently as if it were a resource in the local machine. Network sharing is made possible by inter-process communication over the network. [based on https://en.wikipedia.org/wiki/Shared_resource]"@en ;
	sh:targetClass observable:WindowsNetworkShare ;
	.

observable:WindowsPEBinaryFile
	a
		owl:Class ,
		sh:NodeShape
		;
	rdfs:subClassOf observable:File ;
	rdfs:label "WindowsPEBinaryFile"@en ;
	rdfs:comment "A Windows PE binary file is a Windows portable executable (PE) file."@en ;
	sh:targetClass observable:WindowsPEBinaryFile ;
	.

observable:WindowsPEBinaryFileFacet
	a
		owl:Class ,
		sh:NodeShape
		;
	rdfs:subClassOf core:Facet ;
	rdfs:label "WindowsPEBinaryFileFacet"@en ;
	rdfs:comment "A Windows PE binary file facet is a grouping of characteristics unique to a Windows portable executable (PE) file."@en ;
	sh:property
		[
			sh:class observable:WindowsPEOptionalHeader ;
			sh:maxCount "1"^^xsd:integer ;
			sh:nodeKind sh:IRI ;
			sh:path observable:optionalHeader ;
		] ,
		[
			sh:class observable:WindowsPESection ;
			sh:nodeKind sh:IRI ;
			sh:path observable:sections ;
		] ,
		[
			sh:class types:Hash ;
			sh:nodeKind sh:IRI ;
			sh:path observable:fileHeaderHashes ;
		] ,
		[
			sh:datatype xsd:dateTime ;
			sh:maxCount "1"^^xsd:integer ;
			sh:nodeKind sh:Literal ;
			sh:path observable:timeDateStamp ;
		] ,
		[
			sh:datatype xsd:hexBinary ;
			sh:nodeKind sh:Literal ;
			sh:path observable:pointerToSymbolTable ;
		] ,
		[
			sh:datatype xsd:integer ;
			sh:maxCount "1"^^xsd:integer ;
			sh:nodeKind sh:Literal ;
			sh:path observable:numberOfSections ;
		] ,
		[
			sh:datatype xsd:integer ;
			sh:maxCount "1"^^xsd:integer ;
			sh:nodeKind sh:Literal ;
			sh:path observable:numberOfSymbols ;
		] ,
		[
			sh:datatype xsd:integer ;
			sh:maxCount "1"^^xsd:integer ;
			sh:nodeKind sh:Literal ;
			sh:path observable:sizeOfOptionalHeader ;
		] ,
		[
			sh:datatype xsd:string ;
			sh:maxCount "1"^^xsd:integer ;
			sh:nodeKind sh:Literal ;
			sh:path observable:impHash ;
		] ,
		[
			sh:datatype xsd:string ;
			sh:maxCount "1"^^xsd:integer ;
			sh:nodeKind sh:Literal ;
			sh:path observable:peType ;
		] ,
		[
			sh:datatype xsd:string ;
			sh:nodeKind sh:Literal ;
			sh:path observable:machine ;
		] ,
		[
			sh:datatype xsd:unsignedShort ;
			sh:nodeKind sh:Literal ;
			sh:path observable:characteristics ;
		]
		;
	sh:targetClass observable:WindowsPEBinaryFileFacet ;
	.

observable:WindowsPEBinaryType
	a rdfs:Datatype ;
	owl:equivalentClass [
		a rdfs:Datatype ;
		owl:oneOf (
			"dll"
			"exe"
			"sys"
		) ;
	] ;
	.

observable:WindowsPEFileHeader
	a
		owl:Class ,
		sh:NodeShape
		;
	rdfs:subClassOf core:UcoInherentCharacterizationThing ;
	rdfs:label "WindowsPEFileHeader"@en ;
	rdfs:comment "A Windows PE file header is a grouping of characteristics unique to the 'header' of a Windows PE (Portable Executable) file, consisting of a collection of metadata about the overall nature and structure of the file."@en ;
	sh:property [
		sh:datatype xsd:dateTime ;
		sh:maxCount "1"^^xsd:integer ;
		sh:nodeKind sh:Literal ;
		sh:path observable:timeDateStamp ;
	] ;
	sh:targetClass observable:WindowsPEFileHeader ;
	.

observable:WindowsPEOptionalHeader
	a
		owl:Class ,
		sh:NodeShape
		;
	rdfs:subClassOf core:UcoInherentCharacterizationThing ;
	rdfs:label "WindowsPEOptionalHeader"@en ;
	rdfs:comment "A Windows PE optional header is a grouping of characteristics unique to the 'optional header' of a Windows PE (Portable Executable) file, consisting of a collection of metadata about the executable code structure of the file."@en ;
	sh:property
		[
			sh:datatype xsd:byte ;
			sh:nodeKind sh:Literal ;
			sh:path observable:majorLinkerVersion ;
		] ,
		[
			sh:datatype xsd:byte ;
			sh:nodeKind sh:Literal ;
			sh:path observable:minorLinkerVersion ;
		] ,
		[
			sh:datatype xsd:unsignedInt ;
			sh:nodeKind sh:Literal ;
			sh:path observable:addressOfEntryPoint ;
		] ,
		[
			sh:datatype xsd:unsignedInt ;
			sh:nodeKind sh:Literal ;
			sh:path observable:baseOfCode ;
		] ,
		[
			sh:datatype xsd:unsignedInt ;
			sh:nodeKind sh:Literal ;
			sh:path observable:checksum ;
		] ,
		[
			sh:datatype xsd:unsignedInt ;
			sh:nodeKind sh:Literal ;
			sh:path observable:fileAlignment ;
		] ,
		[
			sh:datatype xsd:unsignedInt ;
			sh:nodeKind sh:Literal ;
			sh:path observable:imageBase ;
		] ,
		[
			sh:datatype xsd:unsignedInt ;
			sh:nodeKind sh:Literal ;
			sh:path observable:loaderFlags ;
		] ,
		[
			sh:datatype xsd:unsignedInt ;
			sh:nodeKind sh:Literal ;
			sh:path observable:numberOfRVAAndSizes ;
		] ,
		[
			sh:datatype xsd:unsignedInt ;
			sh:nodeKind sh:Literal ;
			sh:path observable:sectionAlignment ;
		] ,
		[
			sh:datatype xsd:unsignedInt ;
			sh:nodeKind sh:Literal ;
			sh:path observable:sizeOfCode ;
		] ,
		[
			sh:datatype xsd:unsignedInt ;
			sh:nodeKind sh:Literal ;
			sh:path observable:sizeOfHeaders ;
		] ,
		[
			sh:datatype xsd:unsignedInt ;
			sh:nodeKind sh:Literal ;
			sh:path observable:sizeOfHeapCommit ;
		] ,
		[
			sh:datatype xsd:unsignedInt ;
			sh:nodeKind sh:Literal ;
			sh:path observable:sizeOfHeapReserve ;
		] ,
		[
			sh:datatype xsd:unsignedInt ;
			sh:nodeKind sh:Literal ;
			sh:path observable:sizeOfImage ;
		] ,
		[
			sh:datatype xsd:unsignedInt ;
			sh:nodeKind sh:Literal ;
			sh:path observable:sizeOfInitializedData ;
		] ,
		[
			sh:datatype xsd:unsignedInt ;
			sh:nodeKind sh:Literal ;
			sh:path observable:sizeOfStackCommit ;
		] ,
		[
			sh:datatype xsd:unsignedInt ;
			sh:nodeKind sh:Literal ;
			sh:path observable:sizeOfStackReserve ;
		] ,
		[
			sh:datatype xsd:unsignedInt ;
			sh:nodeKind sh:Literal ;
			sh:path observable:sizeOfUninitializedData ;
		] ,
		[
			sh:datatype xsd:unsignedInt ;
			sh:nodeKind sh:Literal ;
			sh:path observable:win32VersionValue ;
		] ,
		[
			sh:datatype xsd:unsignedShort ;
			sh:nodeKind sh:Literal ;
			sh:path observable:dllCharacteristics ;
		] ,
		[
			sh:datatype xsd:unsignedShort ;
			sh:nodeKind sh:Literal ;
			sh:path observable:magic ;
		] ,
		[
			sh:datatype xsd:unsignedShort ;
			sh:nodeKind sh:Literal ;
			sh:path observable:majorImageVersion ;
		] ,
		[
			sh:datatype xsd:unsignedShort ;
			sh:nodeKind sh:Literal ;
			sh:path observable:majorOSVersion ;
		] ,
		[
			sh:datatype xsd:unsignedShort ;
			sh:nodeKind sh:Literal ;
			sh:path observable:majorSubsystemVersion ;
		] ,
		[
			sh:datatype xsd:unsignedShort ;
			sh:nodeKind sh:Literal ;
			sh:path observable:minorImageVersion ;
		] ,
		[
			sh:datatype xsd:unsignedShort ;
			sh:nodeKind sh:Literal ;
			sh:path observable:minorOSVersion ;
		] ,
		[
			sh:datatype xsd:unsignedShort ;
			sh:nodeKind sh:Literal ;
			sh:path observable:minorSubsystemVersion ;
		] ,
		[
			sh:datatype xsd:unsignedShort ;
			sh:nodeKind sh:Literal ;
			sh:path observable:subsystem ;
		]
		;
	sh:targetClass observable:WindowsPEOptionalHeader ;
	.

observable:WindowsPESection
	a
		owl:Class ,
		sh:NodeShape
		;
	rdfs:subClassOf core:UcoInherentCharacterizationThing ;
	rdfs:label "WindowsPESection"@en ;
	rdfs:comment "A Windows PE section is a grouping of characteristics unique to a specific default or custom-defined region of a Windows PE (Portable Executable) file, consisting of an individual portion of the actual executable content of the file delineated according to unique purpose and memory protection requirements."@en ;
	sh:property
		[
			sh:class types:Hash ;
			sh:nodeKind sh:IRI ;
			sh:path observable:hashes ;
		] ,
		[
			sh:datatype xsd:decimal ;
			sh:maxCount "1"^^xsd:integer ;
			sh:nodeKind sh:Literal ;
			sh:path observable:entropy ;
		] ,
		[
			sh:datatype xsd:integer ;
			sh:maxCount "1"^^xsd:integer ;
			sh:nodeKind sh:Literal ;
			sh:path observable:size ;
		] ,
		[
			sh:datatype xsd:string ;
			sh:maxCount "1"^^xsd:integer ;
			sh:nodeKind sh:Literal ;
			sh:path core:name ;
		]
		;
	sh:targetClass observable:WindowsPESection ;
	.

observable:WindowsPrefetch
	a
		owl:Class ,
		sh:NodeShape
		;
	rdfs:subClassOf observable:ObservableObject ;
	rdfs:label "WindowsPrefetch"@en ;
	rdfs:comment "The Windows prefetch contains entries in a Windows prefetch file (used to speed up application startup starting with Windows XP)."@en ;
	sh:targetClass observable:WindowsPrefetch ;
	.

observable:WindowsPrefetchFacet
	a
		owl:Class ,
		sh:NodeShape
		;
	rdfs:subClassOf core:Facet ;
	rdfs:label "WindowsPrefetchFacet"@en ;
	rdfs:comment "A Windows prefetch facet is a grouping of characteristics unique to entries in the Windows prefetch file (used to speed up application startup starting with Windows XP)."@en ;
	sh:property
		[
			sh:class observable:ObservableObject ;
			sh:maxCount "1"^^xsd:integer ;
			sh:nodeKind sh:IRI ;
			sh:path observable:volume ;
		] ,
		[
			sh:class observable:ObservableObject ;
			sh:nodeKind sh:IRI ;
			sh:path observable:accessedDirectory ;
		] ,
		[
			sh:class observable:ObservableObject ;
			sh:nodeKind sh:IRI ;
			sh:path observable:accessedFile ;
		] ,
		[
			sh:datatype xsd:dateTime ;
			sh:maxCount "1"^^xsd:integer ;
			sh:nodeKind sh:Literal ;
			sh:path observable:firstRun ;
		] ,
		[
			sh:datatype xsd:dateTime ;
			sh:maxCount "1"^^xsd:integer ;
			sh:nodeKind sh:Literal ;
			sh:path observable:lastRun ;
		] ,
		[
			sh:datatype xsd:integer ;
			sh:maxCount "1"^^xsd:integer ;
			sh:nodeKind sh:Literal ;
			sh:path observable:timesExecuted ;
		] ,
		[
			sh:datatype xsd:string ;
			sh:maxCount "1"^^xsd:integer ;
			sh:nodeKind sh:Literal ;
			sh:path observable:applicationFileName ;
		] ,
		[
			sh:datatype xsd:string ;
			sh:maxCount "1"^^xsd:integer ;
			sh:nodeKind sh:Literal ;
			sh:path observable:prefetchHash ;
		]
		;
	sh:targetClass observable:WindowsPrefetchFacet ;
	.

observable:WindowsProcess
	a
		owl:Class ,
		sh:NodeShape
		;
	rdfs:subClassOf observable:Process ;
	rdfs:label "WindowsProcess"@en ;
	rdfs:comment "A Windows process is a program running on a Windows operating system."@en ;
	sh:targetClass observable:WindowsProcess ;
	.

observable:WindowsProcessFacet
	a
		owl:Class ,
		sh:NodeShape
		;
	rdfs:subClassOf core:Facet ;
	rdfs:label "WindowsProcessFacet"@en ;
	rdfs:comment "A Windows process facet is a grouping of characteristics unique to a program running on a Windows operating system."@en ;
	sh:property
		[
			sh:class types:Dictionary ;
			sh:maxCount "1"^^xsd:integer ;
			sh:nodeKind sh:IRI ;
			sh:path observable:startupInfo ;
		] ,
		[
			sh:datatype xsd:boolean ;
			sh:maxCount "1"^^xsd:integer ;
			sh:nodeKind sh:Literal ;
			sh:path observable:aslrEnabled ;
		] ,
		[
			sh:datatype xsd:boolean ;
			sh:maxCount "1"^^xsd:integer ;
			sh:nodeKind sh:Literal ;
			sh:path observable:depEnabled ;
		] ,
		[
			sh:datatype xsd:string ;
			sh:maxCount "1"^^xsd:integer ;
			sh:nodeKind sh:Literal ;
			sh:path observable:ownerSID ;
		] ,
		[
			sh:datatype xsd:string ;
			sh:maxCount "1"^^xsd:integer ;
			sh:nodeKind sh:Literal ;
			sh:path observable:priority ;
		] ,
		[
			sh:datatype xsd:string ;
			sh:maxCount "1"^^xsd:integer ;
			sh:nodeKind sh:Literal ;
			sh:path observable:windowTitle ;
		]
		;
	sh:targetClass observable:WindowsProcessFacet ;
	.

observable:WindowsRegistryHive
	a
		owl:Class ,
		sh:NodeShape
		;
	rdfs:subClassOf observable:ObservableObject ;
	rdfs:label "WindowsRegistryHive"@en ;
	rdfs:comment "The Windows registry hive is a particular logical group of keys, subkeys, and values in a Windows registry (a hierarchical database that stores low-level settings for the Microsoft Windows operating system and for applications that opt to use the registry). [based on https://en.wikipedia.org/wiki/Windows_Registry]"@en ;
	sh:targetClass observable:WindowsRegistryHive ;
	.

observable:WindowsRegistryHiveFacet
	a
		owl:Class ,
		sh:NodeShape
		;
	rdfs:subClassOf core:Facet ;
	rdfs:label "WindowsRegistryHiveFacet"@en ;
	rdfs:comment "A Windows registry hive facet is a grouping of characteristics unique to a particular logical group of keys, subkeys, and values in a Windows registry (a hierarchical database that stores low-level settings for the Microsoft Windows operating system and for applications that opt to use the registry). [based on https://en.wikipedia.org/wiki/Windows_Registry]"@en ;
	sh:property [
		sh:datatype xsd:string ;
		sh:maxCount "1"^^xsd:integer ;
		sh:nodeKind sh:Literal ;
		sh:path observable:hiveType ;
	] ;
	sh:targetClass observable:WindowsRegistryHiveFacet ;
	.

observable:WindowsRegistryKey
	a
		owl:Class ,
		sh:NodeShape
		;
	rdfs:subClassOf observable:ObservableObject ;
	rdfs:label "WindowsRegistryKey"@en ;
	rdfs:comment "A Windows registry key is a particular key within a Windows registry (a hierarchical database that stores low-level settings for the Microsoft Windows operating system and for applications that opt to use the registry). [based on https://en.wikipedia.org/wiki/Windows_Registry]"@en ;
	sh:targetClass observable:WindowsRegistryKey ;
	.

observable:WindowsRegistryKeyFacet
	a
		owl:Class ,
		sh:NodeShape
		;
	rdfs:subClassOf core:Facet ;
	rdfs:label "WindowsRegistryKeyFacet"@en ;
	rdfs:comment "A Windows registry key facet is a grouping of characteristics unique to a particular key within a Windows registry (A hierarchical database that stores low-level settings for the Microsoft Windows operating system and for applications that opt to use the registry). [based on https://en.wikipedia.org/wiki/Windows_Registry]"@en ;
	sh:property
		[
			sh:class observable:ObservableObject ;
			sh:maxCount "1"^^xsd:integer ;
			sh:nodeKind sh:IRI ;
			sh:path observable:creator ;
		] ,
		[
			sh:class observable:WindowsRegistryValue ;
			sh:nodeKind sh:IRI ;
			sh:path observable:registryValues ;
		] ,
		[
			sh:datatype xsd:dateTime ;
			sh:maxCount "1"^^xsd:integer ;
			sh:nodeKind sh:Literal ;
			sh:path observable:modifiedTime ;
		] ,
		[
			sh:datatype xsd:integer ;
			sh:maxCount "1"^^xsd:integer ;
			sh:nodeKind sh:Literal ;
			sh:path observable:numberOfSubkeys ;
		] ,
		[
			sh:datatype xsd:string ;
			sh:maxCount "1"^^xsd:integer ;
			sh:nodeKind sh:Literal ;
			sh:path observable:key ;
		]
		;
	sh:targetClass observable:WindowsRegistryKeyFacet ;
	.

observable:WindowsRegistryValue
	a
		owl:Class ,
		sh:NodeShape
		;
	rdfs:subClassOf core:UcoInherentCharacterizationThing ;
	rdfs:label "WindowsRegistryValue"@en ;
	rdfs:comment "A Windows registry value is a grouping of characteristics unique to a particular value within a Windows registry (a hierarchical database that stores low-level settings for the Microsoft Windows operating system and for applications that opt to use the registry. [based on https://en.wikipedia.org/wiki/Windows_Registry]"@en ;
	sh:property
		[
			sh:datatype xsd:string ;
			sh:maxCount "1"^^xsd:integer ;
			sh:nodeKind sh:Literal ;
			sh:path core:name ;
		] ,
		[
			sh:datatype xsd:string ;
			sh:maxCount "1"^^xsd:integer ;
			sh:nodeKind sh:Literal ;
			sh:path observable:data ;
		] ,
		[
			sh:datatype xsd:string ;
			sh:maxCount "1"^^xsd:integer ;
			sh:nodeKind sh:Literal ;
			sh:path observable:dataType ;
		]
		;
	sh:targetClass observable:WindowsRegistryValue ;
	.

observable:WindowsService
	a
		owl:Class ,
		sh:NodeShape
		;
	rdfs:subClassOf observable:ObservableObject ;
	rdfs:label "WindowsService"@en ;
	rdfs:comment "A Windows service is a specific Windows service (a computer program that operates in the background of a Windows operating system, similar to the way a UNIX daemon runs on UNIX). [based on https://en.wikipedia.org/wiki/Windows_service]"@en ;
	sh:targetClass observable:WindowsService ;
	.

observable:WindowsServiceFacet
	a
		owl:Class ,
		sh:NodeShape
		;
	rdfs:subClassOf core:Facet ;
	rdfs:label "WindowsServiceFacet"@en ;
	rdfs:comment "A Windows service facet is a grouping of characteristics unique to a specific Windows service (a computer program that operates in the background of a Windows operating system, similar to the way a UNIX daemon runs on UNIX). [based on https://en.wikipedia.org/wiki/Windows_service]"@en ;
	sh:property
		[
			sh:datatype xsd:string ;
			sh:maxCount "1"^^xsd:integer ;
			sh:nodeKind sh:Literal ;
			sh:path observable:displayName ;
		] ,
		[
			sh:datatype xsd:string ;
			sh:maxCount "1"^^xsd:integer ;
			sh:nodeKind sh:Literal ;
			sh:path observable:groupName ;
		] ,
		[
			sh:datatype xsd:string ;
			sh:maxCount "1"^^xsd:integer ;
			sh:nodeKind sh:Literal ;
			sh:path observable:serviceName ;
		] ,
		[
			sh:datatype xsd:string ;
			sh:maxCount "1"^^xsd:integer ;
			sh:nodeKind sh:Literal ;
			sh:path observable:serviceStatus ;
		] ,
		[
			sh:datatype xsd:string ;
			sh:maxCount "1"^^xsd:integer ;
			sh:nodeKind sh:Literal ;
			sh:path observable:serviceType ;
		] ,
		[
			sh:datatype xsd:string ;
			sh:maxCount "1"^^xsd:integer ;
			sh:nodeKind sh:Literal ;
			sh:path observable:startCommandLine ;
		] ,
		[
			sh:datatype xsd:string ;
			sh:maxCount "1"^^xsd:integer ;
			sh:nodeKind sh:Literal ;
			sh:path observable:startType ;
		] ,
		[
			sh:datatype xsd:string ;
			sh:nodeKind sh:Literal ;
			sh:path observable:descriptions ;
		]
		;
	sh:targetClass observable:WindowsServiceFacet ;
	.

observable:WindowsServiceStartType
	a rdfs:Datatype ;
	owl:equivalentClass [
		a rdfs:Datatype ;
		owl:oneOf (
			"service_auto_start"
			"service_boot_start"
			"service_demand_start"
			"service_disabled"
			"service_system_alert"
		) ;
	] ;
	.

observable:WindowsServiceStatus
	a rdfs:Datatype ;
	owl:equivalentClass [
		a rdfs:Datatype ;
		owl:oneOf (
			"service_continue_pending"
			"service_pause_pending"
			"service_paused"
			"service_running"
			"service_start_pending"
			"service_stop_pending"
			"service_stopped"
		) ;
	] ;
	.

observable:WindowsServiceType
	a rdfs:Datatype ;
	owl:equivalentClass [
		a rdfs:Datatype ;
		owl:oneOf (
			"service_file_system_driver"
			"service_kernel_driver"
			"service_win32_own_process"
			"service_win32_share_process"
		) ;
	] ;
	.

observable:WindowsSystemRestore
	a
		owl:Class ,
		sh:NodeShape
		;
	rdfs:subClassOf observable:ObservableObject ;
	rdfs:label "WindowsSystemRestore"@en ;
	rdfs:comment "A Windows system restore is a capture of a Windows computer's state (including system files, installed applications, Windows Registry, and system settings) at a particular point in time such that the computer can be reverted to that state in the event of system malfunctions or other problems. [based on https://en.wikipedia.org/wiki/System_Restore]"@en ;
	sh:targetClass observable:WindowsSystemRestore ;
	.

observable:WindowsTask
	a
		owl:Class ,
		sh:NodeShape
		;
	rdfs:subClassOf observable:ObservableObject ;
	rdfs:label "WindowsTask"@en ;
	rdfs:comment "A Windows task is a process that is scheduled to execute on a Windows operating system by the Windows Task Scheduler. [based on http://msdn.microsoft.com/en-us/library/windows/desktop/aa381311(v=vs.85).aspx]"@en ;
	sh:targetClass observable:WindowsTask ;
	.

observable:WindowsTaskFacet
	a
		owl:Class ,
		sh:NodeShape
		;
	rdfs:subClassOf core:Facet ;
	rdfs:label "WindowsTaskFacet"@en ;
	rdfs:comment "A Windows Task facet is a grouping of characteristics unique to a Windows Task (a process that is scheduled to execute on a Windows operating system by the Windows Task Scheduler). [based on http://msdn.microsoft.com/en-us/library/windows/desktop/aa381311(v=vs.85).aspx]"@en ;
	sh:property
		[
			sh:class observable:ObservableObject ;
			sh:maxCount "1"^^xsd:integer ;
			sh:nodeKind sh:IRI ;
			sh:path observable:account ;
		] ,
		[
			sh:class observable:ObservableObject ;
			sh:maxCount "1"^^xsd:integer ;
			sh:nodeKind sh:IRI ;
			sh:path observable:application ;
		] ,
		[
			sh:class observable:ObservableObject ;
			sh:maxCount "1"^^xsd:integer ;
			sh:nodeKind sh:IRI ;
			sh:path observable:workItemData ;
		] ,
		[
			sh:class observable:ObservableObject ;
			sh:maxCount "1"^^xsd:integer ;
			sh:nodeKind sh:IRI ;
			sh:path observable:workingDirectory ;
		] ,
		[
			sh:class observable:TaskActionType ;
			sh:nodeKind sh:IRI ;
			sh:path observable:actionList ;
		] ,
		[
			sh:class observable:TriggerType ;
			sh:nodeKind sh:IRI ;
			sh:path observable:triggerList ;
		] ,
		[
			sh:datatype xsd:dateTime ;
			sh:maxCount "1"^^xsd:integer ;
			sh:nodeKind sh:Literal ;
			sh:path observable:mostRecentRunTime ;
		] ,
		[
			sh:datatype xsd:dateTime ;
			sh:maxCount "1"^^xsd:integer ;
			sh:nodeKind sh:Literal ;
			sh:path observable:nextRunTime ;
		] ,
		[
			sh:datatype xsd:dateTime ;
			sh:maxCount "1"^^xsd:integer ;
			sh:nodeKind sh:Literal ;
			sh:path observable:observableCreatedTime ;
		] ,
		[
			sh:datatype xsd:integer ;
			sh:maxCount "1"^^xsd:integer ;
			sh:nodeKind sh:Literal ;
			sh:path observable:exitCode ;
		] ,
		[
			sh:datatype xsd:integer ;
			sh:maxCount "1"^^xsd:integer ;
			sh:nodeKind sh:Literal ;
			sh:path observable:maxRunTime ;
		] ,
		[
			sh:datatype xsd:string ;
			sh:maxCount "1"^^xsd:integer ;
			sh:nodeKind sh:Literal ;
			sh:path observable:accountLogonType ;
		] ,
		[
			sh:datatype xsd:string ;
			sh:maxCount "1"^^xsd:integer ;
			sh:nodeKind sh:Literal ;
			sh:path observable:accountRunLevel ;
		] ,
		[
			sh:datatype xsd:string ;
			sh:maxCount "1"^^xsd:integer ;
			sh:nodeKind sh:Literal ;
			sh:path observable:imageName ;
		] ,
		[
			sh:datatype xsd:string ;
			sh:maxCount "1"^^xsd:integer ;
			sh:nodeKind sh:Literal ;
			sh:path observable:parameters ;
		] ,
		[
			sh:datatype xsd:string ;
			sh:maxCount "1"^^xsd:integer ;
			sh:nodeKind sh:Literal ;
			sh:path observable:taskComment ;
		] ,
		[
			sh:datatype xsd:string ;
			sh:maxCount "1"^^xsd:integer ;
			sh:nodeKind sh:Literal ;
			sh:path observable:taskCreator ;
		] ,
		[
			sh:datatype vocabulary:TaskFlagVocab ;
			sh:message "Value is outside the default vocabulary TaskFlagVocab." ;
			sh:path observable:flags ;
			sh:severity sh:Info ;
		] ,
		[
			sh:datatype vocabulary:TaskPriorityVocab ;
			sh:message "Value is outside the default vocabulary TaskPriorityVocab." ;
			sh:path observable:priority ;
			sh:severity sh:Info ;
		] ,
		[
			sh:datatype vocabulary:TaskStatusVocab ;
			sh:message "Value is outside the default vocabulary TaskStatusVocab." ;
			sh:path observable:status ;
			sh:severity sh:Info ;
		] ,
		[
			sh:maxCount "1"^^xsd:integer ;
			sh:nodeKind sh:Literal ;
			sh:or (
				[
					sh:datatype vocabulary:TaskPriorityVocab ;
				]
				[
					sh:datatype xsd:integer ;
				]
				[
					sh:datatype xsd:string ;
				]
			) ;
			sh:path observable:priority ;
		] ,
		[
			sh:maxCount "1"^^xsd:integer ;
			sh:nodeKind sh:Literal ;
			sh:or (
				[
					sh:datatype vocabulary:TaskStatusVocab ;
				]
				[
					sh:datatype xsd:string ;
				]
			) ;
			sh:path observable:status ;
		] ,
		[
			sh:message "Value is not member of the vocabulary TaskFlagVocab." ;
			sh:or (
				[
					sh:datatype vocabulary:TaskFlagVocab ;
					sh:in (
						"TASK_FLAG_DELETE_WHEN_DONE"^^vocabulary:TaskFlagVocab
						"TASK_FLAG_DISABLED"^^vocabulary:TaskFlagVocab
						"TASK_FLAG_DONT_START_IF_ON_BATTERIES"^^vocabulary:TaskFlagVocab
						"TASK_FLAG_HIDDEN"^^vocabulary:TaskFlagVocab
						"TASK_FLAG_INTERACTIVE"^^vocabulary:TaskFlagVocab
						"TASK_FLAG_KILL_IF_GOING_ON_BATTERIES"^^vocabulary:TaskFlagVocab
						"TASK_FLAG_KILL_ON_IDLE_END"^^vocabulary:TaskFlagVocab
						"TASK_FLAG_RESTART_ON_IDLE_RESUME"^^vocabulary:TaskFlagVocab
						"TASK_FLAG_RUN_IF_CONNECTED_TO_INTERNET"^^vocabulary:TaskFlagVocab
						"TASK_FLAG_RUN_ONLY_IF_LOGGED_ON"^^vocabulary:TaskFlagVocab
						"TASK_FLAG_START_ONLY_IF_IDLE"^^vocabulary:TaskFlagVocab
						"TASK_FLAG_SYSTEM_REQUIRED"^^vocabulary:TaskFlagVocab
						"TASK_FLAG_ZERO"^^vocabulary:TaskFlagVocab
					) ;
				]
				[
					sh:datatype xsd:string ;
				]
			) ;
			sh:path observable:flags ;
		] ,
		[
			sh:message "Value is not member of the vocabulary TaskPriorityVocab." ;
			sh:or (
				[
					sh:datatype vocabulary:TaskPriorityVocab ;
					sh:in (
						"ABOVE_NORMAL_PRIORITY_CLASS"^^vocabulary:TaskPriorityVocab
						"BELOW_NORMAL_PRIORITY_CLASS"^^vocabulary:TaskPriorityVocab
						"HIGH_PRIORITY_CLASS"^^vocabulary:TaskPriorityVocab
						"IDLE_PRIORITY_CLASS"^^vocabulary:TaskPriorityVocab
						"NORMAL_PRIORITY_CLASS"^^vocabulary:TaskPriorityVocab
						"REALTIME_PRIORITY_CLASS"^^vocabulary:TaskPriorityVocab
					) ;
				]
				[
					sh:datatype xsd:integer ;
				]
				[
					sh:datatype xsd:string ;
				]
			) ;
			sh:path observable:priority ;
		] ,
		[
			sh:message "Value is not member of the vocabulary TaskStatusVocab." ;
			sh:or (
				[
					sh:datatype vocabulary:TaskStatusVocab ;
					sh:in (
						"SCHED_E_ACCOUNT_DBASE_CORRUPT"^^vocabulary:TaskStatusVocab
						"SCHED_E_ACCOUNT_INFORMATION_NOT_SET"^^vocabulary:TaskStatusVocab
						"SCHED_E_ACCOUNT_NAME_NOT_FOUND"^^vocabulary:TaskStatusVocab
						"SCHED_E_CANNOT_OPEN_TASK"^^vocabulary:TaskStatusVocab
						"SCHED_E_INVALID_TASK"^^vocabulary:TaskStatusVocab
						"SCHED_E_NO_SECURITY_SERVICES"^^vocabulary:TaskStatusVocab
						"SCHED_E_SERVICE_NOT_INSTALLED"^^vocabulary:TaskStatusVocab
						"SCHED_E_SERVICE_NOT_RUNNING"^^vocabulary:TaskStatusVocab
						"SCHED_E_TASK_NOT_READY"^^vocabulary:TaskStatusVocab
						"SCHED_E_TASK_NOT_RUNNING"^^vocabulary:TaskStatusVocab
						"SCHED_E_TRIGGER_NOT_FOUND"^^vocabulary:TaskStatusVocab
						"SCHED_E_UNKNOWN_OBJECT_VERSION"^^vocabulary:TaskStatusVocab
						"SCHED_E_UNSUPPORTED_ACCOUNT_OPTION"^^vocabulary:TaskStatusVocab
						"SCHED_S_EVENT_TRIGGER"^^vocabulary:TaskStatusVocab
						"SCHED_S_TASK_DISABLED"^^vocabulary:TaskStatusVocab
						"SCHED_S_TASK_HAS_NOT_RUN"^^vocabulary:TaskStatusVocab
						"SCHED_S_TASK_NOT_SCHEDULED"^^vocabulary:TaskStatusVocab
						"SCHED_S_TASK_NO_MORE_RUNS"^^vocabulary:TaskStatusVocab
						"SCHED_S_TASK_NO_VALID_TRIGGERS"^^vocabulary:TaskStatusVocab
						"SCHED_S_TASK_READY"^^vocabulary:TaskStatusVocab
						"SCHED_S_TASK_RUNNING"^^vocabulary:TaskStatusVocab
						"SCHED_S_TASK_TERMINATED"^^vocabulary:TaskStatusVocab
						"TASK_STATE_QUEUED"^^vocabulary:TaskStatusVocab
						"TASK_STATE_UNKNOWN"^^vocabulary:TaskStatusVocab
					) ;
				]
				[
					sh:datatype xsd:string ;
				]
			) ;
			sh:path observable:status ;
		] ,
		[
			sh:nodeKind sh:Literal ;
			sh:or (
				[
					sh:datatype vocabulary:TaskFlagVocab ;
				]
				[
					sh:datatype xsd:string ;
				]
			) ;
			sh:path observable:flags ;
		]
		;
	sh:targetClass observable:WindowsTaskFacet ;
	.

observable:WindowsThread
	a
		owl:Class ,
		sh:NodeShape
		;
	rdfs:subClassOf observable:ProcessThread ;
	rdfs:label "WindowsThread"@en ;
	rdfs:comment "A Windows thread is a single thread of execution within a Windows process."@en ;
	sh:targetClass observable:WindowsThread ;
	.

observable:WindowsThreadFacet
	a
		owl:Class ,
		sh:NodeShape
		;
	rdfs:subClassOf core:Facet ;
	rdfs:label "WindowsThreadFacet"@en ;
	rdfs:comment "A Windows thread facet is a grouping os characteristics unique to a single thread of execution within a Windows process."@en ;
	sh:property
		[
			sh:datatype xsd:dateTime ;
			sh:maxCount "1"^^xsd:integer ;
			sh:nodeKind sh:Literal ;
			sh:path observable:creationTime ;
		] ,
		[
			sh:datatype xsd:hexBinary ;
			sh:nodeKind sh:Literal ;
			sh:path observable:parameterAddress ;
		] ,
		[
			sh:datatype xsd:hexBinary ;
			sh:nodeKind sh:Literal ;
			sh:path observable:startAddress ;
		] ,
		[
			sh:datatype xsd:integer ;
			sh:maxCount "1"^^xsd:integer ;
			sh:nodeKind sh:Literal ;
			sh:path observable:priority ;
		] ,
		[
			sh:datatype xsd:nonNegativeInteger ;
			sh:nodeKind sh:Literal ;
			sh:path observable:stackSize ;
		] ,
		[
			sh:datatype xsd:nonNegativeInteger ;
			sh:nodeKind sh:Literal ;
			sh:path observable:threadID ;
		] ,
		[
			sh:datatype xsd:string ;
			sh:maxCount "1"^^xsd:integer ;
			sh:nodeKind sh:Literal ;
			sh:path observable:context ;
		] ,
		[
			sh:datatype xsd:string ;
			sh:maxCount "1"^^xsd:integer ;
			sh:nodeKind sh:Literal ;
			sh:path observable:runningStatus ;
		] ,
		[
			sh:datatype xsd:string ;
			sh:maxCount "1"^^xsd:integer ;
			sh:nodeKind sh:Literal ;
			sh:path observable:securityAttributes ;
		] ,
		[
			sh:datatype xsd:unsignedInt ;
			sh:nodeKind sh:Literal ;
			sh:path observable:creationFlags ;
		]
		;
	sh:targetClass observable:WindowsThreadFacet ;
	.

observable:WindowsVolumeFacet
	a
		owl:Class ,
		sh:NodeShape
		;
	rdfs:subClassOf core:Facet ;
	rdfs:label "WindowsVolumeFacet"@en ;
	rdfs:comment "A Windows volume facet is a grouping of characteristics unique to a single accessible storage area (volume) with a single Windows file system. [based on https://en.wikipedia.org/wiki/Volume_(computing)]"@en ;
	sh:property
		[
			sh:datatype xsd:string ;
			sh:maxCount "1"^^xsd:integer ;
			sh:nodeKind sh:Literal ;
			sh:path observable:driveLetter ;
		] ,
		[
			sh:datatype vocabulary:WindowsDriveTypeVocab ;
			sh:message "Value is outside the default vocabulary WindowsDriveTypeVocab." ;
			sh:path observable:driveType ;
			sh:severity sh:Info ;
		] ,
		[
			sh:datatype vocabulary:WindowsVolumeAttributeVocab ;
			sh:maxCount "4"^^xsd:integer ;
			sh:nodeKind sh:Literal ;
			sh:path observable:windowsVolumeAttributes ;
		] ,
		[
			sh:maxCount "1"^^xsd:integer ;
			sh:nodeKind sh:Literal ;
			sh:or (
				[
					sh:datatype vocabulary:WindowsDriveTypeVocab ;
				]
				[
					sh:datatype xsd:string ;
				]
			) ;
			sh:path observable:driveType ;
		] ,
		[
			sh:message "Value is not member of the vocabulary WindowsDriveTypeVocab." ;
			sh:or (
				[
					sh:datatype vocabulary:WindowsDriveTypeVocab ;
					sh:in (
						"DRIVE_CDROM"^^vocabulary:WindowsDriveTypeVocab
						"DRIVE_FIXED"^^vocabulary:WindowsDriveTypeVocab
						"DRIVE_NO_ROOT_DIR"^^vocabulary:WindowsDriveTypeVocab
						"DRIVE_RAMDISK"^^vocabulary:WindowsDriveTypeVocab
						"DRIVE_REMOTE"^^vocabulary:WindowsDriveTypeVocab
						"DRIVE_REMOVABLE"^^vocabulary:WindowsDriveTypeVocab
						"DRIVE_UNKNOWN"^^vocabulary:WindowsDriveTypeVocab
					) ;
				]
				[
					sh:datatype xsd:string ;
				]
			) ;
			sh:path observable:driveType ;
		]
		;
	sh:targetClass observable:WindowsVolumeFacet ;
	.

observable:WindowsWaitableTime
	a
		owl:Class ,
		sh:NodeShape
		;
	rdfs:subClassOf observable:ObservableObject ;
	rdfs:label "WindowsWaitableTime"@en ;
	rdfs:comment "A Windows waitable timer is a synchronization object within the Windows operating system whose state is set to signaled when a specified due time arrives. There are two types of waitable timers that can be created: manual-reset and synchronization. A timer of either type can also be a periodic timer. [based on https://docs.microsoft.com/en-us/windows/win32/sync/waitable-timer-objects]"@en ;
	sh:targetClass observable:WindowsWaitableTime ;
	.

observable:WirelessNetworkConnection
	a
		owl:Class ,
		sh:NodeShape
		;
	rdfs:subClassOf observable:NetworkConnection ;
	rdfs:label "WirelessNetworkConnection"@en ;
	rdfs:comment "A wireless network connection is a connection (completed or attempted) across an IEEE 802.11 standards-confromant digital network (a group of two or more computer systems linked together). [based on https://www.webopedia.com/TERM/N/network.html]"@en ;
	sh:targetClass observable:WirelessNetworkConnection ;
	.

observable:WirelessNetworkConnectionFacet
	a
		owl:Class ,
		sh:NodeShape
		;
	rdfs:subClassOf core:Facet ;
	rdfs:label "WirelessNetworkConnectionFacet"@en ;
	rdfs:comment "A wireless network connection facet is a grouping of characteristics unique to a connection (completed or attempted) across an IEEE 802.11 standards-conformant digital network (a group of two or more computer systems linked together). [based on https://www.webopedia.com/TERM/N/network.html]"@en ;
	sh:property
		[
			sh:datatype xsd:string ;
			sh:maxCount "1"^^xsd:integer ;
			sh:nodeKind sh:Literal ;
			sh:path observable:baseStation ;
		] ,
		[
			sh:datatype xsd:string ;
			sh:maxCount "1"^^xsd:integer ;
			sh:nodeKind sh:Literal ;
			sh:path observable:password ;
		] ,
		[
			sh:datatype xsd:string ;
			sh:maxCount "1"^^xsd:integer ;
			sh:nodeKind sh:Literal ;
			sh:path observable:ssid ;
		] ,
		[
			sh:maxCount "1"^^xsd:integer ;
			sh:nodeKind sh:Literal ;
			sh:or (
				[
					sh:datatype vocabulary:WirelessNetworkSecurityModeVocab ;
				]
				[
					sh:datatype xsd:string ;
				]
			) ;
			sh:path observable:wirelessNetworkSecurityMode ;
		] ,
		[
			sh:message "Value is not member of the vocabulary WirelessNetworkSecurityModeVocab." ;
			sh:or (
				[
					sh:datatype vocabulary:WirelessNetworkSecurityModeVocab ;
					sh:in (
						"None"^^vocabulary:WirelessNetworkSecurityModeVocab
						"WEP"^^vocabulary:WirelessNetworkSecurityModeVocab
						"WPA"^^vocabulary:WirelessNetworkSecurityModeVocab
						"WPA2-PSK"^^vocabulary:WirelessNetworkSecurityModeVocab
						"WPA2-Enterprise"^^vocabulary:WirelessNetworkSecurityModeVocab
						"WPA3-PSK"^^vocabulary:WirelessNetworkSecurityModeVocab
						"WPA3-Enterprise"^^vocabulary:WirelessNetworkSecurityModeVocab
					) ;
				]
				[
					sh:datatype xsd:string ;
				]
			) ;
			sh:path observable:wirelessNetworkSecurityMode ;
		]
		;
	sh:targetClass observable:WirelessNetworkConnectionFacet ;
	.

observable:WriteBlocker
	a
		owl:Class ,
		sh:NodeShape
		;
	rdfs:subClassOf observable:Device ;
	rdfs:label "WriteBlocker"@en-US ;
	rdfs:comment "A write blocker is a device that allows read-only access to storage mediums in order to preserve the integrity of the data being analyzed. Examples include Tableau, Cellibrite, Talon, etc."@en-US ;
	sh:targetClass observable:WriteBlocker ;
	.

observable:X509Certificate
	a
		owl:Class ,
		sh:NodeShape
		;
	rdfs:subClassOf observable:ObservableObject ;
	rdfs:label "X509Certificate"@en ;
	rdfs:comment "A X.509 certificate is a public key digital identity certificate conformant to the X.509 PKI (Public Key Infrastructure) standard."@en ;
	sh:targetClass observable:X509Certificate ;
	.

observable:X509CertificateFacet
	a
		owl:Class ,
		sh:NodeShape
		;
	rdfs:subClassOf core:Facet ;
	rdfs:label "X509CertificateFacet"@en ;
	rdfs:comment "A X.509 certificate facet is a grouping of characteristics unique to a public key digital identity certificate conformant to the X.509 PKI (Public Key Infrastructure) standard. "@en ;
	sh:property
		[
			sh:class observable:X509V3ExtensionsFacet ;
			sh:maxCount "1"^^xsd:integer ;
			sh:nodeKind sh:IRI ;
			sh:path observable:x509v3extensions ;
		] ,
		[
			sh:class types:Hash ;
			sh:maxCount "1"^^xsd:integer ;
			sh:nodeKind sh:IRI ;
			sh:path observable:issuerHash ;
		] ,
		[
			sh:class types:Hash ;
			sh:maxCount "1"^^xsd:integer ;
			sh:nodeKind sh:IRI ;
			sh:path observable:subjectHash ;
		] ,
		[
			sh:class types:Hash ;
			sh:maxCount "1"^^xsd:integer ;
			sh:nodeKind sh:IRI ;
			sh:path observable:thumbprintHash ;
		] ,
		[
			sh:datatype xsd:boolean ;
			sh:maxCount "1"^^xsd:integer ;
			sh:nodeKind sh:Literal ;
			sh:path observable:isSelfSigned ;
		] ,
		[
			sh:datatype xsd:dateTime ;
			sh:maxCount "1"^^xsd:integer ;
			sh:nodeKind sh:Literal ;
			sh:path observable:validityNotAfter ;
		] ,
		[
			sh:datatype xsd:dateTime ;
			sh:maxCount "1"^^xsd:integer ;
			sh:nodeKind sh:Literal ;
			sh:path observable:validityNotBefore ;
		] ,
		[
			sh:datatype xsd:integer ;
			sh:maxCount "1"^^xsd:integer ;
			sh:nodeKind sh:Literal ;
			sh:path observable:subjectPublicKeyExponent ;
		] ,
		[
			sh:datatype xsd:string ;
			sh:maxCount "1"^^xsd:integer ;
			sh:nodeKind sh:Literal ;
			sh:path observable:issuer ;
		] ,
		[
			sh:datatype xsd:string ;
			sh:maxCount "1"^^xsd:integer ;
			sh:nodeKind sh:Literal ;
			sh:path observable:serialNumber ;
		] ,
		[
			sh:datatype xsd:string ;
			sh:maxCount "1"^^xsd:integer ;
			sh:nodeKind sh:Literal ;
			sh:path observable:signature ;
		] ,
		[
			sh:datatype xsd:string ;
			sh:maxCount "1"^^xsd:integer ;
			sh:nodeKind sh:Literal ;
			sh:path observable:signatureAlgorithm ;
		] ,
		[
			sh:datatype xsd:string ;
			sh:maxCount "1"^^xsd:integer ;
			sh:nodeKind sh:Literal ;
			sh:path observable:subject ;
		] ,
		[
			sh:datatype xsd:string ;
			sh:maxCount "1"^^xsd:integer ;
			sh:nodeKind sh:Literal ;
			sh:path observable:subjectPublicKeyAlgorithm ;
		] ,
		[
			sh:datatype xsd:string ;
			sh:maxCount "1"^^xsd:integer ;
			sh:nodeKind sh:Literal ;
			sh:path observable:subjectPublicKeyModulus ;
		] ,
		[
			sh:datatype xsd:string ;
			sh:maxCount "1"^^xsd:integer ;
			sh:nodeKind sh:Literal ;
			sh:path observable:version ;
		]
		;
	sh:targetClass observable:X509CertificateFacet ;
	.

observable:X509V3Certificate
	a
		owl:Class ,
		sh:NodeShape
		;
	rdfs:subClassOf observable:ObservableObject ;
	rdfs:label "X509V3Certificate"@en ;
	rdfs:comment "An X.509 v3 certificate is a public key digital identity certificate conformant to the X.509 v3 PKI (Public Key Infrastructure) standard. "@en ;
	sh:targetClass observable:X509V3Certificate ;
	.

observable:X509V3ExtensionsFacet
	a
		owl:Class ,
		sh:NodeShape
		;
	rdfs:subClassOf core:Facet ;
	rdfs:label "X509V3ExtensionsFacet"@en ;
	rdfs:comment "An X.509 v3 certificate extensions facet is a grouping of characteristics unique to a public key digital identity certificate conformant to the X.509 v3 PKI (Public Key Infrastructure) standard."@en ;
	sh:property
		[
			sh:datatype xsd:dateTime ;
			sh:maxCount "1"^^xsd:integer ;
			sh:nodeKind sh:Literal ;
			sh:path observable:privateKeyUsagePeriodNotAfter ;
		] ,
		[
			sh:datatype xsd:dateTime ;
			sh:maxCount "1"^^xsd:integer ;
			sh:nodeKind sh:Literal ;
			sh:path observable:privateKeyUsagePeriodNotBefore ;
		] ,
		[
			sh:datatype xsd:string ;
			sh:maxCount "1"^^xsd:integer ;
			sh:nodeKind sh:Literal ;
			sh:path observable:authorityKeyIdentifier ;
		] ,
		[
			sh:datatype xsd:string ;
			sh:maxCount "1"^^xsd:integer ;
			sh:nodeKind sh:Literal ;
			sh:path observable:basicConstraints ;
		] ,
		[
			sh:datatype xsd:string ;
			sh:maxCount "1"^^xsd:integer ;
			sh:nodeKind sh:Literal ;
			sh:path observable:certificatePolicies ;
		] ,
		[
			sh:datatype xsd:string ;
			sh:maxCount "1"^^xsd:integer ;
			sh:nodeKind sh:Literal ;
			sh:path observable:crlDistributionPoints ;
		] ,
		[
			sh:datatype xsd:string ;
			sh:maxCount "1"^^xsd:integer ;
			sh:nodeKind sh:Literal ;
			sh:path observable:extendedKeyUsage ;
		] ,
		[
			sh:datatype xsd:string ;
			sh:maxCount "1"^^xsd:integer ;
			sh:nodeKind sh:Literal ;
			sh:path observable:inhibitAnyPolicy ;
		] ,
		[
			sh:datatype xsd:string ;
			sh:maxCount "1"^^xsd:integer ;
			sh:nodeKind sh:Literal ;
			sh:path observable:issuerAlternativeName ;
		] ,
		[
			sh:datatype xsd:string ;
			sh:maxCount "1"^^xsd:integer ;
			sh:nodeKind sh:Literal ;
			sh:path observable:keyUsage ;
		] ,
		[
			sh:datatype xsd:string ;
			sh:maxCount "1"^^xsd:integer ;
			sh:nodeKind sh:Literal ;
			sh:path observable:nameConstraints ;
		] ,
		[
			sh:datatype xsd:string ;
			sh:maxCount "1"^^xsd:integer ;
			sh:nodeKind sh:Literal ;
			sh:path observable:policyConstraints ;
		] ,
		[
			sh:datatype xsd:string ;
			sh:maxCount "1"^^xsd:integer ;
			sh:nodeKind sh:Literal ;
			sh:path observable:policyMappings ;
		] ,
		[
			sh:datatype xsd:string ;
			sh:maxCount "1"^^xsd:integer ;
			sh:nodeKind sh:Literal ;
			sh:path observable:subjectAlternativeName ;
		] ,
		[
			sh:datatype xsd:string ;
			sh:maxCount "1"^^xsd:integer ;
			sh:nodeKind sh:Literal ;
			sh:path observable:subjectDirectoryAttributes ;
		] ,
		[
			sh:datatype xsd:string ;
			sh:maxCount "1"^^xsd:integer ;
			sh:nodeKind sh:Literal ;
			sh:path observable:subjectKeyIdentifier ;
		]
		;
	sh:targetClass observable:X509V3ExtensionsFacet ;
	.

observable:abbreviation
	a owl:DatatypeProperty ;
	rdfs:label "abbreviation"@en ;
	rdfs:comment "The abbreviation of a global flag. See also: http://msdn.microsoft.com/en-us/library/windows/hardware/ff549646(v=vs.85).aspx."@en ;
	rdfs:range xsd:string ;
	.

observable:accessedDirectory
	a owl:ObjectProperty ;
	rdfs:label "accessedDirectory"@en ;
	rdfs:comment "Directories accessed by the prefetch application during startup."@en ;
	rdfs:range observable:ObservableObject ;
	.

observable:accessedFile
	a owl:ObjectProperty ;
	rdfs:label "accessedFile"@en ;
	rdfs:comment "Files (e.g., DLLs and other support files) used by the application during startup."@en ;
	rdfs:range observable:ObservableObject ;
	.

observable:accessedTime
	a owl:DatatypeProperty ;
	rdfs:label "accessedTime"@en ;
	rdfs:comment "The date and time at which the Object was accessed."@en ;
	rdfs:range xsd:dateTime ;
	.

observable:account
	a owl:ObjectProperty ;
	rdfs:label "account"@en ;
	rdfs:comment "Specifies the account referenced in an event log entry or used to run the scheduled task. See also: http://msdn.microsoft.com/en-us/library/windows/desktop/aa381228(v=vs.85).aspx."@en ;
	rdfs:range observable:ObservableObject ;
	.

observable:accountIdentifier
	a owl:DatatypeProperty ;
	rdfs:label "accountIdentifier"@en ;
	rdfs:comment "The unique identifier for the account."@en ;
	rdfs:range xsd:string ;
	.

observable:accountIssuer
	a owl:ObjectProperty ;
	rdfs:label "accountIssuer"@en ;
	rdfs:comment "The issuer of this account."@en ;
	rdfs:range core:UcoObject ;
	.

observable:accountLogin
	a owl:DatatypeProperty ;
	rdfs:label "accountLogin"@en ;
	rdfs:comment "The login identifier for the digital account."@en ;
	rdfs:range xsd:string ;
	.

observable:accountLogonType
	a owl:DatatypeProperty ;
	rdfs:label "accountLogonType"@en ;
	rdfs:comment "Specifies the security logon method required to run the tasks associated with the account. See also: http://msdn.microsoft.com/en-us/library/windows/desktop/aa383013(v=vs.85).aspx."@en ;
	rdfs:range xsd:string ;
	.

observable:accountRunLevel
	a owl:DatatypeProperty ;
	rdfs:label "accountRunLevel"@en ;
	rdfs:comment "Specifies the permission level of the account that the task will be run at."@en ;
	rdfs:range xsd:string ;
	.

observable:accountType
	a owl:DatatypeProperty ;
	rdfs:label "accountType"@en ;
	rdfs:comment "The type of account, for instance bank, phone, application, service, etc."@en ;
	rdfs:range [
		a rdfs:Datatype ;
		owl:unionOf (
			vocabulary:AccountTypeVocab
			xsd:string
		) ;
	] ;
	.

observable:actionID
	a owl:DatatypeProperty ;
	rdfs:label "actionID"@en ;
	rdfs:comment "Specifies the user-defined identifier for the action. This identifier is used by the Task Scheduler for logging purposes. See also: http://msdn.microsoft.com/en-us/library/windows/desktop/aa380590(v=vs.85).aspx."@en ;
	rdfs:range xsd:string ;
	.

observable:actionList
	a owl:ObjectProperty ;
	rdfs:label "actionList"@en ;
	rdfs:comment "Specifies a list of actions to be performed by the scheduled task."@en ;
	rdfs:range observable:TaskActionType ;
	.

observable:actionType
	a owl:DatatypeProperty ;
	rdfs:label "actionType"@en ;
	rdfs:comment "Specifies the type of the action. See also: http://msdn.microsoft.com/en-us/library/windows/desktop/aa380596(v=vs.85).aspx."@en ;
	rdfs:range [
		a rdfs:Datatype ;
		owl:unionOf (
			vocabulary:TaskActionTypeVocab
			xsd:string
		) ;
	] ;
	.

observable:activeDirectoryGroups
	a owl:DatatypeProperty ;
	rdfs:label "activeDirectoryGroups"@en ;
	rdfs:range xsd:string ;
	.

observable:adapterName
	a owl:DatatypeProperty ;
	rdfs:label "adapterName"@en ;
	rdfs:comment "Specifies the name of the network adapter used by the network interface."@en ;
	rdfs:range xsd:string ;
	.

observable:addressOfEntryPoint
	a owl:DatatypeProperty ;
	rdfs:label "addressOfEntryPoint"@en ;
	rdfs:comment "Specifies the address of the entry point relative to the image base when the executable is loaded into memory."@en ;
	rdfs:range xsd:unsignedInt ;
	.

observable:addressValue
	a owl:DatatypeProperty ;
	rdfs:label "addressValue"@en ;
	rdfs:comment "The value of an address."@en ;
	rdfs:range xsd:string ;
	.

observable:advertisingID
	a owl:DatatypeProperty ;
	rdfs:label "advertisingID"@en ;
	rdfs:comment "Advertising ID as a UUID. [based on https://developer.android.com/reference/androidx/ads/identifier/AdvertisingIdInfo]"@en ;
	rdfs:range xsd:string ;
	.

observable:allocationStatus
	a owl:DatatypeProperty ;
	rdfs:label "allocationStatus"@en ;
	rdfs:comment "The allocation status of a file."@en ;
	rdfs:range xsd:string ;
	.

observable:alternateDataStreams
	a owl:ObjectProperty ;
	rdfs:label "alternateDataStreams"@en ;
	rdfs:range observable:AlternateDataStream ;
	.

observable:androidFingerprint
	a owl:DatatypeProperty ;
	rdfs:label "androidFingerprint"@en ;
	rdfs:comment "A string that uniquely identifies a build of the Android operating system. [based on https://developer.android.com/reference/android/os/Build#FINGERPRINT]"@en ;
	rdfs:range xsd:string ;
	.

observable:androidID
	a owl:DatatypeProperty ;
	rdfs:label "androidID"@en ;
	rdfs:comment "A 64-bit number (expressed as a hexadecimal string), unique to each combination of app-signing key, user, and device. [based on https://developer.android.com/reference/android/provider/Settings.Secure#ANDROID_ID]"@en ;
	rdfs:range xsd:hexBinary ;
	.

observable:androidVersion
	a owl:DatatypeProperty ;
	rdfs:label "androidVersion"@en ;
	rdfs:comment "The user-visible version string. E.g., '1.0' or '3.4b5' or 'bananas'. This field is an opaque string. Do not assume that its value has any particular structure or that values of RELEASE from different releases can be somehow ordered. [based on https://developer.android.com/reference/android/os/Build.VERSION#RELEASE]"@en ;
	rdfs:range xsd:string ;
	.

observable:antennaHeight
	a owl:DatatypeProperty ;
	rdfs:label "antennaHeight"@en ;
	rdfs:comment "The height (in meters) of the antenna from the ground."@en ;
	rdfs:range xsd:decimal ;
	.

observable:application
	a owl:ObjectProperty ;
	rdfs:label "application"@en ;
	rdfs:comment "The application associated with this object."@en ;
	rdfs:range observable:ObservableObject ;
	.

observable:applicationFileName
	a owl:DatatypeProperty ;
	rdfs:label "applicationFileName"@en ;
	rdfs:comment "Name of the executable of the prefetch file."@en ;
	rdfs:range xsd:string ;
	.

observable:applicationIdentifier
	a owl:DatatypeProperty ;
	rdfs:label "applicationIdentifier"@en ;
	rdfs:range xsd:string ;
	.

observable:archiveType
	a owl:DatatypeProperty ;
	rdfs:label "archiveType"@en ;
	rdfs:comment "The type of a file archive, e.g. ZIP, GZIP or RAR."@en ;
	rdfs:range xsd:string ;
	.

observable:arguments
	a owl:DatatypeProperty ;
	rdfs:label "arguments"@en ;
	rdfs:comment "A list of arguments utilized in initiating the process."@en ;
	rdfs:range xsd:string ;
	.

observable:asHandle
	a owl:DatatypeProperty ;
	rdfs:label "asHandle"@en ;
	rdfs:range xsd:string ;
	.

observable:aslrEnabled
	a owl:DatatypeProperty ;
	rdfs:label "aslrEnabled"@en ;
	rdfs:range xsd:boolean ;
	.

observable:attendant
	a owl:ObjectProperty ;
	rdfs:label "attendant"@en ;
	rdfs:comment "The attendants of the event."@en ;
	rdfs:range identity:Identity ;
	.

observable:audioType
	a owl:DatatypeProperty ;
	rdfs:label "audioType"@en ;
	rdfs:comment "The type of a audio. For example: music or speech."@en ;
	rdfs:range xsd:string ;
	.

observable:authorityKeyIdentifier
	a owl:DatatypeProperty ;
	rdfs:label "authorityKeyIdentifier"@en ;
	rdfs:range xsd:string ;
	.

observable:availableRam
	a owl:DatatypeProperty ;
	rdfs:label "availableRam"@en ;
	rdfs:comment "Specifies the amount of physical memory available on the system, in bytes."@en ;
	rdfs:range xsd:integer ;
	.

observable:azimuth
	a owl:DatatypeProperty ;
	rdfs:label "azimuth"@en ;
	rdfs:comment "The median rotation in degrees around a vertical axis of the cell antenna sector accessed."@en ;
	rdfs:range xsd:decimal ;
	.

observable:baseOfCode
	a owl:DatatypeProperty ;
	rdfs:label "baseOfCode"@en ;
	rdfs:comment "Specifies the address that is relative to the image base of the beginning-of-code section when it is loaded into memory."@en ;
	rdfs:range xsd:unsignedInt ;
	.

observable:baseStation
	a owl:DatatypeProperty ;
	rdfs:label "baseStation"@en ;
	rdfs:comment "The base station."@en ;
	rdfs:range xsd:string ;
	.

observable:basicConstraints
	a owl:DatatypeProperty ;
	rdfs:label "basicConstraints"@en ;
	rdfs:range xsd:string ;
	.

observable:bcc
	a owl:ObjectProperty ;
	rdfs:label "bcc"@en ;
	rdfs:range observable:ObservableObject ;
	.

observable:binary
	a owl:ObjectProperty ;
	rdfs:label "binary"@en ;
	rdfs:range observable:ObservableObject ;
	.

observable:biosDate
	a owl:DatatypeProperty ;
	rdfs:label "biosDate"@en ;
	rdfs:comment "Specifies the date of the BIOS (e.g. the datestamp of the BIOS revision)."@en ;
	rdfs:range xsd:dateTime ;
	.

observable:biosManufacturer
	a owl:DatatypeProperty ;
	rdfs:label "biosManufacturer"@en ;
	rdfs:comment "Specifies the manufacturer of the BIOS."@en ;
	rdfs:range xsd:string ;
	.

observable:biosReleaseDate
	a owl:DatatypeProperty ;
	rdfs:label "biosReleaseDate"@en ;
	rdfs:comment "Specifies the date the BIOS was released."@en ;
	rdfs:range xsd:dateTime ;
	.

observable:biosSerialNumber
	a owl:DatatypeProperty ;
	rdfs:label "biosSerialNumber"@en ;
	rdfs:comment "Specifies the serial number of the BIOS."@en ;
	rdfs:range xsd:string ;
	.

observable:biosVersion
	a owl:DatatypeProperty ;
	rdfs:label "biosVersion"@en ;
	rdfs:comment "Specifies the version of the BIOS."@en ;
	rdfs:range xsd:string ;
	.

observable:bitRate
	a owl:DatatypeProperty ;
	rdfs:label "bitRate"@en ;
	rdfs:comment "The bitrate of the audio in bits per second."@en ;
	rdfs:range xsd:integer ;
	.

observable:bitness
	a owl:DatatypeProperty ;
	rdfs:label "bitness"@en ;
	rdfs:comment "Specifies the bitness of the operating system (i.e. 32 or 64). Note that this is potentially different from the word size of the underlying hardware or CPU. A 32-bit operating system can be installed on a machine running a 64-bit processor."@en ;
	rdfs:range xsd:string ;
	.

observable:bitsPerPixel
	a owl:DatatypeProperty ;
	rdfs:label "bitsPerPixel"@en ;
	rdfs:range xsd:integer ;
	.

observable:blockType
	a owl:DatatypeProperty ;
	rdfs:label "blockType"@en ;
	rdfs:comment "The blockType property specifies the block type of a particular memory object."@en ;
	rdfs:range [
		a rdfs:Datatype ;
		owl:unionOf (
			vocabulary:MemoryBlockTypeVocab
			xsd:string
		) ;
	] ;
	.

observable:bluetoothDeviceName
	a owl:DatatypeProperty ;
	rdfs:label "bluetoothDeviceName"@en ;
	rdfs:comment "Name configured withing Bluetooth settings on a device."@en ;
	rdfs:range xsd:string ;
	.

observable:body
	a owl:DatatypeProperty ;
	rdfs:label "body"@en ;
	rdfs:range xsd:string ;
	.

observable:bodyMultipart
	a owl:ObjectProperty ;
	rdfs:label "bodyMultipart"@en ;
	rdfs:comment "A list of the MIME parts that make up the email body. This field MAY only be used if isMultipart is true."@en ;
	rdfs:range observable:MimePartType ;
	.

observable:bodyRaw
	a owl:ObjectProperty ;
	rdfs:label "bodyRaw"@en ;
	rdfs:range observable:ObservableObject ;
	.

observable:bookmarkPath
	a owl:DatatypeProperty ;
	rdfs:label "bookmarkPath"@en ;
	rdfs:comment "The folder containing the bookmark."@en ;
	rdfs:range xsd:string ;
	.

observable:browserInformation
	a owl:ObjectProperty ;
	rdfs:label "Browser Information"@en ;
	rdfs:comment "Specifies information about the particular Web Browser."@en ;
	rdfs:range observable:ObservableObject ;
	.

observable:browserUserProfile
	a owl:DatatypeProperty ;
	rdfs:label "Browser User Profile"@en ;
	rdfs:comment "Specifies the web browser user profile for which the URL history entry was created."@en ;
	rdfs:range xsd:string ;
	.

observable:byteOrder
	a owl:DatatypeProperty ;
	rdfs:label "byteOrder"@en ;
	rdfs:range [
		a rdfs:Datatype ;
		owl:unionOf (
			vocabulary:EndiannessTypeVocab
			xsd:string
		) ;
	] ;
	.

observable:byteStringValue
	a owl:DatatypeProperty ;
	rdfs:label "byteStringValue"@en ;
	rdfs:comment "Specifies the raw, byte-string representation of the extracted string."@en ;
	.

observable:callType
	a owl:DatatypeProperty ;
	rdfs:label "callType"@en ;
	rdfs:comment "The type of a phone call,for example incoming, outgoing, missed."@en ;
	rdfs:range xsd:string ;
	.

observable:camera
	a owl:ObjectProperty ;
	rdfs:label "camera"@en ;
	rdfs:comment "The name/make of the camera that was used for taking the picture."@en ;
	rdfs:range observable:ObservableObject ;
	.

observable:canEscalatePrivs
	a owl:DatatypeProperty ;
	rdfs:label "canEscalatePrivs"@en ;
	rdfs:range xsd:boolean ;
	.

observable:captureCellSite
	a owl:ObjectProperty ;
	rdfs:label "captureCellSite"@en ;
	rdfs:comment "Specifies the cell site accessed."@en ;
	rdfs:range observable:CellSite ;
	.

observable:carrier
	a owl:ObjectProperty ;
	rdfs:label "carrier"@en ;
	rdfs:comment "Telecommunications service provider that sold the SIM card."@en ;
	rdfs:range identity:Identity ;
	.

observable:categories
	a owl:DatatypeProperty ;
	rdfs:label "categories"@en ;
	rdfs:comment "Categories applied to the object."@en ;
	rdfs:range xsd:string ;
	.

observable:cc
	a owl:ObjectProperty ;
	rdfs:label "cc"@en ;
	rdfs:range observable:ObservableObject ;
	.

observable:cellSiteCountryCode
	a owl:DatatypeProperty ;
	rdfs:label "cellSiteCountryCode"@en ;
	rdfs:comment "The country code represents the country of the cell site. For GSM, this is the Mobile Country Code (MCC)."@en ;
	rdfs:range xsd:string ;
	.

observable:cellSiteIdentifier
	a owl:DatatypeProperty ;
	rdfs:label "cellSiteIdentifier"@en ;
	rdfs:comment "Specifies the unique number used to identify each Cell Site within a location area code."@en ;
	rdfs:range xsd:string ;
	.

observable:cellSiteLocationAreaCode
	a owl:DatatypeProperty ;
	rdfs:label "cellSiteLocationAreaCode"@en ;
	rdfs:comment "The location area code is a unique number of current location area of the cell site. A location area is a set of cell site that are grouped together to optimize signalling. For GSM, this is the LAC."@en ;
	rdfs:range xsd:string ;
	.

observable:cellSiteNetworkCode
	a owl:DatatypeProperty ;
	rdfs:label "cellSiteNetworkCode"@en ;
	rdfs:comment "This code identifies the mobile operator of the cell site. For GSM, this is the Mobile Network Code (MNC) and for CMDA this is the network identifier (NID)."@en ;
	rdfs:range xsd:string ;
	.

observable:cellSiteType
	a owl:DatatypeProperty ;
	rdfs:label "cellSiteType"@en ;
	rdfs:comment "Specifies the technology used by the Cell Site (e.g., GSM, CDMA, or LTE)."@en ;
	rdfs:range xsd:string ;
	.

observable:certificateIssuer
	a owl:ObjectProperty ;
	rdfs:label "certificateIssuer"@en ;
	rdfs:range identity:Identity ;
	.

observable:certificatePolicies
	a owl:DatatypeProperty ;
	rdfs:label "certificatePolicies"@en ;
	rdfs:range xsd:string ;
	.

observable:certificateSubject
	a owl:ObjectProperty ;
	rdfs:label "certificateSubject"@en ;
	rdfs:range core:UcoObject ;
	.

observable:characteristics
	a owl:DatatypeProperty ;
	rdfs:label "characteristics"@en ;
	rdfs:comment "Specifies the flags that indicate the fileâ€™s characteristics."@en ;
	rdfs:range xsd:unsignedShort ;
	.

observable:checksum
	a owl:DatatypeProperty ;
	rdfs:label "checksum"@en ;
	rdfs:comment "Specifies the checksum of the PE binary."@en ;
	rdfs:range xsd:unsignedInt ;
	.

observable:clockSetting
	a owl:DatatypeProperty ;
	rdfs:label "clockSetting"@en ;
	rdfs:comment "The generalizedTime value on the mobile device when it was processed."@en ;
	rdfs:range xsd:dateTime ;
	.

observable:clusterSize
	a owl:DatatypeProperty ;
	rdfs:label "clusterSize"@en ;
	rdfs:comment "The size of cluster allocation units in a file system."@en ;
	rdfs:range xsd:integer ;
	.

observable:columnName
	a owl:DatatypeProperty ;
	rdfs:label "columnName"@en ;
	rdfs:range xsd:string ;
	.

observable:comClassID
	a owl:DatatypeProperty ;
	rdfs:label "comClassID"@en ;
	rdfs:comment "Specifies the ID of the COM action. See also: http://msdn.microsoft.com/en-us/library/windows/desktop/aa380613(v=vs.85).aspx."@en ;
	rdfs:range xsd:string ;
	.

observable:comData
	a owl:DatatypeProperty ;
	rdfs:label "comData"@en ;
	rdfs:comment "Specifies the data associated with the COM handler. See also: http://msdn.microsoft.com/en-us/library/windows/desktop/aa380613(v=vs.85).aspx."@en ;
	rdfs:range xsd:string ;
	.

observable:comment
	a owl:DatatypeProperty ;
	rdfs:label "comment"@en ;
	rdfs:range xsd:string ;
	.

observable:compressionMethod
	a owl:DatatypeProperty ;
	rdfs:label "compressionMethod"@en ;
	rdfs:comment "The algorithm used to compress the data."@en ;
	rdfs:range xsd:string ;
	.

observable:compressionRatio
	a owl:DatatypeProperty ;
	rdfs:label "compressionRatio"@en ;
	rdfs:comment "The compression ratio of the compressed data."@en ;
	rdfs:range xsd:decimal ;
	.

observable:contact
	a owl:ObjectProperty ;
	rdfs:label "contact"@en ;
	rdfs:comment "Contact specifies information characterizing contact details for a single entity."@en ;
	rdfs:range observable:ObservableObject ;
	.

observable:contactAddress
	a owl:ObjectProperty ;
	rdfs:label "contactAddress"@en ;
	rdfs:comment "Contact address specifies information characterizing a geolocation address of a contact entity."@en ;
	rdfs:range observable:ContactAddress ;
	.

observable:contactAddressScope
	a owl:DatatypeProperty ;
	rdfs:label "contactAddressScope"@en ;
	rdfs:comment "Contact address scope specifies the relevant scope (home, work, school, etc) for a geolocation address of a contact entity."@en ;
	rdfs:range [
		a rdfs:Datatype ;
		owl:unionOf (
			xsd:string
			vocabulary:ContactAddressScopeVocab
		) ;
	] ;
	.

observable:contactAffiliation
	a owl:ObjectProperty ;
	rdfs:label "contactAffiliation"@en ;
	rdfs:comment "Contact affiliation specifies information characterizing details of an organizational affiliation for a single contact entity."@en ;
	rdfs:range observable:ContactAffiliation ;
	.

observable:contactEmail
	a owl:ObjectProperty ;
	rdfs:label "contactEmail"@en ;
	rdfs:comment "Contact email specifies information characterizing details for contacting a contact entity by email."@en ;
	rdfs:range observable:ContactEmail ;
	.

observable:contactEmailScope
	a owl:DatatypeProperty ;
	rdfs:label "contactEmailScope"@en ;
	rdfs:comment "Contact email scope specifies the relevant scope (home, work, school, etc) of details for contacting a contact entity by email."@en ;
	rdfs:range [
		a rdfs:Datatype ;
		owl:unionOf (
			xsd:string
			vocabulary:ContactEmailScopeVocab
		) ;
	] ;
	.

observable:contactGroup
	a owl:DatatypeProperty ;
	rdfs:label "contactGroup"@en ;
	rdfs:comment "Contact group specifies the name/tag of a particular named/tagged grouping of contacts."@en ;
	rdfs:range xsd:string ;
	.

observable:contactID
	a owl:DatatypeProperty ;
	rdfs:label "contactID"@en ;
	rdfs:comment "Specifies an ID for the contact."@en ;
	rdfs:range xsd:string ;
	.

observable:contactMessaging
	a owl:ObjectProperty ;
	rdfs:label "contactMessaging"@en ;
	rdfs:comment "Contact messaging specifies information characterizing details for contacting a contact entity by digital messaging."@en ;
	rdfs:range observable:ContactMessaging ;
	.

observable:contactMessagingPlatform
	a owl:ObjectProperty ;
	rdfs:label "contactMessagingPlatform"@en ;
	rdfs:comment "A contact messaging platform specifies a digital messaging platform associated with a contact."@en ;
	rdfs:range observable:ObservableObject ;
	.

observable:contactNote
	a owl:DatatypeProperty ;
	rdfs:label "contactNote"@en ;
	rdfs:comment "Contact note specifies a comment/note associated with a given contact."@en ;
	rdfs:range xsd:string ;
	.

observable:contactOrganization
	a owl:ObjectProperty ;
	rdfs:label "contactOrganization"@en ;
	rdfs:comment "The name of the organization a contact works for or is assocciated with."@en ;
	rdfs:range identity:Organization ;
	.

observable:contactPhone
	a owl:ObjectProperty ;
	rdfs:label "contactPhone"@en ;
	rdfs:comment "Contact phone specifies information characterizing details for contacting a contact entity by telephone."@en ;
	rdfs:range observable:ContactPhone ;
	.

observable:contactPhoneNumber
	a owl:ObjectProperty ;
	rdfs:label "contactPhoneNumber"@en ;
	rdfs:comment "Contact phone number specifies a telephone service account number for contacting a contact entity by telephone."@en ;
	rdfs:range observable:ObservableObject ;
	.

observable:contactPhoneScope
	a owl:DatatypeProperty ;
	rdfs:label "contactPhoneScope"@en ;
	rdfs:comment "Contact phone scope specifies the relevant scope (home, work, school, etc) of details for contacting a contact entity by telephone."@en ;
	rdfs:range [
		a rdfs:Datatype ;
		owl:unionOf (
			xsd:string
			vocabulary:ContactPhoneScopeVocab
		) ;
	] ;
	.

observable:contactProfile
	a owl:ObjectProperty ;
	rdfs:label "contactProfile"@en ;
	rdfs:comment "Contact profile specifies information characterizing details for contacting a contact entity by online service."@en ;
	rdfs:range observable:ContactProfile ;
	.

observable:contactProfilePlatform
	a owl:ObjectProperty ;
	rdfs:label "contactProfilePlatform"@en ;
	rdfs:comment "A contact profile platform specifies an online service platform associated with a contact."@en ;
	rdfs:range observable:ObservableObject ;
	.

observable:contactSIP
	a owl:ObjectProperty ;
	rdfs:label "contactSIP"@en ;
	rdfs:comment "Contact SIP specifies information characterizing details for contacting a contact entity by Session Initiation Protocol (SIP)."@en ;
	rdfs:range observable:ContactSIP ;
	.

observable:contactSIPScope
	a owl:DatatypeProperty ;
	rdfs:label "contactSIPScope"@en ;
	rdfs:comment "Contact SIP scope specifies the relevant scope (home, work, school, etc) of details for contacting a contact entity by Session Initiation Protocol (SIP)."@en ;
	rdfs:range [
		a rdfs:Datatype ;
		owl:unionOf (
			xsd:string
			vocabulary:ContactSIPScopeVocab
		) ;
	] ;
	.

observable:contactURL
	a owl:ObjectProperty ;
	rdfs:label "contactURL"@en ;
	rdfs:comment "Contact URL specifies information characterizing details for contacting a contact entity by Uniform Resource Locator (URL)."@en ;
	rdfs:range observable:ContactURL ;
	.

observable:contactURLScope
	a owl:DatatypeProperty ;
	rdfs:label "contactURLScope"@en ;
	rdfs:comment "Contact url scope specifies the relevant scope (homepage, home, work, school, etc) of details for contacting a contact entity by Uniform Resource Locator (URL)."@en ;
	rdfs:range [
		a rdfs:Datatype ;
		owl:unionOf (
			xsd:string
			vocabulary:ContactURLScopeVocab
		) ;
	] ;
	.

observable:contentDisposition
	a owl:DatatypeProperty ;
	rdfs:label "contentDisposition"@en ;
	rdfs:range xsd:string ;
	.

observable:contentRecoveredStatus
	a owl:DatatypeProperty ;
	rdfs:label "contentRecoveredStatus"@en ;
	rdfs:comment "Specifies the recoverability status of the content of an object."@en ;
	rdfs:range [
		a rdfs:Datatype ;
		owl:unionOf (
			vocabulary:RecoveredObjectStatusVocab
			xsd:string
		) ;
	] ;
	.

observable:contentType
	a owl:DatatypeProperty ;
	rdfs:label "contentType"@en ;
	rdfs:range xsd:string ;
	.

observable:context
	a owl:DatatypeProperty ;
	rdfs:label "context"@en ;
	rdfs:range xsd:string ;
	.

observable:controlCode
	a owl:DatatypeProperty ;
	rdfs:label "controlCode"@en ;
	rdfs:comment "Specifies the actual control code that was sent to the observable object."@en ;
	rdfs:range xsd:string ;
	.

observable:cookieDomain
	a owl:ObjectProperty ;
	rdfs:label "cookieDomain"@en ;
	rdfs:comment "The domain for which the cookie is stored, for example nfi.minjus.nl."@en ;
	rdfs:range observable:ObservableObject ;
	.

observable:cookieName
	a owl:DatatypeProperty ;
	rdfs:label "cookieName"@en ;
	rdfs:comment "The name of the cookie."@en ;
	rdfs:range xsd:string ;
	.

observable:cookiePath
	a owl:DatatypeProperty ;
	rdfs:label "cookiePath"@en ;
	rdfs:comment "String representation of the path of the cookie."@en ;
	rdfs:range xsd:string ;
	.

observable:cpeid
	a owl:DatatypeProperty ;
	rdfs:label "cpeid"@en ;
	rdfs:comment "Specifies the Common Platform Enumeration identifier for the software."@en ;
	rdfs:range xsd:string ;
	.

observable:cpu
	a owl:DatatypeProperty ;
	rdfs:label "cpu"@en ;
	rdfs:comment "Specifies the name of the CPU used by the system."@en ;
	rdfs:range xsd:string ;
	.

observable:cpuFamily
	a owl:DatatypeProperty ;
	rdfs:label "cpuFamily"@en ;
	rdfs:comment "Specifies the name of the CPU family used by the system."@en ;
	rdfs:range xsd:string ;
	.

observable:creationDate
	a owl:DatatypeProperty ;
	rdfs:label "creationDate"@en ;
	rdfs:comment "Specifies the date in which the registered domain was created."@en ;
	rdfs:range xsd:dateTime ;
	.

observable:creationFlags
	a owl:DatatypeProperty ;
	rdfs:label "creationFlags"@en ;
	rdfs:range xsd:unsignedInt ;
	.

observable:creationTime
	a owl:DatatypeProperty ;
	rdfs:label "creationTime"@en ;
	rdfs:range xsd:dateTime ;
	.

observable:creator
	a owl:ObjectProperty ;
	rdfs:label "creator"@en ;
	rdfs:comment "Specifies the name of the creator of the registry key."@en ;
	rdfs:range observable:ObservableObject ;
	.

observable:creatorUser
	a owl:ObjectProperty ;
	rdfs:label "creatorUser"@en ;
	rdfs:comment "The user that created/owns the process."@en ;
	rdfs:range observable:ObservableObject ;
	.

observable:crlDistributionPoints
	a owl:DatatypeProperty ;
	rdfs:label "crlDistributionPoints"@en ;
	rdfs:range xsd:string ;
	.

observable:currentSystemDate
	a owl:DatatypeProperty ;
	rdfs:label "currentSystemDate"@en ;
	rdfs:comment "Specifies the current date on the system."@en ;
	rdfs:range xsd:dateTime ;
	.

observable:currentWorkingDirectory
	a owl:DatatypeProperty ;
	rdfs:label "currentWorkingDirectory"@en ;
	rdfs:range xsd:string ;
	.

observable:cyberAction
	a owl:ObjectProperty ;
	rdfs:label "cyberAction"@en ;
	rdfs:comment "The action taken in response to the event."@en ;
	rdfs:range observable:ObservableAction ;
	.

observable:data
	a owl:DatatypeProperty ;
	rdfs:label "data"@en ;
	rdfs:range xsd:string ;
	.

observable:dataPayload
	a owl:DatatypeProperty ;
	rdfs:label "dataPayload"@en ;
	rdfs:range xsd:string ;
	.

observable:dataPayloadReferenceURL
	a owl:ObjectProperty ;
	rdfs:label "dataPayloadReferenceURL"@en ;
	rdfs:range observable:ObservableObject ;
	.

observable:dataType
	a owl:DatatypeProperty ;
	rdfs:label "dataType"@en ;
	rdfs:range xsd:string ;
	.

observable:depEnabled
	a owl:DatatypeProperty ;
	rdfs:label "depEnabled"@en ;
	rdfs:range xsd:boolean ;
	.

observable:descriptions
	a owl:DatatypeProperty ;
	rdfs:label "descriptions"@en ;
	rdfs:range xsd:string ;
	.

observable:destination
	a owl:DatatypeProperty ;
	rdfs:label "destination"@en ;
	rdfs:comment "The destination of a global flag. See also: http://msdn.microsoft.com/en-us/library/windows/hardware/ff549646(v=vs.85).aspx."@en ;
	rdfs:range xsd:string ;
	.

observable:destinationFlags
	a owl:DatatypeProperty ;
	rdfs:label "destinationFlags"@en ;
	rdfs:comment """Specifies the destination TCP flags.
          """@en ;
	.

observable:destinationPort
	a owl:DatatypeProperty ;
	rdfs:label "destinationPort"@en ;
	rdfs:comment "Specifies the destination port used in the connection, as an integer in the range of 0 - 65535."@en ;
	rdfs:range xsd:integer ;
	.

observable:deviceType
	a owl:DatatypeProperty ;
	rdfs:label "deviceType"@en ;
	rdfs:range xsd:string ;
	.

observable:dhcpLeaseExpires
	a owl:DatatypeProperty ;
	rdfs:label "dhcpLeaseExpires"@en ;
	rdfs:comment "Specifies the date/time that the DHCP lease obtained on the network interface expires."@en ;
	rdfs:range xsd:dateTime ;
	.

observable:dhcpLeaseObtained
	a owl:DatatypeProperty ;
	rdfs:label "dhcpLeaseObtained"@en ;
	rdfs:comment "Specifies the date/time that the DHCP lease was obtained on the network interface."@en ;
	rdfs:range xsd:dateTime ;
	.

observable:dhcpServer
	a owl:ObjectProperty ;
	rdfs:label "dhcpServer"@en ;
	rdfs:comment "Specifies the list of DHCP server IP Addresses used by the network interface."@en ;
	rdfs:range observable:ObservableObject ;
	.

observable:diskPartitionType
	a owl:DatatypeProperty ;
	rdfs:label "diskPartitionType"@en ;
	rdfs:comment "Specifies the type of partition being characterized."@en ;
	rdfs:range xsd:string ;
	.

observable:diskSize
	a owl:DatatypeProperty ;
	rdfs:label "diskSize"@en ;
	rdfs:comment "The size of the disk, in bytes."@en ;
	rdfs:range xsd:integer ;
	.

observable:diskType
	a owl:DatatypeProperty ;
	rdfs:label "diskType"@en ;
	rdfs:comment "The type of disk being characterized, e.g., removable."@en ;
	rdfs:range xsd:string ;
	.

observable:displayName
	a owl:DatatypeProperty ;
	rdfs:label "displayName"@en ;
	rdfs:comment "Display name specifies the name to display for some entity within a user interface."@en ;
	rdfs:range xsd:string ;
	.

observable:dllCharacteristics
	a owl:DatatypeProperty ;
	rdfs:label "dllCharacteristics"@en ;
	rdfs:comment "Specifies the flags that characterize the PE binary."@en ;
	rdfs:range xsd:unsignedShort ;
	.

observable:dnssec
	a owl:DatatypeProperty ;
	rdfs:label "dnssec"@en ;
	rdfs:comment "Specifies the DNSSEC property associated with a Whois entry. Acceptable values are: 'Signed' or 'Unsigned'."@en ;
	rdfs:range vocabulary:WhoisDNSSECTypeVocab ;
	.

observable:documentInformationDictionary
	a owl:ObjectProperty ;
	rdfs:label "documentInformationDictionary"@en ;
	rdfs:range types:ControlledDictionary ;
	.

observable:domain
	a owl:DatatypeProperty ;
	rdfs:label "domain"@en ;
	rdfs:comment "The domain(s) that the system belongs to."@en ;
	rdfs:range xsd:string ;
	.

observable:domainID
	a owl:DatatypeProperty ;
	rdfs:label "domainID"@en ;
	rdfs:comment "Specifies the domain id for the domain associated with a Whois entry."@en ;
	rdfs:range xsd:string ;
	.

observable:domainName
	a owl:ObjectProperty ;
	rdfs:label "domainName"@en ;
	rdfs:comment "Specifies the corresponding domain name for a whois entry."@en ;
	rdfs:range observable:ObservableObject ;
	.

observable:driveLetter
	a owl:DatatypeProperty ;
	rdfs:label "driveLetter"@en ;
	rdfs:comment "Specifies the drive letter of a windows volume."@en ;
	rdfs:range xsd:string ;
	.

observable:driveType
	a owl:DatatypeProperty ;
	rdfs:label "driveType"@en ;
	rdfs:comment "Specifies the drive type of a windows volume."@en ;
	rdfs:range [
		a rdfs:Datatype ;
		owl:unionOf (
			vocabulary:WindowsDriveTypeVocab
			xsd:string
		) ;
	] ;
	.

observable:dst
	a owl:ObjectProperty ;
	rdfs:label "dst"@en ;
	rdfs:comment "Specifies the destination(s) of the network connection."@en ;
	rdfs:range observable:ObservableObject ;
	.

observable:dstBytes
	a owl:DatatypeProperty ;
	rdfs:label "dstBytes"@en ;
	rdfs:range xsd:integer ;
	.

observable:dstPackets
	a owl:DatatypeProperty ;
	rdfs:label "dstPackets"@en ;
	rdfs:range xsd:integer ;
	.

observable:dstPayload
	a owl:ObjectProperty ;
	rdfs:label "dstPayload"@en ;
	rdfs:range observable:ObservableObject ;
	.

observable:duration
	a owl:DatatypeProperty ;
	rdfs:label "duration"@en ;
	rdfs:comment "The duration of the phone call in seconds."@en ;
	rdfs:range xsd:integer ;
	.

observable:effectiveGroup
	a owl:DatatypeProperty ;
	rdfs:label "effectiveGroup"@en ;
	rdfs:comment "Specifies the name of the effective group used in the user session."@en ;
	rdfs:range xsd:string ;
	.

observable:effectiveGroupID
	a owl:DatatypeProperty ;
	rdfs:label "effectiveGroupID"@en ;
	rdfs:comment "Specifies the effective group ID of the group used in the user session."@en ;
	rdfs:range xsd:string ;
	.

observable:effectiveUser
	a owl:ObjectProperty ;
	rdfs:label "effectiveUser"@en ;
	rdfs:comment "Specifies the effective user details used in the user session."@en ;
	rdfs:range observable:ObservableObject ;
	.

observable:elevation
	a owl:DatatypeProperty ;
	rdfs:label "elevation"@en ;
	rdfs:comment "The angle in degrees of the antenna from the local horizontal plane."@en ;
	rdfs:range xsd:decimal ;
	.

observable:emailAddress
	a owl:ObjectProperty ;
	rdfs:label "emailAddress"@en ;
	rdfs:comment "An email address."@en ;
	rdfs:range observable:ObservableObject ;
	.

observable:encoding
	a owl:DatatypeProperty ;
	rdfs:label "Encoding"@en ;
	rdfs:comment "The encoding method used for the extracted string."@en ;
	rdfs:range xsd:string ;
	.

observable:encodingMethod
	a owl:DatatypeProperty ;
	rdfs:label "encodingMethod"@en ;
	rdfs:range xsd:string ;
	.

observable:encryptionIV
	a owl:DatatypeProperty ;
	rdfs:label "encryptionIV"@en ;
	rdfs:range xsd:string ;
	.

observable:encryptionKey
	a owl:DatatypeProperty ;
	rdfs:label "encryptionKey"@en ;
	rdfs:range xsd:string ;
	.

observable:encryptionMethod
	a owl:DatatypeProperty ;
	rdfs:label "encryptionMethod"@en ;
	rdfs:range xsd:string ;
	.

observable:encryptionMode
	a owl:DatatypeProperty ;
	rdfs:label "encryptionMode"@en ;
	rdfs:range xsd:string ;
	.

observable:endTime
	a owl:DatatypeProperty ;
	rdfs:label "endTime"@en ;
	rdfs:range xsd:dateTime ;
	.

observable:englishTranslation
	a owl:DatatypeProperty ;
	rdfs:label "englishTranslation"@en ;
	rdfs:comment "Specifies the English translation of the string, if it is not written in English."@en ;
	rdfs:range xsd:string ;
	.

observable:entropy
	a owl:DatatypeProperty ;
	rdfs:label "entropy"@en ;
	rdfs:comment "Shannon entropy (a measure of randomness) of the data."@en ;
	rdfs:range xsd:decimal ;
	.

observable:entryID
	a owl:DatatypeProperty ;
	rdfs:label "entryID"@en ;
	rdfs:comment "A unique identifier for the file within the filesystem."@en ;
	rdfs:range xsd:integer ;
	.

observable:environmentVariables
	a owl:ObjectProperty ;
	rdfs:label "environmentVariables"@en ;
	rdfs:comment "A list of environment variables associated with the process. "@en ;
	rdfs:range types:Dictionary ;
	.

observable:eventRecordDevice
	a owl:ObjectProperty ;
	rdfs:label "device"@en ;
	rdfs:comment "The device on which the log entry was generated."@en ;
	rdfs:range observable:ObservableObject ;
	.

observable:eventRecordID
	a owl:DatatypeProperty ;
	rdfs:label "eventRecordID"@en ;
	rdfs:comment "The identifier of the event record."@en ;
	rdfs:range xsd:string ;
	.

observable:eventRecordRaw
	a owl:DatatypeProperty ;
	rdfs:label "eventRecordRaw"@en ;
	rdfs:comment "The complete raw content of the event record."@en ;
	rdfs:range xsd:string ;
	.

observable:eventRecordServiceName
	a owl:DatatypeProperty ;
	rdfs:label "eventServiceName"@en ;
	rdfs:comment "The service that generated the event record. A single application can have multiple services generating event records."@en ;
	rdfs:range xsd:string ;
	.

observable:eventRecordText
	a owl:DatatypeProperty ;
	rdfs:label "eventRecordText"@en ;
	rdfs:comment "The textual representation of the event."@en ;
	rdfs:range xsd:string ;
	.

observable:eventStatus
	a owl:DatatypeProperty ;
	rdfs:label "eventStatus"@en ;
	rdfs:comment "The status of the event, for instance accepted, pending or cancelled."@en ;
	rdfs:range xsd:string ;
	.

observable:eventType
	a owl:DatatypeProperty ;
	rdfs:label "eventType"@en ;
	rdfs:comment "The type of the event, for example 'information', 'warning' or 'error'."@en ;
	rdfs:range xsd:string ;
	.

observable:execArguments
	a owl:DatatypeProperty ;
	rdfs:label "execArguments"@en ;
	rdfs:comment "Specifies the arguments associated with the command-line operation launched by the action. See also: http://msdn.microsoft.com/en-us/library/windows/desktop/aa380715(v=vs.85).aspx."@en ;
	rdfs:range xsd:string ;
	.

observable:execProgramHashes
	a owl:ObjectProperty ;
	rdfs:label "execProgramHashes"@en ;
	rdfs:comment "Specifies the hashes of the executable file launched by the action."@en ;
	rdfs:range types:Hash ;
	.

observable:execProgramPath
	a owl:DatatypeProperty ;
	rdfs:label "execProgramPath"@en ;
	rdfs:comment "Specifies the path to the executable file launched by the action. See also: http://msdn.microsoft.com/en-us/library/windows/desktop/aa380715(v=vs.85).aspx."@en ;
	rdfs:range xsd:string ;
	.

observable:execWorkingDirectory
	a owl:DatatypeProperty ;
	rdfs:label "execWorkingDirectory"@en ;
	rdfs:comment "Specifies the directory that contains either the executable file or the files that are used by the executable file launched by the action. See also: http://msdn.microsoft.com/en-us/library/windows/desktop/aa380715(v=vs.85).aspx."@en ;
	rdfs:range xsd:string ;
	.

observable:exifData
	a owl:ObjectProperty ;
	rdfs:label "exifData"@en ;
	rdfs:range types:ControlledDictionary ;
	.

observable:exitCode
	a owl:DatatypeProperty ;
	rdfs:label "exitCode"@en ;
	rdfs:comment "Specifies the last exit code of the scheduled task. See also: http://msdn.microsoft.com/en-us/library/windows/desktop/aa381245(v=vs.85).aspx."@en ;
	rdfs:range xsd:integer ;
	.

observable:exitStatus
	a owl:DatatypeProperty ;
	rdfs:label "exitStatus"@en ;
	rdfs:comment "A small number passed from the process to the parent process when it has finished executing. In general, 0 indicates successful termination, any other number indicates a failure."@en ;
	rdfs:range xsd:integer ;
	.

observable:exitTime
	a owl:DatatypeProperty ;
	rdfs:label "exitTime"@en ;
	rdfs:comment "The time at which the process exited."@en ;
	rdfs:range xsd:dateTime ;
	.

observable:expirationDate
	a owl:DatatypeProperty ;
	rdfs:label "expirationDate"@en ;
	rdfs:comment "Specifies the date in which the registered domain will expire."@en ;
	rdfs:range xsd:dateTime ;
	.

observable:expirationTime
	a owl:DatatypeProperty ;
	rdfs:label "expirationTime"@en ;
	rdfs:comment "The date and time at which the validity of the object expires."@en ;
	rdfs:range xsd:dateTime ;
	.

observable:extDeletionTime
	a owl:DatatypeProperty ;
	rdfs:label "extDeletionTime"@en ;
	rdfs:comment "Specifies the time at which the file represented by an Inode was 'deleted'."@en ;
	rdfs:range xsd:dateTime ;
	.

observable:extFileType
	a owl:DatatypeProperty ;
	rdfs:label "extFileType"@en ;
	rdfs:comment "Specifies the EXT file type (FIFO, Directory, Regular file, Symbolic link, etc) for the Inode."@en ;
	rdfs:range xsd:integer ;
	.

observable:extFlags
	a owl:DatatypeProperty ;
	rdfs:label "extFlags"@en ;
	rdfs:comment "Specifies user flags to further protect (limit its use and modification) the file represented by an Inode."@en ;
	rdfs:range xsd:integer ;
	.

observable:extHardLinkCount
	a owl:DatatypeProperty ;
	rdfs:label "extHardLinkCount"@en ;
	rdfs:comment "Specifies a count of how many hard links point to an Inode."@en ;
	rdfs:range xsd:integer ;
	.

observable:extInodeChangeTime
	a owl:DatatypeProperty ;
	rdfs:label "extInodeChangeTime"@en ;
	rdfs:comment "The date and time at which the file Inode metadata was last modified."@en ;
	rdfs:range xsd:dateTime ;
	.

observable:extInodeID
	a owl:DatatypeProperty ;
	rdfs:label "extInodeID"@en ;
	rdfs:comment "Specifies a single Inode identifier."@en ;
	rdfs:range xsd:integer ;
	.

observable:extPermissions
	a owl:DatatypeProperty ;
	rdfs:label "extPermissions"@en ;
	rdfs:comment "Specifies the read/write/execute permissions for the file represented by an EXT Inode."@en ;
	rdfs:range xsd:integer ;
	.

observable:extSGID
	a owl:DatatypeProperty ;
	rdfs:label "extSGID"@en ;
	rdfs:comment "Specifies the group ID for the file represented by an Inode."@en ;
	rdfs:range xsd:integer ;
	.

observable:extSUID
	a owl:DatatypeProperty ;
	rdfs:label "extSUID"@en ;
	rdfs:comment "Specifies the user ID that 'owns' the file represented by an Inode."@en ;
	rdfs:range xsd:integer ;
	.

observable:extendedKeyUsage
	a owl:DatatypeProperty ;
	rdfs:label "extendedKeyUsage"@en ;
	rdfs:range xsd:string ;
	.

observable:extension
	a owl:DatatypeProperty ;
	rdfs:label "extension"@en ;
	rdfs:comment "The file name extension: everything after the last dot. Not present if the file has no dot in its name."@en ;
	rdfs:range xsd:string ;
	.

observable:favoritesCount
	a owl:DatatypeProperty ;
	rdfs:label "Favorites Count"@en-US ;
	rdfs:comment "Specifies the number of times that this profile has favorited a tweet."@en-US ;
	rdfs:range xsd:nonNegativeInteger ;
	.

observable:fileAlignment
	a owl:DatatypeProperty ;
	rdfs:label "fileAlignment"@en ;
	rdfs:comment "Specifies the factor (in bytes) that is used to align the raw data of sections in the image file."@en ;
	rdfs:range xsd:unsignedInt ;
	.

observable:fileHeaderHashes
	a owl:ObjectProperty ;
	rdfs:label "fileHeaderHashes"@en ;
	rdfs:comment "Specifies any hashes that were computed for the file header."@en ;
	rdfs:range types:Hash ;
	.

observable:fileName
	a owl:DatatypeProperty ;
	rdfs:label "fileName"@en ;
	rdfs:comment "Specifies the name associated with a file in a file system."@en ;
	rdfs:range xsd:string ;
	.

observable:filePath
	a owl:DatatypeProperty ;
	rdfs:label "filePath"@en ;
	rdfs:comment "Specifies the file path for the location of a file within a filesystem."@en ;
	rdfs:range xsd:string ;
	.

observable:fileSystemType
	a owl:DatatypeProperty ;
	rdfs:label "fileSystemType"@en ;
	rdfs:comment "The specific type of a file system."@en ;
	rdfs:range xsd:string ;
	.

observable:firstLoginTime
	a owl:DatatypeProperty ;
	rdfs:label "firstLoginTime"@en ;
	rdfs:comment "The date and time of the first login of the account."@en ;
	rdfs:range xsd:dateTime ;
	.

observable:firstName
	a owl:DatatypeProperty ;
	rdfs:label "firstName"@en ;
	rdfs:comment "The first name of a person."@en ;
	rdfs:range xsd:string ;
	.

observable:firstRun
	a owl:DatatypeProperty ;
	rdfs:label "firstRun"@en ;
	rdfs:comment "Timestamp of when the prefetch application was first run."@en ;
	rdfs:range xsd:dateTime ;
	.

observable:firstVisit
	a owl:DatatypeProperty ;
	rdfs:label "First Visit Time"@en ;
	rdfs:comment "Specifies the date/time that the URL referred to by the URL field was first visited."@en-US ;
	rdfs:range xsd:dateTime ;
	.

observable:flags
	a owl:DatatypeProperty ;
	rdfs:label "flags"@en ;
	rdfs:comment "Specifies any flags that modify the behavior of the scheduled task. See also: http://msdn.microsoft.com/en-us/library/windows/desktop/aa381248(v=vs.85).aspx."@en ;
	rdfs:range [
		a rdfs:Datatype ;
		owl:unionOf (
			vocabulary:TaskFlagVocab
			xsd:string
		) ;
	] ;
	.

observable:followersCount
	a owl:DatatypeProperty ;
	rdfs:label "Followers Count"@en-US ;
	rdfs:comment "Specifies the followers count associated with the twitter profile."@en-US ;
	rdfs:range xsd:nonNegativeInteger ;
	.

observable:format
	a owl:DatatypeProperty ;
	rdfs:label "format"@en ;
	rdfs:comment "The format of the audio. For example: mp3 or flac."@en ;
	rdfs:range xsd:string ;
	.

observable:fragment
	a owl:DatatypeProperty ;
	rdfs:label "fragment"@en ;
	rdfs:comment "Fragment pointing to a specific part in the resource."@en ;
	rdfs:range xsd:string ;
	.

observable:fragmentIndex
	a owl:DatatypeProperty ;
	rdfs:label "fragmentIndex"@en ;
	rdfs:range xsd:integer ;
	.

observable:freeSpace
	a owl:DatatypeProperty ;
	rdfs:label "freeSpace"@en ;
	rdfs:comment "The amount of free space on the disk, in bytes."@en ;
	rdfs:range xsd:integer ;
	.

observable:friendsCount
	a owl:DatatypeProperty ;
	rdfs:label "Friends Count"@en-US ;
	rdfs:comment "Specifies the friends count associated with the twitter profile."@en-US ;
	rdfs:range xsd:nonNegativeInteger ;
	.

observable:from
	a owl:ObjectProperty ;
	rdfs:label "from"@en ;
	rdfs:comment "The phone number of the initiating party."@en ;
	rdfs:range observable:ObservableObject ;
	.

observable:fromURLVisit
	a owl:ObjectProperty ;
	rdfs:label "From URL Visit"@en ;
	rdfs:comment "Specifies the URL visit origination point (i.e., URL) of the URL captured in the URL history entry, if applicable."@en ;
	rdfs:range observable:ObservableObject ;
	.

observable:fullValue
	a owl:DatatypeProperty ;
	rdfs:label "fullValue"@en ;
	rdfs:comment "The full string value of the URL."@en ;
	rdfs:range xsd:string ;
	.

observable:geoLocationEntry
	a owl:ObjectProperty ;
	rdfs:label "geoLocationEntry"@en ;
	rdfs:range observable:ObservableObject ;
	.

observable:geolocationAddress
	a owl:ObjectProperty ;
	rdfs:label "geolocationAddress"@en ;
	rdfs:comment "An administrative address for a particular geolocation."@en ;
	rdfs:range location:Location ;
	.

observable:gid
	a owl:DatatypeProperty ;
	rdfs:label "gid"@en ;
	rdfs:range xsd:integer ;
	.

observable:globalFlagList
	a owl:ObjectProperty ;
	rdfs:label "globalFlagList"@en ;
	rdfs:comment "A list of global flags. See also: http://msdn.microsoft.com/en-us/library/windows/hardware/ff549557(v=vs.85).aspx."@en ;
	rdfs:range observable:GlobalFlagType ;
	.

observable:gpu
	a owl:DatatypeProperty ;
	rdfs:label "gpu"@en ;
	rdfs:comment "Specifies the name of the GPU used by the system."@en ;
	rdfs:range xsd:string ;
	.

observable:gpuFamily
	a owl:DatatypeProperty ;
	rdfs:label "gpuFamily"@en ;
	rdfs:comment "Specifies the name of the GPU family used by the system."@en ;
	rdfs:range xsd:string ;
	.

observable:groupName
	a owl:DatatypeProperty ;
	rdfs:label "groupName"@en ;
	rdfs:range xsd:string ;
	.

observable:groups
	a owl:DatatypeProperty ;
	rdfs:label "groups"@en ;
	rdfs:range xsd:string ;
	.

observable:hasChanged
	a owl:DatatypeProperty ;
	rdfs:label "hasChanged"@en ;
	rdfs:range xsd:boolean ;
	.

observable:hash
	a owl:ObjectProperty ;
	rdfs:label "hash"@en ;
	rdfs:comment "Hash values of the data."@en ;
	rdfs:range types:Hash ;
	.

observable:hashes
	a owl:ObjectProperty ;
	rdfs:label "hashes"@en ;
	rdfs:comment "Specifies any hashes computed over the section."@en ;
	rdfs:range types:Hash ;
	.

observable:headerRaw
	a owl:ObjectProperty ;
	rdfs:label "headerRaw"@en ;
	rdfs:range observable:ObservableObject ;
	.

observable:hexadecimalValue
	a owl:DatatypeProperty ;
	rdfs:label "hexadecimalValue"@en ;
	rdfs:comment "The hexadecimal value of a global flag. See also: http://msdn.microsoft.com/en-us/library/windows/hardware/ff549646(v=vs.85).aspx."@en ;
	rdfs:range xsd:hexBinary ;
	.

observable:hiveType
	a owl:DatatypeProperty ;
	rdfs:label "hiveType"@en ;
	rdfs:comment "The type of a registry hive."@en ;
	rdfs:range xsd:string ;
	.

observable:homeDirectory
	a owl:DatatypeProperty ;
	rdfs:label "homeDirectory"@en ;
	rdfs:range xsd:string ;
	.

observable:horizontalBeamWidth
	a owl:DatatypeProperty ;
	rdfs:label "horizontalBeamWidth"@en ;
	rdfs:comment "The width of the antenna beam in degrees."@en ;
	rdfs:range xsd:string ;
	.

observable:host
	a owl:ObjectProperty ;
	rdfs:label "host"@en ;
	rdfs:comment "Domain name or IP address where the resource is located."@en ;
	rdfs:range observable:ObservableObject ;
	.

observable:hostname
	a owl:DatatypeProperty ;
	rdfs:label "hostname"@en ;
	rdfs:comment "Specifies the hostname of the system."@en ;
	rdfs:range xsd:string ;
	.

observable:httpMesageBodyLength
	a owl:DatatypeProperty ;
	rdfs:label "httpMesageBodyLength"@en ;
	rdfs:comment "Specifies the length of an HTTP message body in bytes."@en ;
	rdfs:range xsd:integer ;
	.

observable:httpMessageBodyData
	a owl:ObjectProperty ;
	rdfs:label "httpMessageBodyData"@en ;
	rdfs:comment "Specifies the data contained in an HTTP message body."@en ;
	rdfs:range observable:ObservableObject ;
	.

observable:httpRequestHeader
	a owl:ObjectProperty ;
	rdfs:label "httpRequestHeader"@en ;
	rdfs:comment "Specifies all of the HTTP header fields that may be found in the HTTP client request"@en ;
	rdfs:range types:Dictionary ;
	.

observable:iComHandlerAction
	a owl:ObjectProperty ;
	rdfs:label "iComHandlerAction"@en ;
	rdfs:comment "Specifies the data associated with the task action-fired COM handler."@en ;
	rdfs:range observable:IComHandlerActionType ;
	.

observable:iEmailAction
	a owl:ObjectProperty ;
	rdfs:label "iEmailAction"@en ;
	rdfs:comment "Specifies an action that sends an e-mail, which in this context refers to actual email message sent. See also: http://msdn.microsoft.com/en-us/library/windows/desktop/aa380693(v=vs.85).aspx."@en ;
	rdfs:range observable:ObservableObject ;
	.

observable:iExecAction
	a owl:ObjectProperty ;
	rdfs:label "iExecAction"@en ;
	rdfs:comment "Specifies an action that executes a command-line operation. See also: http://msdn.microsoft.com/en-us/library/windows/desktop/aa380715(v=vs.85).aspx."@en ;
	rdfs:range observable:IExecActionType ;
	.

observable:iShowMessageAction
	a owl:ObjectProperty ;
	rdfs:label "iShowMessageAction"@en ;
	rdfs:comment "Specifies an action that shows a message box when a task is activated. See also: http://msdn.microsoft.com/en-us/library/windows/desktop/aa381302(v=vs.85).aspx."@en ;
	rdfs:range observable:IShowMessageActionType ;
	.

observable:icmpCode
	a owl:DatatypeProperty ;
	rdfs:label "icmpCode"@en ;
	rdfs:comment "Specifies the ICMP code byte."@en ;
	rdfs:range xsd:hexBinary ;
	.

observable:icmpType
	a owl:DatatypeProperty ;
	rdfs:label "icmpType"@en ;
	rdfs:comment "Specifies the ICMP type byte."@en ;
	rdfs:range xsd:hexBinary ;
	.

observable:imageBase
	a owl:DatatypeProperty ;
	rdfs:label "imageBase"@en ;
	rdfs:comment "Specifies the address that is relative to the image base of the beginning-of-data section when it is loaded into memory."@en ;
	rdfs:range xsd:unsignedInt ;
	.

observable:imageCompressionMethod
	a owl:DatatypeProperty ;
	rdfs:label "imageCompressionMethod"@en ;
	rdfs:range xsd:string ;
	.

observable:imageName
	a owl:DatatypeProperty ;
	rdfs:label "imageName"@en ;
	rdfs:comment "Specifies the image name for the task."@en ;
	rdfs:range xsd:string ;
	.

observable:imageType
	a owl:DatatypeProperty ;
	rdfs:label "imageType"@en ;
	rdfs:comment "The type of the image, e.g. EnCase, RAW or LocalFolder."@en ;
	rdfs:range xsd:string ;
	.

observable:impHash
	a owl:DatatypeProperty ;
	rdfs:label "impHash"@en ;
	rdfs:comment "Specifies the special import hash, or â€˜imphashâ€™, calculated for the PE Binary based on its imported libraries and functions. "@en ;
	rdfs:range xsd:string ;
	.

observable:inReplyTo
	a owl:DatatypeProperty ;
	rdfs:label "inReplyTo"@en ;
	rdfs:comment "One of more unique identifiers for identifying the email(s) this email is a reply to."@en ;
	rdfs:range xsd:string ;
	.

observable:inetLocation
	a owl:ObjectProperty ;
	rdfs:label "Internet Location"@en-US ;
	rdfs:comment "Specifies a location on the Internet."@en-US ;
	rdfs:range observable:ObservableObject ;
	.

observable:inhibitAnyPolicy
	a owl:DatatypeProperty ;
	rdfs:label "inhibitAnyPolicy"@en ;
	rdfs:range xsd:string ;
	.

observable:installDate
	a owl:DatatypeProperty ;
	rdfs:label "installDate"@en ;
	rdfs:comment "Specifies the date the operating system or application was installed."@en ;
	rdfs:range xsd:dateTime ;
	.

observable:installedVersionHistory
	a owl:ObjectProperty ;
	rdfs:label "installedVersionHistory"@en ;
	rdfs:comment "Specifies the history of installed application version(s)."@en ;
	rdfs:range observable:ApplicationVersion ;
	.

observable:interceptedCallState
	a owl:DatatypeProperty ;
	rdfs:label "interceptedCallState"@en ;
	rdfs:comment "State of the call in a Call Detail Record (e.g. idle)."@en ;
	rdfs:range xsd:string ;
	.

observable:ip
	a owl:ObjectProperty ;
	rdfs:label "ip"@en ;
	rdfs:comment "Specifies the list of IP addresses used by the network interface."@en ;
	rdfs:range observable:ObservableObject ;
	.

observable:ipAddress
	a owl:ObjectProperty ;
	rdfs:label "ipAddress"@en ;
	rdfs:comment "Specifies the corresponding ip address for a whois entry. Usually corresponds to a name server lookup."@en ;
	rdfs:range observable:ObservableObject ;
	.

observable:ipGateway
	a owl:ObjectProperty ;
	rdfs:label "ipGateway"@en ;
	rdfs:comment "Specifies the list of IP Gateway IP Addresses used by the network interface."@en ;
	rdfs:range observable:ObservableObject ;
	.

observable:ipfix
	a owl:ObjectProperty ;
	rdfs:label "ipfix"@en ;
	rdfs:comment "Specifies any IP Flow Information Export (IPFIX) data for the network traffic flow."@en ;
	rdfs:range types:Dictionary ;
	.

observable:isADBRootEnabled
	a owl:DatatypeProperty ;
	rdfs:label "isADBRootEnabled"@en ;
	rdfs:comment "Root access through the Android Debug Bridge (ADB) daemon observed to be enabled. [based on https://developer.android.com/studio/command-line/adb]"@en ;
	rdfs:range xsd:boolean ;
	.

observable:isActive
	a owl:DatatypeProperty ;
	rdfs:label "isActive"@en ;
	rdfs:comment "Indicates whether the network connection is still active."@en ;
	rdfs:range xsd:boolean ;
	.

observable:isDirectory
	a owl:DatatypeProperty ;
	rdfs:label "isDirectory"@en ;
	rdfs:comment "Specifies whether a file entry represents a directory."@en ;
	rdfs:range xsd:boolean ;
	.

observable:isDisabled
	a owl:DatatypeProperty ;
	rdfs:label "isDisabled"@en ;
	rdfs:comment "Is the digital account disabled?"@en ;
	rdfs:range xsd:boolean ;
	.

observable:isEnabled
	a owl:DatatypeProperty ;
	rdfs:label "isEnabled"@en ;
	rdfs:comment "Specifies whether the trigger is enabled."@en ;
	rdfs:range xsd:boolean ;
	.

observable:isEncrypted
	a owl:DatatypeProperty ;
	rdfs:label "isEncrypted"@en ;
	rdfs:range xsd:boolean ;
	.

observable:isHidden
	a owl:DatatypeProperty ;
	rdfs:label "isHidden"@en ;
	rdfs:comment """The isHidden property specifies whether the process is hidden or not.
          """@en ;
	rdfs:range xsd:boolean ;
	.

observable:isInjected
	a owl:DatatypeProperty ;
	rdfs:label "isInjected"@en ;
	rdfs:comment "The isInjected property specifies whether or not the particular memory object has had data/code injected into it by another process."@en ;
	rdfs:range xsd:boolean ;
	.

observable:isLimitAdTrackingEnabled
	a owl:DatatypeProperty ;
	rdfs:label "isLimitAdTrackingEnabled"@en ;
	rdfs:comment "Limits advertising tracking if enabled. [based on https://developer.android.com/reference/androidx/ads/identifier/AdvertisingIdInfo]"@en ;
	rdfs:range xsd:boolean ;
	.

observable:isMapped
	a owl:DatatypeProperty ;
	rdfs:label "isMapped"@en ;
	rdfs:comment "The isMapped property specifies whether or not the particular memory object has been assigned a byte-for-byte correlation with some portion of a file or file-like resource."@en ;
	rdfs:range xsd:boolean ;
	.

observable:isMimeEncoded
	a owl:DatatypeProperty ;
	rdfs:label "isMimeEncoded"@en ;
	rdfs:range xsd:boolean ;
	.

observable:isMultipart
	a owl:DatatypeProperty ;
	rdfs:label "isMultipart"@en ;
	rdfs:range xsd:boolean ;
	.

observable:isNamed
	a owl:DatatypeProperty ;
	rdfs:label "isNamed"@en ;
	rdfs:range xsd:boolean ;
	.

observable:isOptimized
	a owl:DatatypeProperty ;
	rdfs:label "isOptimized"@en ;
	rdfs:range xsd:boolean ;
	.

observable:isPrivate
	a owl:DatatypeProperty ;
	rdfs:label "isPrivate"@en ;
	rdfs:comment "Is the event marked as private?"@en ;
	rdfs:range xsd:boolean ;
	.

observable:isPrivileged
	a owl:DatatypeProperty ;
	rdfs:label "isPrivileged"@en ;
	rdfs:range xsd:boolean ;
	.

observable:isProtected
	a owl:DatatypeProperty ;
	rdfs:label "isProtected"@en ;
	rdfs:comment "The isProtected property specifies whether or not the particular memory object is protected (read/write only from the process that allocated it)."@en ;
	rdfs:range xsd:boolean ;
	.

observable:isRead
	a owl:DatatypeProperty ;
	rdfs:label "isRead"@en ;
	rdfs:range xsd:boolean ;
	.

observable:isSURootEnabled
	a owl:DatatypeProperty ;
	rdfs:label "isSURootEnabled"@en ;
	rdfs:comment "Root access through Linux SU binary observed to be enabled. [based on https://en.wikipedia.org/wiki/Rooting_(Android)]"@en ;
	rdfs:range xsd:boolean ;
	.

observable:isSecure
	a owl:DatatypeProperty ;
	rdfs:label "isSecure"@en ;
	rdfs:comment "Is the cookie secure? If the cookie is secure it cannot be delivered over an unencrypted session such as http."@en ;
	rdfs:range xsd:boolean ;
	.

observable:isSelfSigned
	a owl:DatatypeProperty ;
	rdfs:label "isSelfSigned"@en ;
	rdfs:range xsd:boolean ;
	.

observable:isServiceAccount
	a owl:DatatypeProperty ;
	rdfs:label "isServiceAccount"@en ;
	rdfs:range xsd:boolean ;
	.

observable:isTLD
	a owl:DatatypeProperty ;
	rdfs:label "isTLD"@en ;
	rdfs:range xsd:boolean ;
	.

observable:isVolatile
	a owl:DatatypeProperty ;
	rdfs:label "isVolatile"@en ;
	rdfs:comment "The isVolatile property specifies whether or not the particular memory object is volatile."@en ;
	rdfs:range xsd:boolean ;
	.

observable:issuer
	a owl:DatatypeProperty ;
	rdfs:label "issuer"@en ;
	rdfs:range xsd:string ;
	.

observable:issuerAlternativeName
	a owl:DatatypeProperty ;
	rdfs:label "issuerAlternativeName"@en ;
	rdfs:range xsd:string ;
	.

observable:issuerHash
	a owl:ObjectProperty ;
	rdfs:label "issuerHash"@en ;
	rdfs:comment "A hash calculated on the certificate issuer name."@en ;
	rdfs:range types:Hash ;
	.

observable:key
	a owl:DatatypeProperty ;
	rdfs:label "key"@en ;
	rdfs:range xsd:string ;
	.

observable:keyUsage
	a owl:DatatypeProperty ;
	rdfs:label "keyUsage"@en ;
	rdfs:range xsd:string ;
	.

observable:keypadUnlockCode
	a owl:DatatypeProperty ;
	rdfs:label "keypadUnlockCode"@en ;
	rdfs:comment "A code or password set on a device for security that must be entered to gain access to the device."@en ;
	rdfs:range xsd:string ;
	.

observable:keywordSearchTerm
	a owl:DatatypeProperty ;
	rdfs:label "Keyword Search Term"@en ;
	rdfs:comment "Specifies a string representing a keyword search term contained within the URL field."@en ;
	rdfs:range xsd:string ;
	.

observable:labels
	a owl:DatatypeProperty ;
	rdfs:label "labels"@en ;
	rdfs:comment "Named and colored label."@en ;
	rdfs:range xsd:string ;
	.

observable:language
	a owl:DatatypeProperty ;
	rdfs:label "language"@en ;
	rdfs:comment """Specifies the language the string is written in, e.g. English.
          For consistency, it is strongly recommended to use the ISO 639-2 language code, if available. Please see http://www.loc.gov/standards/iso639-2/php/code_list.php for a list of ISO 639-2 codes."""@en ;
	rdfs:range xsd:string ;
	.

observable:lastLoginTime
	a owl:DatatypeProperty ;
	rdfs:label "lastLoginTime"@en ;
	rdfs:comment "The date and time of the last login of the account."@en ;
	rdfs:range xsd:dateTime ;
	.

observable:lastName
	a owl:DatatypeProperty ;
	rdfs:label "lastName"@en ;
	rdfs:comment "The last name of a person."@en ;
	rdfs:range xsd:string ;
	.

observable:lastRun
	a owl:DatatypeProperty ;
	rdfs:label "lastRun"@en ;
	rdfs:comment "Timestamp of when the prefetch application was last run."@en ;
	rdfs:range xsd:dateTime ;
	.

observable:lastShutdownDate
	a owl:DatatypeProperty ;
	rdfs:label "lastShutdownDate"@en ;
	rdfs:comment "Specifies the date on which the device was last shutdown."@en ;
	rdfs:range xsd:dateTime ;
	.

observable:lastTimeContacted
	a owl:DatatypeProperty ;
	rdfs:label "lastTimeContacted"@en ;
	rdfs:comment "Last time contacted specifies the date and time that a particular contact was last contacted."@en ;
	rdfs:range xsd:dateTime ;
	.

observable:lastVisit
	a owl:DatatypeProperty ;
	rdfs:label "Last Visit Time"@en ;
	rdfs:comment "Specifies the date/time that the URL referred to by the URL field was last visited."@en ;
	rdfs:range xsd:dateTime ;
	.

observable:length
	a owl:DatatypeProperty ;
	rdfs:label "length"@en ;
	rdfs:comment "Specifies the length, in characters, of the extracted string."@en ;
	rdfs:range xsd:integer ;
	.

observable:libraryType
	a owl:DatatypeProperty ;
	rdfs:label "libraryType"@en ;
	rdfs:comment "Specifies the type of library being characterized."@en ;
	rdfs:range xsd:string ;
	.

observable:listedCount
	a owl:DatatypeProperty ;
	rdfs:label "listedCount"@en ;
	rdfs:comment "Specifies the number of public lists that this profile is associated with."@en ;
	rdfs:range xsd:integer ;
	.

observable:loaderFlags
	a owl:DatatypeProperty ;
	rdfs:label "loaderFlags"@en ;
	rdfs:comment "Specifies the reserved loader flags"@en ;
	rdfs:range xsd:unsignedInt ;
	.

observable:localTime
	a owl:DatatypeProperty ;
	rdfs:label "localTime"@en ;
	rdfs:comment "Specifies the local time on the system."@en ;
	rdfs:range xsd:dateTime ;
	.

observable:location
	a owl:ObjectProperty ;
	rdfs:label "location"@en ;
	rdfs:comment "An associated location."@en ;
	rdfs:range location:Location ;
	.

observable:loginTime
	a owl:DatatypeProperty ;
	rdfs:label "loginTime"@en ;
	rdfs:comment "Specifies the date/time of the login for the user session."@en ;
	rdfs:range xsd:dateTime ;
	.

observable:logoutTime
	a owl:DatatypeProperty ;
	rdfs:label "logoutTime"@en ;
	rdfs:comment "Specifies the date/time of the logout for the user session."@en ;
	rdfs:range xsd:dateTime ;
	.

observable:lookupDate
	a owl:DatatypeProperty ;
	rdfs:label "lookupDate"@en ;
	rdfs:comment "Specifies the date and time that the Whois record was queried."@en ;
	rdfs:range xsd:dateTime ;
	.

observable:macAddress
	a owl:ObjectProperty ;
	rdfs:label "macAddress"@en ;
	rdfs:comment "Specifies the MAC or hardware address of the physical network card. "@en ;
	rdfs:range observable:ObservableObject ;
	.

observable:machine
	a owl:DatatypeProperty ;
	rdfs:label "machine"@en ;
	rdfs:comment "Specifies the type of target machine."@en ;
	rdfs:range xsd:string ;
	.

observable:magic
	a owl:DatatypeProperty ;
	rdfs:label "magic"@en ;
	rdfs:comment "Specifies the value that indicates the type of the PE binary."@en ;
	rdfs:range xsd:unsignedShort ;
	.

observable:magicNumber
	a owl:DatatypeProperty ;
	rdfs:label "magicNumber"@en ;
	rdfs:range xsd:string ;
	.

observable:majorImageVersion
	a owl:DatatypeProperty ;
	rdfs:label "majorImageVersion"@en ;
	rdfs:comment "Specifies the major version number of the image."@en ;
	rdfs:range xsd:unsignedShort ;
	.

observable:majorLinkerVersion
	a owl:DatatypeProperty ;
	rdfs:label "majorLinkerVersion"@en ;
	rdfs:comment "Specifies the linker major version number."@en ;
	rdfs:range xsd:byte ;
	.

observable:majorOSVersion
	a owl:DatatypeProperty ;
	rdfs:label "majorOSVersion"@en ;
	rdfs:comment "Specifies the major version number of the required operating system."@en ;
	rdfs:range xsd:unsignedShort ;
	.

observable:majorSubsystemVersion
	a owl:DatatypeProperty ;
	rdfs:label "majorSubsystemVersion"@en ;
	rdfs:comment "Specifies the major version number of the subsystem."@en ;
	rdfs:range xsd:unsignedShort ;
	.

observable:manuallyEnteredCount
	a owl:DatatypeProperty ;
	rdfs:label "Manually-Entered Count"@en ;
	rdfs:comment "Specifies the number of times the URL referred to by the URL field was manually entered into the browser's address field by the user. This field is only applicable for URL history entries generated by Google's Chrome browser."@en ;
	rdfs:range xsd:nonNegativeInteger ;
	.

observable:manufacturer
	a owl:ObjectProperty ;
	rdfs:label "manufacturer"@en ;
	rdfs:range identity:Identity ;
	.

observable:maxRunTime
	a owl:DatatypeProperty ;
	rdfs:label "maxRunTime"@en ;
	rdfs:comment "Specifies the maximum run time of the scheduled task before terminating, in milliseconds. See also: http://msdn.microsoft.com/en-us/library/windows/desktop/aa381874(v=vs.85).aspx."@en ;
	rdfs:range xsd:integer ;
	.

observable:messageID
	a owl:DatatypeProperty ;
	rdfs:label "messageID"@en ;
	rdfs:comment "An unique identifier for the message."@en ;
	rdfs:range xsd:string ;
	.

observable:messageText
	a owl:DatatypeProperty ;
	rdfs:label "messageText"@en ;
	rdfs:comment "The contents of the message."@en ;
	rdfs:range xsd:string ;
	.

observable:messageThread
	a owl:ObjectProperty ;
	rdfs:label "messageThread"@en ;
	rdfs:range types:Thread ;
	.

observable:messageType
	a owl:DatatypeProperty ;
	rdfs:label "messageType"@en ;
	rdfs:comment "Message type specifies what sort of message (email, chat, SMS, etc) a Message is."@en ;
	rdfs:range xsd:string ;
	.

observable:messagingAddress
	a owl:ObjectProperty ;
	rdfs:label "messagingAddress"@en ;
	rdfs:comment "A messaging address specifies details of an identifier for digital messsaging communication."@en ;
	rdfs:range observable:ObservableObject ;
	.

observable:metadataChangeTime
	a owl:DatatypeProperty ;
	rdfs:label "metadataChangeTime"@en ;
	rdfs:comment "The date and time at which the file metadata was last modified."@en ;
	rdfs:range xsd:dateTime ;
	.

observable:metadataRecoveredStatus
	a owl:DatatypeProperty ;
	rdfs:label "metadataRecoveredStatus"@en ;
	rdfs:comment "Specifies the recoverability status of the metadata of an object."@en ;
	rdfs:range [
		a rdfs:Datatype ;
		owl:unionOf (
			vocabulary:RecoveredObjectStatusVocab
			xsd:string
		) ;
	] ;
	.

observable:mftFileID
	a owl:DatatypeProperty ;
	rdfs:label "mftFileID"@en ;
	rdfs:comment "Specifies the record number for the file within an NTFS Master File Table."@en ;
	rdfs:range xsd:integer ;
	.

observable:mftFileNameAccessedTime
	a owl:DatatypeProperty ;
	rdfs:label "mftFileNameAccessedTime"@en ;
	rdfs:comment "The access date and time recorded in an MFT entry $File_Name attribute."@en ;
	rdfs:range xsd:dateTime ;
	.

observable:mftFileNameCreatedTime
	a owl:DatatypeProperty ;
	rdfs:label "mftFileNameCreatedTime"@en ;
	rdfs:comment "The creation date and time recorded in an MFT entry $File_Name attribute."@en ;
	rdfs:range xsd:dateTime ;
	.

observable:mftFileNameLength
	a owl:DatatypeProperty ;
	rdfs:label "mftFileNameLength"@en ;
	rdfs:comment " Specifies the length of an NTFS file name, in unicode characters."@en ;
	rdfs:range xsd:integer ;
	.

observable:mftFileNameModifiedTime
	a owl:DatatypeProperty ;
	rdfs:label "mftFileNameModifiedTime"@en ;
	rdfs:comment "The modification date and time recorded in an MFT entry $File_Name attribute."@en ;
	rdfs:range xsd:dateTime ;
	.

observable:mftFileNameRecordChangeTime
	a owl:DatatypeProperty ;
	rdfs:label "mftFileNameRecordChangeTime"@en ;
	rdfs:comment "The metadata modification date and time recorded in an MFT entry $File_Name attribute."@en ;
	rdfs:range xsd:dateTime ;
	.

observable:mftFlags
	a owl:DatatypeProperty ;
	rdfs:label "mftFlags"@en ;
	rdfs:comment "Specifies basic permissions for the file (Read-Only, Hidden, Archive, Compressed, etc.)."@en ;
	rdfs:range xsd:integer ;
	.

observable:mftParentID
	a owl:DatatypeProperty ;
	rdfs:label "mftParentID"@en ;
	rdfs:comment "Specifies the record number within an NTFS Master File Table for parent directory of the file."@en ;
	rdfs:range xsd:integer ;
	.

observable:mftRecordChangeTime
	a owl:DatatypeProperty ;
	rdfs:label "mftRecordChangeTime"@en ;
	rdfs:comment "The date and time at which an NTFS file metadata was last modified."@en ;
	rdfs:range xsd:dateTime ;
	.

observable:middleName
	a owl:DatatypeProperty ;
	rdfs:label "middleName"@en ;
	rdfs:comment "The middle name of a person."@en ;
	rdfs:range xsd:string ;
	.

observable:mimeClass
	a owl:DatatypeProperty ;
	rdfs:label "mimeClass"@en ;
	rdfs:range xsd:string ;
	.

observable:mimeType
	a owl:DatatypeProperty ;
	rdfs:label "mimeType"@en ;
	rdfs:comment "MIME type of the data. For example 'text/html' or 'audio/mp3'."@en ;
	rdfs:range xsd:string ;
	.

observable:minorImageVersion
	a owl:DatatypeProperty ;
	rdfs:label "minorImageVersion"@en ;
	rdfs:comment "Specifies the minor version number of the image."@en ;
	rdfs:range xsd:unsignedShort ;
	.

observable:minorLinkerVersion
	a owl:DatatypeProperty ;
	rdfs:label "minorLinkerVersion"@en ;
	rdfs:comment "Specifies the linker minor version number."@en ;
	rdfs:range xsd:byte ;
	.

observable:minorOSVersion
	a owl:DatatypeProperty ;
	rdfs:label "minorOSVersion"@en ;
	rdfs:comment "Specifies the minor version number of the required operating system."@en ;
	rdfs:range xsd:unsignedShort ;
	.

observable:minorSubsystemVersion
	a owl:DatatypeProperty ;
	rdfs:label "minorSubsystemVersion"@en ;
	rdfs:comment """Specifies the minor version number of the subsystem.
          """@en ;
	rdfs:range xsd:unsignedShort ;
	.

observable:mockLocationsAllowed
	a owl:DatatypeProperty ;
	rdfs:label "mockLocationsAllowed"@en ;
	rdfs:comment "???."@en ;
	rdfs:range xsd:boolean ;
	.

observable:model
	a owl:DatatypeProperty ;
	rdfs:label "model"@en ;
	rdfs:range xsd:string ;
	.

observable:modifiedTime
	a owl:DatatypeProperty ;
	rdfs:label "modifiedTime"@en ;
	rdfs:comment "The date and time at which the Object was last modified."@en ;
	rdfs:range xsd:dateTime ;
	.

observable:mostRecentRunTime
	a owl:DatatypeProperty ;
	rdfs:label "mostRecentRunTime"@en ;
	rdfs:comment "Specifies the most recent run date/time of this scheduled task. See also: http://msdn.microsoft.com/en-us/library/windows/desktop/aa381254(v=vs.85).aspx."@en ;
	rdfs:range xsd:dateTime ;
	.

observable:mountPoint
	a owl:DatatypeProperty ;
	rdfs:label "mountPoint"@en ;
	rdfs:comment "Specifies the mount point of the partition."@en ;
	rdfs:range xsd:string ;
	.

observable:msProductID
	a owl:DatatypeProperty ;
	rdfs:label "msProductID"@en ;
	rdfs:comment "The Microsoft Product ID. See also: http://support.microsoft.com/gp/pidwin."@en ;
	rdfs:range xsd:string ;
	.

observable:msProductName
	a owl:DatatypeProperty ;
	rdfs:label "msProductName"@en ;
	rdfs:comment "The Microsoft ProductName of the current installation of Windows. This is typically found in HKEY_LOCAL_MACHINE\\Software\\Microsoft\\Windows\\CurrentVersion!ProductName."@en ;
	rdfs:range xsd:string ;
	.

observable:mutexName
	a owl:DatatypeProperty ;
	rdfs:label "mutexName"@en ;
	rdfs:comment "Specifies the name identifier for a specific instance of a mechanism that enforces limits on access to a resource when there are many threads of execution ."@en ;
	rdfs:range xsd:string ;
	.

observable:nameConstraints
	a owl:DatatypeProperty ;
	rdfs:label "nameConstraints"@en ;
	rdfs:range xsd:string ;
	.

observable:namePhonetic
	a owl:DatatypeProperty ;
	rdfs:label "namePhonetic"@en ;
	rdfs:comment "Name phonetic specifies the phonetic pronunciation of the name of a person."@en ;
	rdfs:range xsd:string ;
	.

observable:namePrefix
	a owl:DatatypeProperty ;
	rdfs:label "namePrefix"@en ;
	rdfs:comment "Name prefix specifies an honorific prefix (coming ordinally before first/given name) for the name of a person."@en ;
	rdfs:range xsd:string ;
	.

observable:nameRecoveredStatus
	a owl:DatatypeProperty ;
	rdfs:label "nameRecoveredStatus"@en ;
	rdfs:comment "Specifies the recoverability status of the name of an object."@en ;
	rdfs:range [
		a rdfs:Datatype ;
		owl:unionOf (
			vocabulary:RecoveredObjectStatusVocab
			xsd:string
		) ;
	] ;
	.

observable:nameServer
	a owl:ObjectProperty ;
	rdfs:label "nameServer"@en ;
	rdfs:comment "Specifies a list of name server entries for a Whois entry."@en ;
	rdfs:range observable:ObservableObject ;
	.

observable:nameSuffix
	a owl:DatatypeProperty ;
	rdfs:label "nameSuffix"@en ;
	rdfs:comment "Name suffix specifies an suffix (coming ordinally after last/family name) for the name of a person."@en ;
	rdfs:range xsd:string ;
	.

observable:netBIOSName
	a owl:DatatypeProperty ;
	rdfs:label "netBIOSName"@en ;
	rdfs:comment "Specifies the NetBIOS (Network Basic Input/Output System) name of the Windows system. This is not the same as the host name."@en ;
	rdfs:range xsd:string ;
	.

observable:network
	a owl:DatatypeProperty ;
	rdfs:label "network"@en ;
	rdfs:comment "???."@en ;
	rdfs:range xsd:string ;
	.

observable:networkInterface
	a owl:ObjectProperty ;
	rdfs:label "networkInterface"@en ;
	rdfs:comment "Specifies the list of network interfaces present on the system."@en ;
	rdfs:range observable:ObservableObject ;
	.

observable:newObject
	a owl:ObjectProperty ;
	rdfs:label "newObject"@en ;
	rdfs:comment "Specifies the observable object and its properties as they are after the state change effect occurred."@en ;
	rdfs:range observable:ObservableObject ;
	.

observable:nextRunTime
	a owl:DatatypeProperty ;
	rdfs:label "nextRunTime"@en ;
	rdfs:comment "Specifies the next run date/time of the scheduled task. See also: http://msdn.microsoft.com/en-us/library/windows/desktop/aa381257(v=vs.85).aspx."@en ;
	rdfs:range xsd:dateTime ;
	.

observable:nickname
	a owl:DatatypeProperty ;
	rdfs:label "nickname"@en ;
	rdfs:comment "Nickname specifies an alternate, unofficial and typically informal name for a person independent of their official name."@en ;
	rdfs:range xsd:string ;
	.

observable:ntfsHardLinkCount
	a owl:DatatypeProperty ;
	rdfs:label "ntfsHardLinkCount"@en ;
	rdfs:comment "Specifies the number of directory entries that reference an NTFS file record."@en ;
	rdfs:range xsd:integer ;
	.

observable:ntfsOwnerID
	a owl:DatatypeProperty ;
	rdfs:label "ntfsOwnerID"@en ;
	rdfs:comment "Specifies the identifier of the file owner, from the security index."@en ;
	rdfs:range xsd:string ;
	.

observable:ntfsOwnerSID
	a owl:DatatypeProperty ;
	rdfs:label "ntfsOwnerSID"@en ;
	rdfs:comment "Specifies the security ID (key in the $SII Index and $SDS DataStream in the file $Secure) for an NTFS file."@en ;
	rdfs:range xsd:string ;
	.

observable:number
	a owl:DatatypeProperty ;
	rdfs:label "number"@en ;
	rdfs:range xsd:integer ;
	.

observable:numberOfLaunches
	a owl:DatatypeProperty ;
	rdfs:label "numberOfLaunches"@en ;
	rdfs:range xsd:integer ;
	.

observable:numberOfRVAAndSizes
	a owl:DatatypeProperty ;
	rdfs:label "numberOfRVAAndSizes"@en ;
	rdfs:comment "Specifies the number of data-directory entries in the remainder of the optional header."@en ;
	rdfs:range xsd:unsignedInt ;
	.

observable:numberOfSections
	a owl:DatatypeProperty ;
	rdfs:label "numberOfSections"@en ;
	rdfs:comment "Specifies the number of sections in the PE binary, as a non-negative integer."@en ;
	rdfs:range xsd:integer ;
	.

observable:numberOfSubkeys
	a owl:DatatypeProperty ;
	rdfs:label "numberOfSubkeys"@en ;
	rdfs:range xsd:integer ;
	.

observable:numberOfSymbols
	a owl:DatatypeProperty ;
	rdfs:label "numberOfSymbols"@en ;
	rdfs:comment "Specifies the number of entries in the symbol table of the PE binary, as a non-negative integer."@en ;
	rdfs:range xsd:integer ;
	.

observable:numberTimesContacted
	a owl:DatatypeProperty ;
	rdfs:label "numberTimesContacted"@en ;
	rdfs:comment "Number times contacted specifies the number of times a particular contact has been contacted."@en ;
	rdfs:range xsd:integer ;
	.

observable:objectGUID
	a owl:DatatypeProperty ;
	rdfs:label "objectGUID"@en ;
	rdfs:range xsd:string ;
	.

observable:observableCreatedTime
	a owl:DatatypeProperty ;
	rdfs:label "observableCreatedTime"@en ;
	rdfs:comment "The date and time at which the observable object being characterized was created. This time pertains to an intrinsic characteristic of the observable object, and would be consistent across independent characterizations or observations of the observable object."@en ;
	rdfs:range xsd:dateTime ;
	.

observable:oldObject
	a owl:ObjectProperty ;
	rdfs:label "oldObject"@en ;
	rdfs:comment "Specifies the observable object and its properties as they were before the state change effect occurred."@en ;
	rdfs:range observable:ObservableObject ;
	.

observable:openFileDescriptor
	a owl:DatatypeProperty ;
	rdfs:label "openFileDescriptor"@en ;
	rdfs:comment "Specifies a listing of the current file descriptors used by the Unix process."@en ;
	rdfs:range xsd:integer ;
	.

observable:operatingSystem
	a owl:ObjectProperty ;
	rdfs:label "operatingSystem"@en ;
	rdfs:range observable:ObservableObject ;
	.

observable:optionalHeader
	a owl:ObjectProperty ;
	rdfs:label "optionalHeader"@en ;
	rdfs:comment "Specifies the PE optional header of the PE binary."@en ;
	rdfs:range observable:WindowsPEOptionalHeader ;
	.

observable:options
	a owl:DatatypeProperty ;
	rdfs:label "options"@en ;
	rdfs:comment "Specifies any options used when mounting the volume."@en ;
	rdfs:range xsd:string ;
	.

observable:organizationDepartment
	a owl:DatatypeProperty ;
	rdfs:label "organizationDepartment"@en ;
	rdfs:comment "Specifies a particular suborganization (division, branch, office, etc.) that exists within a larger organization."@en ;
	rdfs:range xsd:string ;
	.

observable:organizationLocation
	a owl:ObjectProperty ;
	rdfs:label "organizationLocation"@en ;
	rdfs:comment "Specifies a geolocation address of an organization."@en ;
	rdfs:range observable:ContactAddress ;
	.

observable:organizationPosition
	a owl:DatatypeProperty ;
	rdfs:label "organizationPosition"@en ;
	rdfs:comment "Specifies the title or role that a person plays within an organization."@en ;
	rdfs:range xsd:string ;
	.

observable:osInstallDate
	a owl:DatatypeProperty ;
	rdfs:label "osInstallDate"@en ;
	rdfs:comment "Specifies the date on which the operating system (OS) was installed."@en ;
	rdfs:range xsd:dateTime ;
	.

observable:osLastUpgradeDate
	a owl:DatatypeProperty ;
	rdfs:label "osLastUpgradeDate"@en ;
	rdfs:comment "Specifies the date on which the operating system (OS) was last upgraded."@en ;
	rdfs:range xsd:dateTime ;
	.

observable:otherHeaders
	a owl:ObjectProperty ;
	rdfs:label "otherHeaders"@en ;
	rdfs:range types:Dictionary ;
	.

observable:owner
	a owl:ObjectProperty ;
	rdfs:label "owner"@en ;
	rdfs:comment "Specifies the owner of an Observable Object."@en ;
	rdfs:range core:UcoObject ;
	.

observable:ownerSID
	a owl:DatatypeProperty ;
	rdfs:label "ownerSID"@en ;
	rdfs:range xsd:string ;
	.

observable:pageTitle
	a owl:DatatypeProperty ;
	rdfs:label "Page Title"@en ;
	rdfs:comment "Specifies the title of a web page."@en ;
	rdfs:range xsd:string ;
	.

observable:parameterAddress
	a owl:DatatypeProperty ;
	rdfs:label "parameterAddress"@en ;
	rdfs:range xsd:hexBinary ;
	.

observable:parameters
	a owl:DatatypeProperty ;
	rdfs:label "parameters"@en ;
	rdfs:comment "Specifies the command line parameters used to launch the scheduled task. See also: http://msdn.microsoft.com/en-us/library/windows/desktop/aa381875(v=vs.85).aspx."@en ;
	rdfs:range xsd:string ;
	.

observable:parent
	a owl:ObjectProperty ;
	rdfs:label "parent"@en ;
	rdfs:comment "The process that created this process."@en ;
	rdfs:range observable:ObservableObject ;
	.

observable:participant
	a owl:ObjectProperty ;
	rdfs:label "participant"@en ;
	rdfs:range observable:ObservableObject ;
	.

observable:partition
	a owl:ObjectProperty ;
	rdfs:label "partition"@en ;
	rdfs:comment "The partitions that reside on the disk."@en ;
	rdfs:range observable:ObservableObject ;
	.

observable:partitionID
	a owl:DatatypeProperty ;
	rdfs:label "partitionID"@en ;
	rdfs:comment "Specifies the identifier of the partition, as provided by the containing partition table.  This identifier is the index value within the partition table, and is expected to be an incrementing alphanumeric value (numeric in most partition systems), not a GUID or UUID.  Sorting partitions by this index should first attempt to sort a numeric cast of the value."@en ;
	rdfs:range xsd:string ;
	.

observable:partitionLength
	a owl:DatatypeProperty ;
	rdfs:label "partitionLength"@en ;
	rdfs:comment "Specifies the length of the partition, in bytes."@en ;
	rdfs:range xsd:integer ;
	.

observable:partitionOffset
	a owl:DatatypeProperty ;
	rdfs:label "partitionOffset"@en ;
	rdfs:comment "Specifies the starting offset of the partition, in bytes."@en ;
	rdfs:range xsd:integer ;
	.

observable:password
	a owl:DatatypeProperty ;
	rdfs:label "password"@en ;
	rdfs:comment "Specifies an authentication password."@en ;
	rdfs:range xsd:string ;
	.

observable:passwordLastChanged
	a owl:DatatypeProperty ;
	rdfs:label "passwordLastChanged"@en ;
	rdfs:comment "The date and time that the password was last changed."@en ;
	rdfs:range xsd:dateTime ;
	.

observable:passwordType
	a owl:DatatypeProperty ;
	rdfs:label "passwordType"@en ;
	rdfs:comment "The type of password, for instance plain-text or encrypted."@en ;
	rdfs:range xsd:string ;
	.

observable:path
	a owl:DatatypeProperty ;
	rdfs:label "path"@en ;
	rdfs:comment "Specifies the location of one object within another containing object."@en ;
	rdfs:range xsd:string ;
	.

observable:pdfCreationDate
	a owl:DatatypeProperty ;
	rdfs:label "pdfCreationDate"@en ;
	rdfs:comment "The PDF CreationDate property is defined in ISO 32000-1:2008 as 'The date and time the document was created, in human-readable form' (Table 317).  As a UCO property, its value is converted to xsd:dateTime."@en ;
	rdfs:range xsd:dateTime ;
	.

observable:pdfId0
	a owl:DatatypeProperty ;
	rdfs:label "pdfId0"@en ;
	rdfs:range xsd:string ;
	.

observable:pdfId1
	a owl:DatatypeProperty ;
	rdfs:label "pdfId1"@en ;
	rdfs:range xsd:string ;
	.

observable:pdfModDate
	a owl:DatatypeProperty ;
	rdfs:label "pdfModDate"@en ;
	rdfs:comment "The PDF ModDate property is defined in ISO 32000-1:2008 as 'The date and time the document was most recently modified, in human-readable form' (Table 317).  As a UCO property, its value is converted to xsd:dateTime."@en ;
	rdfs:range xsd:dateTime ;
	.

observable:peType
	a owl:DatatypeProperty ;
	rdfs:label "peType"@en ;
	rdfs:comment "Specifies the type of the PE binary."@en ;
	rdfs:range xsd:string ;
	.

observable:phoneActivationTime
	a owl:DatatypeProperty ;
	rdfs:label "phoneActivationTime"@en ;
	rdfs:comment "The date and time that a device was activated."@en ;
	rdfs:range xsd:dateTime ;
	.

observable:phoneNumber
	a owl:DatatypeProperty ;
	rdfs:label "phoneNumber"@en ;
	rdfs:comment "A phone number(account)."@en ;
	rdfs:range xsd:string ;
	.

observable:pictureHeight
	a owl:DatatypeProperty ;
	rdfs:label "pictureHeight"@en ;
	rdfs:range xsd:integer ;
	.

observable:pictureType
	a owl:DatatypeProperty ;
	rdfs:label "pictureType"@en ;
	rdfs:comment "The type of a picture, for example a thumbnail."@en ;
	rdfs:range xsd:string ;
	.

observable:pictureWidth
	a owl:DatatypeProperty ;
	rdfs:label "pictureWidth"@en ;
	rdfs:comment "The width of the picture in pixels."@en ;
	rdfs:range xsd:integer ;
	.

observable:pid
	a owl:DatatypeProperty ;
	rdfs:label "pid"@en ;
	rdfs:comment "The Process ID, or PID, of the process."@en ;
	rdfs:range xsd:integer ;
	.

observable:pointerToSymbolTable
	a owl:DatatypeProperty ;
	rdfs:label "pointerToSymbolTable"@en ;
	rdfs:comment "Specifies the file offset of the COFF symbol table."@en ;
	rdfs:range xsd:hexBinary ;
	.

observable:policyConstraints
	a owl:DatatypeProperty ;
	rdfs:label "policyConstraints"@en ;
	rdfs:range xsd:string ;
	.

observable:policyMappings
	a owl:DatatypeProperty ;
	rdfs:label "policyMappings"@en ;
	rdfs:range xsd:string ;
	.

observable:port
	a owl:DatatypeProperty ;
	rdfs:label "port"@en ;
	rdfs:comment "Port on which communication takes place."@en ;
	rdfs:range xsd:integer ;
	.

observable:prefetchHash
	a owl:DatatypeProperty ;
	rdfs:label "prefetchHash"@en ;
	rdfs:comment "An eight character hash of the location from which the application was run."@en ;
	rdfs:range xsd:string ;
	.

observable:priority
	a owl:DatatypeProperty ;
	rdfs:label "priority"@en ;
	rdfs:comment "The priority of the email."@en ;
	rdfs:range [
		a rdfs:Datatype ;
		owl:unionOf (
			xsd:integer
			xsd:string
			vocabulary:TaskPriorityVocab
		) ;
	] ;
	.

observable:privateKeyUsagePeriodNotAfter
	a owl:DatatypeProperty ;
	rdfs:label "privateKeyUsagePeriodNotAfter"@en ;
	rdfs:range xsd:dateTime ;
	.

observable:privateKeyUsagePeriodNotBefore
	a owl:DatatypeProperty ;
	rdfs:label "privateKeyUsagePeriodNotBefore"@en ;
	rdfs:range xsd:dateTime ;
	.

observable:processorArchitecture
	a owl:DatatypeProperty ;
	rdfs:label "processorArchitecture"@en ;
	rdfs:comment "Specifies the specific architecture (e.g. x86) used by the CPU of the system."@en ;
	rdfs:range xsd:string ;
	.

observable:profile
	a owl:ObjectProperty ;
	rdfs:label "profile"@en ;
	rdfs:comment "A profile specifies a particular online service profile."@en ;
	rdfs:range observable:ObservableObject ;
	.

observable:profileAccount
	a owl:ObjectProperty ;
	rdfs:label "Profile Account"@en-US ;
	rdfs:comment "Specifies the online service account associated with the profile."@en-US ;
	rdfs:range observable:ObservableObject ;
	.

observable:profileBackgroundHash
	a owl:ObjectProperty ;
	rdfs:label "Profile Background Hash"@en-US ;
	rdfs:comment "Specifies hashes of the background associated with the profile."@en-US ;
	rdfs:range types:Hash ;
	.

observable:profileBackgroundLocation
	a owl:ObjectProperty ;
	rdfs:label "Profile Background Location"@en-US ;
	rdfs:comment "Specifies the network location of the background associated with the profile."@en-US ;
	rdfs:range observable:ObservableObject ;
	.

observable:profileBannerHash
	a owl:ObjectProperty ;
	rdfs:label "Profile Banner Hash"@en-US ;
	rdfs:comment "Specifies hashes of the banner associated with the profile."@en-US ;
	rdfs:range types:Hash ;
	.

observable:profileBannerLocation
	a owl:ObjectProperty ;
	rdfs:label "Profile Banner Location"@en-US ;
	rdfs:comment "Specifies the network location of the banner associated with the profile."@en-US ;
	rdfs:range observable:ObservableObject ;
	.

observable:profileCreated
	a owl:DatatypeProperty ;
	rdfs:label "Profile Created"@en-US ;
	rdfs:comment "Specifies the date and time the profile was created."@en-US ;
	rdfs:range xsd:dateTime ;
	.

observable:profileIdentity
	a owl:ObjectProperty ;
	rdfs:label "Profile Identity"@en-US ;
	rdfs:comment "Specifies the identity associated with the profile."@en-US ;
	rdfs:range identity:Identity ;
	.

observable:profileImageHash
	a owl:ObjectProperty ;
	rdfs:label "Profile Image Hash"@en-US ;
	rdfs:comment "Specifies hashes of the profile image associated with the profile."@en-US ;
	rdfs:range types:Hash ;
	.

observable:profileImageLocation
	a owl:ObjectProperty ;
	rdfs:label "Profile Image Location"@en-US ;
	rdfs:comment "Specifies the network location of the profile image associated with the profile."@en-US ;
	rdfs:range observable:ObservableObject ;
	.

observable:profileIsProtected
	a owl:DatatypeProperty ;
	rdfs:label "Is_Protected"@en-US ;
	rdfs:comment "Specifies whether the twitter profile is protected."@en-US ;
	rdfs:range xsd:boolean ;
	.

observable:profileIsVerified
	a owl:DatatypeProperty ;
	rdfs:label "Is_Verified"@en-US ;
	rdfs:comment "Specifies whether the twitter profile is verified."@en-US ;
	rdfs:range xsd:boolean ;
	.

observable:profileLanguage
	a owl:DatatypeProperty ;
	rdfs:label "Profile Language"@en-US ;
	rdfs:comment "Specifies the language associated with the profile. When present, it MUST be a language code conformant to RFC 5646/BCP47."@en-US ;
	rdfs:range xsd:string ;
	.

observable:profileService
	a owl:ObjectProperty ;
	rdfs:label "Profile Service"@en-US ;
	rdfs:comment "Specifies the online service associated with the profile."@en-US ;
	rdfs:range observable:ObservableObject ;
	.

observable:profileWebsite
	a owl:ObjectProperty ;
	rdfs:label "Profile Website"@en-US ;
	rdfs:comment "Specifies the website URL associated with the profile."@en-US ;
	rdfs:range observable:ObservableObject ;
	.

observable:properties
	a owl:DatatypeProperty ;
	rdfs:label "properties"@en ;
	rdfs:comment "Specifies the properties that were enumerated as a result of the action on the observable object."@en ;
	rdfs:range xsd:string ;
	.

observable:propertyName
	a owl:DatatypeProperty ;
	rdfs:label "propertyName"@en ;
	rdfs:comment "Specifies the Name of the property being read."@en ;
	rdfs:range xsd:string ;
	.

observable:protocols
	a owl:ObjectProperty ;
	rdfs:label "protocols"@en ;
	rdfs:comment "Specifies the protocols involved in the network connection, along with their corresponding state. "@en ;
	rdfs:range types:ControlledDictionary ;
	.

observable:query
	a owl:DatatypeProperty ;
	rdfs:label "query"@en ;
	rdfs:comment "Query passed to the resource."@en ;
	rdfs:range xsd:string ;
	.

observable:rangeOffset
	a owl:DatatypeProperty ;
	rdfs:label "rangeOffset"@en ;
	rdfs:comment "The offset at which the start of data can be found, relative to the rangeOffsetType defined."@en ;
	rdfs:range xsd:integer ;
	.

observable:rangeOffsetType
	a owl:DatatypeProperty ;
	rdfs:label "rangeOffsetType"@en ;
	rdfs:comment "The type of offset defined for the range (e.g., image, file, address)."@en ;
	rdfs:range xsd:string ;
	.

observable:rangeSize
	a owl:DatatypeProperty ;
	rdfs:label "rangeSize"@en ;
	rdfs:comment "The size of the data in bytes."@en ;
	rdfs:range xsd:integer ;
	.

observable:receivedLines
	a owl:DatatypeProperty ;
	rdfs:label "receivedLines"@en ;
	rdfs:range xsd:string ;
	.

observable:receivedTime
	a owl:DatatypeProperty ;
	rdfs:label "receivedTime"@en ;
	rdfs:comment "The date and time at which the message received. "@en ;
	rdfs:range xsd:dateTime ;
	.

observable:recurrence
	a owl:DatatypeProperty ;
	rdfs:label "recurrence"@en ;
	rdfs:comment "Recurrence of the event."@en ;
	rdfs:range xsd:string ;
	.

observable:references
	a owl:ObjectProperty ;
	rdfs:label "references"@en ;
	rdfs:comment "A list of email message identifiers this email relates to."@en ;
	rdfs:range observable:ObservableObject ;
	.

observable:referralURL
	a owl:ObjectProperty ;
	rdfs:label "referralURL"@en ;
	rdfs:comment "Specifies the corresponding referral URL for a registrar."@en ;
	rdfs:range observable:ObservableObject ;
	.

observable:referrerUrl
	a owl:ObjectProperty ;
	rdfs:label "referrerURL"@en ;
	rdfs:comment "Specifies the origination point (i.e., URL) of a URL request."@en ;
	rdfs:range observable:ObservableObject ;
	.

observable:regionEndAddress
	a owl:DatatypeProperty ;
	rdfs:label "regionEndAddress"@en ;
	rdfs:comment "The regionEndAddress property specifies the ending address of the particular memory region."@en ;
	rdfs:range xsd:hexBinary ;
	.

observable:regionSize
	a owl:DatatypeProperty ;
	rdfs:label "regionSize"@en ;
	rdfs:comment "The regionSize property specifies the size of the particular memory region, in bytes."@en ;
	rdfs:range xsd:integer ;
	.

observable:regionStartAddress
	a owl:DatatypeProperty ;
	rdfs:label "regionStartAddress"@en ;
	rdfs:comment """The regionStartAddress property specifies the starting address of the particular memory region.
          """@en ;
	rdfs:range xsd:hexBinary ;
	.

observable:regionalInternetRegistry
	a owl:DatatypeProperty ;
	rdfs:label "regionalInternetRegistry"@en ;
	rdfs:comment "specifies the name of the Regional Internet Registry (RIR) which allocated the IP address contained in a WHOIS entry."@en ;
	rdfs:range [
		a rdfs:Datatype ;
		owl:unionOf (
			vocabulary:RegionalRegistryTypeVocab
			xsd:string
		) ;
	] ;
	.

observable:regionalInternetRegistry-shape-value-not-vocabulary-member
	a sh:PropertyShape ;
	sh:message "Value is not member of the vocabulary RegionalRegistryTypeVocab." ;
	sh:or (
		[
			sh:datatype vocabulary:RegionalRegistryTypeVocab ;
			sh:in (
				"APNIC"^^vocabulary:RegionalRegistryTypeVocab
				"ARIN"^^vocabulary:RegionalRegistryTypeVocab
				"AfriNIC"^^vocabulary:RegionalRegistryTypeVocab
				"LACNIC"^^vocabulary:RegionalRegistryTypeVocab
				"RIPE NCC"^^vocabulary:RegionalRegistryTypeVocab
			) ;
		]
		[
			sh:datatype xsd:string ;
		]
	) ;
	sh:path observable:regionalInternetRegistry ;
	.

observable:regionalInternetRegistry-shape-value-outside-default-vocabulary
	a sh:PropertyShape ;
	sh:datatype vocabulary:RegionalRegistryTypeVocab ;
	sh:message "Value is outside the default vocabulary RegionalRegistryTypeVocab." ;
	sh:path observable:regionalInternetRegistry ;
	sh:severity sh:Info ;
	.

observable:registeredOrganization
	a owl:ObjectProperty ;
	rdfs:label "registeredOrganization"@en ;
	rdfs:comment "The organization that this copy of Windows is registered to."@en ;
	rdfs:range identity:Identity ;
	.

observable:registeredOwner
	a owl:ObjectProperty ;
	rdfs:label "registeredOwner"@en ;
	rdfs:comment "The person or organization that is the registered owner of this copy of Windows."@en ;
	rdfs:range identity:Identity ;
	.

observable:registrantContactInfo
	a owl:ObjectProperty ;
	rdfs:label "registrantContactInfo"@en ;
	rdfs:comment "Specifies contact info for the registrant of a domain within a WHOIS entity."@en ;
	rdfs:range observable:ObservableObject ;
	.

observable:registrantIDs
	a owl:DatatypeProperty ;
	rdfs:label "registrantIDs"@en ;
	rdfs:comment "Specifies the registrant IDs associated with a domain lookup."@en ;
	rdfs:range xsd:string ;
	.

observable:registrarGUID
	a owl:DatatypeProperty ;
	rdfs:label "registrarGUID"@en ;
	rdfs:comment "Specifies the Registrar GUID field of a Whois entry."@en ;
	rdfs:range xsd:string ;
	.

observable:registrarID
	a owl:DatatypeProperty ;
	rdfs:label "registrarID"@en ;
	rdfs:comment "Specifies the Registrar ID field of a Whois entry."@en ;
	rdfs:range xsd:string ;
	.

observable:registrarInfo
	a owl:ObjectProperty ;
	rdfs:label "registrarInfo"@en ;
	rdfs:comment "Specifies registrar info that would be returned from a registrar lookup."@en ;
	rdfs:range observable:WhoisRegistrarInfoType ;
	.

observable:registrarName
	a owl:DatatypeProperty ;
	rdfs:label "registrarName"@en ;
	rdfs:comment "The name of the registrar organization."@en ;
	rdfs:range xsd:string ;
	.

observable:registryValues
	a owl:ObjectProperty ;
	rdfs:label "registryValues"@en ;
	rdfs:comment "The values that were enumerated as a result of the action on the object."@en ;
	rdfs:range observable:WindowsRegistryValue ;
	.

observable:remarks
	a owl:DatatypeProperty ;
	rdfs:label "remarks"@en ;
	rdfs:comment "Specifies any remarks associated with this Whois entry."@en ;
	rdfs:range xsd:string ;
	.

observable:remindTime
	a owl:DatatypeProperty ;
	rdfs:label "remindTime"@en ;
	rdfs:range xsd:dateTime ;
	.

observable:requestMethod
	a owl:DatatypeProperty ;
	rdfs:label "requestMethod"@en ;
	rdfs:comment """Specifies the HTTP method portion of the HTTP request line, as a lowercase string.
          """@en ;
	rdfs:range xsd:string ;
	.

observable:requestValue
	a owl:DatatypeProperty ;
	rdfs:label "requestValue"@en ;
	rdfs:comment "Specifies the value (typically a resource path) portion of the HTTP request line."@en ;
	rdfs:range xsd:string ;
	.

observable:requestVersion
	a owl:DatatypeProperty ;
	rdfs:label "requestVersion"@en ;
	rdfs:comment "Specifies the HTTP version portion of the HTTP request line, as a lowercase string."@en ;
	rdfs:range xsd:string ;
	.

observable:rowCondition
	a owl:DatatypeProperty ;
	rdfs:label "rowCondition"@en ;
	rdfs:range xsd:string ;
	.

observable:rowIndex
	a owl:DatatypeProperty ;
	rdfs:label "rowIndex"@en ;
	rdfs:range xsd:positiveInteger ;
	.

observable:ruid
	a owl:DatatypeProperty ;
	rdfs:label "ruid"@en ;
	rdfs:comment "Specifies the real user ID, which represents the Unix user who created the process."@en ;
	rdfs:range xsd:nonNegativeInteger ;
	.

observable:runningStatus
	a owl:DatatypeProperty ;
	rdfs:label "runningStatus"@en ;
	rdfs:range xsd:string ;
	.

observable:scheme
	a owl:DatatypeProperty ;
	rdfs:label "scheme"@en ;
	rdfs:comment "Identifies the type of URL."@en ;
	rdfs:range xsd:string ;
	.

observable:sectionAlignment
	a owl:DatatypeProperty ;
	rdfs:label "sectionAlignment"@en ;
	rdfs:comment "Specifies the alignment (in bytes) of PE sections when they are loaded into memory."@en ;
	rdfs:range xsd:unsignedInt ;
	.

observable:sections
	a owl:ObjectProperty ;
	rdfs:label "sections"@en ;
	rdfs:comment "Specifies metadata about the sections in the PE file."@en ;
	rdfs:range observable:WindowsPESection ;
	.

observable:sectorSize
	a owl:DatatypeProperty ;
	rdfs:label "sectorSize"@en ;
	rdfs:comment "The sector size of the volume in bytes."@en ;
	rdfs:range xsd:integer ;
	.

observable:securityAttributes
	a owl:DatatypeProperty ;
	rdfs:label "securityAttributes"@en ;
	rdfs:range xsd:string ;
	.

observable:sender
	a owl:ObjectProperty ;
	rdfs:label "sender"@en ;
	rdfs:range observable:ObservableObject ;
	.

observable:sentTime
	a owl:DatatypeProperty ;
	rdfs:label "sentTime"@en ;
	rdfs:comment "The date and time at which the message sent."@en ;
	rdfs:range xsd:dateTime ;
	.

observable:serialNumber
	a owl:DatatypeProperty ;
	rdfs:label "serialNumber"@en ;
	rdfs:range xsd:string ;
	.

observable:serverName
	a owl:ObjectProperty ;
	rdfs:label "serverName"@en ;
	rdfs:comment "Specifies the corresponding server name for a whois entry. This usually corresponds to a name server lookup."@en ;
	rdfs:range observable:ObservableObject ;
	.

observable:serviceName
	a owl:DatatypeProperty ;
	rdfs:label "serviceName"@en ;
	rdfs:range xsd:string ;
	.

observable:serviceStatus
	a owl:DatatypeProperty ;
	rdfs:label "serviceStatus"@en ;
	rdfs:range xsd:string ;
	.

observable:serviceType
	a owl:DatatypeProperty ;
	rdfs:label "serviceType"@en ;
	rdfs:range xsd:string ;
	.

observable:sessionID
	a owl:DatatypeProperty ;
	rdfs:label "sessionID"@en ;
	rdfs:comment "An identifier for the session from which the message originates."@en ;
	rdfs:range xsd:string ;
	.

observable:shell
	a owl:DatatypeProperty ;
	rdfs:label "shell"@en ;
	rdfs:range xsd:string ;
	.

observable:showMessageBody
	a owl:DatatypeProperty ;
	rdfs:label "showMessageBody"@en ;
	rdfs:comment "Specifies the message text that is displayed in the body of the message box by the action. See also: http://msdn.microsoft.com/en-us/library/windows/desktop/aa381302(v=vs.85).aspx."@en ;
	rdfs:range xsd:string ;
	.

observable:showMessageTitle
	a owl:DatatypeProperty ;
	rdfs:label "showMessageTitle"@en ;
	rdfs:comment "Specifies the title of the message box shown by the action. See also: http://msdn.microsoft.com/en-us/library/windows/desktop/aa381302(v=vs.85).aspx."@en ;
	rdfs:range xsd:string ;
	.

observable:sid
	a owl:DatatypeProperty ;
	rdfs:label "sid"@en ;
	rdfs:range xsd:string ;
	.

observable:signalStrength
	a owl:DatatypeProperty ;
	rdfs:label "signalStrength"@en ;
	rdfs:comment "The strength of the antenna signal."@en ;
	rdfs:range xsd:string ;
	.

observable:signature
	a owl:DatatypeProperty ;
	rdfs:label "signature"@en ;
	rdfs:comment "A"@en ;
	rdfs:range xsd:string ;
	.

observable:signatureAlgorithm
	a owl:DatatypeProperty ;
	rdfs:label "signatureAlgorithm"@en ;
	rdfs:range xsd:string ;
	.

observable:signatureDescription
	a owl:DatatypeProperty ;
	rdfs:label "signatureDescription"@en ;
	rdfs:range xsd:string ;
	.

observable:signatureExists
	a owl:DatatypeProperty ;
	rdfs:label "signatureExists"@en ;
	rdfs:range xsd:boolean ;
	.

observable:signatureVerified
	a owl:DatatypeProperty ;
	rdfs:label "signatureVerified"@en ;
	rdfs:range xsd:boolean ;
	.

observable:sipAddress
	a owl:ObjectProperty ;
	rdfs:label "sipAddress"@en ;
	rdfs:comment "A SIP address specifies Session Initiation Protocol (SIP) identifier."@en ;
	rdfs:range observable:ObservableObject ;
	.

observable:size
	a owl:DatatypeProperty ;
	rdfs:label "size"@en ;
	rdfs:comment "Specifies the size of the section, in bytes."@en ;
	rdfs:range xsd:integer ;
	.

observable:sizeInBytes
	a owl:DatatypeProperty ;
	rdfs:label "sizeInBytes"@en ;
	rdfs:comment "The size of the data in bytes."@en ;
	rdfs:range xsd:integer ;
	.

observable:sizeOfCode
	a owl:DatatypeProperty ;
	rdfs:label "sizeOfCode"@en ;
	rdfs:comment "Specifies the size of the code (text) section. If there are multiple such sections, this refers to the sum of the sizes of each section."@en ;
	rdfs:range xsd:unsignedInt ;
	.

observable:sizeOfHeaders
	a owl:DatatypeProperty ;
	rdfs:label "sizeOfHeaders"@en ;
	rdfs:comment "Specifies the combined size of the MS-DOS, PE header, and section headers, rounded up a multiple of the value specified in the file_alignment header."@en ;
	rdfs:range xsd:unsignedInt ;
	.

observable:sizeOfHeapCommit
	a owl:DatatypeProperty ;
	rdfs:label "sizeOfHeapCommit"@en ;
	rdfs:comment "Specifies the size of the local heap space to commit."@en ;
	rdfs:range xsd:unsignedInt ;
	.

observable:sizeOfHeapReserve
	a owl:DatatypeProperty ;
	rdfs:label "sizeOfHeapReserve"@en ;
	rdfs:comment "Specifies the size of the local heap space to reserve."@en ;
	rdfs:range xsd:unsignedInt ;
	.

observable:sizeOfImage
	a owl:DatatypeProperty ;
	rdfs:label "sizeOfImage"@en ;
	rdfs:comment "Specifies the size, in bytes, of the image, including all headers, as the image is loaded in memory."@en ;
	rdfs:range xsd:unsignedInt ;
	.

observable:sizeOfInitializedData
	a owl:DatatypeProperty ;
	rdfs:label "sizeOfInitializedData"@en ;
	rdfs:comment "Specifies the size of the initialized data section. If there are multiple such sections, this refers to the sum of the sizes of each section."@en ;
	rdfs:range xsd:unsignedInt ;
	.

observable:sizeOfOptionalHeader
	a owl:DatatypeProperty ;
	rdfs:label "sizeOfOptionalHeader"@en ;
	rdfs:comment "Specifies the size of the optional header of the PE binary. "@en ;
	rdfs:range xsd:integer ;
	.

observable:sizeOfStackCommit
	a owl:DatatypeProperty ;
	rdfs:label "sizeOfStackCommit"@en ;
	rdfs:comment "Specifies the size of the stack to commit."@en ;
	rdfs:range xsd:unsignedInt ;
	.

observable:sizeOfStackReserve
	a owl:DatatypeProperty ;
	rdfs:label "sizeOfStackReserve"@en ;
	rdfs:comment "Specifies the size of the stack to reserve."@en ;
	rdfs:range xsd:unsignedInt ;
	.

observable:sizeOfUninitializedData
	a owl:DatatypeProperty ;
	rdfs:label "sizeOfUninitializedData"@en ;
	rdfs:comment "Specifies the size of the uninitialized data section. If there are multiple such sections, this refers to the sum of the sizes of each section."@en ;
	rdfs:range xsd:unsignedInt ;
	.

observable:skew
	a owl:DatatypeProperty ;
	rdfs:label "skew"@en ;
	rdfs:comment "The angle in degrees of the radial rotation around its main beam direction."@en ;
	rdfs:range xsd:decimal ;
	.

observable:sourceApplication
	a owl:ObjectProperty ;
	rdfs:label "sourceApplication"@en ;
	rdfs:comment "Source application specifies the software application that a particular contact or contact list is associated with."@en ;
	rdfs:range observable:ObservableObject ;
	.

observable:sourceFlags
	a owl:DatatypeProperty ;
	rdfs:label "sourceFlags"@en ;
	rdfs:comment "Specifies the source TCP flags."@en ;
	rdfs:range xsd:hexBinary ;
	.

observable:sourcePort
	a owl:DatatypeProperty ;
	rdfs:label "sourcePort"@en ;
	rdfs:comment """Specifies the source port used in the connection, as an integer in the range of 0 - 65535.
          """@en ;
	rdfs:range xsd:integer ;
	.

observable:spaceLeft
	a owl:DatatypeProperty ;
	rdfs:label "spaceLeft"@en ;
	rdfs:comment "Specifies the amount of space left on the partition, in bytes."@en ;
	rdfs:range xsd:integer ;
	.

observable:spaceUsed
	a owl:DatatypeProperty ;
	rdfs:label "spaceUsed"@en ;
	rdfs:comment "Specifies the amount of space used on the partition, in bytes."@en ;
	rdfs:range xsd:integer ;
	.

observable:sponsoringRegistrar
	a owl:DatatypeProperty ;
	rdfs:label "sponsoringRegistrar"@en ;
	rdfs:comment "Specifies the name of the sponsoring registrar for a domain."@en ;
	rdfs:range xsd:string ;
	.

observable:src
	a owl:ObjectProperty ;
	rdfs:label "src"@en ;
	rdfs:comment "Specifies the source(s) of the network connection."@en ;
	rdfs:range core:UcoObject ;
	.

observable:srcBytes
	a owl:DatatypeProperty ;
	rdfs:label "srcBytes"@en ;
	rdfs:range xsd:integer ;
	.

observable:srcPackets
	a owl:DatatypeProperty ;
	rdfs:label "srcPackets"@en ;
	rdfs:range xsd:integer ;
	.

observable:srcPayload
	a owl:ObjectProperty ;
	rdfs:label "srcPayload"@en ;
	rdfs:range observable:ObservableObject ;
	.

observable:ssid
	a owl:DatatypeProperty ;
	rdfs:label "ssid"@en ;
	rdfs:comment "Network identifier."@en ;
	rdfs:range xsd:string ;
	.

observable:stackSize
	a owl:DatatypeProperty ;
	rdfs:label "stackSize"@en ;
	rdfs:range xsd:nonNegativeInteger ;
	.

observable:startAddress
	a owl:DatatypeProperty ;
	rdfs:label "startAddress"@en ;
	rdfs:range xsd:hexBinary ;
	.

observable:startCommandLine
	a owl:DatatypeProperty ;
	rdfs:label "startCommandLine"@en ;
	rdfs:range xsd:string ;
	.

observable:startTime
	a owl:DatatypeProperty ;
	rdfs:label "startTime"@en ;
	rdfs:range xsd:dateTime ;
	.

observable:startType
	a owl:DatatypeProperty ;
	rdfs:label "startType"@en ;
	rdfs:range xsd:string ;
	.

observable:startupInfo
	a owl:ObjectProperty ;
	rdfs:label "startupInfo"@en ;
	rdfs:range types:Dictionary ;
	.

observable:state
	a owl:DatatypeProperty ;
	rdfs:label "State"@en ;
	rdfs:range xsd:string ;
	.

observable:status
	a owl:DatatypeProperty ;
	rdfs:label "status"@en ;
	rdfs:comment "Specifies a list of statuses for a given Whois entry."@en ;
	rdfs:range [
		a rdfs:Datatype ;
		owl:unionOf (
			xsd:string
			vocabulary:TaskStatusVocab
			vocabulary:WhoisStatusTypeVocab
		) ;
	] ;
	.

observable:statusesCount
	a owl:DatatypeProperty ;
	rdfs:label "Statuses Count"@en-US ;
	rdfs:comment "Specifies the number of tweets that this profile has issued."@en-US ;
	rdfs:range xsd:nonNegativeInteger ;
	.

observable:storageCapacityInBytes
	a owl:DatatypeProperty ;
	rdfs:label "storageCapacityInBytes"@en ;
	rdfs:comment "The number of bytes that can be stored on a SIM card."@en ;
	rdfs:range xsd:integer ;
	.

observable:stringValue
	a owl:DatatypeProperty ;
	rdfs:label "stringValue"@en ;
	rdfs:comment "Specifies the actual value of the extracted string."@en ;
	rdfs:range xsd:string ;
	.

observable:strings
	a owl:ObjectProperty ;
	rdfs:label "strings"@en ;
	rdfs:range observable:ExtractedString ;
	.

observable:subject
	a owl:DatatypeProperty ;
	rdfs:label "subject"@en ;
	rdfs:comment "The subject of the email."@en ;
	rdfs:range xsd:string ;
	.

observable:subjectAlternativeName
	a owl:DatatypeProperty ;
	rdfs:label "subjectAlternativeName"@en ;
	rdfs:range xsd:string ;
	.

observable:subjectDirectoryAttributes
	a owl:DatatypeProperty ;
	rdfs:label "subjectDirectoryAttributes"@en ;
	rdfs:range xsd:string ;
	.

observable:subjectHash
	a owl:ObjectProperty ;
	rdfs:label "subjectHash"@en ;
	rdfs:comment "A hash calculated on the certificate subject name."@en ;
	rdfs:range types:Hash ;
	.

observable:subjectKeyIdentifier
	a owl:DatatypeProperty ;
	rdfs:label "subjectKeyIdentifier"@en ;
	rdfs:range xsd:string ;
	.

observable:subjectPublicKeyAlgorithm
	a owl:DatatypeProperty ;
	rdfs:label "subjectPublicKeyAlgorithm"@en ;
	rdfs:range xsd:string ;
	.

observable:subjectPublicKeyExponent
	a owl:DatatypeProperty ;
	rdfs:label "subjectPublicKeyExponent"@en ;
	rdfs:range xsd:integer ;
	.

observable:subjectPublicKeyModulus
	a owl:DatatypeProperty ;
	rdfs:label "subjectPublicKeyModulus"@en ;
	rdfs:range xsd:string ;
	.

observable:subsystem
	a owl:DatatypeProperty ;
	rdfs:label "subsystem"@en ;
	rdfs:comment "Specifies the subsystem (e.g., GUI, device driver, etc.) that is required to run this image."@en ;
	rdfs:range xsd:unsignedShort ;
	.

observable:swid
	a owl:DatatypeProperty ;
	rdfs:label "swid"@en ;
	rdfs:comment "Specifies the SWID tag for the software."@en ;
	rdfs:range xsd:string ;
	.

observable:symbolicName
	a owl:DatatypeProperty ;
	rdfs:label "symbolicName"@en ;
	rdfs:comment "The symbolic name of a global flag. See also: http://msdn.microsoft.com/en-us/library/windows/hardware/ff549646(v=vs.85).aspx."@en ;
	rdfs:range xsd:string ;
	.

observable:systemTime
	a owl:DatatypeProperty ;
	rdfs:label "systemTime"@en ;
	rdfs:range xsd:dateTime ;
	.

observable:tableName
	a owl:DatatypeProperty ;
	rdfs:label "tableName"@en ;
	rdfs:range xsd:string ;
	.

observable:targetFile
	a owl:ObjectProperty ;
	rdfs:label "targetFile"@en ;
	rdfs:comment "Specifies the file targeted by a symbolic link."@en ;
	rdfs:range observable:ObservableObject ;
	.

observable:taskComment
	a owl:DatatypeProperty ;
	rdfs:label "taskComment"@en ;
	rdfs:comment "Specifies a comment for the scheduled task. See also: http://msdn.microsoft.com/en-us/library/windows/desktop/aa381232(v=vs.85).aspx."@en ;
	rdfs:range xsd:string ;
	.

observable:taskCreator
	a owl:DatatypeProperty ;
	rdfs:label "taskCreator"@en ;
	rdfs:comment "Specifies the name of the creator of the scheduled task. See also: http://msdn.microsoft.com/en-us/library/windows/desktop/aa381235(v=vs.85).aspx."@en ;
	rdfs:range xsd:string ;
	.

observable:text
	a owl:DatatypeProperty ;
	rdfs:label "text"@en ;
	rdfs:range xsd:string ;
	.

observable:threadID
	a owl:DatatypeProperty ;
	rdfs:label "threadID"@en ;
	rdfs:range xsd:nonNegativeInteger ;
	.

observable:thumbprintHash
	a owl:ObjectProperty ;
	rdfs:label "thumbprintHash"@en ;
	rdfs:comment "A hash calculated on the entire certificate including signature."@en ;
	rdfs:range types:Hash ;
	.

observable:timeDateStamp
	a owl:DatatypeProperty ;
	rdfs:label "timeDateStamp"@en ;
	rdfs:comment "Specifies the time when the PE binary was created."@en ;
	rdfs:range xsd:dateTime ;
	.

observable:timesExecuted
	a owl:DatatypeProperty ;
	rdfs:label "timesExecuted"@en ;
	rdfs:comment "The number of times the prefetch application has executed."@en ;
	rdfs:range xsd:integer ;
	.

observable:timezoneDST
	a owl:DatatypeProperty ;
	rdfs:label "timezoneDST"@en ;
	rdfs:comment "Specifies the time zone used by the system, taking daylight savings time (DST) into account."@en ;
	rdfs:range xsd:string ;
	.

observable:timezoneStandard
	a owl:DatatypeProperty ;
	rdfs:label "timezoneStandard"@en ;
	rdfs:comment "Specifies the time zone used by the system, without taking daylight savings time (DST) into account."@en ;
	rdfs:range xsd:string ;
	.

observable:to
	a owl:ObjectProperty ;
	rdfs:label "to"@en ;
	rdfs:comment "The receiver's phone number."@en ;
	rdfs:range observable:ObservableObject ;
	.

observable:totalFragments
	a owl:DatatypeProperty ;
	rdfs:label "totalFragments"@en ;
	rdfs:range xsd:integer ;
	.

observable:totalRam
	a owl:DatatypeProperty ;
	rdfs:label "totalRam"@en ;
	rdfs:comment "Specifies the total amount of physical memory present on the system, in bytes."@en ;
	rdfs:range xsd:integer ;
	.

observable:totalSpace
	a owl:DatatypeProperty ;
	rdfs:label "totalSpace"@en ;
	rdfs:comment "Specifies the total amount of space available on the partition, in bytes."@en ;
	rdfs:range xsd:integer ;
	.

observable:triggerBeginTime
	a owl:DatatypeProperty ;
	rdfs:label "triggerBeginTime"@en ;
	rdfs:comment "Specifies the date/time that the trigger is activated."@en ;
	rdfs:range xsd:dateTime ;
	.

observable:triggerDelay
	a owl:DatatypeProperty ;
	rdfs:label "triggerDelay"@en ;
	rdfs:comment "Specifies the delay that takes place between when the task is registered and when the task is started."@en ;
	rdfs:range xsd:string ;
	.

observable:triggerEndTime
	a owl:DatatypeProperty ;
	rdfs:label "triggerEndTime"@en ;
	rdfs:comment "Specifies the date/time that the trigger is deactivated."@en ;
	rdfs:range xsd:dateTime ;
	.

observable:triggerFrequency
	a owl:DatatypeProperty ;
	rdfs:label "triggerFrequency"@en ;
	rdfs:comment "Specifies the frequency at which the trigger repeats."@en ;
	rdfs:range [
		a rdfs:Datatype ;
		owl:unionOf (
			vocabulary:TriggerFrequencyVocab
			xsd:string
		) ;
	] ;
	.

observable:triggerList
	a owl:ObjectProperty ;
	rdfs:label "triggerList"@en ;
	rdfs:comment "Specifies a set of triggers used by the scheduled task. See also: http://msdn.microsoft.com/en-us/library/windows/desktop/aa383264(v=vs.85).aspx."@en ;
	rdfs:range observable:TriggerType ;
	.

observable:triggerMaxRunTime
	a owl:DatatypeProperty ;
	rdfs:label "triggerMaxRunTime"@en ;
	rdfs:comment "The maximum amount of time that the task launched by the trigger is allowed to run. See also: http://msdn.microsoft.com/en-us/library/windows/desktop/aa383868(v=vs.85).aspx."@en ;
	rdfs:range xsd:string ;
	.

observable:triggerSessionChangeType
	a owl:DatatypeProperty ;
	rdfs:label "triggerSessionChangeType"@en ;
	rdfs:comment "Specifies the type of Terminal Server session change that would trigger a task launch. See also: http://msdn.microsoft.com/en-us/library/windows/desktop/aa381298(v=vs.85).aspx."@en ;
	rdfs:range xsd:string ;
	.

observable:triggerType
	a owl:DatatypeProperty ;
	rdfs:label "triggerType"@en ;
	rdfs:comment "Specifies the type of the task trigger."@en ;
	rdfs:range [
		a rdfs:Datatype ;
		owl:unionOf (
			vocabulary:TriggerTypeVocab
			xsd:string
		) ;
	] ;
	.

observable:twitterHandle
	a owl:DatatypeProperty ;
	rdfs:label "Twitter Handle"@en-US ;
	rdfs:comment "Specifies the twitter handle associated with the profile."@en-US ;
	rdfs:range xsd:string ;
	.

observable:twitterId
	a owl:DatatypeProperty ;
	rdfs:label "Twitter ID"@en-US ;
	rdfs:comment "Specifies the twitter id associated with the profile."@en-US ;
	rdfs:range xsd:string ;
	.

observable:uninstallDate
	a owl:DatatypeProperty ;
	rdfs:label "uninstallDate"@en ;
	rdfs:comment "Specifies the date the operating system or application was uninstalled."@en ;
	rdfs:range xsd:dateTime ;
	.

observable:updatedDate
	a owl:DatatypeProperty ;
	rdfs:label "updatedDate"@en ;
	rdfs:comment "Specifies the date in which the registered domain information was last updated."@en ;
	rdfs:range xsd:dateTime ;
	.

observable:uptime
	a owl:DatatypeProperty ;
	rdfs:label "uptime"@en ;
	rdfs:comment "Specifies the duration that represents the current amount of time that the system has been up."@en ;
	rdfs:range xsd:string ;
	.

observable:url
	a owl:ObjectProperty ;
	rdfs:label "url"@en ;
	rdfs:comment "Specifies a URL associated with a particular observable object or facet."@en ;
	rdfs:range observable:ObservableObject ;
	.

observable:urlHistoryEntry
	a owl:ObjectProperty ;
	rdfs:label "URL History Entries"@en ;
	rdfs:comment "Specifies a URL history record stored in the browser's history."@en ;
	rdfs:range observable:URLHistoryEntry ;
	.

observable:urlTargeted
	a owl:DatatypeProperty ;
	rdfs:label "urlTargeted"@en ;
	rdfs:comment "The target of the bookmark."@en ;
	rdfs:range xsd:anyURI ;
	.

observable:urlTransitionType
	a owl:DatatypeProperty ;
	rdfs:label "Transition Type"@en ;
	rdfs:comment "Specifies how a browser navigated to a particular URL on a particular visit."@en ;
	rdfs:range [
		a rdfs:Datatype ;
		owl:unionOf (
			xsd:string
			vocabulary:URLTransitionTypeVocab
		) ;
	] ;
	.

observable:userLocationString
	a owl:DatatypeProperty ;
	rdfs:label "User Location String"@en-US ;
	rdfs:comment "Specifies the user-provided location string associated with the profile."@en-US ;
	rdfs:range xsd:string ;
	.

observable:userName
	a owl:DatatypeProperty ;
	rdfs:label "userName"@en ;
	rdfs:comment "Username used to authenticate to this resource."@en ;
	rdfs:range xsd:string ;
	.

observable:validityNotAfter
	a owl:DatatypeProperty ;
	rdfs:label "validityNotAfter"@en ;
	rdfs:range xsd:dateTime ;
	.

observable:validityNotBefore
	a owl:DatatypeProperty ;
	rdfs:label "validityNotBefore"@en ;
	rdfs:range xsd:dateTime ;
	.

observable:value
	a owl:DatatypeProperty ;
	rdfs:label "value"@en ;
	rdfs:range xsd:string ;
	.

observable:values
	a owl:DatatypeProperty ;
	rdfs:label "values"@en ;
	rdfs:comment "The values that were enumerated as a result of the action on the object."@en ;
	rdfs:range xsd:string ;
	.

observable:version
	a owl:DatatypeProperty ;
	rdfs:label "version"@en ;
	rdfs:range xsd:string ;
	.

observable:visibility
	a owl:DatatypeProperty ;
	rdfs:label "visibility"@en ;
	rdfs:range xsd:boolean ;
	.

observable:visitCount
	a owl:DatatypeProperty ;
	rdfs:label "visitCount"@en ;
	rdfs:comment "Specifies the number of times a URL has been visited by a particular web browser."@en ;
	rdfs:range xsd:integer ;
	.

observable:visitDuration
	a owl:DatatypeProperty ;
	rdfs:label "Visit Duration"@en ;
	rdfs:comment "Specifies the duration of a specific visit of a URL within a particular browser."@en ;
	rdfs:range xsd:duration ;
	.

observable:visitTime
	a owl:DatatypeProperty ;
	rdfs:label "Visit Time"@en ;
	rdfs:comment "Specifies the date/time of a specific visit of a URL within a particular browser."@en ;
	rdfs:range xsd:dateTime ;
	.

observable:volume
	a owl:ObjectProperty ;
	rdfs:label "volume"@en ;
	rdfs:comment "The volume from which the prefetch application was run. If the applicatin was run from multiple volumes, there will be a separate prefetch file for each."@en ;
	rdfs:range observable:ObservableObject ;
	.

observable:volumeID
	a owl:DatatypeProperty ;
	rdfs:label "volumeID"@en ;
	rdfs:comment "The unique identifier of the volume."@en ;
	rdfs:range xsd:string ;
	.

observable:whoisContactType
	a owl:DatatypeProperty ;
	rdfs:label "whoisContactType"@en ;
	rdfs:comment "Specifies what type of WHOIS contact this is."@en ;
	rdfs:range [
		a rdfs:Datatype ;
		owl:unionOf (
			xsd:string
			vocabulary:WhoisContactTypeVocab
		) ;
	] ;
	.

observable:whoisServer
	a owl:ObjectProperty ;
	rdfs:label "whoisServer"@en ;
	rdfs:comment "Specifies the corresponding whois server for a registrar."@en ;
	rdfs:range observable:ObservableObject ;
	.

observable:win32VersionValue
	a owl:DatatypeProperty ;
	rdfs:label "win32VersionValue"@en ;
	rdfs:comment "Specifies the reserved win32 version value."@en ;
	rdfs:range xsd:unsignedInt ;
	.

observable:windowTitle
	a owl:DatatypeProperty ;
	rdfs:label "windowTitle"@en ;
	rdfs:range xsd:string ;
	.

observable:windowsDirectory
	a owl:ObjectProperty ;
	rdfs:label "windowsDirectory"@en ;
	rdfs:comment "The Windows_Directory field specifies the fully-qualified path to the Windows install directory."@en ;
	rdfs:range observable:ObservableObject ;
	.

observable:windowsSystemDirectory
	a owl:ObjectProperty ;
	rdfs:label "windowsSystemDirectory"@en ;
	rdfs:comment "The Windows_System_Directory field specifies the fully-qualified path to the Windows system directory."@en ;
	rdfs:range observable:ObservableObject ;
	.

observable:windowsTempDirectory
	a owl:ObjectProperty ;
	rdfs:label "windowsTempDirectory"@en ;
	rdfs:comment "The Windows_Temp_Directory field specifies the fully-qualified path to the Windows temporary files directory."@en ;
	rdfs:range observable:ObservableObject ;
	.

observable:windowsVolumeAttributes
	a owl:DatatypeProperty ;
	rdfs:label "windowsVolumeAttributes"@en ;
	rdfs:comment "Specifies the attributes of a windows volume."@en ;
	rdfs:range vocabulary:WindowsVolumeAttributeVocab ;
	.

observable:wirelessNetworkSecurityMode
	a owl:DatatypeProperty ;
	rdfs:label "wirelessNetworkSecurityMode"@en ;
	rdfs:comment "Specifies the security mode of a wireless network (None, WEP, WPA, etc)."@en ;
	rdfs:range [
		a rdfs:DataType ;
		owl:unionOf (
			vocabulary:WirelessNetworkSecurityModeVocab
			xsd:string
		) ;
	] ;
	.

observable:workItemData
	a owl:ObjectProperty ;
	rdfs:label "workItemData"@en ;
	rdfs:comment "Specifies application defined data associated with the scheduled task. See also: http://msdn.microsoft.com/en-us/library/windows/desktop/aa381271(v=vs.85).aspx."@en ;
	rdfs:range observable:ObservableObject ;
	.

observable:workingDirectory
	a owl:ObjectProperty ;
	rdfs:label "workingDirectory"@en ;
	rdfs:comment "Specifies the working directory for the scheduled task. See also: http://msdn.microsoft.com/en-us/library/windows/desktop/aa381878(v=vs.85).aspx."@en ;
	rdfs:range observable:ObservableObject ;
	.

observable:x509v3extensions
	a owl:ObjectProperty ;
	rdfs:label "x509V3Extensions"@en ;
	rdfs:range observable:X509V3ExtensionsFacet ;
	.

observable:xMailer
	a owl:DatatypeProperty ;
	rdfs:label "xMailer"@en ;
	rdfs:range xsd:string ;
	.

observable:xOriginatingIP
	a owl:ObjectProperty ;
	rdfs:label "xOriginatingIP"@en ;
	rdfs:range observable:ObservableObject ;
	.
<|MERGE_RESOLUTION|>--- conflicted
+++ resolved
@@ -2980,17 +2980,13 @@
 		[
 			sh:class observable:ObservableObject ;
 			sh:maxCount "1"^^xsd:integer ;
-<<<<<<< HEAD
-			sh:nodeKind sh:IRI ;
-=======
+			sh:nodeKind sh:IRI ;
+			sh:path observable:account ;
+		] ,
+		[
+			sh:class observable:ObservableObject ;
+			sh:maxCount "1"^^xsd:integer ;
 			sh:nodeKind sh:BlankNodeOrIRI ;
-			sh:path observable:account ;
-		] ,
-		[
-			sh:class observable:ObservableObject ;
-			sh:maxCount "1"^^xsd:integer ;
-			sh:nodeKind sh:BlankNodeOrIRI ;
->>>>>>> a5658aca
 			sh:path observable:application ;
 		] ,
 		[
