# imports: https://ontology.unifiedcyberontology.org/uco/action/1.3.0
# imports: https://ontology.unifiedcyberontology.org/uco/configuration/1.3.0
# imports: https://ontology.unifiedcyberontology.org/uco/core/1.3.0
# imports: https://ontology.unifiedcyberontology.org/uco/identity/1.3.0
# imports: https://ontology.unifiedcyberontology.org/uco/location/1.3.0
# imports: https://ontology.unifiedcyberontology.org/uco/types/1.3.0
# imports: https://ontology.unifiedcyberontology.org/uco/vocabulary/1.3.0

@prefix action: <https://ontology.unifiedcyberontology.org/uco/action/> .
@prefix co: <http://purl.org/co/> .
@prefix configuration: <https://ontology.unifiedcyberontology.org/uco/configuration/> .
@prefix core: <https://ontology.unifiedcyberontology.org/uco/core/> .
@prefix identity: <https://ontology.unifiedcyberontology.org/uco/identity/> .
@prefix location: <https://ontology.unifiedcyberontology.org/uco/location/> .
@prefix observable: <https://ontology.unifiedcyberontology.org/uco/observable/> .
@prefix owl: <http://www.w3.org/2002/07/owl#> .
@prefix pattern: <https://ontology.unifiedcyberontology.org/uco/pattern/> .
@prefix rdf: <http://www.w3.org/1999/02/22-rdf-syntax-ns#> .
@prefix rdfs: <http://www.w3.org/2000/01/rdf-schema#> .
@prefix sh: <http://www.w3.org/ns/shacl#> .
@prefix types: <https://ontology.unifiedcyberontology.org/uco/types/> .
@prefix vocabulary: <https://ontology.unifiedcyberontology.org/uco/vocabulary/> .
@prefix xsd: <http://www.w3.org/2001/XMLSchema#> .

<https://ontology.unifiedcyberontology.org/uco/observable>
	a owl:Ontology ;
	rdfs:label "uco-observable"@en ;
	owl:backwardCompatibleWith observable:1.2.0 ;
	owl:imports
		action:1.3.0 ,
		configuration:1.3.0 ,
		core:1.3.0 ,
		identity:1.3.0 ,
		location:1.3.0 ,
		types:1.3.0 ,
		vocabulary:1.3.0
		;
	owl:priorVersion observable:1.2.0 ;
	owl:versionIRI observable:1.3.0 ;
	.

observable:API
	a
		owl:Class ,
		sh:NodeShape
		;
	rdfs:subClassOf observable:ObservableObject ;
	rdfs:label "API"@en ;
	rdfs:comment "An API (application programming interface) is a computing interface that defines interactions between multiple software or mixed hardware-software intermediaries. It defines the kinds of calls or requests that can be made, how to make them, the data formats that should be used, the conventions to follow, etc. [based on https://en.wikipedia.org/wiki/API]"@en ;
	sh:targetClass observable:API ;
	.

observable:ARPCache
	a
		owl:Class ,
		sh:NodeShape
		;
	rdfs:subClassOf observable:ObservableObject ;
	rdfs:label "ARPCache"@en ;
	rdfs:comment "An ARP cache is a collection of Address Resolution Protocol (ARP) entries (mostly dynamic) that are created when an IP address is resolved to a MAC address (so the computer can effectively communicate with the IP address). [based on https://en.wikipedia.org/wiki/ARP_cache]"@en ;
	sh:targetClass observable:ARPCache ;
	.

observable:ARPCacheEntry
	a
		owl:Class ,
		sh:NodeShape
		;
	rdfs:subClassOf observable:ObservableObject ;
	rdfs:label "ARPCacheEntry"@en ;
	rdfs:comment "An ARP cache entry is a single Address Resolution Protocol (ARP) response record that is created when an IP address is resolved to a MAC address (so the computer can effectively communicate with the IP address). [based on https://en.wikipedia.org/wiki/ARP_cache]"@en ;
	sh:targetClass observable:ARPCacheEntry ;
	.

observable:Account
	a
		owl:Class ,
		sh:NodeShape
		;
	rdfs:subClassOf observable:ObservableObject ;
	rdfs:label "Account"@en ;
	rdfs:comment "An account is an arrangement with an entity to enable and control the provision of some capability or service."@en ;
	sh:targetClass observable:Account ;
	.

observable:AccountAuthenticationFacet
	a
		owl:Class ,
		sh:NodeShape
		;
	rdfs:subClassOf core:Facet ;
	rdfs:label "AccountAuthenticationFacet"@en ;
	rdfs:comment "An account authentication facet is a grouping of characteristics unique to the mechanism of accessing an account."@en ;
	sh:property
		[
			sh:datatype xsd:dateTime ;
			sh:maxCount "1"^^xsd:integer ;
			sh:nodeKind sh:Literal ;
			sh:path observable:passwordLastChanged ;
		] ,
		[
			sh:datatype xsd:string ;
			sh:maxCount "1"^^xsd:integer ;
			sh:nodeKind sh:Literal ;
			sh:path observable:password ;
		] ,
		[
			sh:datatype xsd:string ;
			sh:maxCount "1"^^xsd:integer ;
			sh:nodeKind sh:Literal ;
			sh:path observable:passwordType ;
		]
		;
	sh:targetClass observable:AccountAuthenticationFacet ;
	.

observable:AccountFacet
	a
		owl:Class ,
		sh:NodeShape
		;
	rdfs:subClassOf core:Facet ;
	rdfs:label "AccountFacet"@en ;
	rdfs:comment "An account facet is a grouping of characteristics unique to an arrangement with an entity to enable and control the provision of some capability or service."@en ;
	sh:property
		observable:AccountFacet-accountType-in-shape ,
		[
			sh:class core:UcoObject ;
			sh:maxCount "1"^^xsd:integer ;
			sh:nodeKind sh:IRI ;
			sh:path observable:accountIssuer ;
		] ,
		[
			sh:class core:UcoObject ;
			sh:maxCount "1"^^xsd:integer ;
			sh:nodeKind sh:IRI ;
			sh:path observable:owner ;
		] ,
		[
			sh:datatype xsd:boolean ;
			sh:maxCount "1"^^xsd:integer ;
			sh:nodeKind sh:Literal ;
			sh:path observable:isActive ;
		] ,
		[
			sh:datatype xsd:dateTime ;
			sh:maxCount "1"^^xsd:integer ;
			sh:nodeKind sh:Literal ;
			sh:path observable:expirationTime ;
		] ,
		[
			sh:datatype xsd:dateTime ;
			sh:maxCount "1"^^xsd:integer ;
			sh:nodeKind sh:Literal ;
			sh:path observable:modifiedTime ;
		] ,
		[
			sh:datatype xsd:dateTime ;
			sh:maxCount "1"^^xsd:integer ;
			sh:nodeKind sh:Literal ;
			sh:path observable:observableCreatedTime ;
		] ,
		[
			sh:datatype xsd:string ;
			sh:maxCount "1"^^xsd:integer ;
			sh:nodeKind sh:Literal ;
			sh:path observable:accountIdentifier ;
		] ,
		[
			sh:datatype xsd:string ;
			sh:maxCount "1"^^xsd:integer ;
			sh:nodeKind sh:Literal ;
			sh:path observable:accountType ;
		] ,
		[
<<<<<<< HEAD
			sh:in (
				"ldap"
				"nis"
				"openid"
				"radius"
				"tacacs"
				"unix"
				"windows_domain"
				"windows_local"
			) ;
			sh:message "Value is not member of the vocabulary AccountTypeVocab." ;
			sh:path observable:accountType ;
			sh:severity sh:Info ;
=======
			sh:maxCount "1"^^xsd:integer ;
			sh:nodeKind sh:Literal ;
			sh:path observable:accountType ;
>>>>>>> d524b8eb
		]
		;
	sh:targetClass observable:AccountFacet ;
	.

observable:AccountFacet-accountType-in-shape
	a sh:PropertyShape ;
	sh:in (
		"ldap"
		"nis"
		"openid"
		"radius"
		"tacacs"
		"unix"
		"windows_domain"
		"windows_local"
	) ;
	sh:message "Value is not member of the vocabulary AccountTypeVocab." ;
	sh:path observable:accountType ;
	sh:severity sh:Info ;
	.

observable:Adaptor
	a
		owl:Class ,
		sh:NodeShape
		;
	rdfs:subClassOf observable:Device ;
	rdfs:label "Adaptor"@en-US ;
	rdfs:comment "An adaptor is a device that physically converts the pin outputs but does not alter the underlying protocol (e.g. uSD to SD, CF to ATA, etc.)"@en-US ;
	sh:targetClass observable:Adaptor ;
	.

observable:Address
	a
		owl:Class ,
		sh:NodeShape
		;
	rdfs:subClassOf observable:ObservableObject ;
	rdfs:label "Address"@en ;
	rdfs:comment "An address is an identifier assigned to enable routing and management of information."@en ;
	sh:targetClass observable:Address ;
	.

observable:AlternateDataStream
	a
		owl:Class ,
		sh:NodeShape
		;
	rdfs:subClassOf observable:FileSystemObject ;
	rdfs:label "AlternateDataStream"@en ;
	rdfs:comment "An alternate data stream is data content stored within an NTFS file that is independent of the standard content stream of the file and is hidden from access by default NTFS file viewing mechanisms."@en ;
	sh:targetClass observable:AlternateDataStream ;
	.

observable:AlternateDataStreamFacet
	a
		owl:Class ,
		sh:NodeShape
		;
	rdfs:subClassOf core:Facet ;
	rdfs:label "AlternateDataStreamFacet"@en ;
	rdfs:comment "An alternate data stream facet is a grouping of characteristics unique to data content stored within an NTFS file that is independent of the standard content stream of the file and is hidden from access by default NTFS file viewing mechanisms."@en ;
	sh:property
		[
			sh:class types:Hash ;
			sh:maxCount "1"^^xsd:integer ;
			sh:nodeKind sh:IRI ;
			sh:path observable:hashes ;
		] ,
		[
			sh:datatype xsd:integer ;
			sh:maxCount "1"^^xsd:integer ;
			sh:nodeKind sh:Literal ;
			sh:path observable:size ;
		] ,
		[
			sh:datatype xsd:string ;
			sh:maxCount "1"^^xsd:integer ;
			sh:nodeKind sh:Literal ;
			sh:path core:name ;
		]
		;
	sh:targetClass observable:AlternateDataStreamFacet ;
	.

observable:AndroidDevice
	a
		owl:Class ,
		sh:NodeShape
		;
	rdfs:subClassOf observable:Device ;
	rdfs:label "AndroidDevice"@en ;
	rdfs:comment "An Android device is a device running the Android operating system. [based on https://en.wikipedia.org/wiki/Android_(operating_system)]"@en ;
	sh:targetClass observable:AndroidDevice ;
	.

observable:AndroidDeviceFacet
	a
		owl:Class ,
		sh:NodeShape
		;
	rdfs:subClassOf core:Facet ;
	rdfs:label "AndroidDeviceFacet"@en ;
	rdfs:comment "An Android device facet is a grouping of characteristics unique to an Android device. [based on https://en.wikipedia.org/wiki/Android_(operating_system)]"@en ;
	sh:property
		[
			sh:datatype xsd:boolean ;
			sh:maxCount "1"^^xsd:integer ;
			sh:nodeKind sh:Literal ;
			sh:path observable:isADBRootEnabled ;
		] ,
		[
			sh:datatype xsd:boolean ;
			sh:maxCount "1"^^xsd:integer ;
			sh:nodeKind sh:Literal ;
			sh:path observable:isSURootEnabled ;
		] ,
		[
			sh:datatype xsd:hexBinary ;
			sh:maxCount "1"^^xsd:integer ;
			sh:nodeKind sh:Literal ;
			sh:path observable:androidID ;
		] ,
		[
			sh:datatype xsd:string ;
			sh:maxCount "1"^^xsd:integer ;
			sh:nodeKind sh:Literal ;
			sh:path observable:androidFingerprint ;
		] ,
		[
			sh:datatype xsd:string ;
			sh:maxCount "1"^^xsd:integer ;
			sh:nodeKind sh:Literal ;
			sh:path observable:androidVersion ;
		]
		;
	sh:targetClass observable:AndroidDeviceFacet ;
	.

observable:AndroidPhone
	a
		owl:Class ,
		sh:NodeShape
		;
	rdfs:subClassOf
		observable:AndroidDevice ,
		observable:SmartPhone
		;
	rdfs:label "AndroidPhone"@en-US ;
	rdfs:comment "An android phone is a smart phone that applies the Android mobile operating system."@en-US ;
	sh:targetClass observable:AndroidPhone ;
	.

observable:AntennaFacet
	a
		owl:Class ,
		sh:NodeShape
		;
	rdfs:subClassOf core:Facet ;
	rdfs:label "AntennaFacet"@en ;
	rdfs:comment "An antenna alignment facet contains the metadata surrounding the cell tower's antenna position."@en ;
	sh:property
		[
			sh:datatype xsd:decimal ;
			sh:maxCount "1"^^xsd:integer ;
			sh:nodeKind sh:Literal ;
			sh:path observable:antennaHeight ;
		] ,
		[
			sh:datatype xsd:decimal ;
			sh:maxCount "1"^^xsd:integer ;
			sh:nodeKind sh:Literal ;
			sh:path observable:azimuth ;
		] ,
		[
			sh:datatype xsd:decimal ;
			sh:maxCount "1"^^xsd:integer ;
			sh:nodeKind sh:Literal ;
			sh:path observable:elevation ;
		] ,
		[
			sh:datatype xsd:decimal ;
			sh:maxCount "1"^^xsd:integer ;
			sh:nodeKind sh:Literal ;
			sh:path observable:horizontalBeamWidth ;
		] ,
		[
			sh:datatype xsd:decimal ;
			sh:maxCount "1"^^xsd:integer ;
			sh:nodeKind sh:Literal ;
			sh:path observable:signalStrength ;
		] ,
		[
			sh:datatype xsd:decimal ;
			sh:maxCount "1"^^xsd:integer ;
			sh:nodeKind sh:Literal ;
			sh:path observable:skew ;
		]
		;
	sh:targetClass observable:AntennaFacet ;
	.

observable:AppleDevice
	a
		owl:Class ,
		sh:NodeShape
		;
	rdfs:subClassOf observable:Device ;
	rdfs:label "AppleDevice"@en-US ;
	rdfs:comment "An apple device is a smart device that applies either the MacOS or iOS operating system."@en-US ;
	sh:targetClass observable:AppleDevice ;
	.

observable:Appliance
	a
		owl:Class ,
		sh:NodeShape
		;
	rdfs:subClassOf observable:Device ;
	rdfs:label "Appliance"@en ;
	rdfs:comment "An appliance is a purpose-built computer with software or firmware that is designed to provide a specific computing capability or resource. [based on https://en.wikipedia.org/wiki/Computer_appliance]"@en ;
	sh:targetClass observable:Appliance ;
	.

observable:Application
	a
		owl:Class ,
		sh:NodeShape
		;
	rdfs:subClassOf observable:ObservableObject ;
	rdfs:label "Application"@en ;
	rdfs:comment "An application is a particular software program designed for end users."@en ;
	sh:targetClass observable:Application ;
	.

observable:ApplicationAccount
	a
		owl:Class ,
		sh:NodeShape
		;
	rdfs:subClassOf observable:DigitalAccount ;
	rdfs:label "ApplicationAccount"@en ;
	rdfs:comment "An application account is an account within a particular software program designed for end users."@en ;
	sh:targetClass observable:ApplicationAccount ;
	.

observable:ApplicationAccountFacet
	a
		owl:Class ,
		sh:NodeShape
		;
	rdfs:subClassOf core:Facet ;
	rdfs:label "ApplicationAccountFacet"@en ;
	rdfs:comment "An application account facet is a grouping of characteristics unique to an account within a particular software program designed for end users."@en ;
	sh:property [
		sh:class observable:ObservableObject ;
		sh:maxCount "1"^^xsd:integer ;
		sh:nodeKind sh:IRI ;
		sh:path observable:application ;
	] ;
	sh:targetClass observable:ApplicationAccountFacet ;
	.

observable:ApplicationFacet
	a
		owl:Class ,
		sh:NodeShape
		;
	rdfs:subClassOf core:Facet ;
	rdfs:label "ApplicationFacet"@en ;
	rdfs:comment "An application facet is a grouping of characteristics unique to a particular software program designed for end users."@en ;
	sh:property
		[
			sh:class observable:ApplicationVersion ;
			sh:nodeKind sh:IRI ;
			sh:path observable:installedVersionHistory ;
		] ,
		[
			sh:class observable:ObservableObject ;
			sh:maxCount "1"^^xsd:integer ;
			sh:nodeKind sh:IRI ;
			sh:path observable:operatingSystem ;
		] ,
		[
			sh:datatype xsd:integer ;
			sh:maxCount "1"^^xsd:integer ;
			sh:nodeKind sh:Literal ;
			sh:path observable:numberOfLaunches ;
		] ,
		[
			sh:datatype xsd:string ;
			sh:maxCount "1"^^xsd:integer ;
			sh:nodeKind sh:Literal ;
			sh:path observable:applicationIdentifier ;
		] ,
		[
			sh:datatype xsd:string ;
			sh:maxCount "1"^^xsd:integer ;
			sh:nodeKind sh:Literal ;
			sh:path observable:version ;
		]
		;
	sh:targetClass observable:ApplicationFacet ;
	.

observable:ApplicationVersion
	a
		owl:Class ,
		sh:NodeShape
		;
	rdfs:subClassOf core:UcoInherentCharacterizationThing ;
	rdfs:label "ApplicationVersion"@en ;
	rdfs:comment "An application version is a grouping of characteristics unique to a particular software program version."@en ;
	sh:property
		[
			sh:datatype xsd:dateTime ;
			sh:maxCount "1"^^xsd:integer ;
			sh:nodeKind sh:Literal ;
			sh:path observable:installDate ;
		] ,
		[
			sh:datatype xsd:dateTime ;
			sh:maxCount "1"^^xsd:integer ;
			sh:nodeKind sh:Literal ;
			sh:path observable:uninstallDate ;
		] ,
		[
			sh:datatype xsd:string ;
			sh:maxCount "1"^^xsd:integer ;
			sh:nodeKind sh:Literal ;
			sh:path observable:version ;
		]
		;
	sh:targetClass observable:ApplicationVersion ;
	.

observable:ArchiveFile
	a
		owl:Class ,
		sh:NodeShape
		;
	rdfs:subClassOf observable:File ;
	rdfs:label "ArchiveFile"@en ;
	rdfs:comment "An archive file is a file that is composed of one or more computer files along with metadata."@en ;
	sh:targetClass observable:ArchiveFile ;
	.

observable:ArchiveFileFacet
	a
		owl:Class ,
		sh:NodeShape
		;
	rdfs:subClassOf core:Facet ;
	rdfs:label "ArchiveFileFacet"@en ;
	rdfs:comment "An archive file facet is a grouping of characteristics unique to a file that is composed of one or more computer files along with metadata."@en ;
	sh:property
		[
			sh:datatype xsd:string ;
			sh:maxCount "1"^^xsd:integer ;
			sh:nodeKind sh:Literal ;
			sh:path observable:archiveType ;
		] ,
		[
			sh:datatype xsd:string ;
			sh:maxCount "1"^^xsd:integer ;
			sh:nodeKind sh:Literal ;
			sh:path observable:comment ;
		] ,
		[
			sh:datatype xsd:string ;
			sh:maxCount "1"^^xsd:integer ;
			sh:nodeKind sh:Literal ;
			sh:path observable:version ;
		]
		;
	sh:targetClass observable:ArchiveFileFacet ;
	.

observable:Audio
	a
		owl:Class ,
		sh:NodeShape
		;
	rdfs:subClassOf observable:ObservableObject ;
	rdfs:label "Audio"@en ;
	rdfs:comment "Audio is a digital representation of sound."@en ;
	sh:targetClass observable:Audio ;
	.

observable:AudioFacet
	a
		owl:Class ,
		sh:NodeShape
		;
	rdfs:subClassOf core:Facet ;
	rdfs:label "AudioFacet"@en ;
	rdfs:comment "An audio facet is a grouping of characteristics unique to a digital representation of sound."@en ;
	sh:property
		[
			sh:datatype xsd:integer ;
			sh:maxCount "1"^^xsd:integer ;
			sh:nodeKind sh:Literal ;
			sh:path observable:bitRate ;
		] ,
		[
			sh:datatype xsd:integer ;
			sh:maxCount "1"^^xsd:integer ;
			sh:nodeKind sh:Literal ;
			sh:path observable:duration ;
		] ,
		[
			sh:datatype xsd:string ;
			sh:maxCount "1"^^xsd:integer ;
			sh:nodeKind sh:Literal ;
			sh:path observable:audioType ;
		] ,
		[
			sh:datatype xsd:string ;
			sh:maxCount "1"^^xsd:integer ;
			sh:nodeKind sh:Literal ;
			sh:path observable:format ;
		]
		;
	sh:targetClass observable:AudioFacet ;
	.

observable:AutonomousSystem
	a
		owl:Class ,
		sh:NodeShape
		;
	rdfs:subClassOf observable:ObservableObject ;
	rdfs:label "AutonomousSystem"@en ;
	rdfs:comment "An autonomous system is a collection of connected Internet Protocol (IP) routing prefixes under the control of one or more network operators on behalf of a single administrative entity or domain that presents a common, clearly defined routing policy to the Internet. [based on https://en.wikipedia.org/wiki/Autonomous_system_(Internet)]"@en ;
	sh:targetClass observable:AutonomousSystem ;
	.

observable:AutonomousSystemFacet
	a
		owl:Class ,
		sh:NodeShape
		;
	rdfs:subClassOf core:Facet ;
	rdfs:label "AutonomousSystemFacet"@en ;
	rdfs:comment "An autonomous system facet is a grouping of characteristics unique to a collection of connected Internet Protocol (IP) routing prefixes under the control of one or more network operators on behalf of a single administrative entity or domain that presents a common, clearly defined routing policy to the Internet. [based on https://en.wikipedia.org/wiki/Autonomous_system_(Internet)]"@en ;
	sh:property
		observable:regionalInternetRegistry-shape-value-not-vocabulary-member ,
		observable:regionalInternetRegistry-shape-value-outside-default-vocabulary ,
		[
			sh:datatype xsd:integer ;
			sh:maxCount "1"^^xsd:integer ;
			sh:nodeKind sh:Literal ;
			sh:path observable:number ;
		] ,
		[
			sh:datatype xsd:string ;
			sh:maxCount "1"^^xsd:integer ;
			sh:nodeKind sh:Literal ;
			sh:path observable:asHandle ;
		] ,
		[
			sh:datatype xsd:string ;
			sh:maxCount "1"^^xsd:integer ;
			sh:nodeKind sh:Literal ;
			sh:path observable:regionalInternetRegistry ;
		]
		;
	sh:targetClass observable:AutonomousSystemFacet ;
	.

observable:BlackberryPhone
	a
		owl:Class ,
		sh:NodeShape
		;
	rdfs:subClassOf observable:SmartPhone ;
	rdfs:label "BlackberryPhone"@en-US ;
	rdfs:comment "A blackberry phone is a smart phone that applies the Blackberry OS mobile operating system. (Blackberry 10 re-introduces Blackberry OS, prior to that the OS was Android.)"@en-US ;
	sh:targetClass observable:BlackberryPhone ;
	.

observable:BlockDeviceNode
	a
		owl:Class ,
		sh:NodeShape
		;
	rdfs:subClassOf observable:FileSystemObject ;
	rdfs:label "BlockDeviceNode"@en ;
	rdfs:comment "A block device node is a UNIX filesystem special file that serves as a conduit to communicate with devices, providing buffered randomly accesible input and output. Block device nodes are used to apply access rights to the devices and to direct operations on the files to the appropriate device drivers. [based on https://en.wikipedia.org/wiki/Unix_file_types]"@en ;
	sh:targetClass observable:BlockDeviceNode ;
	.

observable:BluetoothAddress
	a
		owl:Class ,
		sh:NodeShape
		;
	rdfs:subClassOf observable:MACAddress ;
	rdfs:label "BluetoothAddress"@en ;
	rdfs:comment "A Bluetooth address is a Bluetooth standard conformant identifier assigned to a Bluetooth device to enable routing and management of Bluetooth standards conformant communication to or from that device."@en ;
	sh:targetClass observable:BluetoothAddress ;
	.

observable:BluetoothAddressFacet
	a
		owl:Class ,
		sh:NodeShape
		;
	rdfs:subClassOf observable:MACAddressFacet ;
	rdfs:label "BluetoothAddressFacet"@en ;
	rdfs:comment "A Bluetooth address facet is a grouping of characteristics unique to a Bluetooth standard conformant identifier assigned to a Bluetooth device to enable routing and management of Bluetooth standards conformant communication to or from that device."@en ;
	sh:targetClass observable:BluetoothAddressFacet ;
	.

observable:BotConfiguration
	a
		owl:Class ,
		sh:NodeShape
		;
	rdfs:subClassOf observable:ObservableObject ;
	rdfs:label "BotConfiguration"@en ;
	rdfs:comment "A bot configuration is a set of contextual settings for a software application that runs automated tasks (scripts) over the Internet at a much higher rate than would be possible for a human alone."@en ;
	sh:targetClass observable:BotConfiguration ;
	.

observable:BrowserBookmark
	a
		owl:Class ,
		sh:NodeShape
		;
	rdfs:subClassOf observable:ObservableObject ;
	rdfs:label "BrowserBookmark"@en ;
	rdfs:comment "A browser bookmark is a saved shortcut that directs a WWW (World Wide Web) browser software program to a particular WWW accessible resource. [based on https://techterms.com/definition/bookmark]"@en ;
	sh:targetClass observable:BrowserBookmark ;
	.

observable:BrowserBookmarkFacet
	a
		owl:Class ,
		sh:NodeShape
		;
	rdfs:subClassOf core:Facet ;
	rdfs:label "BrowserBookmarkFacet"@en ;
	rdfs:comment "A browser bookmark facet is a grouping of characteristics unique to a saved shortcut that directs a WWW (World Wide Web) browser software program to a particular WWW accessible resource. [based on https://techterms.com/definition/bookmark]"@en ;
	sh:property
		[
			sh:class observable:ObservableObject ;
			sh:maxCount "1"^^xsd:integer ;
			sh:nodeKind sh:IRI ;
			sh:path observable:application ;
		] ,
		[
			sh:datatype xsd:anyURI ;
			sh:nodeKind sh:Literal ;
			sh:path observable:urlTargeted ;
		] ,
		[
			sh:datatype xsd:dateTime ;
			sh:maxCount "1"^^xsd:integer ;
			sh:nodeKind sh:Literal ;
			sh:path observable:accessedTime ;
		] ,
		[
			sh:datatype xsd:dateTime ;
			sh:maxCount "1"^^xsd:integer ;
			sh:nodeKind sh:Literal ;
			sh:path observable:modifiedTime ;
		] ,
		[
			sh:datatype xsd:dateTime ;
			sh:maxCount "1"^^xsd:integer ;
			sh:nodeKind sh:Literal ;
			sh:path observable:observableCreatedTime ;
		] ,
		[
			sh:datatype xsd:integer ;
			sh:maxCount "1"^^xsd:integer ;
			sh:nodeKind sh:Literal ;
			sh:path observable:visitCount ;
		] ,
		[
			sh:datatype xsd:string ;
			sh:maxCount "1"^^xsd:integer ;
			sh:nodeKind sh:Literal ;
			sh:path observable:bookmarkPath ;
		]
		;
	sh:targetClass observable:BrowserBookmarkFacet ;
	.

observable:BrowserCookie
	a
		owl:Class ,
		sh:NodeShape
		;
	rdfs:subClassOf observable:ObservableObject ;
	rdfs:label "BrowserCookie"@en ;
	rdfs:comment "A browser cookie is a piece of of data sent from a website and stored on the user's computer by the user's web browser while the user is browsing. [based on https://en.wikipedia.org/wiki/HTTP_cookie]"@en ;
	sh:targetClass observable:BrowserCookie ;
	.

observable:BrowserCookieFacet
	a
		owl:Class ,
		sh:NodeShape
		;
	rdfs:subClassOf core:Facet ;
	rdfs:label "BrowserCookieFacet"@en ;
	rdfs:comment "A browser cookie facet is a grouping of characteristics unique to a piece of data sent from a website and stored on the user's computer by the user's web browser while the user is browsing. [based on https://en.wikipedia.org/wiki/HTTP_cookie]"@en ;
	sh:property
		[
			sh:class observable:ObservableObject ;
			sh:maxCount "1"^^xsd:integer ;
			sh:nodeKind sh:IRI ;
			sh:path observable:application ;
		] ,
		[
			sh:class observable:ObservableObject ;
			sh:maxCount "1"^^xsd:integer ;
			sh:nodeKind sh:IRI ;
			sh:path observable:cookieDomain ;
		] ,
		[
			sh:datatype xsd:boolean ;
			sh:maxCount "1"^^xsd:integer ;
			sh:nodeKind sh:Literal ;
			sh:path observable:isSecure ;
		] ,
		[
			sh:datatype xsd:dateTime ;
			sh:maxCount "1"^^xsd:integer ;
			sh:nodeKind sh:Literal ;
			sh:path observable:accessedTime ;
		] ,
		[
			sh:datatype xsd:dateTime ;
			sh:maxCount "1"^^xsd:integer ;
			sh:nodeKind sh:Literal ;
			sh:path observable:expirationTime ;
		] ,
		[
			sh:datatype xsd:dateTime ;
			sh:maxCount "1"^^xsd:integer ;
			sh:nodeKind sh:Literal ;
			sh:path observable:observableCreatedTime ;
		] ,
		[
			sh:datatype xsd:string ;
			sh:maxCount "1"^^xsd:integer ;
			sh:nodeKind sh:Literal ;
			sh:path observable:cookieName ;
		] ,
		[
			sh:datatype xsd:string ;
			sh:maxCount "1"^^xsd:integer ;
			sh:nodeKind sh:Literal ;
			sh:path observable:cookiePath ;
		]
		;
	sh:targetClass observable:BrowserCookieFacet ;
	.

observable:Calendar
	a
		owl:Class ,
		sh:NodeShape
		;
	rdfs:subClassOf observable:ObservableObject ;
	rdfs:label "Calendar"@en ;
	rdfs:comment "A calendar is a collection of appointments, meetings, and events."@en ;
	sh:targetClass observable:Calendar ;
	.

observable:CalendarEntry
	a
		owl:Class ,
		sh:NodeShape
		;
	rdfs:subClassOf observable:ObservableObject ;
	rdfs:label "CalendarEntry"@en ;
	rdfs:comment "A calendar entry is an appointment, meeting or event within a collection of appointments, meetings and events."@en ;
	sh:targetClass observable:CalendarEntry ;
	.

observable:CalendarEntryFacet
	a
		owl:Class ,
		sh:NodeShape
		;
	rdfs:subClassOf core:Facet ;
	rdfs:label "CalendarEntryFacet"@en ;
	rdfs:comment "A calendar entry facet is a grouping of characteristics unique to an appointment, meeting, or event within a collection of appointments, meetings, and events."@en ;
	sh:property
		[
			sh:class core:UcoObject ;
			sh:maxCount "1"^^xsd:integer ;
			sh:nodeKind sh:IRI ;
			sh:path observable:owner ;
		] ,
		[
			sh:class identity:Identity ;
			sh:nodeKind sh:IRI ;
			sh:path observable:attendant ;
		] ,
		[
			sh:class location:Location ;
			sh:maxCount "1"^^xsd:integer ;
			sh:nodeKind sh:IRI ;
			sh:path observable:location ;
		] ,
		[
			sh:class observable:ObservableObject ;
			sh:maxCount "1"^^xsd:integer ;
			sh:nodeKind sh:IRI ;
			sh:path observable:application ;
		] ,
		[
			sh:datatype xsd:boolean ;
			sh:maxCount "1"^^xsd:integer ;
			sh:nodeKind sh:Literal ;
			sh:path observable:isPrivate ;
		] ,
		[
			sh:datatype xsd:dateTime ;
			sh:maxCount "1"^^xsd:integer ;
			sh:nodeKind sh:Literal ;
			sh:path observable:endTime ;
		] ,
		[
			sh:datatype xsd:dateTime ;
			sh:maxCount "1"^^xsd:integer ;
			sh:nodeKind sh:Literal ;
			sh:path observable:modifiedTime ;
		] ,
		[
			sh:datatype xsd:dateTime ;
			sh:maxCount "1"^^xsd:integer ;
			sh:nodeKind sh:Literal ;
			sh:path observable:observableCreatedTime ;
		] ,
		[
			sh:datatype xsd:dateTime ;
			sh:maxCount "1"^^xsd:integer ;
			sh:nodeKind sh:Literal ;
			sh:path observable:remindTime ;
		] ,
		[
			sh:datatype xsd:dateTime ;
			sh:maxCount "1"^^xsd:integer ;
			sh:nodeKind sh:Literal ;
			sh:path observable:startTime ;
		] ,
		[
			sh:datatype xsd:integer ;
			sh:maxCount "1"^^xsd:integer ;
			sh:nodeKind sh:Literal ;
			sh:path observable:duration ;
		] ,
		[
			sh:datatype xsd:string ;
			sh:maxCount "1"^^xsd:integer ;
			sh:nodeKind sh:Literal ;
			sh:path observable:eventStatus ;
		] ,
		[
			sh:datatype xsd:string ;
			sh:maxCount "1"^^xsd:integer ;
			sh:nodeKind sh:Literal ;
			sh:path observable:eventType ;
		] ,
		[
			sh:datatype xsd:string ;
			sh:maxCount "1"^^xsd:integer ;
			sh:nodeKind sh:Literal ;
			sh:path observable:recurrence ;
		] ,
		[
			sh:datatype xsd:string ;
			sh:maxCount "1"^^xsd:integer ;
			sh:nodeKind sh:Literal ;
			sh:path observable:subject ;
		]
		;
	sh:targetClass observable:CalendarEntryFacet ;
	.

observable:CalendarFacet
	a
		owl:Class ,
		sh:NodeShape
		;
	rdfs:subClassOf core:Facet ;
	rdfs:label "CalendarFacet"@en ;
	rdfs:comment "A calendar facet is a grouping of characteristics unique to a collection of appointments, meetings, and events."@en ;
	sh:property
		[
			sh:class core:UcoObject ;
			sh:maxCount "1"^^xsd:integer ;
			sh:nodeKind sh:IRI ;
			sh:path observable:owner ;
		] ,
		[
			sh:class observable:ObservableObject ;
			sh:maxCount "1"^^xsd:integer ;
			sh:nodeKind sh:IRI ;
			sh:path observable:application ;
		]
		;
	sh:targetClass observable:CalendarFacet ;
	.

observable:Call
	a
		owl:Class ,
		sh:NodeShape
		;
	rdfs:subClassOf observable:ObservableObject ;
	rdfs:label "Call"@en ;
	rdfs:comment "A call is a connection as part of a realtime cyber communication between one or more parties."@en ;
	sh:targetClass observable:Call ;
	.

observable:CallFacet
	a
		owl:Class ,
		sh:NodeShape
		;
	rdfs:subClassOf core:Facet ;
	rdfs:label "CallFacet"@en ;
	rdfs:comment "A call facet is a grouping of characteristics unique to a connection as part of a realtime cyber communication between one or more parties."@en ;
	sh:property
		[
			sh:class observable:ObservableObject ;
			sh:maxCount "1"^^xsd:integer ;
			sh:nodeKind sh:IRI ;
			sh:path observable:application ;
		] ,
		[
			sh:class observable:ObservableObject ;
			sh:maxCount "1"^^xsd:integer ;
			sh:nodeKind sh:IRI ;
			sh:path observable:from ;
		] ,
		[
			sh:class observable:ObservableObject ;
			sh:nodeKind sh:IRI ;
			sh:path observable:participant ;
		] ,
		[
			sh:class observable:ObservableObject ;
			sh:nodeKind sh:IRI ;
			sh:path observable:to ;
		] ,
		[
			sh:datatype xsd:dateTime ;
			sh:maxCount "1"^^xsd:integer ;
			sh:nodeKind sh:Literal ;
			sh:path observable:endTime ;
		] ,
		[
			sh:datatype xsd:dateTime ;
			sh:maxCount "1"^^xsd:integer ;
			sh:nodeKind sh:Literal ;
			sh:path observable:startTime ;
		] ,
		[
			sh:datatype xsd:integer ;
			sh:maxCount "1"^^xsd:integer ;
			sh:nodeKind sh:Literal ;
			sh:path observable:duration ;
		] ,
		[
			sh:datatype xsd:string ;
			sh:maxCount "1"^^xsd:integer ;
			sh:nodeKind sh:Literal ;
			sh:path observable:callType ;
		]
		;
	sh:targetClass observable:CallFacet ;
	.

observable:CapturedTelecommunicationsInformation
	a
		owl:Class ,
		sh:NodeShape
		;
	rdfs:subClassOf observable:ObservableObject ;
	rdfs:label "CapturedTelecommunicationsInformation"@en ;
	sh:targetClass observable:CapturedTelecommunicationsInformation ;
	.

observable:CapturedTelecommunicationsInformationFacet
	a
		owl:Class ,
		sh:NodeShape
		;
	rdfs:subClassOf core:Facet ;
	rdfs:label "CapturedTelecommunicationsInformationFacet"@en ;
	rdfs:comment "A captured telecommunications information facet represents certain information within captured or intercepted telecommunications data."@en ;
	sh:property
		[
			sh:class observable:CellSite ;
			sh:maxCount "1"^^xsd:integer ;
			sh:minCount "1"^^xsd:integer ;
			sh:nodeKind sh:IRI ;
			sh:path observable:captureCellSite ;
		] ,
		[
			sh:datatype xsd:dateTime ;
			sh:maxCount "1"^^xsd:integer ;
			sh:nodeKind sh:Literal ;
			sh:path observable:endTime ;
		] ,
		[
			sh:datatype xsd:dateTime ;
			sh:maxCount "1"^^xsd:integer ;
			sh:nodeKind sh:Literal ;
			sh:path observable:startTime ;
		] ,
		[
			sh:datatype xsd:string ;
			sh:maxCount "1"^^xsd:integer ;
			sh:nodeKind sh:Literal ;
			sh:path observable:interceptedCallState ;
		]
		;
	sh:targetClass observable:CapturedTelecommunicationsInformationFacet ;
	.

observable:CellSite
	a
		owl:Class ,
		sh:NodeShape
		;
	rdfs:subClassOf observable:ObservableObject ;
	rdfs:label "CellSite"@en ;
	sh:targetClass observable:CellSite ;
	.

observable:CellSiteFacet
	a
		owl:Class ,
		sh:NodeShape
		;
	rdfs:subClassOf core:Facet ;
	rdfs:label "CellSiteFacet"@en ;
	rdfs:comment "A cell site facet contains the metadata surrounding the cell site."@en ;
	sh:property
		[
			sh:datatype xsd:string ;
			sh:maxCount "1"^^xsd:integer ;
			sh:nodeKind sh:Literal ;
			sh:path observable:cellSiteCountryCode ;
		] ,
		[
			sh:datatype xsd:string ;
			sh:maxCount "1"^^xsd:integer ;
			sh:nodeKind sh:Literal ;
			sh:path observable:cellSiteIdentifier ;
		] ,
		[
			sh:datatype xsd:string ;
			sh:maxCount "1"^^xsd:integer ;
			sh:nodeKind sh:Literal ;
			sh:path observable:cellSiteLocationAreaCode ;
		] ,
		[
			sh:datatype xsd:string ;
			sh:maxCount "1"^^xsd:integer ;
			sh:nodeKind sh:Literal ;
			sh:path observable:cellSiteNetworkCode ;
		] ,
		[
			sh:datatype xsd:string ;
			sh:maxCount "1"^^xsd:integer ;
			sh:nodeKind sh:Literal ;
			sh:path observable:cellSiteType ;
		]
		;
	sh:targetClass observable:CellSiteFacet ;
	.

observable:CharacterDeviceNode
	a
		owl:Class ,
		sh:NodeShape
		;
	rdfs:subClassOf observable:FileSystemObject ;
	rdfs:label "CharacterDeviceNode"@en ;
	rdfs:comment "A character device node is a UNIX filesystem special file that serves as a conduit to communicate with devices, providing only a serial stream of input or accepting a serial stream of output. Character device nodes are used to apply access rights to the devices and to direct operations on the files to the appropriate device drivers. [based on https://en.wikipedia.org/wiki/Unix_file_types]"@en ;
	sh:targetClass observable:CharacterDeviceNode ;
	.

observable:Code
	a
		owl:Class ,
		sh:NodeShape
		;
	rdfs:subClassOf observable:ObservableObject ;
	rdfs:label "Code"@en ;
	rdfs:comment "Code is a direct representation (source, byte or binary) of a collection of computer instructions that form software which tell a computer how to work. [based on https://en.wikipedia.org/wiki/Software]"@en ;
	sh:targetClass observable:Code ;
	.

observable:CompressedStreamFacet
	a
		owl:Class ,
		sh:NodeShape
		;
	rdfs:subClassOf core:Facet ;
	rdfs:label "CompressedStreamFacet"@en ;
	rdfs:comment "A compressed stream facet is a grouping of characteristics unique to the application of a size-reduction process to a body of data content."@en ;
	sh:property
		[
			sh:datatype xsd:decimal ;
			sh:maxCount "1"^^xsd:integer ;
			sh:nodeKind sh:Literal ;
			sh:path observable:compressionRatio ;
		] ,
		[
			sh:datatype xsd:string ;
			sh:maxCount "1"^^xsd:integer ;
			sh:nodeKind sh:Literal ;
			sh:path observable:compressionMethod ;
		]
		;
	sh:targetClass observable:CompressedStreamFacet ;
	.

observable:Computer
	a
		owl:Class ,
		sh:NodeShape
		;
	rdfs:subClassOf observable:Device ;
	rdfs:label "Computer"@en-US ;
	rdfs:comment "A computer is an electronic device for storing and processing data, typically in binary, according to instructions given to it in a variable program. [based on 'Computer.' Oxford English Dictionary, Oxford University Press, 2022.]"@en-US ;
	sh:targetClass observable:Computer ;
	.

observable:ComputerSpecification
	a
		owl:Class ,
		sh:NodeShape
		;
	rdfs:subClassOf observable:ObservableObject ;
	rdfs:label "ComputerSpecification"@en ;
	rdfs:comment "A computer specification is the hardware and software of a programmable electronic device that can store, retrieve, and process data. {based on merriam-webster.com/dictionary/computer]"@en ;
	sh:targetClass observable:ComputerSpecification ;
	.

observable:ComputerSpecificationFacet
	a
		owl:Class ,
		sh:NodeShape
		;
	rdfs:subClassOf core:Facet ;
	rdfs:label "ComputerSpecificationFacet"@en ;
	rdfs:comment "A computer specificaiton facet is a grouping of characteristics unique to the hardware and software of a programmable electronic device that can store, retrieve, and process data. [based on merriam-webster.com/dictionary/computer]"@en ;
	sh:property
		[
			sh:class observable:ObservableObject ;
			sh:nodeKind sh:IRI ;
			sh:path observable:networkInterface ;
		] ,
		[
			sh:datatype xsd:dateTime ;
			sh:maxCount "1"^^xsd:integer ;
			sh:nodeKind sh:Literal ;
			sh:path observable:biosDate ;
		] ,
		[
			sh:datatype xsd:dateTime ;
			sh:maxCount "1"^^xsd:integer ;
			sh:nodeKind sh:Literal ;
			sh:path observable:biosReleaseDate ;
		] ,
		[
			sh:datatype xsd:dateTime ;
			sh:maxCount "1"^^xsd:integer ;
			sh:nodeKind sh:Literal ;
			sh:path observable:currentSystemDate ;
		] ,
		[
			sh:datatype xsd:dateTime ;
			sh:maxCount "1"^^xsd:integer ;
			sh:nodeKind sh:Literal ;
			sh:path observable:localTime ;
		] ,
		[
			sh:datatype xsd:dateTime ;
			sh:maxCount "1"^^xsd:integer ;
			sh:nodeKind sh:Literal ;
			sh:path observable:systemTime ;
		] ,
		[
			sh:datatype xsd:integer ;
			sh:maxCount "1"^^xsd:integer ;
			sh:nodeKind sh:Literal ;
			sh:path observable:availableRam ;
		] ,
		[
			sh:datatype xsd:integer ;
			sh:maxCount "1"^^xsd:integer ;
			sh:nodeKind sh:Literal ;
			sh:path observable:totalRam ;
		] ,
		[
			sh:datatype xsd:string ;
			sh:maxCount "1"^^xsd:integer ;
			sh:nodeKind sh:Literal ;
			sh:path observable:biosManufacturer ;
		] ,
		[
			sh:datatype xsd:string ;
			sh:maxCount "1"^^xsd:integer ;
			sh:nodeKind sh:Literal ;
			sh:path observable:biosSerialNumber ;
		] ,
		[
			sh:datatype xsd:string ;
			sh:maxCount "1"^^xsd:integer ;
			sh:nodeKind sh:Literal ;
			sh:path observable:biosVersion ;
		] ,
		[
			sh:datatype xsd:string ;
			sh:maxCount "1"^^xsd:integer ;
			sh:nodeKind sh:Literal ;
			sh:path observable:cpu ;
		] ,
		[
			sh:datatype xsd:string ;
			sh:maxCount "1"^^xsd:integer ;
			sh:nodeKind sh:Literal ;
			sh:path observable:cpuFamily ;
		] ,
		[
			sh:datatype xsd:string ;
			sh:maxCount "1"^^xsd:integer ;
			sh:nodeKind sh:Literal ;
			sh:path observable:gpu ;
		] ,
		[
			sh:datatype xsd:string ;
			sh:maxCount "1"^^xsd:integer ;
			sh:nodeKind sh:Literal ;
			sh:path observable:gpuFamily ;
		] ,
		[
			sh:datatype xsd:string ;
			sh:maxCount "1"^^xsd:integer ;
			sh:nodeKind sh:Literal ;
			sh:path observable:hostname ;
		] ,
		[
			sh:datatype xsd:string ;
			sh:maxCount "1"^^xsd:integer ;
			sh:nodeKind sh:Literal ;
			sh:path observable:processorArchitecture ;
		] ,
		[
			sh:datatype xsd:string ;
			sh:maxCount "1"^^xsd:integer ;
			sh:nodeKind sh:Literal ;
			sh:path observable:timezoneDST ;
		] ,
		[
			sh:datatype xsd:string ;
			sh:maxCount "1"^^xsd:integer ;
			sh:nodeKind sh:Literal ;
			sh:path observable:timezoneStandard ;
		] ,
		[
			sh:datatype xsd:string ;
			sh:maxCount "1"^^xsd:integer ;
			sh:nodeKind sh:Literal ;
			sh:path observable:uptime ;
		]
		;
	sh:targetClass observable:ComputerSpecificationFacet ;
	.

observable:ConfiguredSoftware
	a
		owl:Class ,
		sh:NodeShape
		;
	rdfs:subClassOf observable:Software ;
	rdfs:label "ConfiguredSoftware"@en ;
	rdfs:comment "A ConfiguredSoftware is a Software that is known to be configured to run in a more specified manner than some unconfigured or less-configured Software."@en ;
	sh:property
		[
			sh:class configuration:Configuration ;
			sh:maxCount "1"^^xsd:integer ;
			sh:nodeKind sh:IRI ;
			sh:path configuration:usesConfiguration ;
		] ,
		[
			sh:class observable:Software ;
			sh:maxCount "1"^^xsd:integer ;
			sh:nodeKind sh:IRI ;
			sh:path configuration:isConfigurationOf ;
		]
		;
	sh:targetClass observable:ConfiguredSoftware ;
	.

observable:Contact
	a
		owl:Class ,
		sh:NodeShape
		;
	rdfs:subClassOf observable:ObservableObject ;
	rdfs:label "Contact"@en ;
	rdfs:comment "A contact is a set of identification and communication related details for a single entity."@en ;
	sh:targetClass observable:Contact ;
	.

observable:ContactAddress
	a
		owl:Class ,
		sh:NodeShape
		;
	rdfs:subClassOf core:UcoInherentCharacterizationThing ;
	rdfs:label "ContactAddress"@en ;
	rdfs:comment "A contact address is a grouping of characteristics unique to a geolocation address of a contact entity."@en ;
	sh:property
		observable:ContactAddress-contactAddressScope-in-shape ,
		[
			sh:class location:Location ;
			sh:maxCount "1"^^xsd:integer ;
			sh:nodeKind sh:IRI ;
			sh:path observable:geolocationAddress ;
		] ,
		[
			sh:datatype xsd:string ;
			sh:maxCount "1"^^xsd:integer ;
			sh:nodeKind sh:Literal ;
			sh:path observable:contactAddressScope ;
		] ,
		[
<<<<<<< HEAD
			sh:in (
				"home"
				"work"
				"school"
			) ;
			sh:message "Value is not member of the vocabulary ContactAddressScopeVocab." ;
			sh:path observable:contactAddressScope ;
			sh:severity sh:Info ;
=======
			sh:maxCount "1"^^xsd:integer ;
			sh:nodeKind sh:Literal ;
			sh:path observable:contactAddressScope ;
>>>>>>> d524b8eb
		]
		;
	sh:targetClass observable:ContactAddress ;
	.

observable:ContactAddress-contactAddressScope-in-shape
	a sh:PropertyShape ;
	sh:in (
		"home"
		"work"
		"school"
	) ;
	sh:message "Value is not member of the vocabulary ContactAddressScopeVocab." ;
	sh:path observable:contactAddressScope ;
	sh:severity sh:Info ;
	.

observable:ContactAffiliation
	a
		owl:Class ,
		sh:NodeShape
		;
	rdfs:subClassOf core:UcoInherentCharacterizationThing ;
	rdfs:label "ContactListAffiliation"@en ;
	rdfs:comment "A contact affiliation is a grouping of characteristics unique to details of an organizational affiliation for a single contact entity."@en ;
	sh:property
		[
			sh:class identity:Organization ;
			sh:maxCount "1"^^xsd:integer ;
			sh:nodeKind sh:IRI ;
			sh:path observable:contactOrganization ;
		] ,
		[
			sh:class observable:ContactAddress ;
			sh:minCount "0"^^xsd:integer ;
			sh:nodeKind sh:IRI ;
			sh:path observable:organizationLocation ;
		] ,
		[
			sh:class observable:ContactEmail ;
			sh:minCount "0"^^xsd:integer ;
			sh:nodeKind sh:IRI ;
			sh:path observable:contactEmail ;
		] ,
		[
			sh:class observable:ContactMessaging ;
			sh:minCount "0"^^xsd:integer ;
			sh:nodeKind sh:IRI ;
			sh:path observable:contactMessaging ;
		] ,
		[
			sh:class observable:ContactPhone ;
			sh:minCount "0"^^xsd:integer ;
			sh:nodeKind sh:IRI ;
			sh:path observable:contactPhone ;
		] ,
		[
			sh:class observable:ContactProfile ;
			sh:minCount "0"^^xsd:integer ;
			sh:nodeKind sh:IRI ;
			sh:path observable:contactProfile ;
		] ,
		[
			sh:class observable:ContactURL ;
			sh:minCount "0"^^xsd:integer ;
			sh:nodeKind sh:IRI ;
			sh:path observable:contactURL ;
		] ,
		[
			sh:datatype xsd:string ;
			sh:maxCount "1"^^xsd:integer ;
			sh:nodeKind sh:Literal ;
			sh:path observable:organizationDepartment ;
		] ,
		[
			sh:datatype xsd:string ;
			sh:maxCount "1"^^xsd:integer ;
			sh:nodeKind sh:Literal ;
			sh:path observable:organizationPosition ;
		]
		;
	sh:targetClass observable:ContactAffiliation ;
	.

observable:ContactEmail
	a
		owl:Class ,
		sh:NodeShape
		;
	rdfs:subClassOf core:UcoInherentCharacterizationThing ;
	rdfs:label "ContactEmail"@en ;
	rdfs:comment "A contact email is a grouping of characteristics unique to details for contacting a contact entity by email."@en ;
	sh:property
		observable:ContactEmail-contactEmailScope-in-shape ,
		[
			sh:class observable:ObservableObject ;
			sh:maxCount "1"^^xsd:integer ;
			sh:nodeKind sh:IRI ;
			sh:path observable:emailAddress ;
		] ,
		[
			sh:datatype xsd:string ;
			sh:maxCount "1"^^xsd:integer ;
			sh:nodeKind sh:Literal ;
			sh:path observable:contactEmailScope ;
		] ,
		[
<<<<<<< HEAD
			sh:in (
				"home"
				"work"
				"school"
				"cloud"
			) ;
			sh:message "Value is not member of the vocabulary ContactEmailScopeVocab." ;
			sh:path observable:contactEmailScope ;
			sh:severity sh:Info ;
=======
			sh:maxCount "1"^^xsd:integer ;
			sh:nodeKind sh:Literal ;
			sh:path observable:contactEmailScope ;
>>>>>>> d524b8eb
		]
		;
	sh:targetClass observable:ContactEmail ;
	.

observable:ContactEmail-contactEmailScope-in-shape
	a sh:PropertyShape ;
	sh:in (
		"home"
		"work"
		"school"
		"cloud"
	) ;
	sh:message "Value is not member of the vocabulary ContactEmailScopeVocab." ;
	sh:path observable:contactEmailScope ;
	sh:severity sh:Info ;
	.

observable:ContactFacet
	a
		owl:Class ,
		sh:NodeShape
		;
	rdfs:subClassOf core:Facet ;
	rdfs:label "ContactFacet"@en ;
	rdfs:comment "A contact facet is a grouping of characteristics unique to a set of identification and communication related details for a single entity."@en ;
	sh:property
		[
			sh:class observable:ContactAddress ;
			sh:minCount "0"^^xsd:integer ;
			sh:nodeKind sh:IRI ;
			sh:path observable:contactAddress ;
		] ,
		[
			sh:class observable:ContactAffiliation ;
			sh:minCount "0"^^xsd:integer ;
			sh:nodeKind sh:IRI ;
			sh:path observable:contactAffiliation ;
		] ,
		[
			sh:class observable:ContactEmail ;
			sh:minCount "0"^^xsd:integer ;
			sh:nodeKind sh:IRI ;
			sh:path observable:contactEmail ;
		] ,
		[
			sh:class observable:ContactMessaging ;
			sh:minCount "0"^^xsd:integer ;
			sh:nodeKind sh:IRI ;
			sh:path observable:contactMessaging ;
		] ,
		[
			sh:class observable:ContactPhone ;
			sh:minCount "0"^^xsd:integer ;
			sh:nodeKind sh:IRI ;
			sh:path observable:contactPhone ;
		] ,
		[
			sh:class observable:ContactProfile ;
			sh:minCount "0"^^xsd:integer ;
			sh:nodeKind sh:IRI ;
			sh:path observable:contactProfile ;
		] ,
		[
			sh:class observable:ContactSIP ;
			sh:minCount "0"^^xsd:integer ;
			sh:nodeKind sh:IRI ;
			sh:path observable:contactSIP ;
		] ,
		[
			sh:class observable:ContactURL ;
			sh:minCount "0"^^xsd:integer ;
			sh:nodeKind sh:IRI ;
			sh:path observable:contactURL ;
		] ,
		[
			sh:class observable:ObservableObject ;
			sh:maxCount "1"^^xsd:integer ;
			sh:nodeKind sh:IRI ;
			sh:path observable:sourceApplication ;
		] ,
		[
			sh:datatype xsd:dateTime ;
			sh:maxCount "1"^^xsd:integer ;
			sh:nodeKind sh:Literal ;
			sh:path identity:birthdate ;
		] ,
		[
			sh:datatype xsd:dateTime ;
			sh:maxCount "1"^^xsd:integer ;
			sh:nodeKind sh:Literal ;
			sh:path observable:lastTimeContacted ;
		] ,
		[
			sh:datatype xsd:integer ;
			sh:maxCount "1"^^xsd:integer ;
			sh:nodeKind sh:Literal ;
			sh:path observable:numberTimesContacted ;
		] ,
		[
			sh:datatype xsd:string ;
			sh:maxCount "1"^^xsd:integer ;
			sh:nodeKind sh:Literal ;
			sh:path observable:contactID ;
		] ,
		[
			sh:datatype xsd:string ;
			sh:maxCount "1"^^xsd:integer ;
			sh:nodeKind sh:Literal ;
			sh:path observable:displayName ;
		] ,
		[
			sh:datatype xsd:string ;
			sh:maxCount "1"^^xsd:integer ;
			sh:nodeKind sh:Literal ;
			sh:path observable:firstName ;
		] ,
		[
			sh:datatype xsd:string ;
			sh:maxCount "1"^^xsd:integer ;
			sh:nodeKind sh:Literal ;
			sh:path observable:lastName ;
		] ,
		[
			sh:datatype xsd:string ;
			sh:maxCount "1"^^xsd:integer ;
			sh:nodeKind sh:Literal ;
			sh:path observable:middleName ;
		] ,
		[
			sh:datatype xsd:string ;
			sh:maxCount "1"^^xsd:integer ;
			sh:nodeKind sh:Literal ;
			sh:path observable:namePhonetic ;
		] ,
		[
			sh:datatype xsd:string ;
			sh:maxCount "1"^^xsd:integer ;
			sh:nodeKind sh:Literal ;
			sh:path observable:namePrefix ;
		] ,
		[
			sh:datatype xsd:string ;
			sh:maxCount "1"^^xsd:integer ;
			sh:nodeKind sh:Literal ;
			sh:path observable:nameSuffix ;
		] ,
		[
			sh:datatype xsd:string ;
			sh:minCount "0"^^xsd:integer ;
			sh:nodeKind sh:Literal ;
			sh:path observable:contactGroup ;
		] ,
		[
			sh:datatype xsd:string ;
			sh:minCount "0"^^xsd:integer ;
			sh:nodeKind sh:Literal ;
			sh:path observable:contactNote ;
		] ,
		[
			sh:datatype xsd:string ;
			sh:minCount "0"^^xsd:integer ;
			sh:nodeKind sh:Literal ;
			sh:path observable:nickname ;
		]
		;
	sh:targetClass observable:ContactFacet ;
	.

observable:ContactList
	a
		owl:Class ,
		sh:NodeShape
		;
	rdfs:subClassOf observable:ObservableObject ;
	rdfs:label "ContactList"@en ;
	rdfs:comment "A contact list is a set of multiple individual contacts such as that found in a digital address book."@en ;
	sh:targetClass observable:ContactList ;
	.

observable:ContactListFacet
	a
		owl:Class ,
		sh:NodeShape
		;
	rdfs:subClassOf core:Facet ;
	rdfs:label "ContactListFacet"@en ;
	rdfs:comment "A contact list facet is a grouping of characteristics unique to a set of multiple individual contacts such as that found in a digital address book."@en ;
	sh:property
		[
			sh:class observable:ObservableObject ;
			sh:maxCount "1"^^xsd:integer ;
			sh:nodeKind sh:IRI ;
			sh:path observable:sourceApplication ;
		] ,
		[
			sh:class observable:ObservableObject ;
			sh:nodeKind sh:IRI ;
			sh:path observable:contact ;
		]
		;
	sh:targetClass observable:ContactListFacet ;
	.

observable:ContactMessaging
	a
		owl:Class ,
		sh:NodeShape
		;
	rdfs:subClassOf core:UcoInherentCharacterizationThing ;
	rdfs:label "ContactMessaging"@en ;
	rdfs:comment "A contact messaging is a grouping of characteristics unique to details for contacting a contact entity by digital messaging."@en ;
	sh:property
		[
			sh:class observable:ObservableObject ;
			sh:maxCount "1"^^xsd:integer ;
			sh:nodeKind sh:IRI ;
			sh:path observable:contactMessagingPlatform ;
		] ,
		[
			sh:class observable:ObservableObject ;
			sh:maxCount "1"^^xsd:integer ;
			sh:nodeKind sh:IRI ;
			sh:path observable:messagingAddress ;
		]
		;
	sh:targetClass observable:ContactMessaging ;
	.

observable:ContactPhone
	a
		owl:Class ,
		sh:NodeShape
		;
	rdfs:subClassOf core:UcoInherentCharacterizationThing ;
	rdfs:label "ContactPhone"@en ;
	rdfs:comment "A contact phone is a grouping of characteristics unique to details for contacting a contact entity by telephone."@en ;
	sh:property
		observable:ContactPhone-contactPhoneScope-in-shape ,
		[
			sh:class observable:ObservableObject ;
			sh:maxCount "1"^^xsd:integer ;
			sh:nodeKind sh:IRI ;
			sh:path observable:contactPhoneNumber ;
		] ,
		[
			sh:datatype xsd:string ;
			sh:maxCount "1"^^xsd:integer ;
			sh:nodeKind sh:Literal ;
			sh:path observable:contactPhoneScope ;
		] ,
		[
<<<<<<< HEAD
			sh:in (
				"home"
				"work"
				"school"
				"mobile"
				"main"
				"home fax"
				"work fax"
				"pager"
			) ;
			sh:message "Value is not member of the vocabulary ContactPhoneScopeVocab." ;
			sh:path observable:contactPhoneScope ;
			sh:severity sh:Info ;
=======
			sh:maxCount "1"^^xsd:integer ;
			sh:nodeKind sh:Literal ;
			sh:path observable:contactPhoneScope ;
>>>>>>> d524b8eb
		]
		;
	sh:targetClass observable:ContactPhone ;
	.

observable:ContactPhone-contactPhoneScope-in-shape
	a sh:PropertyShape ;
	sh:in (
		"home"
		"work"
		"school"
		"mobile"
		"main"
		"home fax"
		"work fax"
		"pager"
	) ;
	sh:message "Value is not member of the vocabulary ContactPhoneScopeVocab." ;
	sh:path observable:contactPhoneScope ;
	sh:severity sh:Info ;
	.

observable:ContactProfile
	a
		owl:Class ,
		sh:NodeShape
		;
	rdfs:subClassOf core:UcoInherentCharacterizationThing ;
	rdfs:label "ContactProfile"@en ;
	rdfs:comment "A contact profile is a grouping of characteristics unique to details for contacting a contact entity by online service."@en ;
	sh:property
		[
			sh:class observable:ObservableObject ;
			sh:maxCount "1"^^xsd:integer ;
			sh:nodeKind sh:IRI ;
			sh:path observable:contactProfilePlatform ;
		] ,
		[
			sh:class observable:ObservableObject ;
			sh:maxCount "1"^^xsd:integer ;
			sh:nodeKind sh:IRI ;
			sh:path observable:profile ;
		]
		;
	sh:targetClass observable:ContactProfile ;
	.

observable:ContactSIP
	a
		owl:Class ,
		sh:NodeShape
		;
	rdfs:subClassOf core:UcoInherentCharacterizationThing ;
	rdfs:label "ContactSIP"@en ;
	rdfs:comment "A contact SIP is a grouping of characteristics unique to details for contacting a contact entity by Session Initiation Protocol (SIP)."@en ;
	sh:property
		observable:ContactSIP-contactSIPScope-in-shape ,
		[
			sh:class observable:ObservableObject ;
			sh:maxCount "1"^^xsd:integer ;
			sh:nodeKind sh:IRI ;
			sh:path observable:sipAddress ;
		] ,
		[
			sh:datatype xsd:string ;
			sh:maxCount "1"^^xsd:integer ;
			sh:nodeKind sh:Literal ;
			sh:path observable:contactSIPScope ;
		] ,
		[
<<<<<<< HEAD
			sh:in (
				"home"
				"work"
				"school"
			) ;
			sh:message "Value is not member of the vocabulary ContactSIPScopeVocab." ;
			sh:path observable:contactSIPScope ;
			sh:severity sh:Info ;
=======
			sh:maxCount "1"^^xsd:integer ;
			sh:nodeKind sh:Literal ;
			sh:path observable:contactSIPScope ;
>>>>>>> d524b8eb
		]
		;
	sh:targetClass observable:ContactSIP ;
	.

observable:ContactSIP-contactSIPScope-in-shape
	a sh:PropertyShape ;
	sh:in (
		"home"
		"work"
		"school"
	) ;
	sh:message "Value is not member of the vocabulary ContactSIPScopeVocab." ;
	sh:path observable:contactSIPScope ;
	sh:severity sh:Info ;
	.

observable:ContactURL
	a
		owl:Class ,
		sh:NodeShape
		;
	rdfs:subClassOf core:UcoInherentCharacterizationThing ;
	rdfs:label "ContactURL"@en ;
	rdfs:comment "A contact URL is a grouping of characteristics unique to details for contacting a contact entity by Uniform Resource Locator (URL)."@en ;
	sh:property
		observable:ContactURL-contactURLScope-in-shape ,
		[
			sh:class observable:ObservableObject ;
			sh:maxCount "1"^^xsd:integer ;
			sh:nodeKind sh:IRI ;
			sh:path observable:url ;
		] ,
		[
			sh:datatype xsd:string ;
			sh:maxCount "1"^^xsd:integer ;
			sh:nodeKind sh:Literal ;
			sh:path observable:contactURLScope ;
		] ,
		[
<<<<<<< HEAD
			sh:in (
				"home"
				"work"
				"school"
				"homepage"
			) ;
			sh:message "Value is not member of the vocabulary ContactURLScopeVocab." ;
			sh:path observable:contactURLScope ;
			sh:severity sh:Info ;
=======
			sh:maxCount "1"^^xsd:integer ;
			sh:nodeKind sh:Literal ;
			sh:path observable:contactURLScope ;
>>>>>>> d524b8eb
		]
		;
	sh:targetClass observable:ContactURL ;
	.

observable:ContactURL-contactURLScope-in-shape
	a sh:PropertyShape ;
	sh:in (
		"home"
		"work"
		"school"
		"homepage"
	) ;
	sh:message "Value is not member of the vocabulary ContactURLScopeVocab." ;
	sh:path observable:contactURLScope ;
	sh:severity sh:Info ;
	.

observable:ContentData
	a
		owl:Class ,
		sh:NodeShape
		;
	rdfs:subClassOf observable:ObservableObject ;
	rdfs:label "ContentData"@en ;
	rdfs:comment "Content data is a block of digital data."@en ;
	sh:targetClass observable:ContentData ;
	.

observable:ContentDataFacet
	a
		owl:Class ,
		sh:NodeShape
		;
	rdfs:subClassOf core:Facet ;
	rdfs:label "ContentDataFacet"@en ;
	rdfs:comment "A content data facet is a grouping of characteristics unique to a block of digital data."@en ;
	sh:property
		observable:ContentDataFacet-byteOrder-in-shape ,
		[
			sh:class observable:ObservableObject ;
			sh:maxCount "1"^^xsd:integer ;
			sh:nodeKind sh:IRI ;
			sh:path observable:dataPayloadReferenceURL ;
		] ,
		[
			sh:class types:Hash ;
			sh:nodeKind sh:IRI ;
			sh:path observable:hash ;
		] ,
		[
			sh:datatype xsd:boolean ;
			sh:maxCount "1"^^xsd:integer ;
			sh:nodeKind sh:Literal ;
			sh:path observable:isEncrypted ;
		] ,
		[
			sh:datatype xsd:decimal ;
			sh:maxCount "1"^^xsd:integer ;
			sh:nodeKind sh:Literal ;
			sh:path observable:entropy ;
		] ,
		[
			sh:datatype xsd:integer ;
			sh:maxCount "1"^^xsd:integer ;
			sh:nodeKind sh:Literal ;
			sh:path observable:sizeInBytes ;
		] ,
		[
			sh:datatype xsd:string ;
			sh:maxCount "1"^^xsd:integer ;
			sh:nodeKind sh:Literal ;
			sh:path observable:byteOrder ;
		] ,
		[
			sh:datatype xsd:string ;
			sh:maxCount "1"^^xsd:integer ;
			sh:nodeKind sh:Literal ;
			sh:path observable:dataPayload ;
		] ,
		[
			sh:datatype xsd:string ;
			sh:maxCount "1"^^xsd:integer ;
			sh:nodeKind sh:Literal ;
			sh:path observable:magicNumber ;
		] ,
		[
			sh:datatype xsd:string ;
			sh:maxCount "1"^^xsd:integer ;
			sh:nodeKind sh:Literal ;
			sh:path observable:mimeClass ;
		] ,
		[
			sh:datatype xsd:string ;
			sh:nodeKind sh:Literal ;
			sh:path observable:mimeType ;
		] ,
		[
<<<<<<< HEAD
			sh:in (
				"Big-endian"
				"Little-endian"
				"Middle-endian"
			) ;
			sh:message "Value is not member of the vocabulary EndiannessTypeVocab." ;
			sh:path observable:byteOrder ;
			sh:severity sh:Info ;
=======
			sh:maxCount "1"^^xsd:integer ;
			sh:nodeKind sh:Literal ;
			sh:path observable:byteOrder ;
>>>>>>> d524b8eb
		]
		;
	sh:targetClass observable:ContentDataFacet ;
	.

observable:ContentDataFacet-byteOrder-in-shape
	a sh:PropertyShape ;
	sh:in (
		"Big-endian"
		"Little-endian"
		"Middle-endian"
	) ;
	sh:message "Value is not member of the vocabulary EndiannessTypeVocab." ;
	sh:path observable:byteOrder ;
	sh:severity sh:Info ;
	.

observable:CookieHistory
	a
		owl:Class ,
		sh:NodeShape
		;
	rdfs:subClassOf observable:ObservableObject ;
	rdfs:label "CookieHistory"@en ;
	rdfs:comment "A cookie history is the stored web cookie history for a particular web browser."@en ;
	sh:targetClass observable:CookieHistory ;
	.

observable:Credential
	a
		owl:Class ,
		sh:NodeShape
		;
	rdfs:subClassOf observable:ObservableObject ;
	rdfs:label "Credential"@en ;
	rdfs:comment "A credential is a single specific login and password combination for authorization of access to a digital account or system."@en ;
	sh:targetClass observable:Credential ;
	.

observable:CredentialDump
	a
		owl:Class ,
		sh:NodeShape
		;
	rdfs:subClassOf observable:ObservableObject ;
	rdfs:label "CredentialDump"@en ;
	rdfs:comment "A credential dump is a collection (typically forcibly extracted from a system) of specific login and password combinations for authorization of access to a digital account or system."@en ;
	sh:targetClass observable:CredentialDump ;
	.

observable:DNSCache
	a
		owl:Class ,
		sh:NodeShape
		;
	rdfs:subClassOf observable:ObservableObject ;
	rdfs:label "DNSCache"@en ;
	rdfs:comment "An DNS cache is a temporary locally stored collection of previous Domain Name System (DNS) query results (created when an domain name is resolved to a IP address) for a particular computer."@en ;
	sh:targetClass observable:DNSCache ;
	.

observable:DNSRecord
	a
		owl:Class ,
		sh:NodeShape
		;
	rdfs:subClassOf observable:ObservableObject ;
	rdfs:label "DNSRecord"@en ;
	rdfs:comment "A DNS record is a single Domain Name System (DNS) artifact specifying information of a particular type (routing, authority, responsibility, security, etc.) for a specific Internet domain name."@en ;
	sh:targetClass observable:DNSRecord ;
	.

observable:DataRangeFacet
	a
		owl:Class ,
		sh:NodeShape
		;
	rdfs:subClassOf core:Facet ;
	rdfs:label "DataRangeFacet"@en ;
	rdfs:comment "A data range facet is a grouping of characteristics unique to a particular contiguous scope within a block of digital data."@en ;
	sh:property
		[
			sh:datatype xsd:integer ;
			sh:maxCount "1"^^xsd:integer ;
			sh:nodeKind sh:Literal ;
			sh:path observable:rangeOffset ;
		] ,
		[
			sh:datatype xsd:integer ;
			sh:maxCount "1"^^xsd:integer ;
			sh:nodeKind sh:Literal ;
			sh:path observable:rangeSize ;
		] ,
		[
			sh:datatype xsd:string ;
			sh:maxCount "1"^^xsd:integer ;
			sh:nodeKind sh:Literal ;
			sh:path observable:rangeOffsetType ;
		]
		;
	sh:targetClass observable:DataRangeFacet ;
	.

observable:DefinedEffectFacet
	a
		owl:Class ,
		sh:NodeShape
		;
	rdfs:subClassOf core:Facet ;
	rdfs:label "DefinedEffectFacet"@en ;
	rdfs:comment "A defined effect facet is a grouping of characteristics unique to the effect of an observable action in relation to one or more observable objects."@en ;
	sh:targetClass observable:DefinedEffectFacet ;
	.

observable:Device
	a
		owl:Class ,
		sh:NodeShape
		;
	rdfs:subClassOf observable:ObservableObject ;
	rdfs:label "Device"@en ;
	rdfs:comment "A device is a piece of equipment or a mechanism designed to serve a special purpose or perform a special function. [based on https://www.merriam-webster.com/dictionary/device]"@en ;
	sh:targetClass observable:Device ;
	.

observable:DeviceFacet
	a
		owl:Class ,
		sh:NodeShape
		;
	rdfs:subClassOf core:Facet ;
	rdfs:label "DeviceFacet"@en ;
	rdfs:comment "A device facet is a grouping of characteristics unique to a piece of equipment or a mechanism designed to serve a special purpose or perform a special function. [based on https://www.merriam-webster.com/dictionary/device]"@en ;
	sh:property
		[
			sh:class identity:Identity ;
			sh:maxCount "1"^^xsd:integer ;
			sh:nodeKind sh:IRI ;
			sh:path observable:manufacturer ;
		] ,
		[
			sh:datatype xsd:string ;
			sh:maxCount "1"^^xsd:integer ;
			sh:nodeKind sh:Literal ;
			sh:path observable:cpeid ;
		] ,
		[
			sh:datatype xsd:string ;
			sh:maxCount "1"^^xsd:integer ;
			sh:nodeKind sh:Literal ;
			sh:path observable:deviceType ;
		] ,
		[
			sh:datatype xsd:string ;
			sh:maxCount "1"^^xsd:integer ;
			sh:nodeKind sh:Literal ;
			sh:path observable:model ;
		] ,
		[
			sh:datatype xsd:string ;
			sh:maxCount "1"^^xsd:integer ;
			sh:nodeKind sh:Literal ;
			sh:path observable:serialNumber ;
		]
		;
	sh:targetClass observable:DeviceFacet ;
	.

observable:DigitalAccount
	a
		owl:Class ,
		sh:NodeShape
		;
	rdfs:subClassOf observable:Account ;
	rdfs:label "DigitalAccount"@en ;
	rdfs:comment "A digital account is an arrangement with an entity to enable and control the provision of some capability or service within the digital domain."@en ;
	sh:targetClass observable:DigitalAccount ;
	.

observable:DigitalAccountFacet
	a
		owl:Class ,
		sh:NodeShape
		;
	rdfs:subClassOf core:Facet ;
	rdfs:label "DigitalAccountFacet"@en ;
	rdfs:comment "A digital account facet is a grouping of characteristics unique to an arrangement with an entity to enable and control the provision of some capability or service within the digital domain."@en ;
	sh:property
		[
			sh:datatype xsd:boolean ;
			sh:maxCount "1"^^xsd:integer ;
			sh:nodeKind sh:Literal ;
			sh:path observable:isDisabled ;
		] ,
		[
			sh:datatype xsd:dateTime ;
			sh:maxCount "1"^^xsd:integer ;
			sh:nodeKind sh:Literal ;
			sh:path observable:firstLoginTime ;
		] ,
		[
			sh:datatype xsd:dateTime ;
			sh:maxCount "1"^^xsd:integer ;
			sh:nodeKind sh:Literal ;
			sh:path observable:lastLoginTime ;
		] ,
		[
			sh:datatype xsd:string ;
			sh:maxCount "1"^^xsd:integer ;
			sh:nodeKind sh:Literal ;
			sh:path observable:displayName ;
		] ,
		[
			sh:datatype xsd:string ;
			sh:nodeKind sh:Literal ;
			sh:path observable:accountLogin ;
		]
		;
	sh:targetClass observable:DigitalAccountFacet ;
	.

observable:DigitalAddress
	a
		owl:Class ,
		sh:NodeShape
		;
	rdfs:subClassOf observable:Address ;
	rdfs:label "DigitalAddress"@en ;
	rdfs:comment "A digital address is an identifier assigned to enable routing and management of digital communication."@en ;
	sh:targetClass observable:DigitalAddress ;
	.

observable:DigitalAddressFacet
	a
		owl:Class ,
		sh:NodeShape
		;
	rdfs:subClassOf core:Facet ;
	rdfs:label "DigitalAddressFacet"@en ;
	rdfs:comment "A digital address facet is a grouping of characteristics unique to an identifier assigned to enable routing and management of digital communication."@en ;
	sh:property
		[
			sh:datatype xsd:string ;
			sh:maxCount "1"^^xsd:integer ;
			sh:nodeKind sh:Literal ;
			sh:path observable:addressValue ;
		] ,
		[
			sh:datatype xsd:string ;
			sh:maxCount "1"^^xsd:integer ;
			sh:nodeKind sh:Literal ;
			sh:path observable:displayName ;
		]
		;
	sh:targetClass observable:DigitalAddressFacet ;
	.

observable:DigitalCamera
	a
		owl:Class ,
		sh:NodeShape
		;
	rdfs:subClassOf observable:Device ;
	rdfs:label "DigitalCamera"@en-US ;
	rdfs:comment "A digital camera is a camera that captures photographs in digital memory as opposed to capturing images on photographic film."@en-US ;
	sh:targetClass observable:DigitalCamera ;
	.

observable:DigitalSignatureInfo
	a
		owl:Class ,
		sh:NodeShape
		;
	rdfs:subClassOf observable:ObservableObject ;
	rdfs:label "DigitalSignatureInfo"@en ;
	rdfs:comment "A digital signature info is a value calculated via a mathematical scheme for demonstrating the authenticity of an electronic message or document."@en ;
	sh:targetClass observable:DigitalSignatureInfo ;
	.

observable:DigitalSignatureInfoFacet
	a
		owl:Class ,
		sh:NodeShape
		;
	rdfs:subClassOf core:Facet ;
	rdfs:label "DigitalSignatureInfoFacet"@en ;
	rdfs:comment "A digital signature info facet is a grouping of characteristics unique to a value calculated via a mathematical scheme for demonstrating the authenticity of an electronic message or document."@en ;
	sh:property
		[
			sh:class core:UcoObject ;
			sh:maxCount "1"^^xsd:integer ;
			sh:nodeKind sh:IRI ;
			sh:path observable:certificateSubject ;
		] ,
		[
			sh:class identity:Identity ;
			sh:maxCount "1"^^xsd:integer ;
			sh:nodeKind sh:IRI ;
			sh:path observable:certificateIssuer ;
		] ,
		[
			sh:datatype xsd:boolean ;
			sh:maxCount "1"^^xsd:integer ;
			sh:nodeKind sh:Literal ;
			sh:path observable:signatureExists ;
		] ,
		[
			sh:datatype xsd:boolean ;
			sh:maxCount "1"^^xsd:integer ;
			sh:nodeKind sh:Literal ;
			sh:path observable:signatureVerified ;
		] ,
		[
			sh:datatype xsd:string ;
			sh:maxCount "1"^^xsd:integer ;
			sh:nodeKind sh:Literal ;
			sh:path observable:signatureDescription ;
		]
		;
	sh:targetClass observable:DigitalSignatureInfoFacet ;
	.

observable:Directory
	a
		owl:Class ,
		sh:NodeShape
		;
	rdfs:subClassOf observable:FileSystemObject ;
	rdfs:label "Directory"@en ;
	rdfs:comment "A directory is a file system cataloging structure which contains references to other computer files, and possibly other directories. On many computers, directories are known as folders, or drawers, analogous to a workbench or the traditional office filing cabinet. In UNIX a directory is implemented as a special file. [based on https://en.wikipedia.org/wiki/Directory_(computing)]"@en ;
	sh:targetClass observable:Directory ;
	.

observable:Disk
	a
		owl:Class ,
		sh:NodeShape
		;
	rdfs:subClassOf observable:StorageMedium ;
	rdfs:label "Disk"@en ;
	rdfs:comment "A disk is a storage mechanism where data is recorded by various electronic, magnetic, optical, or mechanical changes to a surface layer of one or more rotating disks."@en ;
	sh:targetClass observable:Disk ;
	.

observable:DiskFacet
	a
		owl:Class ,
		sh:NodeShape
		;
	rdfs:subClassOf core:Facet ;
	rdfs:label "DiskFacet"@en ;
	rdfs:comment "A disk facet is a grouping of characteristics unique to a storage mechanism where data is recorded by various electronic, magnetic, optical, or mechanical changes to a surface layer of one or more rotating disks."@en ;
	sh:property
		[
			sh:class observable:ObservableObject ;
			sh:nodeKind sh:IRI ;
			sh:path observable:partition ;
		] ,
		[
			sh:datatype xsd:integer ;
			sh:maxCount "1"^^xsd:integer ;
			sh:nodeKind sh:Literal ;
			sh:path observable:diskSize ;
		] ,
		[
			sh:datatype xsd:integer ;
			sh:maxCount "1"^^xsd:integer ;
			sh:nodeKind sh:Literal ;
			sh:path observable:freeSpace ;
		] ,
		[
			sh:datatype xsd:string ;
			sh:maxCount "1"^^xsd:integer ;
			sh:nodeKind sh:Literal ;
			sh:path observable:diskType ;
		]
		;
	sh:targetClass observable:DiskFacet ;
	.

observable:DiskPartition
	a
		owl:Class ,
		sh:NodeShape
		;
	rdfs:subClassOf observable:ObservableObject ;
	rdfs:label "DiskPartition"@en ;
	rdfs:comment "A disk partition is a particular managed region on a storage mechanism where data is recorded by various electronic, magnetic, optical, or mechanical changes to a surface layer of one or more rotating disks. [based on https://en.wikipedia.org/wiki/Disk_storage]"@en ;
	sh:targetClass observable:DiskPartition ;
	.

observable:DiskPartitionFacet
	a
		owl:Class ,
		sh:NodeShape
		;
	rdfs:subClassOf core:Facet ;
	rdfs:label "DiskPartitionFacet"@en ;
	rdfs:comment "A disk partition facet is a grouping of characteristics unique to a particular managed region on a storage mechanism."@en ;
	sh:property
		[
			sh:datatype xsd:dateTime ;
			sh:maxCount "1"^^xsd:integer ;
			sh:nodeKind sh:Literal ;
			sh:path observable:observableCreatedTime ;
		] ,
		[
			sh:datatype xsd:integer ;
			sh:maxCount "1"^^xsd:integer ;
			sh:nodeKind sh:Literal ;
			sh:path observable:partitionLength ;
		] ,
		[
			sh:datatype xsd:integer ;
			sh:maxCount "1"^^xsd:integer ;
			sh:nodeKind sh:Literal ;
			sh:path observable:partitionOffset ;
		] ,
		[
			sh:datatype xsd:integer ;
			sh:maxCount "1"^^xsd:integer ;
			sh:nodeKind sh:Literal ;
			sh:path observable:spaceLeft ;
		] ,
		[
			sh:datatype xsd:integer ;
			sh:maxCount "1"^^xsd:integer ;
			sh:nodeKind sh:Literal ;
			sh:path observable:spaceUsed ;
		] ,
		[
			sh:datatype xsd:integer ;
			sh:maxCount "1"^^xsd:integer ;
			sh:nodeKind sh:Literal ;
			sh:path observable:totalSpace ;
		] ,
		[
			sh:datatype xsd:string ;
			sh:maxCount "1"^^xsd:integer ;
			sh:nodeKind sh:Literal ;
			sh:path observable:diskPartitionType ;
		] ,
		[
			sh:datatype xsd:string ;
			sh:maxCount "1"^^xsd:integer ;
			sh:nodeKind sh:Literal ;
			sh:path observable:mountPoint ;
		] ,
		[
			sh:datatype xsd:string ;
			sh:maxCount "1"^^xsd:integer ;
			sh:nodeKind sh:Literal ;
			sh:path observable:partitionID ;
		]
		;
	sh:targetClass observable:DiskPartitionFacet ;
	.

observable:DomainName
	a
		owl:Class ,
		sh:NodeShape
		;
	rdfs:subClassOf observable:ObservableObject ;
	rdfs:label "DomainName"@en ;
	rdfs:comment "A domain name is an identification string that defines a realm of administrative autonomy, authority or control within the Internet. [based on https://en.wikipedia.org/wiki/Domain_name]"@en ;
	sh:targetClass observable:DomainName ;
	.

observable:DomainNameFacet
	a
		owl:Class ,
		sh:NodeShape
		;
	rdfs:subClassOf core:Facet ;
	rdfs:label "DomainNameFacet"@en ;
	rdfs:comment "A domain name facet is a grouping of characteristics unique to an identification string that defines a realm of administrative autonomy, authority or control within the Internet. [based on https://en.wikipedia.org/wiki/Domain_name]"@en ;
	sh:property
		[
			sh:datatype xsd:boolean ;
			sh:maxCount "1"^^xsd:integer ;
			sh:nodeKind sh:Literal ;
			sh:path observable:isTLD ;
		] ,
		[
			sh:datatype xsd:string ;
			sh:maxCount "1"^^xsd:integer ;
			sh:nodeKind sh:Literal ;
			sh:path observable:value ;
		]
		;
	sh:targetClass observable:DomainNameFacet ;
	.

observable:Drone
	a
		owl:Class ,
		sh:NodeShape
		;
	rdfs:subClassOf observable:MobileDevice ;
	rdfs:label "Drone"@en-US ;
	rdfs:comment "A drone, unmanned aerial vehicle (UAV), is an aircraft without a human pilot, crew, or passengers that typically involve a ground-based controller and a system for communications with the UAV."@en-US ;
	sh:targetClass observable:Drone ;
	.

observable:ESN
	a owl:DatatypeProperty ;
	rdfs:label "ESN"@en ;
	rdfs:comment "Electronic Serial Number ."@en ;
	rdfs:range xsd:string ;
	.

observable:EXIFFacet
	a
		owl:Class ,
		sh:NodeShape
		;
	rdfs:subClassOf core:Facet ;
	rdfs:label "EXIFFacet"@en ;
	rdfs:comment "An EXIF (exchangeable image file format) facet is a grouping of characteristics unique to the formats for images, sound, and ancillary tags used by digital cameras (including smartphones), scanners and other systems handling image and sound files recorded by digital cameras conformant to JEIDA/JEITA/CIPA specifications. [based on https://en.wikipedia.org/wiki/Exif]"@en ;
	sh:property [
		sh:class types:ControlledDictionary ;
		sh:nodeKind sh:IRI ;
		sh:path observable:exifData ;
	] ;
	sh:targetClass observable:EXIFFacet ;
	.

observable:EmailAccount
	a
		owl:Class ,
		sh:NodeShape
		;
	rdfs:subClassOf observable:DigitalAccount ;
	rdfs:label "EmailAccount"@en ;
	rdfs:comment "An email account is an arrangement with an entity to enable and control the provision of electronic mail (email) capabilities or services."@en ;
	sh:targetClass observable:EmailAccount ;
	.

observable:EmailAccountFacet
	a
		owl:Class ,
		sh:NodeShape
		;
	rdfs:subClassOf core:Facet ;
	rdfs:label "EmailAccountFacet"@en ;
	rdfs:comment "An email account facet is a grouping of characteristics unique to an arrangement with an entity to enable and control the provision of electronic mail (email) capabilities or services."@en ;
	sh:property [
		sh:class observable:ObservableObject ;
		sh:maxCount "1"^^xsd:integer ;
		sh:nodeKind sh:IRI ;
		sh:path observable:emailAddress ;
	] ;
	sh:targetClass observable:EmailAccountFacet ;
	.

observable:EmailAddress
	a
		owl:Class ,
		sh:NodeShape
		;
	rdfs:subClassOf observable:DigitalAddress ;
	rdfs:label "EmailAddress"@en ;
	rdfs:comment "An email address is an identifier for an electronic mailbox to which electronic mail messages (conformant to the Simple Mail Transfer Protocol (SMTP)) are sent from and delivered to."@en ;
	sh:targetClass observable:EmailAddress ;
	.

observable:EmailAddressFacet
	a
		owl:Class ,
		sh:NodeShape
		;
	rdfs:subClassOf observable:DigitalAddressFacet ;
	rdfs:label "EmailAddressFacet"@en ;
	rdfs:comment "An email address facet is a grouping of characteristics unique to an identifier for an electronic mailbox to which electronic mail messages (conformant to the Simple Mail Transfer Protocol (SMTP)) are sent from and delivered to."@en ;
	sh:targetClass observable:EmailAddressFacet ;
	.

observable:EmailMessage
	a
		owl:Class ,
		sh:NodeShape
		;
	rdfs:subClassOf observable:Message ;
	rdfs:label "EmailMessage"@en ;
	rdfs:comment "An email message is a message that is an instance of an electronic mail correspondence conformant to the internet message format described in RFC 5322 and related RFCs."@en ;
	sh:targetClass observable:EmailMessage ;
	.

observable:EmailMessageFacet
	a
		owl:Class ,
		sh:NodeShape
		;
	rdfs:subClassOf core:Facet ;
	rdfs:label "EmailMessageFacet"@en ;
	rdfs:comment "An email message facet is a grouping of characteristics unique to a message that is an instance of an electronic mail correspondence conformant to the internet message format described in RFC 5322 and related RFCs."@en ;
	sh:property
		[
			sh:class observable:MimePartType ;
			sh:nodeKind sh:IRI ;
			sh:path observable:bodyMultipart ;
		] ,
		[
			sh:class observable:ObservableObject ;
			sh:maxCount "1"^^xsd:integer ;
			sh:nodeKind sh:IRI ;
			sh:path observable:application ;
		] ,
		[
			sh:class observable:ObservableObject ;
			sh:maxCount "1"^^xsd:integer ;
			sh:nodeKind sh:IRI ;
			sh:path observable:bodyRaw ;
		] ,
		[
			sh:class observable:ObservableObject ;
			sh:maxCount "1"^^xsd:integer ;
			sh:nodeKind sh:IRI ;
			sh:path observable:from ;
		] ,
		[
			sh:class observable:ObservableObject ;
			sh:maxCount "1"^^xsd:integer ;
			sh:nodeKind sh:IRI ;
			sh:path observable:headerRaw ;
		] ,
		[
			sh:class observable:ObservableObject ;
			sh:maxCount "1"^^xsd:integer ;
			sh:nodeKind sh:IRI ;
			sh:path observable:sender ;
		] ,
		[
			sh:class observable:ObservableObject ;
			sh:maxCount "1"^^xsd:integer ;
			sh:nodeKind sh:IRI ;
			sh:path observable:xOriginatingIP ;
		] ,
		[
			sh:class observable:ObservableObject ;
			sh:nodeKind sh:IRI ;
			sh:path observable:bcc ;
		] ,
		[
			sh:class observable:ObservableObject ;
			sh:nodeKind sh:IRI ;
			sh:path observable:cc ;
		] ,
		[
			sh:class observable:ObservableObject ;
			sh:nodeKind sh:IRI ;
			sh:path observable:references ;
		] ,
		[
			sh:class observable:ObservableObject ;
			sh:nodeKind sh:IRI ;
			sh:path observable:to ;
		] ,
		[
			sh:class types:Dictionary ;
			sh:maxCount "1"^^xsd:integer ;
			sh:nodeKind sh:IRI ;
			sh:path observable:otherHeaders ;
		] ,
		[
			sh:datatype xsd:boolean ;
			sh:maxCount "1"^^xsd:integer ;
			sh:nodeKind sh:Literal ;
			sh:path observable:isMimeEncoded ;
		] ,
		[
			sh:datatype xsd:boolean ;
			sh:maxCount "1"^^xsd:integer ;
			sh:nodeKind sh:Literal ;
			sh:path observable:isMultipart ;
		] ,
		[
			sh:datatype xsd:boolean ;
			sh:maxCount "1"^^xsd:integer ;
			sh:nodeKind sh:Literal ;
			sh:path observable:isRead ;
		] ,
		[
			sh:datatype xsd:dateTime ;
			sh:maxCount "1"^^xsd:integer ;
			sh:nodeKind sh:Literal ;
			sh:path observable:modifiedTime ;
		] ,
		[
			sh:datatype xsd:dateTime ;
			sh:maxCount "1"^^xsd:integer ;
			sh:nodeKind sh:Literal ;
			sh:path observable:receivedTime ;
		] ,
		[
			sh:datatype xsd:dateTime ;
			sh:maxCount "1"^^xsd:integer ;
			sh:nodeKind sh:Literal ;
			sh:path observable:sentTime ;
		] ,
		[
			sh:datatype xsd:string ;
			sh:maxCount "1"^^xsd:integer ;
			sh:nodeKind sh:Literal ;
			sh:path observable:body ;
		] ,
		[
			sh:datatype xsd:string ;
			sh:maxCount "1"^^xsd:integer ;
			sh:nodeKind sh:Literal ;
			sh:path observable:contentDisposition ;
		] ,
		[
			sh:datatype xsd:string ;
			sh:maxCount "1"^^xsd:integer ;
			sh:nodeKind sh:Literal ;
			sh:path observable:contentType ;
		] ,
		[
			sh:datatype xsd:string ;
			sh:maxCount "1"^^xsd:integer ;
			sh:nodeKind sh:Literal ;
			sh:path observable:inReplyTo ;
		] ,
		[
			sh:datatype xsd:string ;
			sh:maxCount "1"^^xsd:integer ;
			sh:nodeKind sh:Literal ;
			sh:path observable:messageID ;
		] ,
		[
			sh:datatype xsd:string ;
			sh:maxCount "1"^^xsd:integer ;
			sh:nodeKind sh:Literal ;
			sh:path observable:priority ;
		] ,
		[
			sh:datatype xsd:string ;
			sh:maxCount "1"^^xsd:integer ;
			sh:nodeKind sh:Literal ;
			sh:path observable:subject ;
		] ,
		[
			sh:datatype xsd:string ;
			sh:maxCount "1"^^xsd:integer ;
			sh:nodeKind sh:Literal ;
			sh:path observable:xMailer ;
		] ,
		[
			sh:datatype xsd:string ;
			sh:nodeKind sh:Literal ;
			sh:path observable:categories ;
		] ,
		[
			sh:datatype xsd:string ;
			sh:nodeKind sh:Literal ;
			sh:path observable:labels ;
		] ,
		[
			sh:datatype xsd:string ;
			sh:nodeKind sh:Literal ;
			sh:path observable:receivedLines ;
		]
		;
	sh:targetClass observable:EmailMessageFacet ;
	.

observable:EmbeddedDevice
	a
		owl:Class ,
		sh:NodeShape
		;
	rdfs:subClassOf observable:Device ;
	rdfs:label "EmbeddedDevice"@en-US ;
	rdfs:comment "An embedded device is a highly specialized microprocessor device meant for one or very few specific purposes and is usually embedded or included within another object or as part of a larger system. Examples include answer machine, door access logger, card scanner, etc."@en-US ;
	sh:targetClass observable:EmbeddedDevice ;
	.

observable:EncodedStreamFacet
	a
		owl:Class ,
		sh:NodeShape
		;
	rdfs:subClassOf core:Facet ;
	rdfs:label "EncodedStreamFacet"@en ;
	rdfs:comment "An encoded stream facet is a grouping of characteristics unique to the conversion of a body of data content from one form to another form."@en ;
	sh:property [
		sh:datatype xsd:string ;
		sh:maxCount "1"^^xsd:integer ;
		sh:nodeKind sh:Literal ;
		sh:path observable:encodingMethod ;
	] ;
	sh:targetClass observable:EncodedStreamFacet ;
	.

observable:EncryptedStreamFacet
	a
		owl:Class ,
		sh:NodeShape
		;
	rdfs:subClassOf core:Facet ;
	rdfs:label "EncryptedStreamFacet"@en ;
	rdfs:comment "An encrypted stream facet is a grouping of characteristics unique to the conversion of a body of data content from one form to another obfuscated form in such a way that reversing the conversion to obtain the original data form can only be accomplished through possession and use of a specific key."@en ;
	sh:property
		[
			sh:datatype xsd:string ;
			sh:maxCount "1"^^xsd:integer ;
			sh:nodeKind sh:Literal ;
			sh:path observable:encryptionMethod ;
		] ,
		[
			sh:datatype xsd:string ;
			sh:maxCount "1"^^xsd:integer ;
			sh:nodeKind sh:Literal ;
			sh:path observable:encryptionMode ;
		] ,
		[
			sh:datatype xsd:string ;
			sh:nodeKind sh:Literal ;
			sh:path observable:encryptionIV ;
		] ,
		[
			sh:datatype xsd:string ;
			sh:nodeKind sh:Literal ;
			sh:path observable:encryptionKey ;
		]
		;
	sh:targetClass observable:EncryptedStreamFacet ;
	.

observable:EnvironmentVariable
	a
		owl:Class ,
		sh:NodeShape
		;
	rdfs:subClassOf core:UcoInherentCharacterizationThing ;
	rdfs:label "EnvironmentVariable"@en ;
	rdfs:comment "An environment variable is a grouping of characteristics unique to a dynamic-named value that can affect the way running processes will behave on a computer. [based on https://en.wikipedia.org/wiki/Environment_variable]"@en ;
	sh:property
		[
			sh:datatype xsd:string ;
			sh:maxCount "1"^^xsd:integer ;
			sh:nodeKind sh:Literal ;
			sh:path core:name ;
		] ,
		[
			sh:datatype xsd:string ;
			sh:maxCount "1"^^xsd:integer ;
			sh:nodeKind sh:Literal ;
			sh:path observable:value ;
		]
		;
	sh:targetClass observable:EnvironmentVariable ;
	.

observable:EventLog
	a
		owl:Class ,
		sh:NodeShape
		;
	rdfs:subClassOf observable:ObservableObject ;
	rdfs:label "EventLog"@en ;
	rdfs:comment "An event log is a collection of event records."@en ;
	sh:targetClass observable:EventLog ;
	.

observable:EventRecord
	a
		owl:Class ,
		sh:NodeShape
		;
	rdfs:subClassOf observable:ObservableObject ;
	rdfs:label "EventRecord"@en ;
	rdfs:comment "An event record is something that happens in a digital context (e.g., operating system events)."@en ;
	sh:targetClass observable:EventRecord ;
	.

observable:EventRecordFacet
	a
		owl:Class ,
		sh:NodeShape
		;
	rdfs:subClassOf core:Facet ;
	rdfs:label "EventRecordFacet"@en ;
	rdfs:comment "An event record facet is a grouping of characteristics unique to something that happens in a digital context (e.g., operating system events)."@en ;
	sh:property
		[
			sh:class observable:ObservableAction ;
			sh:maxCount "1"^^xsd:integer ;
			sh:nodeKind sh:IRI ;
			sh:path observable:cyberAction ;
		] ,
		[
			sh:class observable:ObservableObject ;
			sh:maxCount "1"^^xsd:integer ;
			sh:nodeKind sh:IRI ;
			sh:path observable:account ;
		] ,
		[
			sh:class observable:ObservableObject ;
			sh:maxCount "1"^^xsd:integer ;
			sh:nodeKind sh:IRI ;
			sh:path observable:application ;
		] ,
		[
			sh:class observable:ObservableObject ;
			sh:maxCount "1"^^xsd:integer ;
			sh:nodeKind sh:IRI ;
			sh:path observable:eventRecordDevice ;
		] ,
		[
			sh:datatype xsd:dateTime ;
			sh:maxCount "1"^^xsd:integer ;
			sh:nodeKind sh:Literal ;
			sh:path observable:endTime ;
		] ,
		[
			sh:datatype xsd:dateTime ;
			sh:maxCount "1"^^xsd:integer ;
			sh:nodeKind sh:Literal ;
			sh:path observable:observableCreatedTime ;
		] ,
		[
			sh:datatype xsd:dateTime ;
			sh:maxCount "1"^^xsd:integer ;
			sh:nodeKind sh:Literal ;
			sh:path observable:startTime ;
		] ,
		[
			sh:datatype xsd:string ;
			sh:maxCount "1"^^xsd:integer ;
			sh:nodeKind sh:Literal ;
			sh:path observable:eventID ;
		] ,
		[
			sh:datatype xsd:string ;
			sh:maxCount "1"^^xsd:integer ;
			sh:nodeKind sh:Literal ;
			sh:path observable:eventRecordID ;
		] ,
		[
			sh:datatype xsd:string ;
			sh:maxCount "1"^^xsd:integer ;
			sh:nodeKind sh:Literal ;
			sh:path observable:eventRecordRaw ;
		] ,
		[
			sh:datatype xsd:string ;
			sh:maxCount "1"^^xsd:integer ;
			sh:nodeKind sh:Literal ;
			sh:path observable:eventRecordServiceName ;
		] ,
		[
			sh:datatype xsd:string ;
			sh:maxCount "1"^^xsd:integer ;
			sh:nodeKind sh:Literal ;
			sh:path observable:eventRecordText ;
		] ,
		[
			sh:datatype xsd:string ;
			sh:maxCount "1"^^xsd:integer ;
			sh:nodeKind sh:Literal ;
			sh:path observable:eventType ;
		]
		;
	sh:targetClass observable:EventRecordFacet ;
	.

observable:ExtInodeFacet
	a
		owl:Class ,
		sh:NodeShape
		;
	rdfs:subClassOf core:Facet ;
	rdfs:label "ExtInodeFacet"@en ;
	rdfs:comment "An extInode facet is a grouping of characteristics unique to a file system object (file, directory, etc.) conformant to the extended file system (EXT or related derivations) specification."@en ;
	sh:property
		[
			sh:datatype xsd:dateTime ;
			sh:maxCount "1"^^xsd:integer ;
			sh:nodeKind sh:Literal ;
			sh:path observable:extDeletionTime ;
		] ,
		[
			sh:datatype xsd:dateTime ;
			sh:maxCount "1"^^xsd:integer ;
			sh:nodeKind sh:Literal ;
			sh:path observable:extInodeChangeTime ;
		] ,
		[
			sh:datatype xsd:integer ;
			sh:maxCount "1"^^xsd:integer ;
			sh:nodeKind sh:Literal ;
			sh:path observable:extFileType ;
		] ,
		[
			sh:datatype xsd:integer ;
			sh:maxCount "1"^^xsd:integer ;
			sh:nodeKind sh:Literal ;
			sh:path observable:extFlags ;
		] ,
		[
			sh:datatype xsd:integer ;
			sh:maxCount "1"^^xsd:integer ;
			sh:nodeKind sh:Literal ;
			sh:path observable:extHardLinkCount ;
		] ,
		[
			sh:datatype xsd:integer ;
			sh:maxCount "1"^^xsd:integer ;
			sh:nodeKind sh:Literal ;
			sh:path observable:extInodeID ;
		] ,
		[
			sh:datatype xsd:integer ;
			sh:maxCount "1"^^xsd:integer ;
			sh:nodeKind sh:Literal ;
			sh:path observable:extPermissions ;
		] ,
		[
			sh:datatype xsd:integer ;
			sh:maxCount "1"^^xsd:integer ;
			sh:nodeKind sh:Literal ;
			sh:path observable:extSGID ;
		] ,
		[
			sh:datatype xsd:integer ;
			sh:maxCount "1"^^xsd:integer ;
			sh:nodeKind sh:Literal ;
			sh:path observable:extSUID ;
		]
		;
	sh:targetClass observable:ExtInodeFacet ;
	.

observable:ExtractedString
	a
		owl:Class ,
		sh:NodeShape
		;
	rdfs:subClassOf core:UcoInherentCharacterizationThing ;
	rdfs:label "ExtractedString"@en ;
	rdfs:comment "An extracted string is a grouping of characteristics unique to a series of characters pulled from an observable object."@en ;
	sh:property
		[
			sh:datatype xsd:base64Binary ;
			sh:maxCount "1"^^xsd:integer ;
			sh:nodeKind sh:Literal ;
			sh:path observable:byteStringValue ;
		] ,
		[
			sh:datatype xsd:integer ;
			sh:maxCount "1"^^xsd:integer ;
			sh:nodeKind sh:Literal ;
			sh:path observable:length ;
		] ,
		[
			sh:datatype xsd:string ;
			sh:maxCount "1"^^xsd:integer ;
			sh:nodeKind sh:Literal ;
			sh:path observable:encoding ;
		] ,
		[
			sh:datatype xsd:string ;
			sh:maxCount "1"^^xsd:integer ;
			sh:nodeKind sh:Literal ;
			sh:path observable:englishTranslation ;
		] ,
		[
			sh:datatype xsd:string ;
			sh:maxCount "1"^^xsd:integer ;
			sh:nodeKind sh:Literal ;
			sh:path observable:language ;
		] ,
		[
			sh:datatype xsd:string ;
			sh:maxCount "1"^^xsd:integer ;
			sh:nodeKind sh:Literal ;
			sh:path observable:stringValue ;
		]
		;
	sh:targetClass observable:ExtractedString ;
	.

observable:ExtractedStringsFacet
	a
		owl:Class ,
		sh:NodeShape
		;
	rdfs:subClassOf core:Facet ;
	rdfs:label "ExtractedStringsFacet"@en ;
	rdfs:comment "An extracted strings facet is a grouping of characteristics unique to one or more sequences of characters pulled from an observable object."@en ;
	sh:property [
		sh:class observable:ExtractedString ;
		sh:nodeKind sh:IRI ;
		sh:path observable:strings ;
	] ;
	sh:targetClass observable:ExtractedStringsFacet ;
	.

observable:File
	a
		owl:Class ,
		sh:NodeShape
		;
	rdfs:subClassOf observable:FileSystemObject ;
	rdfs:label "File"@en ;
	rdfs:comment "A file is a computer resource for recording data discretely on a computer storage device."@en ;
	owl:disjointWith observable:URL ;
	sh:targetClass observable:File ;
	.

observable:File-disjointWith-URL-shape
	a sh:NodeShape ;
	sh:message "observable:File and observable:URL are disjoint classes."@en ;
	sh:not [
		a sh:NodeShape ;
		sh:class observable:URL ;
	] ;
	sh:targetClass observable:File ;
	.

observable:FileFacet
	a
		owl:Class ,
		sh:NodeShape
		;
	rdfs:subClassOf core:Facet ;
	rdfs:label "FileFacet"@en ;
	rdfs:comment "A file facet is a grouping of characteristics unique to the storage of a file (computer resource for recording data discretely in a computer storage device) on a file system (process that manages how and where data on a storage device is stored, accessed and managed). [based on https://en.wikipedia.org/Computer_file and https://www.techopedia.com/definition/5510/file-system]"@en ;
	sh:property
		[
			sh:datatype xsd:boolean ;
			sh:nodeKind sh:Literal ;
			sh:path observable:isDirectory ;
		] ,
		[
			sh:datatype xsd:dateTime ;
			sh:maxCount "1"^^xsd:integer ;
			sh:nodeKind sh:Literal ;
			sh:path observable:accessedTime ;
		] ,
		[
			sh:datatype xsd:dateTime ;
			sh:maxCount "1"^^xsd:integer ;
			sh:nodeKind sh:Literal ;
			sh:path observable:metadataChangeTime ;
		] ,
		[
			sh:datatype xsd:dateTime ;
			sh:maxCount "1"^^xsd:integer ;
			sh:nodeKind sh:Literal ;
			sh:path observable:modifiedTime ;
		] ,
		[
			sh:datatype xsd:dateTime ;
			sh:maxCount "1"^^xsd:integer ;
			sh:nodeKind sh:Literal ;
			sh:path observable:observableCreatedTime ;
		] ,
		[
			sh:datatype xsd:integer ;
			sh:description "When used to characterize a file the sizeInBytes property conveys the recorded size of a file in a file system."@en ;
			sh:maxCount "1"^^xsd:integer ;
			sh:nodeKind sh:Literal ;
			sh:path observable:sizeInBytes ;
		] ,
		[
			sh:datatype xsd:string ;
			sh:maxCount "1"^^xsd:integer ;
			sh:nodeKind sh:Literal ;
			sh:path observable:allocationStatus ;
		] ,
		[
			sh:datatype xsd:string ;
			sh:maxCount "1"^^xsd:integer ;
			sh:nodeKind sh:Literal ;
			sh:path observable:extension ;
		] ,
		[
			sh:datatype xsd:string ;
			sh:nodeKind sh:Literal ;
			sh:path observable:fileName ;
		] ,
		[
			sh:datatype xsd:string ;
			sh:nodeKind sh:Literal ;
			sh:path observable:filePath ;
		]
		;
	sh:targetClass observable:FileFacet ;
	.

observable:FilePermissionsFacet
	a
		owl:Class ,
		sh:NodeShape
		;
	rdfs:subClassOf core:Facet ;
	rdfs:label "FilePermissionsFacet"@en ;
	rdfs:comment "A file permissions facet is a grouping of characteristics unique to the access rights (e.g., view, change, navigate, execute) of a file on a file system."@en ;
	sh:property [
		sh:class core:UcoObject ;
		sh:maxCount "1"^^xsd:integer ;
		sh:nodeKind sh:IRI ;
		sh:path observable:owner ;
	] ;
	sh:targetClass observable:FilePermissionsFacet ;
	.

observable:FileSystem
	a
		owl:Class ,
		sh:NodeShape
		;
	rdfs:subClassOf observable:ObservableObject ;
	rdfs:label "FileSystem"@en ;
	rdfs:comment "A file system is the process that manages how and where data on a storage medium is stored, accessed and managed. [based on https://www.techopedia.com/definition/5510/file-system]"@en ;
	sh:targetClass observable:FileSystem ;
	.

observable:FileSystemFacet
	a
		owl:Class ,
		sh:NodeShape
		;
	rdfs:subClassOf core:Facet ;
	rdfs:label "FileSystemFacet"@en ;
	rdfs:comment "A file system facet is a grouping of characteristics unique to the process that manages how and where data on a storage medium is stored, accessed and managed. [based on https://www.techopedia.com/definition/5510/file-system]"@en ;
	sh:property
		[
			sh:datatype xsd:integer ;
			sh:maxCount "1"^^xsd:integer ;
			sh:nodeKind sh:Literal ;
			sh:path observable:clusterSize ;
		] ,
		[
			sh:datatype xsd:string ;
			sh:maxCount "1"^^xsd:integer ;
			sh:nodeKind sh:Literal ;
			sh:path observable:fileSystemType ;
		]
		;
	sh:targetClass observable:FileSystemFacet ;
	.

observable:FileSystemObject
	a
		owl:Class ,
		sh:NodeShape
		;
	rdfs:subClassOf observable:ObservableObject ;
	rdfs:label "FileSystemObject"@en ;
	rdfs:comment "A file system object is an informational object represented and managed within a file system."@en ;
	sh:targetClass observable:FileSystemObject ;
	.

observable:ForumPost
	a
		owl:Class ,
		sh:NodeShape
		;
	rdfs:subClassOf observable:Message ;
	rdfs:label "ForumPost"@en ;
	rdfs:comment "A forum post is message submitted by a user account to an online forum where the message content (and typically metadata including who posted it and when) is viewable by any party with viewing permissions on the forum."@en ;
	sh:targetClass observable:ForumPost ;
	.

observable:ForumPrivateMessage
	a
		owl:Class ,
		sh:NodeShape
		;
	rdfs:subClassOf observable:Message ;
	rdfs:label "ForumPrivateMessage"@en ;
	rdfs:comment "A forum private message (aka PM or DM (direct message)) is a one-to-one message from one specific user account to another specific user account on an online form where transmission is managed by the online forum platform and the message is only viewable by the parties directly involved."@en ;
	sh:targetClass observable:ForumPrivateMessage ;
	.

observable:FragmentFacet
	a
		owl:Class ,
		sh:NodeShape
		;
	rdfs:subClassOf core:Facet ;
	rdfs:label "FragmentFacet"@en ;
	rdfs:comment "A fragment facet is a grouping of characteristics unique to an individual piece of the content of a file."@en ;
	sh:property
		[
			sh:datatype xsd:integer ;
			sh:nodeKind sh:Literal ;
			sh:path observable:fragmentIndex ;
		] ,
		[
			sh:datatype xsd:integer ;
			sh:nodeKind sh:Literal ;
			sh:path observable:totalFragments ;
		]
		;
	sh:targetClass observable:FragmentFacet ;
	.

observable:GUI
	a
		owl:Class ,
		sh:NodeShape
		;
	rdfs:subClassOf observable:ObservableObject ;
	rdfs:label "GUI"@en ;
	rdfs:comment "A GUI is a graphical user interface that allows users to interact with electronic devices through graphical icons and audio indicators such as primary notation, instead of text-based user interfaces, typed command labels or text navigation. [based on https://en.wikipedia.org/wiki/Graphical_user_interface]"@en ;
	sh:targetClass observable:GUI ;
	.

observable:GamingConsole
	a
		owl:Class ,
		sh:NodeShape
		;
	rdfs:subClassOf observable:Device ;
	rdfs:label "GamingConsole"@en-US ;
	rdfs:comment "A gaming console (video game console or game console) is an electronic system that connects to a display, typically a TV or computer monitor, for the primary purpose of playing video games."@en-US ;
	sh:targetClass observable:GamingConsole ;
	.

observable:GenericObservableObject
	a
		owl:Class ,
		sh:NodeShape
		;
	rdfs:subClassOf observable:ObservableObject ;
	rdfs:label "GenericObservableObject"@en ;
	rdfs:comment "A generic observable object is an article or unit within the digital domain."@en ;
	sh:targetClass observable:GenericObservableObject ;
	.

observable:GeoLocationEntry
	a
		owl:Class ,
		sh:NodeShape
		;
	rdfs:subClassOf observable:ObservableObject ;
	rdfs:label "GeoLocationEntry"@en ;
	rdfs:comment "A geolocation entry is a single application-specific geolocation entry."@en ;
	sh:targetClass observable:GeoLocationEntry ;
	.

observable:GeoLocationEntryFacet
	a
		owl:Class ,
		sh:NodeShape
		;
	rdfs:subClassOf core:Facet ;
	rdfs:label "GeoLocationEntryFacet"@en ;
	rdfs:comment "A geolocation entry facet is a grouping of characteristics unique to a single application-specific geolocation entry."@en ;
	sh:property
		[
			sh:class location:Location ;
			sh:maxCount "1"^^xsd:integer ;
			sh:nodeKind sh:IRI ;
			sh:path observable:location ;
		] ,
		[
			sh:class observable:ObservableObject ;
			sh:maxCount "1"^^xsd:integer ;
			sh:nodeKind sh:IRI ;
			sh:path observable:application ;
		] ,
		[
			sh:datatype xsd:dateTime ;
			sh:maxCount "1"^^xsd:integer ;
			sh:nodeKind sh:Literal ;
			sh:path observable:observableCreatedTime ;
		]
		;
	sh:targetClass observable:GeoLocationEntryFacet ;
	.

observable:GeoLocationLog
	a
		owl:Class ,
		sh:NodeShape
		;
	rdfs:subClassOf observable:ObservableObject ;
	rdfs:label "GeoLocationLog"@en ;
	rdfs:comment "A geolocation log is a record containing geolocation tracks and/or geolocation entries."@en ;
	sh:targetClass observable:GeoLocationLog ;
	.

observable:GeoLocationLogFacet
	a
		owl:Class ,
		sh:NodeShape
		;
	rdfs:subClassOf core:Facet ;
	rdfs:label "GeoLocationLogFacet"@en ;
	rdfs:comment "A geolocation log facet is a grouping of characteristics unique to a record containing geolocation tracks and/or geolocation entries."@en ;
	sh:property
		[
			sh:class observable:ObservableObject ;
			sh:maxCount "1"^^xsd:integer ;
			sh:nodeKind sh:IRI ;
			sh:path observable:application ;
		] ,
		[
			sh:datatype xsd:dateTime ;
			sh:maxCount "1"^^xsd:integer ;
			sh:nodeKind sh:Literal ;
			sh:path observable:observableCreatedTime ;
		]
		;
	sh:targetClass observable:GeoLocationLogFacet ;
	.

observable:GeoLocationTrack
	a
		owl:Class ,
		sh:NodeShape
		;
	rdfs:subClassOf observable:ObservableObject ;
	rdfs:label "GeoLocationTrack"@en ;
	rdfs:comment "A geolocation track is a set of contiguous geolocation entries representing a path/track taken."@en ;
	sh:targetClass observable:GeoLocationTrack ;
	.

observable:GeoLocationTrackFacet
	a
		owl:Class ,
		sh:NodeShape
		;
	rdfs:subClassOf core:Facet ;
	rdfs:label "GeoLocationTrackFacet"@en ;
	rdfs:comment "A geolocation track facet is a grouping of characteristics unique to a set of contiguous geolocation entries representing a path/track taken."@en ;
	sh:property
		[
			sh:class observable:ObservableObject ;
			sh:maxCount "1"^^xsd:integer ;
			sh:nodeKind sh:IRI ;
			sh:path observable:application ;
		] ,
		[
			sh:class observable:ObservableObject ;
			sh:nodeKind sh:IRI ;
			sh:path observable:geoLocationEntry ;
		] ,
		[
			sh:datatype xsd:dateTime ;
			sh:maxCount "1"^^xsd:integer ;
			sh:nodeKind sh:Literal ;
			sh:path observable:endTime ;
		] ,
		[
			sh:datatype xsd:dateTime ;
			sh:maxCount "1"^^xsd:integer ;
			sh:nodeKind sh:Literal ;
			sh:path observable:startTime ;
		]
		;
	sh:targetClass observable:GeoLocationTrackFacet ;
	.

observable:GlobalFlagType
	a
		owl:Class ,
		sh:NodeShape
		;
	rdfs:subClassOf core:UcoInherentCharacterizationThing ;
	rdfs:label "GlobalFlagType"@en ;
	rdfs:comment 'A global flag type is a grouping of characteristics unique to the Windows systemwide global variable named NtGlobalFlag that enables various internal debugging, tracing, and validation support in the operating system. [based on "Windows Global Flags, Chapter 3: System Mechanisms of Windows Internals by Solomon, Russinovich, and Ionescu]'@en ;
	sh:property
		[
			sh:datatype xsd:hexBinary ;
			sh:nodeKind sh:Literal ;
			sh:path observable:hexadecimalValue ;
		] ,
		[
			sh:datatype xsd:string ;
			sh:maxCount "1"^^xsd:integer ;
			sh:nodeKind sh:Literal ;
			sh:path observable:abbreviation ;
		] ,
		[
			sh:datatype xsd:string ;
			sh:maxCount "1"^^xsd:integer ;
			sh:nodeKind sh:Literal ;
			sh:path observable:destination ;
		] ,
		[
			sh:datatype xsd:string ;
			sh:maxCount "1"^^xsd:integer ;
			sh:nodeKind sh:Literal ;
			sh:path observable:symbolicName ;
		]
		;
	sh:targetClass observable:GlobalFlagType ;
	.

observable:HTTPConnection
	a
		owl:Class ,
		sh:NodeShape
		;
	rdfs:subClassOf observable:NetworkConnection ;
	rdfs:label "HTTPConnection"@en ;
	rdfs:comment "An HTTP connection is network connection that is conformant to the Hypertext Transfer Protocol (HTTP) standard."@en ;
	sh:targetClass observable:HTTPConnection ;
	.

observable:HTTPConnectionFacet
	a
		owl:Class ,
		sh:NodeShape
		;
	rdfs:subClassOf core:Facet ;
	rdfs:label "HTTPConnectionFacet"@en ;
	rdfs:comment "An HTTP connection facet is a grouping of characteristics unique to portions of a network connection that are conformant to the Hypertext Transfer Protocol (HTTP) standard."@en ;
	sh:property
		[
			sh:class observable:ObservableObject ;
			sh:maxCount "1"^^xsd:integer ;
			sh:nodeKind sh:IRI ;
			sh:path observable:httpMessageBodyData ;
		] ,
		[
			sh:class types:Dictionary ;
			sh:maxCount "1"^^xsd:integer ;
			sh:nodeKind sh:IRI ;
			sh:path observable:httpRequestHeader ;
		] ,
		[
			sh:datatype xsd:integer ;
			sh:maxCount "1"^^xsd:integer ;
			sh:nodeKind sh:Literal ;
			sh:path observable:httpMesageBodyLength ;
		] ,
		[
			sh:datatype xsd:string ;
			sh:maxCount "1"^^xsd:integer ;
			sh:nodeKind sh:Literal ;
			sh:path observable:requestMethod ;
		] ,
		[
			sh:datatype xsd:string ;
			sh:maxCount "1"^^xsd:integer ;
			sh:nodeKind sh:Literal ;
			sh:path observable:requestValue ;
		] ,
		[
			sh:datatype xsd:string ;
			sh:maxCount "1"^^xsd:integer ;
			sh:nodeKind sh:Literal ;
			sh:path observable:requestVersion ;
		]
		;
	sh:targetClass observable:HTTPConnectionFacet ;
	.

observable:Hostname
	a
		owl:Class ,
		sh:NodeShape
		;
	rdfs:subClassOf observable:ObservableObject ;
	rdfs:label "Hostname"@en ;
	rdfs:comment "A hostname is a label that is assigned to a device connected to a computer network and that is used to identify the device in various forms of electronic communication, such as the World Wide Web. A hostname may be a domain name, if it is properly organized into the domain name system. A domain name may be a hostname if it has been assigned to an Internet host and associated with the host's IP address. [based on https://en.wikipedia.org/wiki/Hostname]"@en ;
	sh:targetClass observable:Hostname ;
	.

observable:ICCID
	a owl:DatatypeProperty ;
	rdfs:label "ICCID"@en ;
	rdfs:comment "Integrated circuit card identifier (http://www.itu.int/)."@en ;
	rdfs:range xsd:string ;
	.

observable:ICMPConnection
	a
		owl:Class ,
		sh:NodeShape
		;
	rdfs:subClassOf observable:NetworkConnection ;
	rdfs:label "ICMPConnection"@en ;
	rdfs:comment "An ICMP connection is a network connection that is conformant to the Internet Control Message Protocol (ICMP) standard."@en ;
	sh:targetClass observable:ICMPConnection ;
	.

observable:ICMPConnectionFacet
	a
		owl:Class ,
		sh:NodeShape
		;
	rdfs:subClassOf core:Facet ;
	rdfs:label "ICMPConnectionFacet"@en ;
	rdfs:comment "An ICMP connection facet is a grouping of characteristics unique to portions of a network connection that are conformant to the Internet Control Message Protocol (ICMP) standard."@en ;
	sh:property
		[
			sh:datatype xsd:hexBinary ;
			sh:nodeKind sh:Literal ;
			sh:path observable:icmpCode ;
		] ,
		[
			sh:datatype xsd:hexBinary ;
			sh:nodeKind sh:Literal ;
			sh:path observable:icmpType ;
		]
		;
	sh:targetClass observable:ICMPConnectionFacet ;
	.

observable:IComHandlerActionType
	a
		owl:Class ,
		sh:NodeShape
		;
	rdfs:subClassOf core:UcoInherentCharacterizationThing ;
	rdfs:label "IComHandlerActionType"@en ;
	rdfs:comment "An IComHandler action type is a grouping of characteristics unique to a Windows Task-related action that fires a Windows COM handler (smart code in the client address space that can optimize calls between a client and server). [based on https://docs.microsoft.com/en-us/windows/win32/taskschd/comhandleraction]"@en ;
	sh:property
		[
			sh:datatype xsd:string ;
			sh:maxCount "1"^^xsd:integer ;
			sh:nodeKind sh:Literal ;
			sh:path observable:comClassID ;
		] ,
		[
			sh:datatype xsd:string ;
			sh:maxCount "1"^^xsd:integer ;
			sh:nodeKind sh:Literal ;
			sh:path observable:comData ;
		]
		;
	sh:targetClass observable:IComHandlerActionType ;
	.

observable:IExecActionType
	a
		owl:Class ,
		sh:NodeShape
		;
	rdfs:subClassOf core:UcoInherentCharacterizationThing ;
	rdfs:label "IExecActionType"@en ;
	rdfs:comment "An IExec action type is a grouping of characteristics unique to an action that executes a command-line operation on a Windows operating system. [based on https://docs.microsoft.com/en-us/windows/win32/api/taskschd/nn-taskschd-iexecaction?redirectedfrom=MSDN]"@en ;
	sh:property
		[
			sh:class types:Hash ;
			sh:nodeKind sh:IRI ;
			sh:path observable:execProgramHashes ;
		] ,
		[
			sh:datatype xsd:string ;
			sh:maxCount "1"^^xsd:integer ;
			sh:nodeKind sh:Literal ;
			sh:path observable:execArguments ;
		] ,
		[
			sh:datatype xsd:string ;
			sh:maxCount "1"^^xsd:integer ;
			sh:nodeKind sh:Literal ;
			sh:path observable:execProgramPath ;
		] ,
		[
			sh:datatype xsd:string ;
			sh:maxCount "1"^^xsd:integer ;
			sh:nodeKind sh:Literal ;
			sh:path observable:execWorkingDirectory ;
		]
		;
	sh:targetClass observable:IExecActionType ;
	.

observable:IMEI
	a owl:DatatypeProperty ;
	rdfs:label "IMEI"@en ;
	rdfs:comment "International Mobile Equipment Identity (IMEI)."@en ;
	rdfs:range xsd:string ;
	.

observable:IMSI
	a owl:DatatypeProperty ;
	rdfs:label "IMSI"@en ;
	rdfs:comment "An International Mobile Subscriber Identity (IMSI) is a unique identification associated with all GSM and UMTS network mobile phone users. It is stored as a 64-bit field in the SIM inside the phone and is sent by the phone to the network."@en ;
	rdfs:range xsd:string ;
	.

observable:IPAddress
	a
		owl:Class ,
		sh:NodeShape
		;
	rdfs:subClassOf observable:DigitalAddress ;
	rdfs:label "IPAddress"@en ;
	rdfs:comment "An IP address is an Internet Protocol (IP) standards conformant identifier assigned to a device to enable routing and management of IP standards conformant communication to or from that device."@en ;
	sh:targetClass observable:IPAddress ;
	.

observable:IPAddressFacet
	a
		owl:Class ,
		sh:NodeShape
		;
	rdfs:subClassOf observable:DigitalAddressFacet ;
	rdfs:label "IPAddressFacet"@en ;
	rdfs:comment "An IP address facet is a grouping of characteristics unique to an Internet Protocol (IP) standards conformant identifier assigned to a device to enable routing and management of IP standards conformant communication to or from that device."@en ;
	sh:targetClass observable:IPAddressFacet ;
	.

observable:IPNetmask
	a
		owl:Class ,
		sh:NodeShape
		;
	rdfs:subClassOf observable:ObservableObject ;
	rdfs:label "IPNetmask"@en ;
	rdfs:comment "An IP netmask is a 32-bit 'mask' used to divide an IP address into subnets and specify the network's available hosts."@en ;
	sh:targetClass observable:IPNetmask ;
	.

observable:IPhone
	a
		owl:Class ,
		sh:NodeShape
		;
	rdfs:subClassOf
		observable:AppleDevice ,
		observable:SmartPhone
		;
	rdfs:label "IPhone"@en-US ;
	rdfs:comment "An iPhone is a smart phone that applies the iOS mobile operating system."@en-US ;
	sh:targetClass observable:IPhone ;
	.

observable:IPv4Address
	a
		owl:Class ,
		sh:NodeShape
		;
	rdfs:subClassOf observable:IPAddress ;
	rdfs:label "IPv4Address"@en ;
	rdfs:comment "An IPv4 (Internet Protocol version 4) address is an IPv4 standards conformant identifier assigned to a device to enable routing and management of IPv4 standards conformant communication to or from that device."@en ;
	sh:targetClass observable:IPv4Address ;
	.

observable:IPv4AddressFacet
	a
		owl:Class ,
		sh:NodeShape
		;
	rdfs:subClassOf observable:IPAddressFacet ;
	rdfs:label "IPv4AddressFacet"@en ;
	rdfs:comment "An IPv4 (Internet Protocol version 4) address facet is a grouping of characteristics unique to an IPv4 standards conformant identifier assigned to a device to enable routing and management of IPv4 standards conformant communication to or from that device."@en ;
	sh:targetClass observable:IPv4AddressFacet ;
	.

observable:IPv6Address
	a
		owl:Class ,
		sh:NodeShape
		;
	rdfs:subClassOf observable:IPAddress ;
	rdfs:label "IPv6Address"@en ;
	rdfs:comment "An IPv6 (Internet Protocol version 6) address is an IPv6 standards conformant identifier assigned to a device to enable routing and management of IPv6 standards conformant communication to or from that device."@en ;
	sh:targetClass observable:IPv6Address ;
	.

observable:IPv6AddressFacet
	a
		owl:Class ,
		sh:NodeShape
		;
	rdfs:subClassOf observable:IPAddressFacet ;
	rdfs:label "IPv6AddressFacet"@en ;
	rdfs:comment "An IPv6 (Internet Protocol version 6) address facet is a grouping of characteristics unique to an IPv6 standards conformant identifier assigned to a device to enable routing and management of IPv6 standards conformant communication to or from that device."@en ;
	sh:targetClass observable:IPv6AddressFacet ;
	.

observable:IShowMessageActionType
	a
		owl:Class ,
		sh:NodeShape
		;
	rdfs:subClassOf core:UcoInherentCharacterizationThing ;
	rdfs:label "IShowMessageActionType"@en ;
	rdfs:comment "An IShow message action type is a grouping of characteristics unique to an action that shows a message box when a task is activate. [based on https://docs.microsoft.com/en-us/windows/win32/api/taskschd/nn-taskschd-ishowmessageaction?redirectedfrom=MSDN]"@en ;
	sh:property
		[
			sh:datatype xsd:string ;
			sh:maxCount "1"^^xsd:integer ;
			sh:nodeKind sh:Literal ;
			sh:path observable:showMessageBody ;
		] ,
		[
			sh:datatype xsd:string ;
			sh:maxCount "1"^^xsd:integer ;
			sh:nodeKind sh:Literal ;
			sh:path observable:showMessageTitle ;
		]
		;
	sh:targetClass observable:IShowMessageActionType ;
	.

observable:Image
	a
		owl:Class ,
		sh:NodeShape
		;
	rdfs:subClassOf observable:ObservableObject ;
	rdfs:label "Image"@en ;
	rdfs:comment "An image is a complete copy of a hard disk, memory, or other digital media."@en ;
	sh:targetClass observable:Image ;
	.

observable:ImageFacet
	a
		owl:Class ,
		sh:NodeShape
		;
	rdfs:subClassOf core:Facet ;
	rdfs:label "ImageFacet"@en ;
	rdfs:comment "An image facet is a grouping of characteristics unique to a complete copy of a hard disk, memory, or other digital media."@en ;
	sh:property [
		sh:datatype xsd:string ;
		sh:maxCount "1"^^xsd:integer ;
		sh:nodeKind sh:Literal ;
		sh:path observable:imageType ;
	] ;
	sh:targetClass observable:ImageFacet ;
	.

observable:InstantMessagingAddress
	a
		owl:Class ,
		sh:NodeShape
		;
	rdfs:subClassOf observable:DigitalAddress ;
	rdfs:label "InstantMessagingAddress"@en ;
	rdfs:comment ""@en ;
	sh:targetClass observable:InstantMessagingAddress ;
	.

observable:InstantMessagingAddressFacet
	a
		owl:Class ,
		sh:NodeShape
		;
	rdfs:subClassOf observable:DigitalAddressFacet ;
	rdfs:label "InstantMessagingAddressFacet"@en ;
	rdfs:comment "An instant messaging address facet is a grouping of characteristics unique to an identifier assigned to enable routing and management of instant messaging digital communication."@en ;
	sh:targetClass observable:InstantMessagingAddressFacet ;
	.

observable:Junction
	a
		owl:Class ,
		sh:NodeShape
		;
	rdfs:subClassOf observable:FileSystemObject ;
	rdfs:label "Junction"@en ;
	rdfs:comment "A junction is a specific NTFS (New Technology File System) reparse point to redirect a directory access to another directory which can be on the same volume or another volume. A junction is similar to a directory symbolic link but may differ on whether they are processed on the local system or on the remote file server. [based on https://jp-andre.pagesperso-orange.fr/junctions.html]"@en ;
	sh:targetClass observable:Junction ;
	.

observable:Laptop
	a
		owl:Class ,
		sh:NodeShape
		;
	rdfs:subClassOf observable:Computer ;
	rdfs:label "Laptop"@en-US ;
	rdfs:comment "A laptop, laptop computer, or notebook computer is a small, portable personal computer with a screen and alphanumeric keyboard. These typically have a clam shell form factor with the screen mounted on the inside of the upper lid and the keyboard on the inside of the lower lid, although 2-in-1 PCs with a detachable keyboard are often marketed as laptops or as having a laptop mode. (Devices categorized by their manufacturer as a Laptop)"@en-US ;
	sh:targetClass observable:Laptop ;
	.

observable:Library
	a
		owl:Class ,
		sh:NodeShape
		;
	rdfs:subClassOf observable:ObservableObject ;
	rdfs:label "Library"@en ;
	rdfs:comment "A library is a suite of data and programming code that is used to develop software programs and applications. [based on https://www.techopedia.com/definition/3828/software-library]"@en ;
	sh:targetClass observable:Library ;
	.

observable:LibraryFacet
	a
		owl:Class ,
		sh:NodeShape
		;
	rdfs:subClassOf core:Facet ;
	rdfs:label "LibraryFacet"@en ;
	rdfs:comment "A library facet is a grouping of characteristics unique to a suite of data and programming code that is used to develop software programs and applications. [based on https://www.techopedia.com/definition/3828/software-library]"@en ;
	sh:property [
		sh:datatype xsd:string ;
		sh:maxCount "1"^^xsd:integer ;
		sh:nodeKind sh:Literal ;
		sh:path observable:libraryType ;
	] ;
	sh:targetClass observable:LibraryFacet ;
	.

observable:MACAddress
	a
		owl:Class ,
		sh:NodeShape
		;
	rdfs:subClassOf observable:DigitalAddress ;
	rdfs:label "MACAddress"@en ;
	rdfs:comment "A MAC address is a media access control standards conformant identifier assigned to a network interface to enable routing and management of communications at the data link layer of a network segment."@en ;
	sh:targetClass observable:MACAddress ;
	.

observable:MACAddressFacet
	a
		owl:Class ,
		sh:NodeShape
		;
	rdfs:subClassOf observable:DigitalAddressFacet ;
	rdfs:label "MACAddressFacet"@en ;
	rdfs:comment "A MAC address facet is a grouping of characteristics unique to a media access control standards conformant identifier assigned to a network interface to enable routing and management of communications at the data link layer of a network segment."@en ;
	sh:targetClass observable:MACAddressFacet ;
	.

observable:MSISDN
	a owl:DatatypeProperty ;
	rdfs:label "MSISDN"@en ;
	rdfs:comment "Mobile Station International Subscriber Directory Number (MSISDN) is a number used to identify a mobile phone number internationally. MSISDN is defined by the E.164 numbering plan. This number includes a country code and a National Destination Code which identifies the subscriber's operator."@en ;
	rdfs:range xsd:string ;
	.

observable:MSISDNType
	a owl:DatatypeProperty ;
	rdfs:subPropertyOf core:informalType ;
	rdfs:label "MSISDNType"@en ;
	rdfs:comment "???."@en ;
	rdfs:range xsd:string ;
	.

observable:Memory
	a
		owl:Class ,
		sh:NodeShape
		;
	rdfs:subClassOf observable:ObservableObject ;
	rdfs:label "Memory"@en ;
	rdfs:comment "Memory is a particular region of temporary information storage (e.g., RAM (random access memory), ROM (read only memory)) on a digital device."@en ;
	sh:targetClass observable:Memory ;
	.

observable:MemoryFacet
	a
		owl:Class ,
		sh:NodeShape
		;
	rdfs:subClassOf core:Facet ;
	rdfs:label "MemoryFacet"@en ;
	rdfs:comment "A memory facet is a grouping of characteristics unique to a particular region of temporary information storage (e.g., RAM (random access memory), ROM (read only memory)) on a digital device."@en ;
	sh:property
		observable:MemoryFacet-blockType-in-shape ,
		[
			sh:datatype xsd:boolean ;
			sh:maxCount "1"^^xsd:integer ;
			sh:nodeKind sh:Literal ;
			sh:path observable:isInjected ;
		] ,
		[
			sh:datatype xsd:boolean ;
			sh:maxCount "1"^^xsd:integer ;
			sh:nodeKind sh:Literal ;
			sh:path observable:isMapped ;
		] ,
		[
			sh:datatype xsd:boolean ;
			sh:maxCount "1"^^xsd:integer ;
			sh:nodeKind sh:Literal ;
			sh:path observable:isProtected ;
		] ,
		[
			sh:datatype xsd:boolean ;
			sh:maxCount "1"^^xsd:integer ;
			sh:nodeKind sh:Literal ;
			sh:path observable:isVolatile ;
		] ,
		[
			sh:datatype xsd:hexBinary ;
			sh:nodeKind sh:Literal ;
			sh:path observable:regionEndAddress ;
		] ,
		[
			sh:datatype xsd:hexBinary ;
			sh:nodeKind sh:Literal ;
			sh:path observable:regionStartAddress ;
		] ,
		[
			sh:datatype xsd:integer ;
			sh:maxCount "1"^^xsd:integer ;
			sh:nodeKind sh:Literal ;
			sh:path observable:regionSize ;
		] ,
		[
			sh:datatype xsd:string ;
			sh:maxCount "1"^^xsd:integer ;
			sh:nodeKind sh:Literal ;
			sh:path observable:blockType ;
		] ,
		[
<<<<<<< HEAD
			sh:in (
				"Bit-mapped"
				"Byte-mapped"
				"Initialized"
				"Overlay"
				"Uninitialized"
			) ;
			sh:message "Value is not member of the vocabulary MemoryBlockTypeVocab." ;
			sh:path observable:blockType ;
			sh:severity sh:Info ;
=======
			sh:maxCount "1"^^xsd:integer ;
			sh:nodeKind sh:Literal ;
			sh:path observable:blockType ;
>>>>>>> d524b8eb
		]
		;
	sh:targetClass observable:MemoryFacet ;
	.

observable:MemoryFacet-blockType-in-shape
	a sh:PropertyShape ;
	sh:in (
		"Bit-mapped"
		"Byte-mapped"
		"Initialized"
		"Overlay"
		"Uninitialized"
	) ;
	sh:message "Value is not member of the vocabulary MemoryBlockTypeVocab." ;
	sh:path observable:blockType ;
	sh:severity sh:Info ;
	.

observable:Message
	a
		owl:Class ,
		sh:NodeShape
		;
	rdfs:subClassOf observable:ObservableObject ;
	rdfs:label "Message"@en ;
	rdfs:comment "A message is a discrete unit of electronic communication intended by the source for consumption by some recipient or group of recipients. [based on https://en.wikipedia.org/wiki/Message]"@en ;
	sh:targetClass observable:Message ;
	.

observable:MessageFacet
	a
		owl:Class ,
		sh:NodeShape
		;
	rdfs:subClassOf core:Facet ;
	rdfs:label "MessageFacet"@en ;
	rdfs:comment "A message facet is a grouping of characteristics unique to a discrete unit of electronic communication intended by the source for consumption by some recipient or group of recipients. [based on https://en.wikipedia.org/wiki/Message]"@en ;
	sh:property
		[
			sh:class observable:ObservableObject ;
			sh:maxCount "1"^^xsd:integer ;
			sh:nodeKind sh:IRI ;
			sh:path observable:application ;
		] ,
		[
			sh:class observable:ObservableObject ;
			sh:maxCount "1"^^xsd:integer ;
			sh:nodeKind sh:IRI ;
			sh:path observable:from ;
		] ,
		[
			sh:class observable:ObservableObject ;
			sh:nodeKind sh:IRI ;
			sh:path observable:to ;
		] ,
		[
			sh:datatype xsd:dateTime ;
			sh:maxCount "1"^^xsd:integer ;
			sh:nodeKind sh:Literal ;
			sh:path observable:sentTime ;
		] ,
		[
			sh:datatype xsd:string ;
			sh:maxCount "1"^^xsd:integer ;
			sh:nodeKind sh:Literal ;
			sh:path observable:messageID ;
		] ,
		[
			sh:datatype xsd:string ;
			sh:maxCount "1"^^xsd:integer ;
			sh:nodeKind sh:Literal ;
			sh:path observable:messageText ;
		] ,
		[
			sh:datatype xsd:string ;
			sh:maxCount "1"^^xsd:integer ;
			sh:nodeKind sh:Literal ;
			sh:path observable:messageType ;
		] ,
		[
			sh:datatype xsd:string ;
			sh:maxCount "1"^^xsd:integer ;
			sh:nodeKind sh:Literal ;
			sh:path observable:sessionID ;
		]
		;
	sh:targetClass observable:MessageFacet ;
	.

observable:MessageThread
	a
		owl:Class ,
		sh:NodeShape
		;
	rdfs:subClassOf observable:ObservableObject ;
	rdfs:label "MessageTread"@en ;
	rdfs:comment "A message thread is a running commentary of electronic messages pertaining to one topic or question."@en ;
	sh:targetClass observable:MessageThread ;
	.

observable:MessageThreadFacet
	a
		owl:Class ,
		sh:NodeShape
		;
	rdfs:subClassOf core:Facet ;
	rdfs:label "MessageThreadFacet"@en ;
	rdfs:comment "A message thread facet is a grouping of characteristics unique to a running commentary of electronic messages pertaining to one topic or question."@en ;
	sh:property
		[
			sh:class observable:Message ;
			sh:description "The contents of ordered items in the Thread linked by messageThread must be Message objects."@en ;
			sh:path (
				observable:messageThread
				co:item
				co:itemContent
			) ;
		] ,
		[
			sh:class observable:Message ;
			sh:description "The contents of origin items in the Thread linked by messageThread must be Message objects."@en ;
			sh:path (
				observable:messageThread
				types:threadOriginItem
				co:itemContent
			) ;
		] ,
		[
			sh:class observable:Message ;
			sh:description "The contents of terminal items in the Thread linked by messageThread must be Message objects."@en ;
			sh:path (
				observable:messageThread
				types:threadTerminalItem
				co:itemContent
			) ;
		] ,
		[
			sh:class observable:Message ;
			sh:description "The contents of unordered items in the Thread linked by messageThread must be Message objects."@en ;
			sh:path (
				observable:messageThread
				co:element
			) ;
		] ,
		[
			sh:class observable:ObservableObject ;
			sh:nodeKind sh:IRI ;
			sh:path observable:participant ;
		] ,
		[
			sh:class types:Thread ;
			sh:maxCount "1"^^xsd:integer ;
			sh:nodeKind sh:IRI ;
			sh:path observable:messageThread ;
		] ,
		[
			sh:datatype xsd:boolean ;
			sh:maxCount "1"^^xsd:integer ;
			sh:nodeKind sh:Literal ;
			sh:path observable:visibility ;
		]
		;
	sh:targetClass observable:MessageThreadFacet ;
	.

observable:MftRecordFacet
	a
		owl:Class ,
		sh:NodeShape
		;
	rdfs:subClassOf core:Facet ;
	rdfs:label "MftRecordFacet"@en ;
	rdfs:comment "An MFT record facet is a grouping of characteristics unique to the details of a single file as managed in an NTFS (new technology filesystem) master file table (which is a collection of information about all files on an NTFS filesystem). [based on https://docs.microsoft.com/en-us/windows/win32/devnotes/master-file-table]"@en ;
	sh:property
		[
			sh:datatype xsd:dateTime ;
			sh:maxCount "1"^^xsd:integer ;
			sh:nodeKind sh:Literal ;
			sh:path observable:mftFileNameAccessedTime ;
		] ,
		[
			sh:datatype xsd:dateTime ;
			sh:maxCount "1"^^xsd:integer ;
			sh:nodeKind sh:Literal ;
			sh:path observable:mftFileNameCreatedTime ;
		] ,
		[
			sh:datatype xsd:dateTime ;
			sh:maxCount "1"^^xsd:integer ;
			sh:nodeKind sh:Literal ;
			sh:path observable:mftFileNameModifiedTime ;
		] ,
		[
			sh:datatype xsd:dateTime ;
			sh:maxCount "1"^^xsd:integer ;
			sh:nodeKind sh:Literal ;
			sh:path observable:mftFileNameRecordChangeTime ;
		] ,
		[
			sh:datatype xsd:dateTime ;
			sh:maxCount "1"^^xsd:integer ;
			sh:nodeKind sh:Literal ;
			sh:path observable:mftRecordChangeTime ;
		] ,
		[
			sh:datatype xsd:integer ;
			sh:maxCount "1"^^xsd:integer ;
			sh:nodeKind sh:Literal ;
			sh:path observable:mftFileID ;
		] ,
		[
			sh:datatype xsd:integer ;
			sh:maxCount "1"^^xsd:integer ;
			sh:nodeKind sh:Literal ;
			sh:path observable:mftFileNameLength ;
		] ,
		[
			sh:datatype xsd:integer ;
			sh:maxCount "1"^^xsd:integer ;
			sh:nodeKind sh:Literal ;
			sh:path observable:mftFlags ;
		] ,
		[
			sh:datatype xsd:integer ;
			sh:maxCount "1"^^xsd:integer ;
			sh:nodeKind sh:Literal ;
			sh:path observable:mftParentID ;
		] ,
		[
			sh:datatype xsd:integer ;
			sh:maxCount "1"^^xsd:integer ;
			sh:nodeKind sh:Literal ;
			sh:path observable:ntfsHardLinkCount ;
		] ,
		[
			sh:datatype xsd:string ;
			sh:maxCount "1"^^xsd:integer ;
			sh:nodeKind sh:Literal ;
			sh:path observable:ntfsOwnerID ;
		] ,
		[
			sh:datatype xsd:string ;
			sh:maxCount "1"^^xsd:integer ;
			sh:nodeKind sh:Literal ;
			sh:path observable:ntfsOwnerSID ;
		]
		;
	sh:targetClass observable:MftRecordFacet ;
	.

observable:MimePartType
	a
		owl:Class ,
		sh:NodeShape
		;
	rdfs:subClassOf core:UcoInherentCharacterizationThing ;
	rdfs:label "MimePartType"@en ;
	rdfs:comment "A mime part type is a grouping of characteristics unique to a component of a multi-part email body."@en ;
	sh:property
		[
			sh:class observable:ObservableObject ;
			sh:maxCount "1"^^xsd:integer ;
			sh:nodeKind sh:IRI ;
			sh:path observable:bodyRaw ;
		] ,
		[
			sh:datatype xsd:string ;
			sh:maxCount "1"^^xsd:integer ;
			sh:nodeKind sh:Literal ;
			sh:path observable:body ;
		] ,
		[
			sh:datatype xsd:string ;
			sh:maxCount "1"^^xsd:integer ;
			sh:nodeKind sh:Literal ;
			sh:path observable:contentDisposition ;
		] ,
		[
			sh:datatype xsd:string ;
			sh:maxCount "1"^^xsd:integer ;
			sh:nodeKind sh:Literal ;
			sh:path observable:contentType ;
		]
		;
	sh:targetClass observable:MimePartType ;
	.

observable:MobileAccount
	a
		owl:Class ,
		sh:NodeShape
		;
	rdfs:subClassOf observable:DigitalAccount ;
	rdfs:label "MobileAccount"@en ;
	rdfs:comment "A mobile account is an arrangement with an entity to enable and control the provision of some capability or service on a portable computing device. [based on https://www.lexico.com/definition/mobile_device]"@en ;
	sh:targetClass observable:MobileAccount ;
	.

observable:MobileAccountFacet
	a
		owl:Class ,
		sh:NodeShape
		;
	rdfs:subClassOf core:Facet ;
	rdfs:label "MobileAccountFacet"@en ;
	rdfs:comment "A mobile account facet is a grouping of characteristics unique to an arrangement with an entity to enable and control the provision of some capability or service on a portable computing device. [based on https://www.lexico.com/definition/mobile_device]"@en ;
	sh:property
		[
			sh:datatype xsd:string ;
			sh:maxCount "1"^^xsd:integer ;
			sh:nodeKind sh:Literal ;
			sh:path observable:IMSI ;
		] ,
		[
			sh:datatype xsd:string ;
			sh:maxCount "1"^^xsd:integer ;
			sh:nodeKind sh:Literal ;
			sh:path observable:MSISDN ;
		] ,
		[
			sh:datatype xsd:string ;
			sh:maxCount "1"^^xsd:integer ;
			sh:nodeKind sh:Literal ;
			sh:path observable:MSISDNType ;
		]
		;
	sh:targetClass observable:MobileAccountFacet ;
	.

observable:MobileDevice
	a
		owl:Class ,
		sh:NodeShape
		;
	rdfs:subClassOf observable:Device ;
	rdfs:label "MobileDevice"@en ;
	rdfs:comment "A mobile device is a portable computing device. [based on https://www.lexico.com.definition/mobile_device]"@en ;
	sh:targetClass observable:MobileDevice ;
	.

observable:MobileDeviceFacet
	a
		owl:Class ,
		sh:NodeShape
		;
	rdfs:subClassOf core:Facet ;
	rdfs:label "MobileDeviceFacet"@en ;
	rdfs:comment "A mobile device facet is a grouping of characteristics unique to a portable computing device. [based on https://www.lexico.com/definition/mobile_device]"@en ;
	sh:property
		[
			sh:datatype xsd:boolean ;
			sh:maxCount "1"^^xsd:integer ;
			sh:nodeKind sh:Literal ;
			sh:path observable:mockLocationsAllowed ;
		] ,
		[
			sh:datatype xsd:dateTime ;
			sh:maxCount "1"^^xsd:integer ;
			sh:nodeKind sh:Literal ;
			sh:path observable:clockSetting ;
		] ,
		[
			sh:datatype xsd:dateTime ;
			sh:maxCount "1"^^xsd:integer ;
			sh:nodeKind sh:Literal ;
			sh:path observable:phoneActivationTime ;
		] ,
		[
			sh:datatype xsd:integer ;
			sh:maxCount "1"^^xsd:integer ;
			sh:nodeKind sh:Literal ;
			sh:path observable:storageCapacityInBytes ;
		] ,
		[
			sh:datatype xsd:string ;
			sh:maxCount "1"^^xsd:integer ;
			sh:nodeKind sh:Literal ;
			sh:path observable:ESN ;
		] ,
		[
			sh:datatype xsd:string ;
			sh:maxCount "1"^^xsd:integer ;
			sh:nodeKind sh:Literal ;
			sh:path observable:bluetoothDeviceName ;
		] ,
		[
			sh:datatype xsd:string ;
			sh:maxCount "1"^^xsd:integer ;
			sh:nodeKind sh:Literal ;
			sh:path observable:keypadUnlockCode ;
		] ,
		[
			sh:datatype xsd:string ;
			sh:maxCount "1"^^xsd:integer ;
			sh:nodeKind sh:Literal ;
			sh:path observable:network ;
		] ,
		[
			sh:datatype xsd:string ;
			sh:nodeKind sh:Literal ;
			sh:path observable:IMEI ;
		]
		;
	sh:targetClass observable:MobileDeviceFacet ;
	.

observable:MobilePhone
	a
		owl:Class ,
		sh:NodeShape
		;
	rdfs:subClassOf observable:MobileDevice ;
	rdfs:label "MobilePhone"@en-US ;
	rdfs:comment "A mobile phone is a portable telephone that at least can make and receive calls over a radio frequency link while the user is moving within a telephone service area. This category encompasses all types of mobiles, simple and smart and satellite ones all together."@en-US ;
	sh:targetClass observable:MobilePhone ;
	.

observable:Mutex
	a
		owl:Class ,
		sh:NodeShape
		;
	rdfs:subClassOf observable:ObservableObject ;
	rdfs:label "Mutex"@en ;
	rdfs:comment "A mutex is a mechanism that enforces limits on access to a resource when there are many threads of execution. A mutex is designed to enforce a mutual exclusion concurrency control policy, and with a variety of possible methods there exists multiple unique implementations for different applications. [based on https://en.wikipedia.org/wiki/Lock_(computer_science)]"@en ;
	sh:targetClass observable:Mutex ;
	.

observable:MutexFacet
	a
		owl:Class ,
		sh:NodeShape
		;
	rdfs:subClassOf core:Facet ;
	rdfs:label "MutexFacet"@en ;
	rdfs:comment "A mutex facet is a grouping of characteristics unique to a mechanism that enforces limits on access to a resource when there are many threads of execution. A mutex is designed to enforce a mutual exclusion concurrency control policy, and with a variety of possible methods there exists multiple unique implementations for different applications. [based on https://en.wikipedia.org/wiki/Lock_(computer_science)]"@en ;
	sh:property
		[
			sh:datatype xsd:boolean ;
			sh:maxCount "1"^^xsd:integer ;
			sh:nodeKind sh:Literal ;
			sh:path observable:isNamed ;
		] ,
		[
			sh:datatype xsd:string ;
			sh:maxCount "1"^^xsd:integer ;
			sh:nodeKind sh:Literal ;
			sh:path observable:mutexName ;
		]
		;
	sh:targetClass observable:MutexFacet ;
	.

observable:NTFSFile
	a
		owl:Class ,
		sh:NodeShape
		;
	rdfs:subClassOf observable:File ;
	rdfs:label "NTFSFile"@en ;
	rdfs:comment "An NTFS file is a New Technology File System (NTFS) file."@en ;
	sh:targetClass observable:NTFSFile ;
	.

observable:NTFSFileFacet
	a
		owl:Class ,
		sh:NodeShape
		;
	rdfs:subClassOf core:Facet ;
	rdfs:label "NTFSFileFacet"@en ;
	rdfs:comment "An NTFS file facet is a grouping of characteristics unique to a file on an NTFS (new technology filesystem) file system."@en ;
	sh:property
		[
			sh:class observable:AlternateDataStream ;
			sh:nodeKind sh:IRI ;
			sh:path observable:alternateDataStreams ;
		] ,
		[
			sh:datatype xsd:integer ;
			sh:maxCount "1"^^xsd:integer ;
			sh:nodeKind sh:Literal ;
			sh:path observable:entryID ;
		] ,
		[
			sh:datatype xsd:string ;
			sh:maxCount "1"^^xsd:integer ;
			sh:nodeKind sh:Literal ;
			sh:path observable:sid ;
		]
		;
	sh:targetClass observable:NTFSFileFacet ;
	.

observable:NTFSFilePermissionsFacet
	a
		owl:Class ,
		sh:NodeShape
		;
	rdfs:subClassOf core:Facet ;
	rdfs:label "NTFSFilePermissionsFacet"@en ;
	rdfs:comment "An NTFS file permissions facet is a grouping of characteristics unique to the access rights (e.g., view, change, navigate, execute) of a file on an NTFS (new technology filesystem) file system."@en ;
	sh:targetClass observable:NTFSFilePermissionsFacet ;
	.

observable:NamedPipe
	a
		owl:Class ,
		sh:NodeShape
		;
	rdfs:subClassOf observable:FileSystemObject ;
	rdfs:label "NamedPipe"@en ;
	rdfs:comment "A named pipe is a mechanism for FIFO (first-in-first-out) inter-process communication. It is persisted as a filesystem object (that can be deleted like any other file), can be written to or read from by any process and exists beyond the lifespan of any process interacting with it (unlike simple anonymous pipes). [based on https://en.wikipedia.org/wiki/Named_pipe]"@en ;
	sh:targetClass observable:NamedPipe ;
	.

observable:NetworkAppliance
	a
		owl:Class ,
		sh:NodeShape
		;
	rdfs:subClassOf observable:Appliance ;
	rdfs:label "NetworkAppliance"@en ;
	rdfs:comment "A network appliance is a purpose-built computer with software or firmware that is designed to provide a specific network management function."@en ;
	sh:targetClass observable:NetworkAppliance ;
	.

observable:NetworkConnection
	a
		owl:Class ,
		sh:NodeShape
		;
	rdfs:subClassOf observable:ObservableObject ;
	rdfs:label "NetworkConnection"@en ;
	rdfs:comment "A network connection is a connection (completed or attempted) across a digital network (a group of two or more computer systems linked together). [based on https://www.webopedia.com/TERM/N/network.html]"@en ;
	sh:targetClass observable:NetworkConnection ;
	.

observable:NetworkConnectionFacet
	a
		owl:Class ,
		sh:NodeShape
		;
	rdfs:subClassOf core:Facet ;
	rdfs:label "NetworkConnectionFacet"@en ;
	rdfs:comment "A network connection facet is a grouping of characteristics unique to a connection (complete or attempted) accross a digital network (a group of two or more computer systems linked together). [based on https://www.webopedia.com/TERM/N/network.html]"@en ;
	sh:property
		[
			sh:class core:UcoObject ;
			sh:nodeKind sh:IRI ;
			sh:path observable:src ;
		] ,
		[
			sh:class observable:ObservableObject ;
			sh:nodeKind sh:IRI ;
			sh:path observable:dst ;
		] ,
		[
			sh:class types:ControlledDictionary ;
			sh:maxCount "1"^^xsd:integer ;
			sh:nodeKind sh:IRI ;
			sh:path observable:protocols ;
		] ,
		[
			sh:datatype xsd:boolean ;
			sh:maxCount "1"^^xsd:integer ;
			sh:nodeKind sh:Literal ;
			sh:path observable:isActive ;
		] ,
		[
			sh:datatype xsd:dateTime ;
			sh:maxCount "1"^^xsd:integer ;
			sh:nodeKind sh:Literal ;
			sh:path observable:endTime ;
		] ,
		[
			sh:datatype xsd:dateTime ;
			sh:maxCount "1"^^xsd:integer ;
			sh:nodeKind sh:Literal ;
			sh:path observable:startTime ;
		] ,
		[
			sh:datatype xsd:integer ;
			sh:maxCount "1"^^xsd:integer ;
			sh:nodeKind sh:Literal ;
			sh:path observable:destinationPort ;
		] ,
		[
			sh:datatype xsd:integer ;
			sh:maxCount "1"^^xsd:integer ;
			sh:nodeKind sh:Literal ;
			sh:path observable:sourcePort ;
		]
		;
	sh:targetClass observable:NetworkConnectionFacet ;
	.

observable:NetworkFlow
	a
		owl:Class ,
		sh:NodeShape
		;
	rdfs:subClassOf observable:ObservableObject ;
	rdfs:label "NetworkFlow"@en ;
	rdfs:comment "A network flow is a sequence of data transiting one or more digital network (a group or two or more computer systems linked together) connections. [based on https://www.webopedia.com/TERM/N/network.html]"@en ;
	sh:targetClass observable:NetworkFlow ;
	.

observable:NetworkFlowFacet
	a
		owl:Class ,
		sh:NodeShape
		;
	rdfs:subClassOf core:Facet ;
	rdfs:label "NetworkFlowFacet"@en ;
	rdfs:comment "A network flow facet is a grouping of characteristics unique to a sequence of data transiting one or more digital network (a group of two or more computer systems linked together) connections. [based on https://www.webopedia.com/TERM/N/network.html]"@en ;
	sh:property
		[
			sh:class observable:ObservableObject ;
			sh:maxCount "1"^^xsd:integer ;
			sh:nodeKind sh:IRI ;
			sh:path observable:dstPayload ;
		] ,
		[
			sh:class observable:ObservableObject ;
			sh:maxCount "1"^^xsd:integer ;
			sh:nodeKind sh:IRI ;
			sh:path observable:srcPayload ;
		] ,
		[
			sh:class types:Dictionary ;
			sh:maxCount "1"^^xsd:integer ;
			sh:nodeKind sh:IRI ;
			sh:path observable:ipfix ;
		] ,
		[
			sh:datatype xsd:integer ;
			sh:maxCount "1"^^xsd:integer ;
			sh:nodeKind sh:Literal ;
			sh:path observable:dstBytes ;
		] ,
		[
			sh:datatype xsd:integer ;
			sh:maxCount "1"^^xsd:integer ;
			sh:nodeKind sh:Literal ;
			sh:path observable:dstPackets ;
		] ,
		[
			sh:datatype xsd:integer ;
			sh:maxCount "1"^^xsd:integer ;
			sh:nodeKind sh:Literal ;
			sh:path observable:srcBytes ;
		] ,
		[
			sh:datatype xsd:integer ;
			sh:maxCount "1"^^xsd:integer ;
			sh:nodeKind sh:Literal ;
			sh:path observable:srcPackets ;
		]
		;
	sh:targetClass observable:NetworkFlowFacet ;
	.

observable:NetworkInterface
	a
		owl:Class ,
		sh:NodeShape
		;
	rdfs:subClassOf observable:ObservableObject ;
	rdfs:label "NetworkInterface"@en ;
	rdfs:comment "A network interface is a software or hardware interface between two pieces of equipment or protocol layers in a computer network."@en ;
	sh:targetClass observable:NetworkInterface ;
	.

observable:NetworkInterfaceFacet
	a
		owl:Class ,
		sh:NodeShape
		;
	rdfs:subClassOf core:Facet ;
	rdfs:label "NetworkInterfaceFacet"@en ;
	rdfs:comment "A network interface facet is a grouping of characteristics unique to a software or hardware interface between two pieces of equipment or protocol layers in a computer network."@en ;
	sh:property
		[
			sh:class observable:ObservableObject ;
			sh:maxCount "1"^^xsd:integer ;
			sh:nodeKind sh:IRI ;
			sh:path observable:macAddress ;
		] ,
		[
			sh:class observable:ObservableObject ;
			sh:nodeKind sh:IRI ;
			sh:path observable:dhcpServer ;
		] ,
		[
			sh:class observable:ObservableObject ;
			sh:nodeKind sh:IRI ;
			sh:path observable:ip ;
		] ,
		[
			sh:class observable:ObservableObject ;
			sh:nodeKind sh:IRI ;
			sh:path observable:ipGateway ;
		] ,
		[
			sh:datatype xsd:dateTime ;
			sh:maxCount "1"^^xsd:integer ;
			sh:nodeKind sh:Literal ;
			sh:path observable:dhcpLeaseExpires ;
		] ,
		[
			sh:datatype xsd:dateTime ;
			sh:maxCount "1"^^xsd:integer ;
			sh:nodeKind sh:Literal ;
			sh:path observable:dhcpLeaseObtained ;
		] ,
		[
			sh:datatype xsd:string ;
			sh:maxCount "1"^^xsd:integer ;
			sh:nodeKind sh:Literal ;
			sh:path observable:adapterName ;
		]
		;
	sh:targetClass observable:NetworkInterfaceFacet ;
	.

observable:NetworkProtocol
	a
		owl:Class ,
		sh:NodeShape
		;
	rdfs:subClassOf observable:ObservableObject ;
	rdfs:label "NetworkProtocol"@en ;
	rdfs:comment "A network protocol is an established set of structured rules that determine how data is transmitted between different devices in the same network. Essentially, it allows connected devices to communicate with each other, regardless of any differences in their internal processes, structure or design. [based on https://www.comptia.org/content/guides/what-is-a-network-protocol]"@en ;
	sh:targetClass observable:NetworkProtocol ;
	.

observable:NetworkRoute
	a
		owl:Class ,
		sh:NodeShape
		;
	rdfs:subClassOf observable:ObservableObject ;
	rdfs:label "NetworkRoute"@en ;
	rdfs:comment "A network route is a specific path (of specific network nodes, connections and protocols) for traffic in a network or between or across multiple networks."@en ;
	sh:targetClass observable:NetworkRoute ;
	.

observable:NetworkSocketAddressFamily
	a rdfs:Datatype ;
	owl:equivalentClass [
		a rdfs:Datatype ;
		owl:oneOf (
			"af_appletalk"
			"af_bth"
			"af_inet"
			"af_inet6"
			"af_ipx"
			"af_irda"
			"af_netbios"
			"af_unspec"
		) ;
	] ;
	.

observable:NetworkSocketProtocolFamily
	a rdfs:Datatype ;
	owl:equivalentClass [
		a rdfs:Datatype ;
		owl:oneOf (
			"pf_appletalk"
			"pf_ash"
			"pf_atmpvc"
			"pf_atmsvc"
			"pf_ax25"
			"pf_bluetooth"
			"pf_bridge"
			"pf_decnet"
			"pf_econet"
			"pf_inet"
			"pf_inet6"
			"pf_ipx"
			"pf_irda"
			"pf_key"
			"pf_netbeui"
			"pf_netlink"
			"pf_netrom"
			"pf_packet"
			"pf_pppox"
			"pf_rose"
			"pf_route"
			"pf_security"
			"pf_sna"
			"pf_wanpipe"
			"pf_x25"
		) ;
	] ;
	.

observable:NetworkSocketType
	a rdfs:Datatype ;
	owl:equivalentClass [
		a rdfs:Datatype ;
		owl:oneOf (
			"sock_dgram"
			"sock_raw"
			"sock_rdm"
			"sock_seqpacket"
			"sock_stream"
		) ;
	] ;
	.

observable:NetworkSubnet
	a
		owl:Class ,
		sh:NodeShape
		;
	rdfs:subClassOf observable:ObservableObject ;
	rdfs:label "NetworkSubnet"@en ;
	rdfs:comment "A network subnet is a logical subdivision of an IP network. [based on https://en.wikipedia.org/wiki/Subnetwork]"@en ;
	sh:targetClass observable:NetworkSubnet ;
	.

observable:Note
	a
		owl:Class ,
		sh:NodeShape
		;
	rdfs:subClassOf observable:ObservableObject ;
	rdfs:label "Note"@en ;
	rdfs:comment "A note is a brief textual record."@en ;
	sh:targetClass observable:Note ;
	.

observable:NoteFacet
	a
		owl:Class ,
		sh:NodeShape
		;
	rdfs:subClassOf core:Facet ;
	rdfs:label "NoteFacet"@en ;
	rdfs:comment "A note facet is a grouping of characteristics unique to a brief textual record."@en ;
	sh:property
		[
			sh:class observable:ObservableObject ;
			sh:maxCount "1"^^xsd:integer ;
			sh:nodeKind sh:IRI ;
			sh:path observable:application ;
		] ,
		[
			sh:datatype xsd:dateTime ;
			sh:maxCount "1"^^xsd:integer ;
			sh:nodeKind sh:Literal ;
			sh:path observable:modifiedTime ;
		] ,
		[
			sh:datatype xsd:dateTime ;
			sh:maxCount "1"^^xsd:integer ;
			sh:nodeKind sh:Literal ;
			sh:path observable:observableCreatedTime ;
		] ,
		[
			sh:datatype xsd:string ;
			sh:maxCount "1"^^xsd:integer ;
			sh:nodeKind sh:Literal ;
			sh:path observable:text ;
		]
		;
	sh:targetClass observable:NoteFacet ;
	.

observable:Observable
	a
		owl:Class ,
		sh:NodeShape
		;
	rdfs:subClassOf core:UcoObject ;
	rdfs:label "Observable"@en ;
	rdfs:comment "An observable is a characterizable item or action within the digital domain."@en ;
	sh:targetClass observable:Observable ;
	.

observable:ObservableAction
	a
		owl:Class ,
		sh:NodeShape
		;
	rdfs:subClassOf
		action:Action ,
		observable:Observable
		;
	rdfs:label "ObservableAction"@en ;
	rdfs:comment "An observable action is a grouping of characteristics unique to something that may be done or performed within the digital domain."@en ;
	sh:targetClass observable:ObservableAction ;
	.

observable:ObservableObject
	a
		owl:Class ,
		sh:NodeShape
		;
	rdfs:subClassOf
		core:Item ,
		observable:Observable
		;
	rdfs:label "ObservableObject"@en ;
	rdfs:comment "An observable object is a grouping of characteristics unique to a distinct article or unit within the digital domain."@en ;
	sh:property
		[
			sh:datatype xsd:boolean ;
			sh:maxCount "1"^^xsd:integer ;
			sh:nodeKind sh:Literal ;
			sh:path observable:hasChanged ;
		] ,
		[
			sh:datatype xsd:string ;
			sh:maxCount "1"^^xsd:integer ;
			sh:nodeKind sh:Literal ;
			sh:path observable:state ;
		]
		;
	sh:targetClass observable:ObservableObject ;
	.

observable:ObservablePattern
	a
		owl:Class ,
		sh:NodeShape
		;
	rdfs:subClassOf
		observable:Observable ,
		pattern:Pattern
		;
	rdfs:label "ObservablePattern"@en ;
	rdfs:comment "An observable pattern is a grouping of characteristics unique to a logical pattern composed of observable object and observable action properties."@en ;
	sh:targetClass observable:ObservablePattern ;
	.

observable:ObservableRelationship
	a
		owl:Class ,
		sh:NodeShape
		;
	rdfs:subClassOf
		core:Relationship ,
		observable:Observable
		;
	rdfs:label "ObservableRelationship"@en ;
	rdfs:comment "An observable relationship is a grouping of characteristics unique to an assertion of an association between two observable objects."@en ;
	sh:property
		[
			sh:class observable:Observable ;
			sh:path core:source ;
		] ,
		[
			sh:class observable:Observable ;
			sh:path core:target ;
		]
		;
	sh:targetClass observable:ObservableRelationship ;
	.

observable:Observation
	a
		owl:Class ,
		sh:NodeShape
		;
	rdfs:subClassOf action:Action ;
	rdfs:label "Observation"@en ;
	rdfs:comment "An observation is a temporal perception of an observable."@en ;
	sh:property [
		sh:datatype xsd:string ;
		sh:hasValue "observe" ;
		sh:maxCount "1"^^xsd:integer ;
		sh:minCount "1"^^xsd:integer ;
		sh:nodeKind sh:Literal ;
		sh:path core:name ;
	] ;
	sh:targetClass observable:Observation ;
	.

observable:OnlineService
	a
		owl:Class ,
		sh:NodeShape
		;
	rdfs:subClassOf observable:ObservableObject ;
	rdfs:label "OnlineService"@en ;
	rdfs:comment "An online service is a particular provision mechanism of information access, distribution or manipulation over the Internet."@en ;
	sh:targetClass observable:OnlineService ;
	.

observable:OnlineServiceFacet
	a
		owl:Class ,
		sh:NodeShape
		;
	rdfs:subClassOf core:Facet ;
	rdfs:label "OnlineServiceFacet"@en-US ;
	rdfs:comment "An online service facet is a grouping of characteristics unique to a particular provision mechanism of information access, distribution or manipulation over the Internet."@en-US ;
	sh:property
		[
			sh:class location:Location ;
			sh:minCount "0"^^xsd:integer ;
			sh:nodeKind sh:IRI ;
			sh:path observable:location ;
		] ,
		[
			sh:class observable:ObservableObject ;
			sh:minCount "0"^^xsd:integer ;
			sh:nodeKind sh:IRI ;
			sh:path observable:inetLocation ;
		] ,
		[
			sh:datatype xsd:string ;
			sh:maxCount "1"^^xsd:integer ;
			sh:nodeKind sh:Literal ;
			sh:path core:name ;
		]
		;
	sh:targetClass observable:OnlineServiceFacet ;
	.

observable:OperatingSystem
	a
		owl:Class ,
		sh:NodeShape
		;
	rdfs:subClassOf observable:Software ;
	rdfs:label "OperatingSystem"@en ;
	rdfs:comment "An operating system is the software that manages computer hardware, software resources, and provides common services for computer programs. [based on https://en.wikipedia.org/wiki/Operating_system]"@en ;
	sh:targetClass observable:OperatingSystem ;
	.

observable:OperatingSystemFacet
	a
		owl:Class ,
		sh:NodeShape
		;
	rdfs:subClassOf core:Facet ;
	rdfs:label "OperatingSystemFacet"@en ;
	rdfs:comment "An operating system facet is a grouping of characteristics unique to the software that manages computer hardware, software resources, and provides common services for computer programs. [based on https://en.wikipedia.org/wiki/Operating_system]"@en ;
	sh:property
		[
			sh:class types:Dictionary ;
			sh:maxCount "1"^^xsd:integer ;
			sh:nodeKind sh:IRI ;
			sh:path observable:environmentVariables ;
		] ,
		[
			sh:datatype xsd:boolean ;
			sh:maxCount "1"^^xsd:integer ;
			sh:nodeKind sh:Literal ;
			sh:path observable:isLimitAdTrackingEnabled ;
		] ,
		[
			sh:datatype xsd:dateTime ;
			sh:maxCount "1"^^xsd:integer ;
			sh:nodeKind sh:Literal ;
			sh:path observable:installDate ;
		] ,
		[
			sh:datatype xsd:string ;
			sh:maxCount "1"^^xsd:integer ;
			sh:nodeKind sh:Literal ;
			sh:path observable:bitness ;
		] ,
		[
			sh:datatype xsd:string ;
			sh:nodeKind sh:Literal ;
			sh:path observable:advertisingID ;
		] ,
		[
			sh:maxCount "0"^^xsd:integer ;
			sh:message "As of UCO 2.0.0, uco-observable:manufacturer is not associated with uco-observable:OperatingSystemFacet.  Please place this on a uco-observable:SoftwareFacet instead."@en ;
			sh:path observable:manufacturer ;
		] ,
		[
			sh:maxCount "0"^^xsd:integer ;
			sh:message "As of UCO 2.0.0, uco-observable:version is not associated with uco-observable:OperatingSystemFacet.  Please place this on a uco-observable:SoftwareFacet instead."@en ;
			sh:path observable:version ;
		]
		;
	sh:targetClass observable:OperatingSystemFacet ;
	.

observable:PDFFile
	a
		owl:Class ,
		sh:NodeShape
		;
	rdfs:subClassOf observable:File ;
	rdfs:label "PDFFile"@en ;
	rdfs:comment "A PDF file is a Portable Document Format (PDF) file."@en ;
	sh:targetClass observable:PDFFile ;
	.

observable:PDFFileFacet
	a
		owl:Class ,
		sh:NodeShape
		;
	rdfs:subClassOf core:Facet ;
	rdfs:label "PDFFileFacet"@en ;
	rdfs:comment "A PDF file facet is a grouping of characteristics unique to a PDF (Portable Document Format) file."@en ;
	sh:property
		[
			sh:class types:ControlledDictionary ;
			sh:maxCount "1"^^xsd:integer ;
			sh:nodeKind sh:IRI ;
			sh:path observable:documentInformationDictionary ;
		] ,
		[
			sh:datatype xsd:boolean ;
			sh:maxCount "1"^^xsd:integer ;
			sh:nodeKind sh:Literal ;
			sh:path observable:isOptimized ;
		] ,
		[
			sh:datatype xsd:dateTime ;
			sh:maxCount "1"^^xsd:integer ;
			sh:nodeKind sh:Literal ;
			sh:path observable:pdfCreationDate ;
		] ,
		[
			sh:datatype xsd:dateTime ;
			sh:maxCount "1"^^xsd:integer ;
			sh:nodeKind sh:Literal ;
			sh:path observable:pdfModDate ;
		] ,
		[
			sh:datatype xsd:string ;
			sh:maxCount "1"^^xsd:integer ;
			sh:nodeKind sh:Literal ;
			sh:path observable:pdfId1 ;
		] ,
		[
			sh:datatype xsd:string ;
			sh:maxCount "1"^^xsd:integer ;
			sh:nodeKind sh:Literal ;
			sh:path observable:version ;
		] ,
		[
			sh:datatype xsd:string ;
			sh:nodeKind sh:Literal ;
			sh:path observable:pdfId0 ;
		]
		;
	sh:targetClass observable:PDFFileFacet ;
	.

observable:PIN
	a owl:DatatypeProperty ;
	rdfs:label "PIN"@en ;
	rdfs:comment "Personal Identification Number (PIN)."@en ;
	rdfs:range xsd:string ;
	.

observable:PUK
	a owl:DatatypeProperty ;
	rdfs:label "PUK"@en ;
	rdfs:comment "Personal Unlocking Key (PUK) to unlock the SIM card."@en ;
	rdfs:range xsd:string ;
	.

observable:PathRelationFacet
	a
		owl:Class ,
		sh:NodeShape
		;
	rdfs:subClassOf core:Facet ;
	rdfs:label "PathRelationFacet"@en ;
	rdfs:comment "A path relation facet is a grouping of characteristics unique to the location of one object within another containing object."@en ;
	sh:property [
		sh:datatype xsd:string ;
		sh:nodeKind sh:Literal ;
		sh:path observable:path ;
	] ;
	sh:targetClass observable:PathRelationFacet ;
	.

observable:PaymentCard
	a
		owl:Class ,
		sh:NodeShape
		;
	rdfs:subClassOf observable:ObservableObject ;
	rdfs:label "PaymentCard"@en ;
	rdfs:comment "A payment card is a physical token that is part of a payment system issued by financial institutions, such as a bank, to a customer that enables its owner (the cardholder) to access the funds in the customer's designated bank accounts, or through a credit account and make payments by electronic funds transfer and access automated teller machines (ATMs). [based on https://en.wikipedia.org/wiki/Payment_card]"@en ;
	sh:targetClass observable:PaymentCard ;
	.

observable:PhoneAccount
	a
		owl:Class ,
		sh:NodeShape
		;
	rdfs:subClassOf observable:DigitalAccount ;
	rdfs:label "PhoneAccount"@en ;
	rdfs:comment "A phone account is an arrangement with an entity to enable and control the provision of a telephony capability or service."@en ;
	sh:targetClass observable:PhoneAccount ;
	.

observable:PhoneAccountFacet
	a
		owl:Class ,
		sh:NodeShape
		;
	rdfs:subClassOf core:Facet ;
	rdfs:label "PhoneAccountFacet"@en ;
	rdfs:comment "A phone account facet is a grouping of characteristics unique to an arrangement with an entity to enable and control the provision of a telephony capability or service."@en ;
	sh:property [
		sh:datatype xsd:string ;
		sh:maxCount "1"^^xsd:integer ;
		sh:nodeKind sh:Literal ;
		sh:path observable:phoneNumber ;
	] ;
	sh:targetClass observable:PhoneAccountFacet ;
	.

observable:Pipe
	a
		owl:Class ,
		sh:NodeShape
		;
	rdfs:subClassOf observable:ObservableObject ;
	rdfs:label "Pipe"@en ;
	rdfs:comment "A pipe is a mechanism for one-way inter-process communication using message passing where data written by one process is buffered by the operating system until it is read by the next process, and this uni-directional channel disappears when the processes are completed. [based on https://en.wikipedia.org/wiki/Pipeline_(Unix) ; https://en.wikipedia.org/wiki/Anonymous_pipe]"@en ;
	sh:targetClass observable:Pipe ;
	.

observable:Post
	a
		owl:Class ,
		sh:NodeShape
		;
	rdfs:subClassOf observable:Message ;
	rdfs:label "Post"@en ;
	rdfs:comment "A post is message submitted to an online discussion/publishing site (forum, blog, etc.)."@en ;
	sh:targetClass observable:Post ;
	.

observable:Process
	a
		owl:Class ,
		sh:NodeShape
		;
	rdfs:subClassOf observable:ObservableObject ;
	rdfs:label "Process"@en ;
	rdfs:comment "A process is an instance of a computer program executed on an operating system."@en ;
	sh:targetClass observable:Process ;
	.

observable:ProcessFacet
	a
		owl:Class ,
		sh:NodeShape
		;
	rdfs:subClassOf core:Facet ;
	rdfs:label "ProcessFacet"@en ;
	rdfs:comment "A process facet is a grouping of characteristics unique to an instance of a computer program executed on an operating system."@en ;
	sh:property
		[
			sh:class observable:ObservableObject ;
			sh:maxCount "1"^^xsd:integer ;
			sh:nodeKind sh:IRI ;
			sh:path observable:binary ;
		] ,
		[
			sh:class observable:ObservableObject ;
			sh:maxCount "1"^^xsd:integer ;
			sh:nodeKind sh:IRI ;
			sh:path observable:creatorUser ;
		] ,
		[
			sh:class observable:ObservableObject ;
			sh:maxCount "1"^^xsd:integer ;
			sh:nodeKind sh:IRI ;
			sh:path observable:parent ;
		] ,
		[
			sh:class types:Dictionary ;
			sh:maxCount "1"^^xsd:integer ;
			sh:nodeKind sh:IRI ;
			sh:path observable:environmentVariables ;
		] ,
		[
			sh:datatype xsd:boolean ;
			sh:maxCount "1"^^xsd:integer ;
			sh:nodeKind sh:Literal ;
			sh:path observable:isHidden ;
		] ,
		[
			sh:datatype xsd:dateTime ;
			sh:maxCount "1"^^xsd:integer ;
			sh:nodeKind sh:Literal ;
			sh:path observable:exitTime ;
		] ,
		[
			sh:datatype xsd:dateTime ;
			sh:maxCount "1"^^xsd:integer ;
			sh:nodeKind sh:Literal ;
			sh:path observable:observableCreatedTime ;
		] ,
		[
			sh:datatype xsd:integer ;
			sh:maxCount "1"^^xsd:integer ;
			sh:nodeKind sh:Literal ;
			sh:path observable:exitStatus ;
		] ,
		[
			sh:datatype xsd:integer ;
			sh:maxCount "1"^^xsd:integer ;
			sh:nodeKind sh:Literal ;
			sh:path observable:pid ;
		] ,
		[
			sh:datatype xsd:string ;
			sh:maxCount "1"^^xsd:integer ;
			sh:nodeKind sh:Literal ;
			sh:path observable:currentWorkingDirectory ;
		] ,
		[
			sh:datatype xsd:string ;
			sh:maxCount "1"^^xsd:integer ;
			sh:nodeKind sh:Literal ;
			sh:path observable:status ;
		] ,
		[
			sh:datatype xsd:string ;
			sh:nodeKind sh:Literal ;
			sh:path observable:arguments ;
		]
		;
	sh:targetClass observable:ProcessFacet ;
	.

observable:ProcessThread
	a
		owl:Class ,
		sh:NodeShape
		;
	rdfs:subClassOf observable:ObservableObject ;
	rdfs:label "ProcessThread"@en ;
	rdfs:comment "A process thread is the smallest sequence of programmed instructions that can be managed independently by a scheduler on a computer, which is typically a part of the operating system. It is a component of a process. Multiple threads can exist within one process, executing concurrently and sharing resources such as memory, while different processes do not share these resources. In particular, the threads of a process share its executable code and the values of its dynamically allocated variables and non-thread-local global variables at any given time. [based on https://en.wikipedia.org/wiki/Thread_(computing)]"@en ;
	sh:targetClass observable:ProcessThread ;
	.

observable:Profile
	a
		owl:Class ,
		sh:NodeShape
		;
	rdfs:subClassOf observable:ObservableObject ;
	rdfs:label "Profile"@en ;
	rdfs:comment "A profile is an explicit digital representation of identity and characteristics of the owner of a single user account associated with an online service or application. [based on https://en.wikipedia.org/wiki/User_profile]"@en ;
	sh:targetClass observable:Profile ;
	.

observable:ProfileFacet
	a
		owl:Class ,
		sh:NodeShape
		;
	rdfs:subClassOf core:Facet ;
	rdfs:label "ProfileFacet"@en-US ;
	rdfs:comment "A profile facet is a grouping of characteristics unique to an explicit digital representation of identity and characteristics of the owner of a single user account associated with an online service or application. [based on https://en.wikipedia.org/wiki/User_profile]"@en-US ;
	sh:property
		[
			sh:class identity:Identity ;
			sh:maxCount "1"^^xsd:integer ;
			sh:nodeKind sh:IRI ;
			sh:path observable:profileIdentity ;
		] ,
		[
			sh:class observable:ContactAddress ;
			sh:maxCount "1"^^xsd:integer ;
			sh:nodeKind sh:IRI ;
			sh:path observable:contactAddress ;
		] ,
		[
			sh:class observable:ContactEmail ;
			sh:maxCount "1"^^xsd:integer ;
			sh:nodeKind sh:IRI ;
			sh:path observable:contactEmail ;
		] ,
		[
			sh:class observable:ContactMessaging ;
			sh:maxCount "1"^^xsd:integer ;
			sh:nodeKind sh:IRI ;
			sh:path observable:contactMessaging ;
		] ,
		[
			sh:class observable:ContactPhone ;
			sh:maxCount "1"^^xsd:integer ;
			sh:nodeKind sh:IRI ;
			sh:path observable:contactPhone ;
		] ,
		[
			sh:class observable:ContactURL ;
			sh:maxCount "1"^^xsd:integer ;
			sh:nodeKind sh:IRI ;
			sh:path observable:contactURL ;
		] ,
		[
			sh:class observable:ObservableObject ;
			sh:maxCount "1"^^xsd:integer ;
			sh:nodeKind sh:IRI ;
			sh:path observable:profileAccount ;
		] ,
		[
			sh:class observable:ObservableObject ;
			sh:maxCount "1"^^xsd:integer ;
			sh:nodeKind sh:IRI ;
			sh:path observable:profileService ;
		] ,
		[
			sh:class observable:ObservableObject ;
			sh:maxCount "1"^^xsd:integer ;
			sh:nodeKind sh:IRI ;
			sh:path observable:profileWebsite ;
		] ,
		[
			sh:datatype xsd:dateTime ;
			sh:maxCount "1"^^xsd:integer ;
			sh:nodeKind sh:Literal ;
			sh:path observable:profileCreated ;
		] ,
		[
			sh:datatype xsd:string ;
			sh:maxCount "1"^^xsd:integer ;
			sh:nodeKind sh:Literal ;
			sh:path core:name ;
		] ,
		[
			sh:datatype xsd:string ;
			sh:maxCount "1"^^xsd:integer ;
			sh:nodeKind sh:Literal ;
			sh:path observable:displayName ;
		] ,
		[
			sh:datatype xsd:string ;
			sh:minCount "0"^^xsd:integer ;
			sh:nodeKind sh:Literal ;
			sh:path observable:profileLanguage ;
		]
		;
	sh:targetClass observable:ProfileFacet ;
	.

observable:PropertiesEnumeratedEffectFacet
	a
		owl:Class ,
		sh:NodeShape
		;
	rdfs:subClassOf
		core:Facet ,
		observable:DefinedEffectFacet
		;
	rdfs:label "PropertiesEnumeratedEffectFacet"@en ;
	rdfs:comment "A properties enumerated effect facet is a grouping of characteristics unique to the effects of actions upon observable objects where a characteristic of the observable object is enumerated. An example of this would be startup parameters for a process."@en ;
	sh:property [
		sh:datatype xsd:string ;
		sh:maxCount "1"^^xsd:integer ;
		sh:nodeKind sh:Literal ;
		sh:path observable:properties ;
	] ;
	sh:targetClass observable:PropertiesEnumeratedEffectFacet ;
	.

observable:PropertyReadEffectFacet
	a
		owl:Class ,
		sh:NodeShape
		;
	rdfs:subClassOf observable:DefinedEffectFacet ;
	rdfs:label "PropertyReadEffectFacet"@en ;
	rdfs:comment "A properties read effect facet is a grouping of characteristics unique to the effects of actions upon observable objects where a characteristic is read from an observable object. An example of this would be the current running state of a process."@en ;
	sh:property
		[
			sh:datatype xsd:string ;
			sh:maxCount "1"^^xsd:integer ;
			sh:nodeKind sh:Literal ;
			sh:path observable:propertyName ;
		] ,
		[
			sh:datatype xsd:string ;
			sh:maxCount "1"^^xsd:integer ;
			sh:nodeKind sh:Literal ;
			sh:path observable:value ;
		]
		;
	sh:targetClass observable:PropertyReadEffectFacet ;
	.

observable:ProtocolConverter
	a
		owl:Class ,
		sh:NodeShape
		;
	rdfs:subClassOf observable:Device ;
	rdfs:label "ProtocolConverter"@en-US ;
	rdfs:comment "A protocol converter is a device that converts from one protocol to another (e.g. SD to USB, SATA to USB, etc."@en-US ;
	sh:targetClass observable:ProtocolConverter ;
	.

observable:RasterPicture
	a
		owl:Class ,
		sh:NodeShape
		;
	rdfs:subClassOf observable:File ;
	rdfs:label "RasterPicture"@en ;
	rdfs:comment "A raster picture is a raster (or bitmap) image."@en ;
	sh:targetClass observable:RasterPicture ;
	.

observable:RasterPictureFacet
	a
		owl:Class ,
		sh:NodeShape
		;
	rdfs:subClassOf core:Facet ;
	rdfs:label "RasterPictureFacet"@en ;
	rdfs:comment "A raster picture facet is a grouping of characteristics unique to a raster (or bitmap) image."@en ;
	sh:property
		[
			sh:class observable:ObservableObject ;
			sh:maxCount "1"^^xsd:integer ;
			sh:nodeKind sh:IRI ;
			sh:path observable:camera ;
		] ,
		[
			sh:datatype xsd:integer ;
			sh:maxCount "1"^^xsd:integer ;
			sh:nodeKind sh:Literal ;
			sh:path observable:bitsPerPixel ;
		] ,
		[
			sh:datatype xsd:integer ;
			sh:maxCount "1"^^xsd:integer ;
			sh:nodeKind sh:Literal ;
			sh:path observable:pictureHeight ;
		] ,
		[
			sh:datatype xsd:integer ;
			sh:maxCount "1"^^xsd:integer ;
			sh:nodeKind sh:Literal ;
			sh:path observable:pictureWidth ;
		] ,
		[
			sh:datatype xsd:string ;
			sh:maxCount "1"^^xsd:integer ;
			sh:nodeKind sh:Literal ;
			sh:path observable:imageCompressionMethod ;
		] ,
		[
			sh:datatype xsd:string ;
			sh:maxCount "1"^^xsd:integer ;
			sh:nodeKind sh:Literal ;
			sh:path observable:pictureType ;
		]
		;
	sh:targetClass observable:RasterPictureFacet ;
	.

observable:RecoveredObject
	a
		owl:Class ,
		sh:NodeShape
		;
	rdfs:subClassOf observable:ObservableObject ;
	rdfs:label "RecoveredObject"@en ;
	rdfs:comment "An observable object that was the result of a recovery operation."@en ;
	sh:targetClass observable:RecoveredObject ;
	.

observable:RecoveredObjectFacet
	a
		owl:Class ,
		sh:NodeShape
		;
	rdfs:subClassOf core:Facet ;
	rdfs:label "RecoveredObjectFacet"@en ;
	rdfs:comment "Recoverability status of name, metadata, and content."@en ;
	sh:property
		observable:RecoveredObjectFacet-contentRecoveredStatus-in-shape ,
		observable:RecoveredObjectFacet-metadataRecoveredStatus-in-shape ,
		observable:RecoveredObjectFacet-nameRecoveredStatus-in-shape ,
		[
			sh:datatype xsd:string ;
			sh:maxCount "1"^^xsd:integer ;
			sh:nodeKind sh:Literal ;
			sh:path observable:contentRecoveredStatus ;
		] ,
		[
			sh:datatype xsd:string ;
			sh:maxCount "1"^^xsd:integer ;
			sh:nodeKind sh:Literal ;
			sh:path observable:metadataRecoveredStatus ;
		] ,
		[
			sh:datatype xsd:string ;
			sh:maxCount "1"^^xsd:integer ;
			sh:nodeKind sh:Literal ;
			sh:path observable:nameRecoveredStatus ;
		] ,
		[
<<<<<<< HEAD
			sh:in (
				"recovered"
				"partially recovered"
				"overwritten"
				"unknown"
			) ;
			sh:message "Value is not member of the vocabulary RecoveredObjectStatusVocab." ;
			sh:path observable:nameRecoveredStatus ;
			sh:severity sh:Info ;
		] ,
		[
			sh:in (
				"recovered"
				"partially recovered"
				"overwritten"
				"unknown"
			) ;
			sh:message "Value is not member of the vocabulary RecoveredObjectStatusVocab." ;
			sh:path observable:metadataRecoveredStatus ;
			sh:severity sh:Info ;
		] ,
		[
			sh:in (
				"recovered"
				"partially recovered"
				"overwritten"
				"unknown"
			) ;
			sh:message "Value is not member of the vocabulary RecoveredObjectStatusVocab." ;
			sh:path observable:contentRecoveredStatus ;
			sh:severity sh:Info ;
=======
			sh:maxCount "1"^^xsd:integer ;
			sh:nodeKind sh:Literal ;
			sh:path observable:contentRecoveredStatus ;
		] ,
		[
			sh:maxCount "1"^^xsd:integer ;
			sh:nodeKind sh:Literal ;
			sh:path observable:metadataRecoveredStatus ;
		] ,
		[
			sh:maxCount "1"^^xsd:integer ;
			sh:nodeKind sh:Literal ;
			sh:path observable:nameRecoveredStatus ;
>>>>>>> d524b8eb
		]
		;
	sh:targetClass observable:RecoveredObjectFacet ;
	.

observable:RecoveredObjectFacet-contentRecoveredStatus-in-shape
	a sh:PropertyShape ;
	sh:in (
		"recovered"
		"partially recovered"
		"overwritten"
		"unknown"
	) ;
	sh:message "Value is not member of the vocabulary RecoveredObjectStatusVocab." ;
	sh:path observable:contentRecoveredStatus ;
	sh:severity sh:Info ;
	.

observable:RecoveredObjectFacet-metadataRecoveredStatus-in-shape
	a sh:PropertyShape ;
	sh:in (
		"recovered"
		"partially recovered"
		"overwritten"
		"unknown"
	) ;
	sh:message "Value is not member of the vocabulary RecoveredObjectStatusVocab." ;
	sh:path observable:metadataRecoveredStatus ;
	sh:severity sh:Info ;
	.

observable:RecoveredObjectFacet-nameRecoveredStatus-in-shape
	a sh:PropertyShape ;
	sh:in (
		"recovered"
		"partially recovered"
		"overwritten"
		"unknown"
	) ;
	sh:message "Value is not member of the vocabulary RecoveredObjectStatusVocab." ;
	sh:path observable:nameRecoveredStatus ;
	sh:severity sh:Info ;
	.

observable:RegistryDatatype
	a rdfs:Datatype ;
	owl:equivalentClass [
		a rdfs:Datatype ;
		owl:oneOf (
			"reg_binary"
			"reg_dword"
			"reg_dword_big_endian"
			"reg_expand_sz"
			"reg_full_resource_descriptor"
			"reg_invalid_type"
			"reg_link"
			"reg_multi_sz"
			"reg_none"
			"reg_qword"
			"reg_resource_list"
			"reg_resource_requirements_list"
			"reg_sz"
		) ;
	] ;
	.

observable:ReparsePoint
	a
		owl:Class ,
		sh:NodeShape
		;
	rdfs:subClassOf observable:FileSystemObject ;
	rdfs:label "ReparsePoint"@en ;
	rdfs:comment "A reparse point is a type of NTFS (New Technology File System) object which is an optional attribute of files and directories meant to define some sort of preprocessing before accessing the said file or directory. For instance reparse points can be used to redirect access to files which have been moved to long term storage so that some application would retrieve them and make them directly accessible. A reparse point contains a reparse tag and data that are interpreted by a filesystem filter identified by the tag. [based on https://jp-andre.pagesperso-orange.fr/junctions.html ; https://en.wikipedia.org/wiki/NTFS_reparse_point]"@en ;
	sh:targetClass observable:ReparsePoint ;
	.

observable:SIMCard
	a
		owl:Class ,
		sh:NodeShape
		;
	rdfs:subClassOf observable:Device ;
	rdfs:label "SIMCard" ;
	rdfs:comment "A SIM card is a subscriber identification module card intended to securely store the international mobile subscriber identity (IMSI) number and its related key, which are used to identify and authenticate subscribers on mobile telephony. [based on https://en.wikipedia.org/wiki/SIM_card]"@en ;
	sh:targetClass observable:SIMCard ;
	.

observable:SIMCardFacet
	a
		owl:Class ,
		sh:NodeShape
		;
	rdfs:subClassOf core:Facet ;
	rdfs:label "SIMCardFacet"@en ;
	rdfs:comment "A SIM card facet is a grouping of characteristics unique to a subscriber identification module card intended to securely store the international mobile subscriber identity (IMSI) number and its related key, which are used to identify and authenticate subscribers on mobile telephony devices (such as mobile phones and computers). [based on https://en.wikipedia.org/wiki/SIM_card]"@en ;
	sh:property
		[
			sh:class identity:Identity ;
			sh:maxCount "1"^^xsd:integer ;
			sh:nodeKind sh:IRI ;
			sh:path observable:carrier ;
		] ,
		[
			sh:datatype xsd:integer ;
			sh:maxCount "1"^^xsd:integer ;
			sh:nodeKind sh:Literal ;
			sh:path observable:storageCapacityInBytes ;
		] ,
		[
			sh:datatype xsd:string ;
			sh:maxCount "1"^^xsd:integer ;
			sh:nodeKind sh:Literal ;
			sh:path observable:ICCID ;
		] ,
		[
			sh:datatype xsd:string ;
			sh:maxCount "1"^^xsd:integer ;
			sh:nodeKind sh:Literal ;
			sh:path observable:IMSI ;
		] ,
		[
			sh:datatype xsd:string ;
			sh:maxCount "1"^^xsd:integer ;
			sh:nodeKind sh:Literal ;
			sh:path observable:PIN ;
		] ,
		[
			sh:datatype xsd:string ;
			sh:maxCount "1"^^xsd:integer ;
			sh:nodeKind sh:Literal ;
			sh:path observable:PUK ;
		] ,
		[
			sh:datatype xsd:string ;
			sh:maxCount "1"^^xsd:integer ;
			sh:nodeKind sh:Literal ;
			sh:path observable:SIMForm ;
		] ,
		[
			sh:datatype xsd:string ;
			sh:maxCount "1"^^xsd:integer ;
			sh:nodeKind sh:Literal ;
			sh:path observable:SIMType ;
		]
		;
	sh:targetClass observable:SIMCardFacet ;
	.

observable:SIMForm
	a owl:DatatypeProperty ;
	rdfs:label "SIMForm"@en ;
	rdfs:comment "The form of SIM card such as SIM, Micro SIM, Nano SIM."@en ;
	rdfs:range xsd:string ;
	.

observable:SIMType
	a owl:DatatypeProperty ;
	rdfs:label "SIMType"@en ;
	rdfs:comment "The type of SIM card such as SIM, USIM, UICC."@en ;
	rdfs:range xsd:string ;
	.

observable:SIPAddress
	a
		owl:Class ,
		sh:NodeShape
		;
	rdfs:subClassOf observable:DigitalAddress ;
	rdfs:label "SIPAddress"@en ;
	rdfs:comment "A SIP address is an identifier for Session Initiation Protocol (SIP) communication."@en ;
	sh:targetClass observable:SIPAddress ;
	.

observable:SIPAddressFacet
	a
		owl:Class ,
		sh:NodeShape
		;
	rdfs:subClassOf observable:DigitalAddressFacet ;
	rdfs:label "SIPAddressFacet"@en ;
	rdfs:comment "A SIP address facet is a grouping of characteristics unique to a Session Initiation Protocol (SIP) standards conformant identifier assigned to a user to enable routing and management of SIP standards conformant communication to or from that user loosely coupled from any particular devices."@en ;
	sh:targetClass observable:SIPAddressFacet ;
	.

observable:SMSMessage
	a
		owl:Class ,
		sh:NodeShape
		;
	rdfs:subClassOf observable:Message ;
	rdfs:label "SMSMessage"@en ;
	rdfs:comment "An SMS message is a message conformant to the short message service (SMS) communication protocol standards."@en ;
	sh:targetClass observable:SMSMessage ;
	.

observable:SMSMessageFacet
	a
		owl:Class ,
		sh:NodeShape
		;
	rdfs:subClassOf core:Facet ;
	rdfs:label "SMSMessageFacet"@en ;
	rdfs:comment "A SMS message facet is a grouping of characteristics unique to a message conformant to the short message service (SMS) communication protocol standards."@en ;
	sh:property [
		sh:datatype xsd:boolean ;
		sh:maxCount "1"^^xsd:integer ;
		sh:nodeKind sh:Literal ;
		sh:path observable:isRead ;
	] ;
	sh:targetClass observable:SMSMessageFacet ;
	.

observable:SQLiteBlob
	a
		owl:Class ,
		sh:NodeShape
		;
	rdfs:subClassOf observable:ObservableObject ;
	rdfs:label "SQLiteBlob"@en ;
	rdfs:comment "An SQLite blob is a blob (binary large object) of data within an SQLite database. [based on https://en.wikipedia.org/wiki/SQLite]"@en ;
	sh:targetClass observable:SQLiteBlob ;
	.

observable:SQLiteBlobFacet
	a
		owl:Class ,
		sh:NodeShape
		;
	rdfs:subClassOf core:Facet ;
	rdfs:label "SQLiteBlobFacet"@en ;
	rdfs:comment "An SQLite blob facet is a grouping of characteristics unique to a blob (binary large object) of data within an SQLite database. [based on https://en.wikipedia.org/wiki/SQLite]"@en ;
	sh:property
		[
			sh:datatype xsd:positiveInteger ;
			sh:nodeKind sh:Literal ;
			sh:path observable:rowIndex ;
		] ,
		[
			sh:datatype xsd:string ;
			sh:maxCount "1"^^xsd:integer ;
			sh:nodeKind sh:Literal ;
			sh:path observable:columnName ;
		] ,
		[
			sh:datatype xsd:string ;
			sh:maxCount "1"^^xsd:integer ;
			sh:nodeKind sh:Literal ;
			sh:path observable:rowCondition ;
		] ,
		[
			sh:datatype xsd:string ;
			sh:maxCount "1"^^xsd:integer ;
			sh:nodeKind sh:Literal ;
			sh:path observable:tableName ;
		]
		;
	sh:targetClass observable:SQLiteBlobFacet ;
	.

observable:SecurityAppliance
	a
		owl:Class ,
		sh:NodeShape
		;
	rdfs:subClassOf observable:Appliance ;
	rdfs:label "SecurityAppliance"@en ;
	rdfs:comment "A security appliance is a purpose-built computer with software or firmware that is designed to provide a specific security function to protect computer networks."@en ;
	sh:targetClass observable:SecurityAppliance ;
	.

observable:Semaphore
	a
		owl:Class ,
		sh:NodeShape
		;
	rdfs:subClassOf observable:ObservableObject ;
	rdfs:label "Semaphore"@en ;
	rdfs:comment "A semaphore is a variable or abstract data type used to control access to a common resource by multiple processes and avoid critical section problems in a concurrent system such as a multitasking operating system. [based on https://en.wikipedia.org/wiki/Semaphore_(programming)]"@en ;
	sh:targetClass observable:Semaphore ;
	.

observable:SendControlCodeEffectFacet
	a
		owl:Class ,
		sh:NodeShape
		;
	rdfs:subClassOf observable:DefinedEffectFacet ;
	rdfs:label "SendControlCodeEffectFacet"@en ;
	rdfs:comment "A send control code effect facet is a grouping of characteristics unique to the effects of actions upon observable objects where a control code, or other control-oriented communication signal, is sent to the observable object. An example of this would be an action sending a control code changing the running state of a process."@en ;
	sh:property [
		sh:datatype xsd:string ;
		sh:maxCount "1"^^xsd:integer ;
		sh:nodeKind sh:Literal ;
		sh:path observable:controlCode ;
	] ;
	sh:targetClass observable:SendControlCodeEffectFacet ;
	.

observable:Server
	a
		owl:Class ,
		sh:NodeShape
		;
	rdfs:subClassOf observable:Computer ;
	rdfs:label "Server"@en-US ;
	rdfs:comment "A server is a server rack-mount based computer, minicomputer, supercomputer, etc."@en-US ;
	sh:targetClass observable:Server ;
	.

observable:ShopListing
	a
		owl:Class ,
		sh:NodeShape
		;
	rdfs:subClassOf observable:ObservableObject ;
	rdfs:label "ShopListing"@en ;
	rdfs:comment "A shop listing is a listing of offered products on an online marketplace/shop."@en ;
	sh:targetClass observable:ShopListing ;
	.

observable:SmartDevice
	a
		owl:Class ,
		sh:NodeShape
		;
	rdfs:subClassOf observable:Device ;
	rdfs:label "SmartDevice"@en-US ;
	rdfs:comment "A smart device is a microprocessor IoT device that is expected to be connected directly to cloud-based networks or via smartphone"@en-US ;
	sh:targetClass observable:SmartDevice ;
	.

observable:SmartPhone
	a
		owl:Class ,
		sh:NodeShape
		;
	rdfs:subClassOf
		observable:Computer ,
		observable:MobilePhone ,
		observable:SmartDevice
		;
	rdfs:label "SmartPhone"@en-US ;
	rdfs:comment "A smartphone is a portable device that combines mobile telephone and computing functions into one unit.  Examples include iPhone, Samsung Galaxy, Huawei, Blackberry. (Inferred by model and OperatingSystemFacet)"@en-US ;
	sh:targetClass observable:SmartPhone ;
	.

observable:Snapshot
	a
		owl:Class ,
		sh:NodeShape
		;
	rdfs:subClassOf observable:FileSystemObject ;
	rdfs:label "Snapshot"@en ;
	rdfs:comment "A snapshot is a file system object representing a snapshot of the contents of a part of a file system at a point in time."@en ;
	sh:targetClass observable:Snapshot ;
	.

observable:Socket
	a
		owl:Class ,
		sh:NodeShape
		;
	rdfs:subClassOf observable:FileSystemObject ;
	rdfs:label "Socket"@en ;
	rdfs:comment "A socket is a special file used for inter-process communication, which enables communication between two processes. In addition to sending data, processes can send file descriptors across a Unix domain socket connection using the sendmsg() and recvmsg() system calls. Unlike named pipes which allow only unidirectional data flow, sockets are fully duplex-capable. [based on https://en.wikipedia.org/wiki/Unix_file_types]"@en ;
	sh:targetClass observable:Socket ;
	.

observable:SocketAddress
	a
		owl:Class ,
		sh:NodeShape
		;
	rdfs:subClassOf observable:Address ;
	rdfs:label "SocketAddress"@en ;
	rdfs:comment "A socket address (combining and IP address and a port number) is a composite identifier for a network socket endpoint supporting internet protocol communications."@en ;
	sh:targetClass observable:SocketAddress ;
	.

observable:Software
	a
		owl:Class ,
		sh:NodeShape
		;
	rdfs:subClassOf observable:ObservableObject ;
	rdfs:label "Software"@en ;
	rdfs:comment "Software is a definitely scoped instance of a collection of data or computer instructions that tell the computer how to work. [based on https://en.wikipedia.org/wiki/Software]"@en ;
	sh:targetClass observable:Software ;
	.

observable:SoftwareFacet
	a
		owl:Class ,
		sh:NodeShape
		;
	rdfs:subClassOf core:Facet ;
	rdfs:label "SoftwareFacet"@en ;
	rdfs:comment "A software facet is a grouping of characteristics unique to a software program (a definitively scoped instance of a collection of data or computer instructions that tell the computer how to work). [based on https://en.wikipedia.org/wiki/Software]"@en ;
	sh:property
		[
			sh:class identity:Identity ;
			sh:maxCount "1"^^xsd:integer ;
			sh:nodeKind sh:IRI ;
			sh:path observable:manufacturer ;
		] ,
		[
			sh:datatype xsd:string ;
			sh:maxCount "1"^^xsd:integer ;
			sh:nodeKind sh:Literal ;
			sh:path observable:cpeid ;
		] ,
		[
			sh:datatype xsd:string ;
			sh:maxCount "1"^^xsd:integer ;
			sh:nodeKind sh:Literal ;
			sh:path observable:language ;
		] ,
		[
			sh:datatype xsd:string ;
			sh:maxCount "1"^^xsd:integer ;
			sh:nodeKind sh:Literal ;
			sh:path observable:swid ;
		] ,
		[
			sh:datatype xsd:string ;
			sh:maxCount "1"^^xsd:integer ;
			sh:nodeKind sh:Literal ;
			sh:path observable:version ;
		]
		;
	sh:targetClass observable:SoftwareFacet ;
	.

observable:StateChangeEffectFacet
	a
		owl:Class ,
		sh:NodeShape
		;
	rdfs:subClassOf observable:DefinedEffectFacet ;
	rdfs:label "StateChangeEffectFacet"@en ;
	rdfs:comment "A state change effect facet is a grouping of characteristics unique to the effects of actions upon observable objects where a state of the observable object is changed."@en ;
	sh:property
		[
			sh:class observable:ObservableObject ;
			sh:maxCount "1"^^xsd:integer ;
			sh:nodeKind sh:IRI ;
			sh:path observable:newObject ;
		] ,
		[
			sh:class observable:ObservableObject ;
			sh:maxCount "1"^^xsd:integer ;
			sh:nodeKind sh:IRI ;
			sh:path observable:oldObject ;
		]
		;
	sh:targetClass observable:StateChangeEffectFacet ;
	.

observable:StorageMedium
	a
		owl:Class ,
		sh:NodeShape
		;
	rdfs:subClassOf observable:Device ;
	rdfs:label "StorageMedium"@en-US ;
	rdfs:comment "A storage medium is any digital storage device that applies electromagnetic or optical surfaces, or depends solely on electronic circuits as solid state storage, for storing digital data. Examples include HDD (PATA), SATA, SSD, Optical, Memory_Card, Tape, etc"@en-US ;
	sh:targetClass observable:StorageMedium ;
	.

observable:StorageMediumFacet
	a
		owl:Class ,
		sh:NodeShape
		;
	rdfs:subClassOf core:Facet ;
	rdfs:label "StorageMediumFacet"@en ;
	rdfs:comment "A storage medium facet is a grouping of characteristics unique to a the storage capabilities of a piece of equipment or a mechanism designed to serve a special purpose or perform a special function."@en ;
	sh:property [
		sh:datatype xsd:integer ;
		sh:maxCount "1"^^xsd:integer ;
		sh:nodeKind sh:Literal ;
		sh:path observable:totalStorageCapacityInBytes ;
	] ;
	sh:targetClass observable:StorageMediumFacet ;
	.

observable:SymbolicLink
	a
		owl:Class ,
		sh:NodeShape
		;
	rdfs:subClassOf observable:FileSystemObject ;
	rdfs:label "SymbolicLink"@en ;
	rdfs:comment "A symbolic link is a file that contains a reference to another file or directory in the form of an absolute or relative path and that affects pathname resolution. [based on https://en.wikipedia.org/wiki/Symbolic_link]"@en ;
	sh:targetClass observable:SymbolicLink ;
	.

observable:SymbolicLinkFacet
	a
		owl:Class ,
		sh:NodeShape
		;
	rdfs:subClassOf core:Facet ;
	rdfs:label "SymbolicLinkFacet"@en ;
	rdfs:comment "A symbolic link facet is a grouping of characteristics unique to a file that contains a reference to another file or directory in the form of an absolute or relative path and that affects pathname resolution. [based on https://en.wikipedia.org/wiki/Symbolic_link]"@en ;
	sh:property [
		sh:class observable:ObservableObject ;
		sh:maxCount "1"^^xsd:integer ;
		sh:nodeKind sh:IRI ;
		sh:path observable:targetFile ;
	] ;
	sh:targetClass observable:SymbolicLinkFacet ;
	.

observable:TCPConnection
	a
		owl:Class ,
		sh:NodeShape
		;
	rdfs:subClassOf observable:NetworkConnection ;
	rdfs:label "TCPConnection"@en ;
	rdfs:comment "A TCP connection is a network connection that is conformant to the Transfer "@en ;
	sh:targetClass observable:TCPConnection ;
	.

observable:TCPConnectionFacet
	a
		owl:Class ,
		sh:NodeShape
		;
	rdfs:subClassOf core:Facet ;
	rdfs:label "TCPConnectionFacet"@en ;
	rdfs:comment "A TCP connection facet is a grouping of characteristics unique to portions of a network connection that are conformant to the Transmission Control Protocl (TCP) standard."@en ;
	sh:property
		[
			sh:datatype xsd:hexBinary ;
			sh:nodeKind sh:Literal ;
			sh:path observable:destinationFlags ;
		] ,
		[
			sh:datatype xsd:hexBinary ;
			sh:nodeKind sh:Literal ;
			sh:path observable:sourceFlags ;
		]
		;
	sh:targetClass observable:TCPConnectionFacet ;
	.

observable:TableField
	a
		owl:Class ,
		sh:NodeShape
		;
	rdfs:subClassOf observable:ObservableObject ;
	rdfs:label "TableField"@en ;
	rdfs:comment "A database table field and its associated value contained within a relational database."@en ;
	sh:targetClass observable:TableField ;
	.

observable:TableFieldFacet
	a
		owl:Class ,
		sh:NodeShape
		;
	rdfs:subClassOf core:Facet ;
	rdfs:label "TableFieldFacet"@en ;
	rdfs:comment "A database record facet contains properties associated with a specific table record value from a database."@en ;
	sh:property
		[
			sh:datatype xsd:boolean ;
			sh:maxCount "1"^^xsd:integer ;
			sh:nodeKind sh:Literal ;
			sh:path observable:recordFieldIsNull ;
		] ,
		[
			sh:datatype xsd:string ;
			sh:maxCount "1"^^xsd:integer ;
			sh:nodeKind sh:Literal ;
			sh:path observable:recordFieldName ;
		] ,
		[
			sh:datatype xsd:string ;
			sh:maxCount "1"^^xsd:integer ;
			sh:nodeKind sh:Literal ;
			sh:path observable:tableName ;
		] ,
		[
			sh:datatype xsd:string ;
			sh:maxCount "1"^^xsd:integer ;
			sh:nodeKind sh:Literal ;
			sh:path observable:tableSchema ;
		] ,
		[
			sh:maxCount "1"^^xsd:integer ;
			sh:nodeKind sh:Literal ;
			sh:or (
				[
					sh:datatype xsd:base64Binary ;
				]
				[
					sh:datatype xsd:decimal ;
				]
				[
					sh:datatype xsd:integer ;
				]
				[
					sh:datatype xsd:string ;
				]
			) ;
			sh:path observable:recordFieldValue ;
		] ,
		[
			sh:maxCount "1"^^xsd:integer ;
			sh:nodeKind sh:Literal ;
			sh:or (
				[
					sh:datatype xsd:integer ;
				]
				[
					sh:datatype xsd:string ;
				]
			) ;
			sh:path observable:recordRowID ;
		]
		;
	sh:targetClass observable:TableFieldFacet ;
	sh:xone (
		[
			a sh:NodeShape ;
			sh:property [
				sh:hasValue "false"^^xsd:boolean ;
				sh:path observable:recordFieldIsNull ;
			] ;
		]
		[
			a sh:NodeShape ;
			sh:property
				[
					sh:hasValue "true"^^xsd:boolean ;
					sh:path observable:recordFieldIsNull ;
				] ,
				[
					sh:maxCount "0"^^xsd:integer ;
					sh:path observable:recordFieldValue ;
				]
				;
		]
		[
			a sh:NodeShape ;
			sh:property [
				sh:maxCount "0"^^xsd:integer ;
				sh:path observable:recordFieldIsNull ;
			] ;
		]
	) ;
	.

observable:Tablet
	a
		owl:Class ,
		sh:NodeShape
		;
	rdfs:subClassOf
		observable:Computer ,
		observable:MobileDevice ,
		observable:SmartDevice
		;
	rdfs:label "Tablet"@en-US ;
	rdfs:comment "A tablet is a mobile computer that is primarily operated by touching the screen. (Devices categorized by their manufacturer as a Tablet)"@en-US ;
	sh:targetClass observable:Tablet ;
	.

observable:TaskActionType
	a
		owl:Class ,
		sh:NodeShape
		;
	rdfs:subClassOf core:UcoInherentCharacterizationThing ;
	rdfs:label "TaskActionType"@en ;
	rdfs:comment "A task action type is a grouping of characteristics for a scheduled action to be completed."@en ;
	sh:property
		observable:TaskActionType-actionType-in-shape ,
		[
			sh:class observable:IComHandlerActionType ;
			sh:maxCount "1"^^xsd:integer ;
			sh:nodeKind sh:IRI ;
			sh:path observable:iComHandlerAction ;
		] ,
		[
			sh:class observable:IExecActionType ;
			sh:maxCount "1"^^xsd:integer ;
			sh:nodeKind sh:IRI ;
			sh:path observable:iExecAction ;
		] ,
		[
			sh:class observable:IShowMessageActionType ;
			sh:maxCount "1"^^xsd:integer ;
			sh:nodeKind sh:IRI ;
			sh:path observable:iShowMessageAction ;
		] ,
		[
			sh:class observable:ObservableObject ;
			sh:maxCount "1"^^xsd:integer ;
			sh:nodeKind sh:IRI ;
			sh:path observable:iEmailAction ;
		] ,
		[
			sh:datatype xsd:string ;
			sh:maxCount "1"^^xsd:integer ;
			sh:nodeKind sh:Literal ;
			sh:path observable:actionID ;
		] ,
		[
			sh:datatype xsd:string ;
			sh:maxCount "1"^^xsd:integer ;
			sh:nodeKind sh:Literal ;
			sh:path observable:actionType ;
		] ,
		[
<<<<<<< HEAD
			sh:in (
				"TASK_ACTION_COM_HANDLER"
				"TASK_ACTION_EXEC"
				"TASK_ACTION_SEND_EMAIL"
				"TASK_ACTION_SHOW_MESSAGE"
			) ;
			sh:message "Value is not member of the vocabulary TaskActionTypeVocab." ;
			sh:path observable:actionType ;
			sh:severity sh:Info ;
=======
			sh:maxCount "1"^^xsd:integer ;
			sh:nodeKind sh:Literal ;
			sh:path observable:actionType ;
>>>>>>> d524b8eb
		]
		;
	sh:targetClass observable:TaskActionType ;
	.

observable:TaskActionType-actionType-in-shape
	a sh:PropertyShape ;
	sh:in (
		"TASK_ACTION_COM_HANDLER"
		"TASK_ACTION_EXEC"
		"TASK_ACTION_SEND_EMAIL"
		"TASK_ACTION_SHOW_MESSAGE"
	) ;
	sh:message "Value is not member of the vocabulary TaskActionTypeVocab." ;
	sh:path observable:actionType ;
	sh:severity sh:Info ;
	.

observable:TriggerType
	a
		owl:Class ,
		sh:NodeShape
		;
	rdfs:subClassOf core:UcoInherentCharacterizationThing ;
	rdfs:label "TriggerType"@en ;
	rdfs:comment "A trigger type is a grouping of characterizes unique to a set of criteria that, when met, starts the execution of a task within a Windows operating system. [based on https://docs.microsoft.com/en-us/windows/win32/taskschd/task-triggers]"@en ;
	sh:property
		observable:TriggerType-triggerFrequency-in-shape ,
		observable:TriggerType-triggerType-in-shape ,
		[
			sh:datatype xsd:boolean ;
			sh:maxCount "1"^^xsd:integer ;
			sh:nodeKind sh:Literal ;
			sh:path observable:isEnabled ;
		] ,
		[
			sh:datatype xsd:dateTime ;
			sh:maxCount "1"^^xsd:integer ;
			sh:nodeKind sh:Literal ;
			sh:path observable:triggerBeginTime ;
		] ,
		[
			sh:datatype xsd:dateTime ;
			sh:maxCount "1"^^xsd:integer ;
			sh:nodeKind sh:Literal ;
			sh:path observable:triggerEndTime ;
		] ,
		[
			sh:datatype xsd:string ;
			sh:maxCount "1"^^xsd:integer ;
			sh:nodeKind sh:Literal ;
			sh:path observable:triggerDelay ;
		] ,
		[
			sh:datatype xsd:string ;
			sh:maxCount "1"^^xsd:integer ;
			sh:nodeKind sh:Literal ;
			sh:path observable:triggerFrequency ;
		] ,
		[
			sh:datatype xsd:string ;
			sh:maxCount "1"^^xsd:integer ;
			sh:nodeKind sh:Literal ;
			sh:path observable:triggerMaxRunTime ;
		] ,
		[
			sh:datatype xsd:string ;
			sh:maxCount "1"^^xsd:integer ;
			sh:nodeKind sh:Literal ;
			sh:path observable:triggerSessionChangeType ;
		] ,
		[
			sh:datatype xsd:string ;
			sh:maxCount "1"^^xsd:integer ;
			sh:nodeKind sh:Literal ;
			sh:path observable:triggerType ;
		] ,
		[
<<<<<<< HEAD
			sh:in (
				"TASK_EVENT_TRIGGER_AT_LOGON"
				"TASK_EVENT_TRIGGER_AT_SYSTEMSTART"
				"TASK_EVENT_TRIGGER_ON_IDLE"
				"TASK_TIME_TRIGGER_DAILY"
				"TASK_TIME_TRIGGER_MONTHLYDATE"
				"TASK_TIME_TRIGGER_MONTHLYDOW"
				"TASK_TIME_TRIGGER_ONCE"
				"TASK_TIME_TRIGGER_WEEKLY"
			) ;
			sh:message "Value is not member of the vocabulary TriggerFrequencyVocab." ;
			sh:path observable:triggerFrequency ;
			sh:severity sh:Info ;
		] ,
		[
			sh:in (
				"TASK_TRIGGER_BOOT"
				"TASK_TRIGGER_EVENT"
				"TASK_TRIGGER_IDLE"
				"TASK_TRIGGER_LOGON"
				"TASK_TRIGGER_REGISTRATION"
				"TASK_TRIGGER_SESSION_STATE_CHANGE"
				"TASK_TRIGGER_TIME"
			) ;
			sh:message "Value is not member of the vocabulary TriggerTypeVocab." ;
			sh:path observable:triggerType ;
			sh:severity sh:Info ;
=======
			sh:maxCount "1"^^xsd:integer ;
			sh:nodeKind sh:Literal ;
			sh:path observable:triggerFrequency ;
		] ,
		[
			sh:maxCount "1"^^xsd:integer ;
			sh:nodeKind sh:Literal ;
			sh:path observable:triggerType ;
>>>>>>> d524b8eb
		]
		;
	sh:targetClass observable:TriggerType ;
	.

observable:TriggerType-triggerFrequency-in-shape
	a sh:PropertyShape ;
	sh:in (
		"TASK_EVENT_TRIGGER_AT_LOGON"
		"TASK_EVENT_TRIGGER_AT_SYSTEMSTART"
		"TASK_EVENT_TRIGGER_ON_IDLE"
		"TASK_TIME_TRIGGER_DAILY"
		"TASK_TIME_TRIGGER_MONTHLYDATE"
		"TASK_TIME_TRIGGER_MONTHLYDOW"
		"TASK_TIME_TRIGGER_ONCE"
		"TASK_TIME_TRIGGER_WEEKLY"
	) ;
	sh:message "Value is not member of the vocabulary TriggerFrequencyVocab." ;
	sh:path observable:triggerFrequency ;
	sh:severity sh:Info ;
	.

observable:TriggerType-triggerType-in-shape
	a sh:PropertyShape ;
	sh:in (
		"TASK_TRIGGER_BOOT"
		"TASK_TRIGGER_EVENT"
		"TASK_TRIGGER_IDLE"
		"TASK_TRIGGER_LOGON"
		"TASK_TRIGGER_REGISTRATION"
		"TASK_TRIGGER_SESSION_STATE_CHANGE"
		"TASK_TRIGGER_TIME"
	) ;
	sh:message "Value is not member of the vocabulary TriggerTypeVocab." ;
	sh:path observable:triggerType ;
	sh:severity sh:Info ;
	.

observable:Tweet
	a
		owl:Class ,
		sh:NodeShape
		;
	rdfs:subClassOf observable:Message ;
	rdfs:label "Tweet"@en ;
	rdfs:comment "A tweet is message submitted by a Twitter user account to the Twitter microblogging platform."@en ;
	sh:targetClass observable:Tweet ;
	.

observable:TwitterProfileFacet
	a
		owl:Class ,
		sh:NodeShape
		;
	rdfs:subClassOf core:Facet ;
	rdfs:label "TwitterProfileFacet" ;
	rdfs:comment "A twitter profile facet is a grouping of characteristics unique to an explicit digital representation of identity and characteristics of the owner of a single Twitter user account. [based on https://en.wikipedia.org/wiki/User_profile]" ;
	sh:property
		[
			sh:class observable:ObservableObject ;
			sh:maxCount "1"^^xsd:integer ;
			sh:nodeKind sh:IRI ;
			sh:path observable:profileBackgroundLocation ;
		] ,
		[
			sh:class observable:ObservableObject ;
			sh:maxCount "1"^^xsd:integer ;
			sh:nodeKind sh:IRI ;
			sh:path observable:profileBannerLocation ;
		] ,
		[
			sh:class observable:ObservableObject ;
			sh:maxCount "1"^^xsd:integer ;
			sh:nodeKind sh:IRI ;
			sh:path observable:profileImageLocation ;
		] ,
		[
			sh:class types:Hash ;
			sh:minCount "0"^^xsd:integer ;
			sh:nodeKind sh:IRI ;
			sh:path observable:profileBackgroundHash ;
		] ,
		[
			sh:class types:Hash ;
			sh:minCount "0"^^xsd:integer ;
			sh:nodeKind sh:IRI ;
			sh:path observable:profileBannerHash ;
		] ,
		[
			sh:class types:Hash ;
			sh:minCount "0"^^xsd:integer ;
			sh:nodeKind sh:IRI ;
			sh:path observable:profileImageHash ;
		] ,
		[
			sh:datatype xsd:boolean ;
			sh:maxCount "1"^^xsd:integer ;
			sh:nodeKind sh:Literal ;
			sh:path observable:profileIsProtected ;
		] ,
		[
			sh:datatype xsd:boolean ;
			sh:maxCount "1"^^xsd:integer ;
			sh:nodeKind sh:Literal ;
			sh:path observable:profileIsVerified ;
		] ,
		[
			sh:datatype xsd:integer ;
			sh:maxCount "1"^^xsd:integer ;
			sh:nodeKind sh:Literal ;
			sh:path observable:listedCount ;
		] ,
		[
			sh:datatype xsd:nonNegativeInteger ;
			sh:maxCount "1"^^xsd:integer ;
			sh:nodeKind sh:Literal ;
			sh:path observable:favoritesCount ;
		] ,
		[
			sh:datatype xsd:nonNegativeInteger ;
			sh:maxCount "1"^^xsd:integer ;
			sh:nodeKind sh:Literal ;
			sh:path observable:followersCount ;
		] ,
		[
			sh:datatype xsd:nonNegativeInteger ;
			sh:maxCount "1"^^xsd:integer ;
			sh:nodeKind sh:Literal ;
			sh:path observable:friendsCount ;
		] ,
		[
			sh:datatype xsd:nonNegativeInteger ;
			sh:maxCount "1"^^xsd:integer ;
			sh:nodeKind sh:Literal ;
			sh:path observable:statusesCount ;
		] ,
		[
			sh:datatype xsd:string ;
			sh:maxCount "1"^^xsd:integer ;
			sh:nodeKind sh:Literal ;
			sh:path observable:twitterHandle ;
		] ,
		[
			sh:datatype xsd:string ;
			sh:maxCount "1"^^xsd:integer ;
			sh:nodeKind sh:Literal ;
			sh:path observable:twitterId ;
		] ,
		[
			sh:datatype xsd:string ;
			sh:maxCount "1"^^xsd:integer ;
			sh:nodeKind sh:Literal ;
			sh:path observable:userLocationString ;
		]
		;
	sh:targetClass observable:TwitterProfileFacet ;
	.

observable:UNIXAccount
	a
		owl:Class ,
		sh:NodeShape
		;
	rdfs:subClassOf observable:DigitalAccount ;
	rdfs:label "UNIXAccount"@en ;
	rdfs:comment "A UNIX account is an account on a UNIX operating system."@en ;
	sh:targetClass observable:UNIXAccount ;
	.

observable:UNIXAccountFacet
	a
		owl:Class ,
		sh:NodeShape
		;
	rdfs:subClassOf core:Facet ;
	rdfs:label "UNIXAccountFacet"@en ;
	rdfs:comment "A UNIX account facet is a grouping of characteristics unique to an account on a UNIX operating system."@en ;
	sh:property
		[
			sh:datatype xsd:integer ;
			sh:maxCount "1"^^xsd:integer ;
			sh:nodeKind sh:Literal ;
			sh:path observable:gid ;
		] ,
		[
			sh:datatype xsd:string ;
			sh:maxCount "1"^^xsd:integer ;
			sh:nodeKind sh:Literal ;
			sh:path observable:shell ;
		]
		;
	sh:targetClass observable:UNIXAccountFacet ;
	.

observable:UNIXFile
	a
		owl:Class ,
		sh:NodeShape
		;
	rdfs:subClassOf observable:File ;
	rdfs:label "UNIXFile"@en ;
	rdfs:comment "A UNIX file is a file pertaining to the UNIX operating system."@en ;
	sh:targetClass observable:UNIXFile ;
	.

observable:UNIXFilePermissionsFacet
	a
		owl:Class ,
		sh:NodeShape
		;
	rdfs:subClassOf core:Facet ;
	rdfs:label "UNIXFilePermissionsFacet"@en ;
	rdfs:comment "A UNIX file permissions facet is a grouping of characteristics unique to the access rights (e.g., view, change, navigate, execute) of a file on a UNIX file system."@en ;
	sh:targetClass observable:UNIXFilePermissionsFacet ;
	.

observable:UNIXProcess
	a
		owl:Class ,
		sh:NodeShape
		;
	rdfs:subClassOf observable:Process ;
	rdfs:label "UNIXProcess"@en ;
	rdfs:comment "A UNIX process is an instance of a computer program executed on a UNIX operating system."@en ;
	sh:targetClass observable:UNIXProcess ;
	.

observable:UNIXProcessFacet
	a
		owl:Class ,
		sh:NodeShape
		;
	rdfs:subClassOf core:Facet ;
	rdfs:label "UNIXProcessFacet"@en ;
	rdfs:comment "A UNIX process facet is a grouping of characteristics unique to an instance of a computer program executed on a UNIX operating system."@en ;
	sh:property
		[
			sh:datatype xsd:integer ;
			sh:nodeKind sh:Literal ;
			sh:path observable:openFileDescriptor ;
		] ,
		[
			sh:datatype xsd:nonNegativeInteger ;
			sh:nodeKind sh:Literal ;
			sh:path observable:ruid ;
		]
		;
	sh:targetClass observable:UNIXProcessFacet ;
	.

observable:UNIXVolumeFacet
	a
		owl:Class ,
		sh:NodeShape
		;
	rdfs:subClassOf core:Facet ;
	rdfs:label "UNIXVolumeFacet"@en ;
	rdfs:comment "A UNIX volume facet is a grouping of characteristics unique to a single accessible storage area (volume) with a single UNIX file system. [based on https://en.wikipedia.org/wiki/Volume_(computing)]"@en ;
	sh:property
		[
			sh:datatype xsd:string ;
			sh:maxCount "1"^^xsd:integer ;
			sh:nodeKind sh:Literal ;
			sh:path observable:mountPoint ;
		] ,
		[
			sh:datatype xsd:string ;
			sh:maxCount "1"^^xsd:integer ;
			sh:nodeKind sh:Literal ;
			sh:path observable:options ;
		]
		;
	sh:targetClass observable:UNIXVolumeFacet ;
	.

observable:URL
	a
		owl:Class ,
		sh:NodeShape
		;
	rdfs:subClassOf observable:ObservableObject ;
	rdfs:label "URL"@en ;
	rdfs:comment "A URL is a uniform resource locator (URL) acting as a resolvable address to a particular WWW (World Wide Web) accessible resource."@en ;
	sh:targetClass observable:URL ;
	.

observable:URLFacet
	a
		owl:Class ,
		sh:NodeShape
		;
	rdfs:subClassOf core:Facet ;
	rdfs:label "URLFacet"@en ;
	rdfs:comment "A URL facet is a grouping of characteristics unique to a uniform resource locator (URL) acting as a resolvable address to a particular WWW (World Wide Web) accessible resource."@en ;
	sh:property
		[
			sh:class observable:ObservableObject ;
			sh:maxCount "1"^^xsd:integer ;
			sh:nodeKind sh:IRI ;
			sh:path observable:host ;
		] ,
		[
			sh:datatype xsd:integer ;
			sh:maxCount "1"^^xsd:integer ;
			sh:nodeKind sh:Literal ;
			sh:path observable:port ;
		] ,
		[
			sh:datatype xsd:string ;
			sh:maxCount "1"^^xsd:integer ;
			sh:nodeKind sh:Literal ;
			sh:path observable:fragment ;
		] ,
		[
			sh:datatype xsd:string ;
			sh:maxCount "1"^^xsd:integer ;
			sh:nodeKind sh:Literal ;
			sh:path observable:fullValue ;
		] ,
		[
			sh:datatype xsd:string ;
			sh:maxCount "1"^^xsd:integer ;
			sh:nodeKind sh:Literal ;
			sh:path observable:password ;
		] ,
		[
			sh:datatype xsd:string ;
			sh:maxCount "1"^^xsd:integer ;
			sh:nodeKind sh:Literal ;
			sh:path observable:path ;
		] ,
		[
			sh:datatype xsd:string ;
			sh:maxCount "1"^^xsd:integer ;
			sh:nodeKind sh:Literal ;
			sh:path observable:query ;
		] ,
		[
			sh:datatype xsd:string ;
			sh:maxCount "1"^^xsd:integer ;
			sh:nodeKind sh:Literal ;
			sh:path observable:scheme ;
		] ,
		[
			sh:datatype xsd:string ;
			sh:maxCount "1"^^xsd:integer ;
			sh:nodeKind sh:Literal ;
			sh:path observable:userName ;
		]
		;
	sh:targetClass observable:URLFacet ;
	.

observable:URLHistory
	a
		owl:Class ,
		sh:NodeShape
		;
	rdfs:subClassOf observable:ObservableObject ;
	rdfs:label "URLHistory"@en ;
	rdfs:comment "A URL history characterizes the stored URL history for a particular web browser"@en ;
	sh:targetClass observable:URLHistory ;
	.

observable:URLHistoryEntry
	a
		owl:Class ,
		sh:NodeShape
		;
	rdfs:subClassOf core:UcoInherentCharacterizationThing ;
	rdfs:label "URL History Entry"@en-US ;
	rdfs:comment "A URL history entry is a grouping of characteristics unique to the properties of a single URL history entry for a particular browser."@en-US ;
	sh:property
		[
			sh:class observable:ObservableObject ;
			sh:maxCount "1"^^xsd:integer ;
			sh:nodeKind sh:IRI ;
			sh:path observable:url ;
		] ,
		[
			sh:class observable:ObservableObject ;
			sh:minCount "0"^^xsd:integer ;
			sh:nodeKind sh:IRI ;
			sh:path observable:referrerUrl ;
		] ,
		[
			sh:datatype xsd:dateTime ;
			sh:maxCount "1"^^xsd:integer ;
			sh:nodeKind sh:Literal ;
			sh:path observable:expirationTime ;
		] ,
		[
			sh:datatype xsd:dateTime ;
			sh:maxCount "1"^^xsd:integer ;
			sh:nodeKind sh:Literal ;
			sh:path observable:firstVisit ;
		] ,
		[
			sh:datatype xsd:dateTime ;
			sh:maxCount "1"^^xsd:integer ;
			sh:nodeKind sh:Literal ;
			sh:path observable:lastVisit ;
		] ,
		[
			sh:datatype xsd:integer ;
			sh:maxCount "1"^^xsd:integer ;
			sh:nodeKind sh:Literal ;
			sh:path observable:visitCount ;
		] ,
		[
			sh:datatype xsd:nonNegativeInteger ;
			sh:maxCount "1"^^xsd:integer ;
			sh:nodeKind sh:Literal ;
			sh:path observable:manuallyEnteredCount ;
		] ,
		[
			sh:datatype xsd:string ;
			sh:maxCount "1"^^xsd:integer ;
			sh:nodeKind sh:Literal ;
			sh:path observable:browserUserProfile ;
		] ,
		[
			sh:datatype xsd:string ;
			sh:maxCount "1"^^xsd:integer ;
			sh:nodeKind sh:Literal ;
			sh:path observable:hostname ;
		] ,
		[
			sh:datatype xsd:string ;
			sh:maxCount "1"^^xsd:integer ;
			sh:nodeKind sh:Literal ;
			sh:path observable:pageTitle ;
		] ,
		[
			sh:datatype xsd:string ;
			sh:minCount "0"^^xsd:integer ;
			sh:nodeKind sh:Literal ;
			sh:path observable:keywordSearchTerm ;
		]
		;
	sh:targetClass observable:URLHistoryEntry ;
	.

observable:URLHistoryFacet
	a
		owl:Class ,
		sh:NodeShape
		;
	rdfs:subClassOf core:Facet ;
	rdfs:label "URLHistoryFacet"@en-US ;
	rdfs:comment "A URL history facet is a grouping of characteristics unique to the stored URL history for a particular web browser"@en-US ;
	sh:property
		[
			sh:class observable:ObservableObject ;
			sh:maxCount "1"^^xsd:integer ;
			sh:nodeKind sh:IRI ;
			sh:path observable:browserInformation ;
		] ,
		[
			sh:class observable:URLHistoryEntry ;
			sh:nodeKind sh:IRI ;
			sh:path observable:urlHistoryEntry ;
		]
		;
	sh:targetClass observable:URLHistoryFacet ;
	.

observable:URLVisit
	a
		owl:Class ,
		sh:NodeShape
		;
	rdfs:subClassOf observable:ObservableObject ;
	rdfs:label "URLVisit"@en ;
	rdfs:comment "A URL visit characterizes the properties of a visit of a URL within a particular browser."@en ;
	sh:targetClass observable:URLVisit ;
	.

observable:URLVisitFacet
	a
		owl:Class ,
		sh:NodeShape
		;
	rdfs:subClassOf core:Facet ;
	rdfs:label "URLVisitFacet"@en ;
	rdfs:comment "A URL visit facet is a grouping of characteristics unique to the properties of a visit of a URL within a particular browser."@en ;
	sh:property
		observable:URLVisitFacet-urlTransitionType-in-shape ,
		[
			sh:class observable:ObservableObject ;
			sh:maxCount "1"^^xsd:integer ;
			sh:nodeKind sh:IRI ;
			sh:path observable:browserInformation ;
		] ,
		[
			sh:class observable:ObservableObject ;
			sh:maxCount "1"^^xsd:integer ;
			sh:nodeKind sh:IRI ;
			sh:path observable:fromURLVisit ;
		] ,
		[
			sh:class observable:ObservableObject ;
			sh:maxCount "1"^^xsd:integer ;
			sh:nodeKind sh:IRI ;
			sh:path observable:url ;
		] ,
		[
			sh:datatype xsd:dateTime ;
			sh:maxCount "1"^^xsd:integer ;
			sh:nodeKind sh:Literal ;
			sh:path observable:visitTime ;
		] ,
		[
			sh:datatype xsd:duration ;
			sh:maxCount "1"^^xsd:integer ;
			sh:nodeKind sh:Literal ;
			sh:path observable:visitDuration ;
		] ,
		[
			sh:datatype xsd:string ;
			sh:maxCount "1"^^xsd:integer ;
			sh:nodeKind sh:Literal ;
			sh:path observable:urlTransitionType ;
		] ,
		[
<<<<<<< HEAD
			sh:in (
				"link"
				"typed"
				"auto_bookmark"
				"auto_subframe"
				"manual_subframe"
				"generated"
				"auto_toplevel"
				"form_submit"
				"reload"
				"keyword"
				"keyword_generated"
			) ;
			sh:message "Value is not member of the vocabulary URLTransitionTypeVocab." ;
			sh:path observable:urlTransitionType ;
			sh:severity sh:Info ;
=======
			sh:maxCount "1"^^xsd:integer ;
			sh:nodeKind sh:Literal ;
			sh:path observable:urlTransitionType ;
>>>>>>> d524b8eb
		]
		;
	sh:targetClass observable:URLVisitFacet ;
	.

observable:URLVisitFacet-urlTransitionType-in-shape
	a sh:PropertyShape ;
	sh:in (
		"link"
		"typed"
		"auto_bookmark"
		"auto_subframe"
		"manual_subframe"
		"generated"
		"auto_toplevel"
		"form_submit"
		"reload"
		"keyword"
		"keyword_generated"
	) ;
	sh:message "Value is not member of the vocabulary URLTransitionTypeVocab." ;
	sh:path observable:urlTransitionType ;
	sh:severity sh:Info ;
	.

observable:UserAccount
	a
		owl:Class ,
		sh:NodeShape
		;
	rdfs:subClassOf observable:DigitalAccount ;
	rdfs:label "UserAccount"@en ;
	rdfs:comment "A user account is an account controlling a user's access to a network, system or platform."@en ;
	sh:targetClass observable:UserAccount ;
	.

observable:UserAccountFacet
	a
		owl:Class ,
		sh:NodeShape
		;
	rdfs:subClassOf core:Facet ;
	rdfs:label "UserAccountFacet"@en ;
	rdfs:comment "A user account facet is a grouping of characteristics unique to an account controlling a user's access to a network, system, or platform."@en ;
	sh:property
		[
			sh:datatype xsd:boolean ;
			sh:maxCount "1"^^xsd:integer ;
			sh:nodeKind sh:Literal ;
			sh:path observable:canEscalatePrivs ;
		] ,
		[
			sh:datatype xsd:boolean ;
			sh:maxCount "1"^^xsd:integer ;
			sh:nodeKind sh:Literal ;
			sh:path observable:isPrivileged ;
		] ,
		[
			sh:datatype xsd:boolean ;
			sh:maxCount "1"^^xsd:integer ;
			sh:nodeKind sh:Literal ;
			sh:path observable:isServiceAccount ;
		] ,
		[
			sh:datatype xsd:string ;
			sh:maxCount "1"^^xsd:integer ;
			sh:nodeKind sh:Literal ;
			sh:path observable:homeDirectory ;
		]
		;
	sh:targetClass observable:UserAccountFacet ;
	.

observable:UserSession
	a
		owl:Class ,
		sh:NodeShape
		;
	rdfs:subClassOf observable:ObservableObject ;
	rdfs:label "UserSession"@en ;
	rdfs:comment "A user session is a temporary and interactive information interchange between two or more communicating devices within the managed scope of a single user. [based on https://en.wikipedia.org/wiki/Session_(computer_science)]"@en ;
	sh:targetClass observable:UserSession ;
	.

observable:UserSessionFacet
	a
		owl:Class ,
		sh:NodeShape
		;
	rdfs:subClassOf core:Facet ;
	rdfs:label "UserSessionFacet"@en ;
	rdfs:comment "A user session facet is a grouping of characteristics unique to a temporary and interactive information interchange between two or more communicating devices within the managed scope of a single user. [based on https://en.wikipedia.org/wiki/Session_(computer_science)]"@en ;
	sh:property
		[
			sh:class observable:ObservableObject ;
			sh:maxCount "1"^^xsd:integer ;
			sh:nodeKind sh:IRI ;
			sh:path observable:effectiveUser ;
		] ,
		[
			sh:datatype xsd:dateTime ;
			sh:maxCount "1"^^xsd:integer ;
			sh:nodeKind sh:Literal ;
			sh:path observable:loginTime ;
		] ,
		[
			sh:datatype xsd:dateTime ;
			sh:maxCount "1"^^xsd:integer ;
			sh:nodeKind sh:Literal ;
			sh:path observable:logoutTime ;
		] ,
		[
			sh:datatype xsd:string ;
			sh:maxCount "1"^^xsd:integer ;
			sh:nodeKind sh:Literal ;
			sh:path observable:effectiveGroup ;
		] ,
		[
			sh:datatype xsd:string ;
			sh:maxCount "1"^^xsd:integer ;
			sh:nodeKind sh:Literal ;
			sh:path observable:effectiveGroupID ;
		]
		;
	sh:targetClass observable:UserSessionFacet ;
	.

observable:ValuesEnumeratedEffectFacet
	a
		owl:Class ,
		sh:NodeShape
		;
	rdfs:subClassOf observable:DefinedEffectFacet ;
	rdfs:label "ValuesEnumeratedEffectFacet"@en ;
	rdfs:comment "A values enumerated effect facet is a grouping of characteristics unique to the effects of actions upon observable objects where a value of the observable object is enumerated. An example of this would be the values of a registry key."@en ;
	sh:property [
		sh:datatype xsd:string ;
		sh:maxCount "1"^^xsd:integer ;
		sh:nodeKind sh:Literal ;
		sh:path observable:values ;
	] ;
	sh:targetClass observable:ValuesEnumeratedEffectFacet ;
	.

observable:Volume
	a
		owl:Class ,
		sh:NodeShape
		;
	rdfs:subClassOf observable:ObservableObject ;
	rdfs:label "Volume"@en ;
	rdfs:comment "A volume is a single accessible storage area (volume) with a single file system. [based on https://en.wikipedia.org/wiki/Volume_(computing)]"@en ;
	sh:targetClass observable:Volume ;
	.

observable:VolumeFacet
	a
		owl:Class ,
		sh:NodeShape
		;
	rdfs:subClassOf core:Facet ;
	rdfs:label "VolumeFacet"@en ;
	rdfs:comment "A volume facet is a grouping of characteristics unique to a single accessible storage area (volume) with a single file system. [based on https://en.wikipedia.org/wiki/Volume_(computing)]"@en ;
	sh:property
		[
			sh:datatype xsd:integer ;
			sh:maxCount "1"^^xsd:integer ;
			sh:nodeKind sh:Literal ;
			sh:path observable:sectorSize ;
		] ,
		[
			sh:datatype xsd:string ;
			sh:maxCount "1"^^xsd:integer ;
			sh:nodeKind sh:Literal ;
			sh:path observable:volumeID ;
		]
		;
	sh:targetClass observable:VolumeFacet ;
	.

observable:WearableDevice
	a
		owl:Class ,
		sh:NodeShape
		;
	rdfs:subClassOf observable:SmartDevice ;
	rdfs:label "WearableDevice"@en-US ;
	rdfs:comment "A wearable device is an electronic device that is designed to be worn on a person's body."@en-US ;
	sh:targetClass observable:WearableDevice ;
	.

observable:WebPage
	a
		owl:Class ,
		sh:NodeShape
		;
	rdfs:subClassOf observable:ObservableObject ;
	rdfs:label "WebPage"@en ;
	rdfs:comment "A web page is a specific collection of information provided by a website and displayed to a user in a web browser. A website typically consists of many web pages linked together in a coherent fashion. [based on https://en.wikipedia.org/wiki/Web_page]"@en ;
	sh:targetClass observable:WebPage ;
	.

observable:WhoIs
	a
		owl:Class ,
		sh:NodeShape
		;
	rdfs:subClassOf observable:ObservableObject ;
	rdfs:label "WhoIs"@en ;
	rdfs:comment "WhoIs is a response record conformant to the WHOIS protocol standard (RFC 3912). [based on https://en.wikipedia.org/wiki/WHOIS]"@en ;
	sh:targetClass observable:WhoIs ;
	.

observable:WhoIsFacet
	a
		owl:Class ,
		sh:NodeShape
		;
	rdfs:subClassOf core:Facet ;
	rdfs:label "WhoIsFacet"@en ;
	rdfs:comment "A whois facet is a grouping of characteristics unique to a response record conformant to the WHOIS protocol standard (RFC 3912). [based on https://en.wikipedia.org/wiki/WHOIS]"@en ;
	sh:property
		observable:WhoIsFacet-status-in-shape ,
		observable:regionalInternetRegistry-shape-value-not-vocabulary-member ,
		observable:regionalInternetRegistry-shape-value-outside-default-vocabulary ,
		[
			sh:class observable:ObservableObject ;
			sh:maxCount "1"^^xsd:integer ;
			sh:nodeKind sh:IRI ;
			sh:path observable:domainName ;
		] ,
		[
			sh:class observable:ObservableObject ;
			sh:maxCount "1"^^xsd:integer ;
			sh:nodeKind sh:IRI ;
			sh:path observable:ipAddress ;
		] ,
		[
			sh:class observable:ObservableObject ;
			sh:maxCount "1"^^xsd:integer ;
			sh:nodeKind sh:IRI ;
			sh:path observable:registrantContactInfo ;
		] ,
		[
			sh:class observable:ObservableObject ;
			sh:maxCount "1"^^xsd:integer ;
			sh:nodeKind sh:IRI ;
			sh:path observable:serverName ;
		] ,
		[
			sh:class observable:ObservableObject ;
			sh:nodeKind sh:IRI ;
			sh:path observable:nameServer ;
		] ,
		[
			sh:class observable:WhoisRegistrarInfoType ;
			sh:maxCount "1"^^xsd:integer ;
			sh:nodeKind sh:IRI ;
			sh:path observable:registrarInfo ;
		] ,
		[
			sh:datatype xsd:dateTime ;
			sh:maxCount "1"^^xsd:integer ;
			sh:nodeKind sh:Literal ;
			sh:path observable:creationDate ;
		] ,
		[
			sh:datatype xsd:dateTime ;
			sh:maxCount "1"^^xsd:integer ;
			sh:nodeKind sh:Literal ;
			sh:path observable:expirationDate ;
		] ,
		[
			sh:datatype xsd:dateTime ;
			sh:maxCount "1"^^xsd:integer ;
			sh:nodeKind sh:Literal ;
			sh:path observable:lookupDate ;
		] ,
		[
			sh:datatype xsd:dateTime ;
			sh:maxCount "1"^^xsd:integer ;
			sh:nodeKind sh:Literal ;
			sh:path observable:updatedDate ;
		] ,
		[
			sh:datatype xsd:string ;
			sh:maxCount "1"^^xsd:integer ;
			sh:nodeKind sh:Literal ;
			sh:path observable:domainID ;
		] ,
		[
			sh:datatype xsd:string ;
			sh:maxCount "1"^^xsd:integer ;
			sh:nodeKind sh:Literal ;
			sh:path observable:regionalInternetRegistry ;
		] ,
		[
			sh:datatype xsd:string ;
			sh:maxCount "1"^^xsd:integer ;
			sh:nodeKind sh:Literal ;
			sh:path observable:remarks ;
		] ,
		[
			sh:datatype xsd:string ;
			sh:maxCount "1"^^xsd:integer ;
			sh:nodeKind sh:Literal ;
			sh:path observable:sponsoringRegistrar ;
		] ,
		[
			sh:datatype xsd:string ;
			sh:maxCount "1"^^xsd:integer ;
			sh:nodeKind sh:Literal ;
			sh:path observable:status ;
		] ,
		[
			sh:datatype xsd:string ;
			sh:nodeKind sh:Literal ;
			sh:path observable:registrantIDs ;
		] ,
		[
			sh:datatype vocabulary:WhoisDNSSECTypeVocab ;
			sh:maxCount "1"^^xsd:integer ;
			sh:nodeKind sh:Literal ;
			sh:path observable:dnssec ;
		] ,
		[
<<<<<<< HEAD
			sh:in (
				"ADD_PERIOD"
				"AUTO_RENEW_PERIOD"
				"CLIENT_DELETE_PROHIBITED"
				"CLIENT_HOLD"
				"CLIENT_RENEW_PROHIBITED"
				"CLIENT_TRANSFER_PROHIBITED"
				"CLIENT_UPDATE_PROHIBITED"
				"DELETE_PROHIBITED"
				"HOLD"
				"INACTIVE"
				"OK"
				"PENDING_DELETE_RESTORABLE"
				"PENDING_DELETE_SCHEDULED_FOR_RELEASE"
				"PENDING_RESTORE"
				"RENEW_PERIOD"
				"RENEW_PROHIBITED"
				"TRANSFER_PERIOD"
				"TRANSFER_PROHIBITED"
				"UPDATE_PROHIBITED"
			) ;
			sh:message "Value is not member of the vocabulary WhoisStatusTypeVocab." ;
			sh:path observable:status ;
			sh:severity sh:Info ;
=======
			sh:maxCount "1"^^xsd:integer ;
			sh:nodeKind sh:Literal ;
			sh:path observable:regionalInternetRegistry ;
		] ,
		[
			sh:maxCount "1"^^xsd:integer ;
			sh:nodeKind sh:Literal ;
			sh:path observable:status ;
>>>>>>> d524b8eb
		]
		;
	sh:targetClass observable:WhoIsFacet ;
	.

observable:WhoIsFacet-status-in-shape
	a sh:PropertyShape ;
	sh:in (
		"ADD_PERIOD"
		"AUTO_RENEW_PERIOD"
		"CLIENT_DELETE_PROHIBITED"
		"CLIENT_HOLD"
		"CLIENT_RENEW_PROHIBITED"
		"CLIENT_TRANSFER_PROHIBITED"
		"CLIENT_UPDATE_PROHIBITED"
		"DELETE_PROHIBITED"
		"HOLD"
		"INACTIVE"
		"OK"
		"PENDING_DELETE_RESTORABLE"
		"PENDING_DELETE_SCHEDULED_FOR_RELEASE"
		"PENDING_RESTORE"
		"RENEW_PERIOD"
		"RENEW_PROHIBITED"
		"TRANSFER_PERIOD"
		"TRANSFER_PROHIBITED"
		"UPDATE_PROHIBITED"
	) ;
	sh:message "Value is not member of the vocabulary WhoisStatusTypeVocab." ;
	sh:path observable:status ;
	sh:severity sh:Info ;
	.

observable:WhoisContactFacet
	a
		owl:Class ,
		sh:NodeShape
		;
	rdfs:subClassOf observable:ContactFacet ;
	rdfs:label "WhoIsContactFacet"@en ;
	rdfs:comment "A Whois contact type is a grouping of characteristics unique to contact-related information present in a response record conformant to the WHOIS protocol standard (RFC 3912). [based on https://en.wikipedia.org/wiki/WHOIS]"@en ;
	sh:property
		observable:WhoisContactFacet-whoisContactType-in-shape ,
		[
			sh:datatype xsd:string ;
			sh:maxCount "1"^^xsd:integer ;
			sh:nodeKind sh:Literal ;
			sh:path observable:whoisContactType ;
		] ,
		[
<<<<<<< HEAD
			sh:in (
				"ADMIN"
				"BILLING"
				"TECHNICAL"
			) ;
			sh:message "Value is not member of the vocabulary WhoisContactTypeVocab." ;
			sh:path observable:whoisContactType ;
			sh:severity sh:Info ;
=======
			sh:maxCount "1"^^xsd:integer ;
			sh:nodeKind sh:Literal ;
			sh:path observable:whoisContactType ;
>>>>>>> d524b8eb
		]
		;
	sh:targetClass observable:WhoisContactFacet ;
	.

observable:WhoisContactFacet-whoisContactType-in-shape
	a sh:PropertyShape ;
	sh:in (
		"ADMIN"
		"BILLING"
		"TECHNICAL"
	) ;
	sh:message "Value is not member of the vocabulary WhoisContactTypeVocab." ;
	sh:path observable:whoisContactType ;
	sh:severity sh:Info ;
	.

observable:WhoisRegistrarInfoType
	a
		owl:Class ,
		sh:NodeShape
		;
	rdfs:subClassOf core:UcoInherentCharacterizationThing ;
	rdfs:label "WhoisRegistrarInfoType"@en ;
	rdfs:comment "A Whois registrar info type is a grouping of characteristics unique to registrar-related information present in a response record conformant to the WHOIS protocol standard (RFC 3912). [based on https://en.wikipedia.org/wiki/WHOIS]"@en ;
	sh:property
		[
			sh:class location:Location ;
			sh:maxCount "1"^^xsd:integer ;
			sh:nodeKind sh:IRI ;
			sh:path observable:geolocationAddress ;
		] ,
		[
			sh:class observable:ObservableObject ;
			sh:maxCount "1"^^xsd:integer ;
			sh:nodeKind sh:IRI ;
			sh:path observable:contactPhoneNumber ;
		] ,
		[
			sh:class observable:ObservableObject ;
			sh:maxCount "1"^^xsd:integer ;
			sh:nodeKind sh:IRI ;
			sh:path observable:emailAddress ;
		] ,
		[
			sh:class observable:ObservableObject ;
			sh:maxCount "1"^^xsd:integer ;
			sh:nodeKind sh:IRI ;
			sh:path observable:referralURL ;
		] ,
		[
			sh:class observable:ObservableObject ;
			sh:maxCount "1"^^xsd:integer ;
			sh:nodeKind sh:IRI ;
			sh:path observable:whoisServer ;
		] ,
		[
			sh:datatype xsd:string ;
			sh:maxCount "1"^^xsd:integer ;
			sh:nodeKind sh:Literal ;
			sh:path observable:registrarGUID ;
		] ,
		[
			sh:datatype xsd:string ;
			sh:maxCount "1"^^xsd:integer ;
			sh:nodeKind sh:Literal ;
			sh:path observable:registrarID ;
		] ,
		[
			sh:datatype xsd:string ;
			sh:maxCount "1"^^xsd:integer ;
			sh:nodeKind sh:Literal ;
			sh:path observable:registrarName ;
		]
		;
	sh:targetClass observable:WhoisRegistrarInfoType ;
	.

observable:WifiAddress
	a
		owl:Class ,
		sh:NodeShape
		;
	rdfs:subClassOf observable:MACAddress ;
	rdfs:label "WifiAddress"@en ;
	rdfs:comment "A Wi-Fi address is a media access control (MAC) standards-conformant identifier assigned to a device network interface to enable routing and management of IEEE 802.11 standards-conformant communications to and from that device."@en ;
	sh:targetClass observable:WifiAddress ;
	.

observable:WifiAddressFacet
	a
		owl:Class ,
		sh:NodeShape
		;
	rdfs:subClassOf observable:MACAddressFacet ;
	rdfs:label "WifiAddressFacet"@en ;
	rdfs:comment "A Wi-Fi address facet is a grouping of characteristics unique to a media access control (MAC) standards conformant identifier assigned to a device network interface to enable routing and management of IEEE 802.11 standards-conformant communications to and from that device."@en ;
	sh:targetClass observable:WifiAddressFacet ;
	.

observable:Wiki
	a
		owl:Class ,
		sh:NodeShape
		;
	rdfs:subClassOf observable:ObservableObject ;
	rdfs:label "Wiki"@en ;
	rdfs:comment "A wiki is an online hypertext publication collaboratively edited and managed by its own audience directly using a web browser. A typical wiki contains multiple pages/articles for the subjects or scope of the project and could be either open to the public or limited to use within an organization for maintaining its internal knowledge base. [based on https://en.wikipedia.org/wiki/Wiki]"@en ;
	sh:targetClass observable:Wiki ;
	.

observable:WikiArticle
	a
		owl:Class ,
		sh:NodeShape
		;
	rdfs:subClassOf observable:ObservableObject ;
	rdfs:label "WikiArticle"@en ;
	rdfs:comment "A wiki article is one or more pages in a wiki focused on characterizing a particular topic."@en ;
	sh:targetClass observable:WikiArticle ;
	.

observable:WindowsAccount
	a
		owl:Class ,
		sh:NodeShape
		;
	rdfs:subClassOf observable:DigitalAccount ;
	rdfs:label "WindowsAccount"@en ;
	rdfs:comment "A Windows account is a user account on a Windows operating system."@en ;
	sh:targetClass observable:WindowsAccount ;
	.

observable:WindowsAccountFacet
	a
		owl:Class ,
		sh:NodeShape
		;
	rdfs:subClassOf core:Facet ;
	rdfs:label "WindowsAccountFacet"@en ;
	rdfs:comment "A Windows account facet is a grouping of characteristics unique to a user account on a Windows operating system."@en ;
	sh:property [
		sh:datatype xsd:string ;
		sh:nodeKind sh:Literal ;
		sh:path observable:groups ;
	] ;
	sh:targetClass observable:WindowsAccountFacet ;
	.

observable:WindowsActiveDirectoryAccount
	a
		owl:Class ,
		sh:NodeShape
		;
	rdfs:subClassOf observable:DigitalAccount ;
	rdfs:label "WindowsActiveDirectoryAccount"@en ;
	rdfs:comment "A Windows Active Directory account is an account managed by directory-based identity-related services of a Windows operating system."@en ;
	sh:targetClass observable:WindowsActiveDirectoryAccount ;
	.

observable:WindowsActiveDirectoryAccountFacet
	a
		owl:Class ,
		sh:NodeShape
		;
	rdfs:subClassOf core:Facet ;
	rdfs:label "WindowsActiveDirectoryAccountFacet"@en ;
	rdfs:comment "A Windows Active Directory account facet is a grouping of characteristics unique to an account managed by directory-based identity-related services of a Windows operating system."@en ;
	sh:property
		[
			sh:datatype xsd:string ;
			sh:maxCount "1"^^xsd:integer ;
			sh:nodeKind sh:Literal ;
			sh:path observable:objectGUID ;
		] ,
		[
			sh:datatype xsd:string ;
			sh:nodeKind sh:Literal ;
			sh:path observable:activeDirectoryGroups ;
		]
		;
	sh:targetClass observable:WindowsActiveDirectoryAccountFacet ;
	.

observable:WindowsComputerSpecification
	a
		owl:Class ,
		sh:NodeShape
		;
	rdfs:subClassOf observable:ObservableObject ;
	rdfs:label "WindowsComputerSpecification"@en ;
	rdfs:comment "A Windows computer specification is the hardware ans software of a programmable electronic device that can store, retrieve, and process data running a Microsoft Windows operating system. [based on merriam-webster.com/dictionary/computer]"@en ;
	sh:targetClass observable:WindowsComputerSpecification ;
	.

observable:WindowsComputerSpecificationFacet
	a
		owl:Class ,
		sh:NodeShape
		;
	rdfs:subClassOf core:Facet ;
	rdfs:label "WindowsComputerSpecificationFacet"@en ;
	rdfs:comment "A Windows computer specification facet is a grouping of characteristics unique to the hardware and software of a programmable electronic device that can store, retrieve, and process data running a Microsoft Windows operating system. [based on merriam-webster.com/dictionary/computer]"@en ;
	sh:property
		[
			sh:class identity:Identity ;
			sh:maxCount "1"^^xsd:integer ;
			sh:nodeKind sh:IRI ;
			sh:path observable:registeredOrganization ;
		] ,
		[
			sh:class identity:Identity ;
			sh:maxCount "1"^^xsd:integer ;
			sh:nodeKind sh:IRI ;
			sh:path observable:registeredOwner ;
		] ,
		[
			sh:class observable:GlobalFlagType ;
			sh:nodeKind sh:IRI ;
			sh:path observable:globalFlagList ;
		] ,
		[
			sh:class observable:ObservableObject ;
			sh:maxCount "1"^^xsd:integer ;
			sh:nodeKind sh:IRI ;
			sh:path observable:windowsDirectory ;
		] ,
		[
			sh:class observable:ObservableObject ;
			sh:maxCount "1"^^xsd:integer ;
			sh:nodeKind sh:IRI ;
			sh:path observable:windowsSystemDirectory ;
		] ,
		[
			sh:class observable:ObservableObject ;
			sh:maxCount "1"^^xsd:integer ;
			sh:nodeKind sh:IRI ;
			sh:path observable:windowsTempDirectory ;
		] ,
		[
			sh:datatype xsd:dateTime ;
			sh:maxCount "1"^^xsd:integer ;
			sh:nodeKind sh:Literal ;
			sh:path observable:lastShutdownDate ;
		] ,
		[
			sh:datatype xsd:dateTime ;
			sh:maxCount "1"^^xsd:integer ;
			sh:nodeKind sh:Literal ;
			sh:path observable:osInstallDate ;
		] ,
		[
			sh:datatype xsd:dateTime ;
			sh:maxCount "1"^^xsd:integer ;
			sh:nodeKind sh:Literal ;
			sh:path observable:osLastUpgradeDate ;
		] ,
		[
			sh:datatype xsd:string ;
			sh:maxCount "1"^^xsd:integer ;
			sh:nodeKind sh:Literal ;
			sh:path observable:msProductID ;
		] ,
		[
			sh:datatype xsd:string ;
			sh:maxCount "1"^^xsd:integer ;
			sh:nodeKind sh:Literal ;
			sh:path observable:msProductName ;
		] ,
		[
			sh:datatype xsd:string ;
			sh:maxCount "1"^^xsd:integer ;
			sh:nodeKind sh:Literal ;
			sh:path observable:netBIOSName ;
		] ,
		[
			sh:datatype xsd:string ;
			sh:nodeKind sh:Literal ;
			sh:path observable:domain ;
		]
		;
	sh:targetClass observable:WindowsComputerSpecificationFacet ;
	.

observable:WindowsCriticalSection
	a
		owl:Class ,
		sh:NodeShape
		;
	rdfs:subClassOf observable:ObservableObject ;
	rdfs:label "WindowsCriticalSection"@en ;
	rdfs:comment "A Windows critical section is a Windows object that provides synchronization similar to that provided by a mutex object, except that a critical section can be used only by the threads of a single process. Critical section objects cannot be shared across processes. Event, mutex, and semaphore objects can also be used in a single-process application, but critical section objects provide a slightly faster, more efficient mechanism for mutual-exclusion synchronization (a processor-specific test and set instruction). Like a mutex object, a critical section object can be owned by only one thread at a time, which makes it useful for protecting a shared resource from simultaneous access. Unlike a mutex object, there is no way to tell whether a critical section has been abandoned. [based on https://docs.microsoft.com/en-us/windows/win32/sync/critical-section-objects]"@en ;
	sh:targetClass observable:WindowsCriticalSection ;
	.

observable:WindowsEvent
	a
		owl:Class ,
		sh:NodeShape
		;
	rdfs:subClassOf observable:ObservableObject ;
	rdfs:label "WindowsEvent"@en ;
	rdfs:comment "A Windows event is a notification record of an occurance of interest (system, security, application, etc.) on a Windows operating system."@en ;
	sh:targetClass observable:WindowsEvent ;
	.

observable:WindowsFilemapping
	a
		owl:Class ,
		sh:NodeShape
		;
	rdfs:subClassOf observable:ObservableObject ;
	rdfs:label "WindowsFilemapping"@en ;
	rdfs:comment "A Windows file mapping is the association of a file's contents with a portion of the virtual address space of a process within a Windows operating system. The system creates a file mapping object (also known as a section object) to maintain this association. A file view is the portion of virtual address space that a process uses to access the file's contents. File mapping allows the process to use both random input and output (I/O) and sequential I/O. It also allows the process to work efficiently with a large data file, such as a database, without having to map the whole file into memory. Multiple processes can also use memory-mapped files to share data. Processes read from and write to the file view using pointers, just as they would with dynamically allocated memory. The use of file mapping improves efficiency because the file resides on disk, but the file view resides in memory.[based on https://docs.microsoft.com/en-us/windows/win32/memory/file-mapping]"@en ;
	sh:targetClass observable:WindowsFilemapping ;
	.

observable:WindowsHandle
	a
		owl:Class ,
		sh:NodeShape
		;
	rdfs:subClassOf observable:ObservableObject ;
	rdfs:label "WindowsHandle"@en ;
	rdfs:comment "A Windows handle is an abstract reference to a resource within the Windows operating system, such as a window, memory, an open file or a pipe. It is the mechanism by which applications interact with such resources in the Windows operating system."@en ;
	sh:targetClass observable:WindowsHandle ;
	.

observable:WindowsHook
	a
		owl:Class ,
		sh:NodeShape
		;
	rdfs:subClassOf observable:ObservableObject ;
	rdfs:label "WindowsHook"@en ;
	rdfs:comment "A Windows hook is a mechanism by which an application can intercept events, such as messages, mouse actions, and keystrokes within the Windows operating system. A function that intercepts a particular type of event is known as a hook procedure. A hook procedure can act on each event it receives, and then modify or discard the event. [based on https://docs.microsoft.com/en-us/windows/win32/winmsg/about-hooks]"@en ;
	sh:targetClass observable:WindowsHook ;
	.

observable:WindowsMailslot
	a
		owl:Class ,
		sh:NodeShape
		;
	rdfs:subClassOf observable:ObservableObject ;
	rdfs:label "WindowsMailslot"@en ;
	rdfs:comment "A Windows mailslot is is a pseudofile that resides in memory, and may be accessed using standard file functions. The data in a mailslot message can be in any form, but cannot be larger than 424 bytes when sent between computers. Unlike disk files, mailslots are temporary. When all handles to a mailslot are closed, the mailslot and all the data it contains are deleted. [based on https://docs.microsoft.com/en-us/windows/win32/ipc/about-mailslots]"@en ;
	sh:targetClass observable:WindowsMailslot ;
	.

observable:WindowsNetworkShare
	a
		owl:Class ,
		sh:NodeShape
		;
	rdfs:subClassOf observable:ObservableObject ;
	rdfs:label "WindowsNetworkShare"@en ;
	rdfs:comment "A Windows network share is a Windows computer resource made available from one host to other hosts on a computer network. It is a device or piece of information on a computer that can be remotely accessed from another computer transparently as if it were a resource in the local machine. Network sharing is made possible by inter-process communication over the network. [based on https://en.wikipedia.org/wiki/Shared_resource]"@en ;
	sh:targetClass observable:WindowsNetworkShare ;
	.

observable:WindowsPEBinaryFile
	a
		owl:Class ,
		sh:NodeShape
		;
	rdfs:subClassOf observable:File ;
	rdfs:label "WindowsPEBinaryFile"@en ;
	rdfs:comment "A Windows PE binary file is a Windows portable executable (PE) file."@en ;
	sh:targetClass observable:WindowsPEBinaryFile ;
	.

observable:WindowsPEBinaryFileFacet
	a
		owl:Class ,
		sh:NodeShape
		;
	rdfs:subClassOf core:Facet ;
	rdfs:label "WindowsPEBinaryFileFacet"@en ;
	rdfs:comment "A Windows PE binary file facet is a grouping of characteristics unique to a Windows portable executable (PE) file."@en ;
	sh:property
		[
			sh:class observable:WindowsPEOptionalHeader ;
			sh:maxCount "1"^^xsd:integer ;
			sh:nodeKind sh:IRI ;
			sh:path observable:optionalHeader ;
		] ,
		[
			sh:class observable:WindowsPESection ;
			sh:nodeKind sh:IRI ;
			sh:path observable:sections ;
		] ,
		[
			sh:class types:Hash ;
			sh:nodeKind sh:IRI ;
			sh:path observable:fileHeaderHashes ;
		] ,
		[
			sh:datatype xsd:dateTime ;
			sh:maxCount "1"^^xsd:integer ;
			sh:nodeKind sh:Literal ;
			sh:path observable:timeDateStamp ;
		] ,
		[
			sh:datatype xsd:hexBinary ;
			sh:nodeKind sh:Literal ;
			sh:path observable:pointerToSymbolTable ;
		] ,
		[
			sh:datatype xsd:integer ;
			sh:maxCount "1"^^xsd:integer ;
			sh:nodeKind sh:Literal ;
			sh:path observable:numberOfSections ;
		] ,
		[
			sh:datatype xsd:integer ;
			sh:maxCount "1"^^xsd:integer ;
			sh:nodeKind sh:Literal ;
			sh:path observable:numberOfSymbols ;
		] ,
		[
			sh:datatype xsd:integer ;
			sh:maxCount "1"^^xsd:integer ;
			sh:nodeKind sh:Literal ;
			sh:path observable:sizeOfOptionalHeader ;
		] ,
		[
			sh:datatype xsd:string ;
			sh:maxCount "1"^^xsd:integer ;
			sh:nodeKind sh:Literal ;
			sh:path observable:impHash ;
		] ,
		[
			sh:datatype xsd:string ;
			sh:maxCount "1"^^xsd:integer ;
			sh:nodeKind sh:Literal ;
			sh:path observable:peType ;
		] ,
		[
			sh:datatype xsd:string ;
			sh:nodeKind sh:Literal ;
			sh:path observable:machine ;
		] ,
		[
			sh:datatype xsd:unsignedShort ;
			sh:nodeKind sh:Literal ;
			sh:path observable:characteristics ;
		]
		;
	sh:targetClass observable:WindowsPEBinaryFileFacet ;
	.

observable:WindowsPEBinaryType
	a rdfs:Datatype ;
	owl:equivalentClass [
		a rdfs:Datatype ;
		owl:oneOf (
			"dll"
			"exe"
			"sys"
		) ;
	] ;
	.

observable:WindowsPEFileHeader
	a
		owl:Class ,
		sh:NodeShape
		;
	rdfs:subClassOf core:UcoInherentCharacterizationThing ;
	rdfs:label "WindowsPEFileHeader"@en ;
	rdfs:comment "A Windows PE file header is a grouping of characteristics unique to the 'header' of a Windows PE (Portable Executable) file, consisting of a collection of metadata about the overall nature and structure of the file."@en ;
	sh:property [
		sh:datatype xsd:dateTime ;
		sh:maxCount "1"^^xsd:integer ;
		sh:nodeKind sh:Literal ;
		sh:path observable:timeDateStamp ;
	] ;
	sh:targetClass observable:WindowsPEFileHeader ;
	.

observable:WindowsPEOptionalHeader
	a
		owl:Class ,
		sh:NodeShape
		;
	rdfs:subClassOf core:UcoInherentCharacterizationThing ;
	rdfs:label "WindowsPEOptionalHeader"@en ;
	rdfs:comment "A Windows PE optional header is a grouping of characteristics unique to the 'optional header' of a Windows PE (Portable Executable) file, consisting of a collection of metadata about the executable code structure of the file."@en ;
	sh:property
		[
			sh:datatype xsd:byte ;
			sh:nodeKind sh:Literal ;
			sh:path observable:majorLinkerVersion ;
		] ,
		[
			sh:datatype xsd:byte ;
			sh:nodeKind sh:Literal ;
			sh:path observable:minorLinkerVersion ;
		] ,
		[
			sh:datatype xsd:unsignedInt ;
			sh:nodeKind sh:Literal ;
			sh:path observable:addressOfEntryPoint ;
		] ,
		[
			sh:datatype xsd:unsignedInt ;
			sh:nodeKind sh:Literal ;
			sh:path observable:baseOfCode ;
		] ,
		[
			sh:datatype xsd:unsignedInt ;
			sh:nodeKind sh:Literal ;
			sh:path observable:checksum ;
		] ,
		[
			sh:datatype xsd:unsignedInt ;
			sh:nodeKind sh:Literal ;
			sh:path observable:fileAlignment ;
		] ,
		[
			sh:datatype xsd:unsignedInt ;
			sh:nodeKind sh:Literal ;
			sh:path observable:imageBase ;
		] ,
		[
			sh:datatype xsd:unsignedInt ;
			sh:nodeKind sh:Literal ;
			sh:path observable:loaderFlags ;
		] ,
		[
			sh:datatype xsd:unsignedInt ;
			sh:nodeKind sh:Literal ;
			sh:path observable:numberOfRVAAndSizes ;
		] ,
		[
			sh:datatype xsd:unsignedInt ;
			sh:nodeKind sh:Literal ;
			sh:path observable:sectionAlignment ;
		] ,
		[
			sh:datatype xsd:unsignedInt ;
			sh:nodeKind sh:Literal ;
			sh:path observable:sizeOfCode ;
		] ,
		[
			sh:datatype xsd:unsignedInt ;
			sh:nodeKind sh:Literal ;
			sh:path observable:sizeOfHeaders ;
		] ,
		[
			sh:datatype xsd:unsignedInt ;
			sh:nodeKind sh:Literal ;
			sh:path observable:sizeOfHeapCommit ;
		] ,
		[
			sh:datatype xsd:unsignedInt ;
			sh:nodeKind sh:Literal ;
			sh:path observable:sizeOfHeapReserve ;
		] ,
		[
			sh:datatype xsd:unsignedInt ;
			sh:nodeKind sh:Literal ;
			sh:path observable:sizeOfImage ;
		] ,
		[
			sh:datatype xsd:unsignedInt ;
			sh:nodeKind sh:Literal ;
			sh:path observable:sizeOfInitializedData ;
		] ,
		[
			sh:datatype xsd:unsignedInt ;
			sh:nodeKind sh:Literal ;
			sh:path observable:sizeOfStackCommit ;
		] ,
		[
			sh:datatype xsd:unsignedInt ;
			sh:nodeKind sh:Literal ;
			sh:path observable:sizeOfStackReserve ;
		] ,
		[
			sh:datatype xsd:unsignedInt ;
			sh:nodeKind sh:Literal ;
			sh:path observable:sizeOfUninitializedData ;
		] ,
		[
			sh:datatype xsd:unsignedInt ;
			sh:nodeKind sh:Literal ;
			sh:path observable:win32VersionValue ;
		] ,
		[
			sh:datatype xsd:unsignedShort ;
			sh:nodeKind sh:Literal ;
			sh:path observable:dllCharacteristics ;
		] ,
		[
			sh:datatype xsd:unsignedShort ;
			sh:nodeKind sh:Literal ;
			sh:path observable:magic ;
		] ,
		[
			sh:datatype xsd:unsignedShort ;
			sh:nodeKind sh:Literal ;
			sh:path observable:majorImageVersion ;
		] ,
		[
			sh:datatype xsd:unsignedShort ;
			sh:nodeKind sh:Literal ;
			sh:path observable:majorOSVersion ;
		] ,
		[
			sh:datatype xsd:unsignedShort ;
			sh:nodeKind sh:Literal ;
			sh:path observable:majorSubsystemVersion ;
		] ,
		[
			sh:datatype xsd:unsignedShort ;
			sh:nodeKind sh:Literal ;
			sh:path observable:minorImageVersion ;
		] ,
		[
			sh:datatype xsd:unsignedShort ;
			sh:nodeKind sh:Literal ;
			sh:path observable:minorOSVersion ;
		] ,
		[
			sh:datatype xsd:unsignedShort ;
			sh:nodeKind sh:Literal ;
			sh:path observable:minorSubsystemVersion ;
		] ,
		[
			sh:datatype xsd:unsignedShort ;
			sh:nodeKind sh:Literal ;
			sh:path observable:subsystem ;
		]
		;
	sh:targetClass observable:WindowsPEOptionalHeader ;
	.

observable:WindowsPESection
	a
		owl:Class ,
		sh:NodeShape
		;
	rdfs:subClassOf core:UcoInherentCharacterizationThing ;
	rdfs:label "WindowsPESection"@en ;
	rdfs:comment "A Windows PE section is a grouping of characteristics unique to a specific default or custom-defined region of a Windows PE (Portable Executable) file, consisting of an individual portion of the actual executable content of the file delineated according to unique purpose and memory protection requirements."@en ;
	sh:property
		[
			sh:class types:Hash ;
			sh:nodeKind sh:IRI ;
			sh:path observable:hashes ;
		] ,
		[
			sh:datatype xsd:decimal ;
			sh:maxCount "1"^^xsd:integer ;
			sh:nodeKind sh:Literal ;
			sh:path observable:entropy ;
		] ,
		[
			sh:datatype xsd:integer ;
			sh:maxCount "1"^^xsd:integer ;
			sh:nodeKind sh:Literal ;
			sh:path observable:size ;
		] ,
		[
			sh:datatype xsd:string ;
			sh:maxCount "1"^^xsd:integer ;
			sh:nodeKind sh:Literal ;
			sh:path core:name ;
		]
		;
	sh:targetClass observable:WindowsPESection ;
	.

observable:WindowsPrefetch
	a
		owl:Class ,
		sh:NodeShape
		;
	rdfs:subClassOf observable:ObservableObject ;
	rdfs:label "WindowsPrefetch"@en ;
	rdfs:comment "The Windows prefetch contains entries in a Windows prefetch file (used to speed up application startup starting with Windows XP)."@en ;
	sh:targetClass observable:WindowsPrefetch ;
	.

observable:WindowsPrefetchFacet
	a
		owl:Class ,
		sh:NodeShape
		;
	rdfs:subClassOf core:Facet ;
	rdfs:label "WindowsPrefetchFacet"@en ;
	rdfs:comment "A Windows prefetch facet is a grouping of characteristics unique to entries in the Windows prefetch file (used to speed up application startup starting with Windows XP)."@en ;
	sh:property
		[
			sh:class observable:ObservableObject ;
			sh:maxCount "1"^^xsd:integer ;
			sh:nodeKind sh:IRI ;
			sh:path observable:volume ;
		] ,
		[
			sh:class observable:ObservableObject ;
			sh:nodeKind sh:IRI ;
			sh:path observable:accessedDirectory ;
		] ,
		[
			sh:class observable:ObservableObject ;
			sh:nodeKind sh:IRI ;
			sh:path observable:accessedFile ;
		] ,
		[
			sh:datatype xsd:dateTime ;
			sh:maxCount "1"^^xsd:integer ;
			sh:nodeKind sh:Literal ;
			sh:path observable:firstRun ;
		] ,
		[
			sh:datatype xsd:dateTime ;
			sh:maxCount "1"^^xsd:integer ;
			sh:nodeKind sh:Literal ;
			sh:path observable:lastRun ;
		] ,
		[
			sh:datatype xsd:integer ;
			sh:maxCount "1"^^xsd:integer ;
			sh:nodeKind sh:Literal ;
			sh:path observable:timesExecuted ;
		] ,
		[
			sh:datatype xsd:string ;
			sh:maxCount "1"^^xsd:integer ;
			sh:nodeKind sh:Literal ;
			sh:path observable:applicationFileName ;
		] ,
		[
			sh:datatype xsd:string ;
			sh:maxCount "1"^^xsd:integer ;
			sh:nodeKind sh:Literal ;
			sh:path observable:prefetchHash ;
		]
		;
	sh:targetClass observable:WindowsPrefetchFacet ;
	.

observable:WindowsProcess
	a
		owl:Class ,
		sh:NodeShape
		;
	rdfs:subClassOf observable:Process ;
	rdfs:label "WindowsProcess"@en ;
	rdfs:comment "A Windows process is a program running on a Windows operating system."@en ;
	sh:targetClass observable:WindowsProcess ;
	.

observable:WindowsProcessFacet
	a
		owl:Class ,
		sh:NodeShape
		;
	rdfs:subClassOf core:Facet ;
	rdfs:label "WindowsProcessFacet"@en ;
	rdfs:comment "A Windows process facet is a grouping of characteristics unique to a program running on a Windows operating system."@en ;
	sh:property
		[
			sh:class types:Dictionary ;
			sh:maxCount "1"^^xsd:integer ;
			sh:nodeKind sh:IRI ;
			sh:path observable:startupInfo ;
		] ,
		[
			sh:datatype xsd:boolean ;
			sh:maxCount "1"^^xsd:integer ;
			sh:nodeKind sh:Literal ;
			sh:path observable:aslrEnabled ;
		] ,
		[
			sh:datatype xsd:boolean ;
			sh:maxCount "1"^^xsd:integer ;
			sh:nodeKind sh:Literal ;
			sh:path observable:depEnabled ;
		] ,
		[
			sh:datatype xsd:string ;
			sh:maxCount "1"^^xsd:integer ;
			sh:nodeKind sh:Literal ;
			sh:path observable:ownerSID ;
		] ,
		[
			sh:datatype xsd:string ;
			sh:maxCount "1"^^xsd:integer ;
			sh:nodeKind sh:Literal ;
			sh:path observable:priority ;
		] ,
		[
			sh:datatype xsd:string ;
			sh:maxCount "1"^^xsd:integer ;
			sh:nodeKind sh:Literal ;
			sh:path observable:windowTitle ;
		]
		;
	sh:targetClass observable:WindowsProcessFacet ;
	.

observable:WindowsRegistryHive
	a
		owl:Class ,
		sh:NodeShape
		;
	rdfs:subClassOf observable:ObservableObject ;
	rdfs:label "WindowsRegistryHive"@en ;
	rdfs:comment "The Windows registry hive is a particular logical group of keys, subkeys, and values in a Windows registry (a hierarchical database that stores low-level settings for the Microsoft Windows operating system and for applications that opt to use the registry). [based on https://en.wikipedia.org/wiki/Windows_Registry]"@en ;
	sh:targetClass observable:WindowsRegistryHive ;
	.

observable:WindowsRegistryHiveFacet
	a
		owl:Class ,
		sh:NodeShape
		;
	rdfs:subClassOf core:Facet ;
	rdfs:label "WindowsRegistryHiveFacet"@en ;
	rdfs:comment "A Windows registry hive facet is a grouping of characteristics unique to a particular logical group of keys, subkeys, and values in a Windows registry (a hierarchical database that stores low-level settings for the Microsoft Windows operating system and for applications that opt to use the registry). [based on https://en.wikipedia.org/wiki/Windows_Registry]"@en ;
	sh:property [
		sh:datatype xsd:string ;
		sh:maxCount "1"^^xsd:integer ;
		sh:nodeKind sh:Literal ;
		sh:path observable:hiveType ;
	] ;
	sh:targetClass observable:WindowsRegistryHiveFacet ;
	.

observable:WindowsRegistryKey
	a
		owl:Class ,
		sh:NodeShape
		;
	rdfs:subClassOf observable:ObservableObject ;
	rdfs:label "WindowsRegistryKey"@en ;
	rdfs:comment "A Windows registry key is a particular key within a Windows registry (a hierarchical database that stores low-level settings for the Microsoft Windows operating system and for applications that opt to use the registry). [based on https://en.wikipedia.org/wiki/Windows_Registry]"@en ;
	sh:targetClass observable:WindowsRegistryKey ;
	.

observable:WindowsRegistryKeyFacet
	a
		owl:Class ,
		sh:NodeShape
		;
	rdfs:subClassOf core:Facet ;
	rdfs:label "WindowsRegistryKeyFacet"@en ;
	rdfs:comment "A Windows registry key facet is a grouping of characteristics unique to a particular key within a Windows registry (A hierarchical database that stores low-level settings for the Microsoft Windows operating system and for applications that opt to use the registry). [based on https://en.wikipedia.org/wiki/Windows_Registry]"@en ;
	sh:property
		[
			sh:class observable:ObservableObject ;
			sh:maxCount "1"^^xsd:integer ;
			sh:nodeKind sh:IRI ;
			sh:path observable:creator ;
		] ,
		[
			sh:class observable:WindowsRegistryValue ;
			sh:nodeKind sh:IRI ;
			sh:path observable:registryValues ;
		] ,
		[
			sh:datatype xsd:dateTime ;
			sh:maxCount "1"^^xsd:integer ;
			sh:nodeKind sh:Literal ;
			sh:path observable:modifiedTime ;
		] ,
		[
			sh:datatype xsd:integer ;
			sh:maxCount "1"^^xsd:integer ;
			sh:nodeKind sh:Literal ;
			sh:path observable:numberOfSubkeys ;
		] ,
		[
			sh:datatype xsd:string ;
			sh:maxCount "1"^^xsd:integer ;
			sh:nodeKind sh:Literal ;
			sh:path observable:key ;
		]
		;
	sh:targetClass observable:WindowsRegistryKeyFacet ;
	.

observable:WindowsRegistryValue
	a
		owl:Class ,
		sh:NodeShape
		;
	rdfs:subClassOf core:UcoInherentCharacterizationThing ;
	rdfs:label "WindowsRegistryValue"@en ;
	rdfs:comment "A Windows registry value is a grouping of characteristics unique to a particular value within a Windows registry (a hierarchical database that stores low-level settings for the Microsoft Windows operating system and for applications that opt to use the registry. [based on https://en.wikipedia.org/wiki/Windows_Registry]"@en ;
	sh:property
		[
			sh:datatype xsd:string ;
			sh:maxCount "1"^^xsd:integer ;
			sh:nodeKind sh:Literal ;
			sh:path core:name ;
		] ,
		[
			sh:datatype xsd:string ;
			sh:maxCount "1"^^xsd:integer ;
			sh:nodeKind sh:Literal ;
			sh:path observable:data ;
		] ,
		[
			sh:datatype xsd:string ;
			sh:maxCount "1"^^xsd:integer ;
			sh:nodeKind sh:Literal ;
			sh:path observable:dataType ;
		]
		;
	sh:targetClass observable:WindowsRegistryValue ;
	.

observable:WindowsService
	a
		owl:Class ,
		sh:NodeShape
		;
	rdfs:subClassOf observable:ObservableObject ;
	rdfs:label "WindowsService"@en ;
	rdfs:comment "A Windows service is a specific Windows service (a computer program that operates in the background of a Windows operating system, similar to the way a UNIX daemon runs on UNIX). [based on https://en.wikipedia.org/wiki/Windows_service]"@en ;
	sh:targetClass observable:WindowsService ;
	.

observable:WindowsServiceFacet
	a
		owl:Class ,
		sh:NodeShape
		;
	rdfs:subClassOf core:Facet ;
	rdfs:label "WindowsServiceFacet"@en ;
	rdfs:comment "A Windows service facet is a grouping of characteristics unique to a specific Windows service (a computer program that operates in the background of a Windows operating system, similar to the way a UNIX daemon runs on UNIX). [based on https://en.wikipedia.org/wiki/Windows_service]"@en ;
	sh:property
		[
			sh:datatype xsd:string ;
			sh:maxCount "1"^^xsd:integer ;
			sh:nodeKind sh:Literal ;
			sh:path observable:displayName ;
		] ,
		[
			sh:datatype xsd:string ;
			sh:maxCount "1"^^xsd:integer ;
			sh:nodeKind sh:Literal ;
			sh:path observable:groupName ;
		] ,
		[
			sh:datatype xsd:string ;
			sh:maxCount "1"^^xsd:integer ;
			sh:nodeKind sh:Literal ;
			sh:path observable:serviceName ;
		] ,
		[
			sh:datatype xsd:string ;
			sh:maxCount "1"^^xsd:integer ;
			sh:nodeKind sh:Literal ;
			sh:path observable:serviceStatus ;
		] ,
		[
			sh:datatype xsd:string ;
			sh:maxCount "1"^^xsd:integer ;
			sh:nodeKind sh:Literal ;
			sh:path observable:serviceType ;
		] ,
		[
			sh:datatype xsd:string ;
			sh:maxCount "1"^^xsd:integer ;
			sh:nodeKind sh:Literal ;
			sh:path observable:startCommandLine ;
		] ,
		[
			sh:datatype xsd:string ;
			sh:maxCount "1"^^xsd:integer ;
			sh:nodeKind sh:Literal ;
			sh:path observable:startType ;
		] ,
		[
			sh:datatype xsd:string ;
			sh:nodeKind sh:Literal ;
			sh:path observable:descriptions ;
		]
		;
	sh:targetClass observable:WindowsServiceFacet ;
	.

observable:WindowsServiceStartType
	a rdfs:Datatype ;
	owl:equivalentClass [
		a rdfs:Datatype ;
		owl:oneOf (
			"service_auto_start"
			"service_boot_start"
			"service_demand_start"
			"service_disabled"
			"service_system_alert"
		) ;
	] ;
	.

observable:WindowsServiceStatus
	a rdfs:Datatype ;
	owl:equivalentClass [
		a rdfs:Datatype ;
		owl:oneOf (
			"service_continue_pending"
			"service_pause_pending"
			"service_paused"
			"service_running"
			"service_start_pending"
			"service_stop_pending"
			"service_stopped"
		) ;
	] ;
	.

observable:WindowsServiceType
	a rdfs:Datatype ;
	owl:equivalentClass [
		a rdfs:Datatype ;
		owl:oneOf (
			"service_file_system_driver"
			"service_kernel_driver"
			"service_win32_own_process"
			"service_win32_share_process"
		) ;
	] ;
	.

observable:WindowsSystemRestore
	a
		owl:Class ,
		sh:NodeShape
		;
	rdfs:subClassOf observable:ObservableObject ;
	rdfs:label "WindowsSystemRestore"@en ;
	rdfs:comment "A Windows system restore is a capture of a Windows computer's state (including system files, installed applications, Windows Registry, and system settings) at a particular point in time such that the computer can be reverted to that state in the event of system malfunctions or other problems. [based on https://en.wikipedia.org/wiki/System_Restore]"@en ;
	sh:targetClass observable:WindowsSystemRestore ;
	.

observable:WindowsTask
	a
		owl:Class ,
		sh:NodeShape
		;
	rdfs:subClassOf observable:ObservableObject ;
	rdfs:label "WindowsTask"@en ;
	rdfs:comment "A Windows task is a process that is scheduled to execute on a Windows operating system by the Windows Task Scheduler. [based on http://msdn.microsoft.com/en-us/library/windows/desktop/aa381311(v=vs.85).aspx]"@en ;
	sh:targetClass observable:WindowsTask ;
	.

observable:WindowsTaskFacet
	a
		owl:Class ,
		sh:NodeShape
		;
	rdfs:subClassOf core:Facet ;
	rdfs:label "WindowsTaskFacet"@en ;
	rdfs:comment "A Windows Task facet is a grouping of characteristics unique to a Windows Task (a process that is scheduled to execute on a Windows operating system by the Windows Task Scheduler). [based on http://msdn.microsoft.com/en-us/library/windows/desktop/aa381311(v=vs.85).aspx]"@en ;
	sh:property
		observable:WindowsTaskFacet-flags-in-shape ,
		observable:WindowsTaskFacet-priority-in-shape ,
		observable:WindowsTaskFacet-status-in-shape ,
		[
			sh:class observable:ObservableObject ;
			sh:maxCount "1"^^xsd:integer ;
			sh:nodeKind sh:IRI ;
			sh:path observable:account ;
		] ,
		[
			sh:class observable:ObservableObject ;
			sh:maxCount "1"^^xsd:integer ;
			sh:nodeKind sh:IRI ;
			sh:path observable:application ;
		] ,
		[
			sh:class observable:ObservableObject ;
			sh:maxCount "1"^^xsd:integer ;
			sh:nodeKind sh:IRI ;
			sh:path observable:workItemData ;
		] ,
		[
			sh:class observable:ObservableObject ;
			sh:maxCount "1"^^xsd:integer ;
			sh:nodeKind sh:IRI ;
			sh:path observable:workingDirectory ;
		] ,
		[
			sh:class observable:TaskActionType ;
			sh:nodeKind sh:IRI ;
			sh:path observable:actionList ;
		] ,
		[
			sh:class observable:TriggerType ;
			sh:nodeKind sh:IRI ;
			sh:path observable:triggerList ;
		] ,
		[
			sh:datatype xsd:dateTime ;
			sh:maxCount "1"^^xsd:integer ;
			sh:nodeKind sh:Literal ;
			sh:path observable:mostRecentRunTime ;
		] ,
		[
			sh:datatype xsd:dateTime ;
			sh:maxCount "1"^^xsd:integer ;
			sh:nodeKind sh:Literal ;
			sh:path observable:nextRunTime ;
		] ,
		[
			sh:datatype xsd:dateTime ;
			sh:maxCount "1"^^xsd:integer ;
			sh:nodeKind sh:Literal ;
			sh:path observable:observableCreatedTime ;
		] ,
		[
			sh:datatype xsd:integer ;
			sh:maxCount "1"^^xsd:integer ;
			sh:nodeKind sh:Literal ;
			sh:path observable:exitCode ;
		] ,
		[
			sh:datatype xsd:integer ;
			sh:maxCount "1"^^xsd:integer ;
			sh:nodeKind sh:Literal ;
			sh:path observable:maxRunTime ;
		] ,
		[
			sh:datatype xsd:string ;
			sh:maxCount "1"^^xsd:integer ;
			sh:nodeKind sh:Literal ;
			sh:path observable:accountLogonType ;
		] ,
		[
			sh:datatype xsd:string ;
			sh:maxCount "1"^^xsd:integer ;
			sh:nodeKind sh:Literal ;
			sh:path observable:accountRunLevel ;
		] ,
		[
			sh:datatype xsd:string ;
			sh:maxCount "1"^^xsd:integer ;
			sh:nodeKind sh:Literal ;
			sh:path observable:imageName ;
		] ,
		[
			sh:datatype xsd:string ;
			sh:maxCount "1"^^xsd:integer ;
			sh:nodeKind sh:Literal ;
			sh:path observable:parameters ;
		] ,
		[
			sh:datatype xsd:string ;
			sh:maxCount "1"^^xsd:integer ;
			sh:nodeKind sh:Literal ;
			sh:path observable:status ;
		] ,
		[
			sh:datatype xsd:string ;
			sh:maxCount "1"^^xsd:integer ;
			sh:nodeKind sh:Literal ;
			sh:path observable:taskComment ;
		] ,
		[
			sh:datatype xsd:string ;
			sh:maxCount "1"^^xsd:integer ;
			sh:nodeKind sh:Literal ;
			sh:path observable:taskCreator ;
		] ,
		[
			sh:datatype xsd:string ;
			sh:nodeKind sh:Literal ;
			sh:path observable:flags ;
		] ,
		[
			sh:maxCount "1"^^xsd:integer ;
			sh:nodeKind sh:Literal ;
			sh:or (
				[
					sh:datatype xsd:integer ;
				]
				[
					sh:datatype xsd:string ;
				]
			) ;
			sh:path observable:priority ;
		] ,
		[
<<<<<<< HEAD
			sh:message "Value is not member of the vocabulary TaskPriorityVocab." ;
			sh:or (
				[
					sh:in (
						"ABOVE_NORMAL_PRIORITY_CLASS"
						"BELOW_NORMAL_PRIORITY_CLASS"
						"HIGH_PRIORITY_CLASS"
						"IDLE_PRIORITY_CLASS"
						"NORMAL_PRIORITY_CLASS"
						"REALTIME_PRIORITY_CLASS"
					) ;
				]
				[
					sh:datatype xsd:integer ;
				]
			) ;
			sh:path observable:priority ;
			sh:severity sh:Info ;
=======
			sh:nodeKind sh:Literal ;
			sh:path observable:flags ;
>>>>>>> d524b8eb
		]
		;
	sh:targetClass observable:WindowsTaskFacet ;
	.

observable:WindowsTaskFacet-flags-in-shape
	a sh:PropertyShape ;
	sh:in (
		"TASK_FLAG_DELETE_WHEN_DONE"
		"TASK_FLAG_DISABLED"
		"TASK_FLAG_DONT_START_IF_ON_BATTERIES"
		"TASK_FLAG_HIDDEN"
		"TASK_FLAG_INTERACTIVE"
		"TASK_FLAG_KILL_IF_GOING_ON_BATTERIES"
		"TASK_FLAG_KILL_ON_IDLE_END"
		"TASK_FLAG_RESTART_ON_IDLE_RESUME"
		"TASK_FLAG_RUN_IF_CONNECTED_TO_INTERNET"
		"TASK_FLAG_RUN_ONLY_IF_LOGGED_ON"
		"TASK_FLAG_START_ONLY_IF_IDLE"
		"TASK_FLAG_SYSTEM_REQUIRED"
		"TASK_FLAG_ZERO"
	) ;
	sh:message "Value is not member of the vocabulary TaskFlagVocab." ;
	sh:path observable:flags ;
	sh:severity sh:Info ;
	.

observable:WindowsTaskFacet-priority-in-shape
	a sh:PropertyShape ;
	sh:message "Value is not member of the vocabulary TaskPriorityVocab." ;
	sh:or (
		[
			sh:in (
				"ABOVE_NORMAL_PRIORITY_CLASS"
				"BELOW_NORMAL_PRIORITY_CLASS"
				"HIGH_PRIORITY_CLASS"
				"IDLE_PRIORITY_CLASS"
				"NORMAL_PRIORITY_CLASS"
				"REALTIME_PRIORITY_CLASS"
			) ;
		]
		[
			sh:datatype xsd:integer ;
		]
	) ;
	sh:path observable:priority ;
	sh:severity sh:Info ;
	.

observable:WindowsTaskFacet-status-in-shape
	a sh:PropertyShape ;
	sh:in (
		"SCHED_E_ACCOUNT_DBASE_CORRUPT"
		"SCHED_E_ACCOUNT_INFORMATION_NOT_SET"
		"SCHED_E_ACCOUNT_NAME_NOT_FOUND"
		"SCHED_E_CANNOT_OPEN_TASK"
		"SCHED_E_INVALID_TASK"
		"SCHED_E_NO_SECURITY_SERVICES"
		"SCHED_E_SERVICE_NOT_INSTALLED"
		"SCHED_E_SERVICE_NOT_RUNNING"
		"SCHED_E_TASK_NOT_READY"
		"SCHED_E_TASK_NOT_RUNNING"
		"SCHED_E_TRIGGER_NOT_FOUND"
		"SCHED_E_UNKNOWN_OBJECT_VERSION"
		"SCHED_E_UNSUPPORTED_ACCOUNT_OPTION"
		"SCHED_S_EVENT_TRIGGER"
		"SCHED_S_TASK_DISABLED"
		"SCHED_S_TASK_HAS_NOT_RUN"
		"SCHED_S_TASK_NOT_SCHEDULED"
		"SCHED_S_TASK_NO_MORE_RUNS"
		"SCHED_S_TASK_NO_VALID_TRIGGERS"
		"SCHED_S_TASK_READY"
		"SCHED_S_TASK_RUNNING"
		"SCHED_S_TASK_TERMINATED"
		"TASK_STATE_QUEUED"
		"TASK_STATE_UNKNOWN"
	) ;
	sh:message "Value is not member of the vocabulary TaskStatusVocab." ;
	sh:path observable:status ;
	.

observable:WindowsThread
	a
		owl:Class ,
		sh:NodeShape
		;
	rdfs:subClassOf observable:ProcessThread ;
	rdfs:label "WindowsThread"@en ;
	rdfs:comment "A Windows thread is a single thread of execution within a Windows process."@en ;
	sh:targetClass observable:WindowsThread ;
	.

observable:WindowsThreadFacet
	a
		owl:Class ,
		sh:NodeShape
		;
	rdfs:subClassOf core:Facet ;
	rdfs:label "WindowsThreadFacet"@en ;
	rdfs:comment "A Windows thread facet is a grouping os characteristics unique to a single thread of execution within a Windows process."@en ;
	sh:property
		[
			sh:datatype xsd:dateTime ;
			sh:maxCount "1"^^xsd:integer ;
			sh:nodeKind sh:Literal ;
			sh:path observable:observableCreatedTime ;
		] ,
		[
			sh:datatype xsd:hexBinary ;
			sh:nodeKind sh:Literal ;
			sh:path observable:parameterAddress ;
		] ,
		[
			sh:datatype xsd:hexBinary ;
			sh:nodeKind sh:Literal ;
			sh:path observable:startAddress ;
		] ,
		[
			sh:datatype xsd:integer ;
			sh:maxCount "1"^^xsd:integer ;
			sh:nodeKind sh:Literal ;
			sh:path observable:priority ;
		] ,
		[
			sh:datatype xsd:nonNegativeInteger ;
			sh:nodeKind sh:Literal ;
			sh:path observable:stackSize ;
		] ,
		[
			sh:datatype xsd:nonNegativeInteger ;
			sh:nodeKind sh:Literal ;
			sh:path observable:threadID ;
		] ,
		[
			sh:datatype xsd:string ;
			sh:maxCount "1"^^xsd:integer ;
			sh:nodeKind sh:Literal ;
			sh:path observable:context ;
		] ,
		[
			sh:datatype xsd:string ;
			sh:maxCount "1"^^xsd:integer ;
			sh:nodeKind sh:Literal ;
			sh:path observable:runningStatus ;
		] ,
		[
			sh:datatype xsd:string ;
			sh:maxCount "1"^^xsd:integer ;
			sh:nodeKind sh:Literal ;
			sh:path observable:securityAttributes ;
		] ,
		[
			sh:datatype xsd:unsignedInt ;
			sh:nodeKind sh:Literal ;
			sh:path observable:creationFlags ;
		]
		;
	sh:targetClass observable:WindowsThreadFacet ;
	.

observable:WindowsVolumeFacet
	a
		owl:Class ,
		sh:NodeShape
		;
	rdfs:subClassOf core:Facet ;
	rdfs:label "WindowsVolumeFacet"@en ;
	rdfs:comment "A Windows volume facet is a grouping of characteristics unique to a single accessible storage area (volume) with a single Windows file system. [based on https://en.wikipedia.org/wiki/Volume_(computing)]"@en ;
	sh:property
		observable:WindowsVolumeFacet-driveType-in-shape ,
		[
			sh:datatype xsd:string ;
			sh:maxCount "1"^^xsd:integer ;
			sh:nodeKind sh:Literal ;
			sh:path observable:driveLetter ;
		] ,
		[
			sh:datatype xsd:string ;
			sh:maxCount "1"^^xsd:integer ;
			sh:nodeKind sh:Literal ;
			sh:path observable:driveType ;
		] ,
		[
			sh:datatype vocabulary:WindowsVolumeAttributeVocab ;
			sh:maxCount "4"^^xsd:integer ;
			sh:nodeKind sh:Literal ;
			sh:path observable:windowsVolumeAttributes ;
		] ,
		[
<<<<<<< HEAD
			sh:in (
				"DRIVE_CDROM"
				"DRIVE_FIXED"
				"DRIVE_NO_ROOT_DIR"
				"DRIVE_RAMDISK"
				"DRIVE_REMOTE"
				"DRIVE_REMOVABLE"
				"DRIVE_UNKNOWN"
			) ;
			sh:message "Value is not member of the vocabulary WindowsDriveTypeVocab." ;
			sh:path observable:driveType ;
			sh:severity sh:Info ;
=======
			sh:maxCount "1"^^xsd:integer ;
			sh:nodeKind sh:Literal ;
			sh:path observable:driveType ;
>>>>>>> d524b8eb
		]
		;
	sh:targetClass observable:WindowsVolumeFacet ;
	.

observable:WindowsVolumeFacet-driveType-in-shape
	a sh:PropertyShape ;
	sh:in (
		"DRIVE_CDROM"
		"DRIVE_FIXED"
		"DRIVE_NO_ROOT_DIR"
		"DRIVE_RAMDISK"
		"DRIVE_REMOTE"
		"DRIVE_REMOVABLE"
		"DRIVE_UNKNOWN"
	) ;
	sh:message "Value is not member of the vocabulary WindowsDriveTypeVocab." ;
	sh:path observable:driveType ;
	sh:severity sh:Info ;
	.

observable:WindowsWaitableTime
	a
		owl:Class ,
		sh:NodeShape
		;
	rdfs:subClassOf observable:ObservableObject ;
	rdfs:label "WindowsWaitableTime"@en ;
	rdfs:comment "A Windows waitable timer is a synchronization object within the Windows operating system whose state is set to signaled when a specified due time arrives. There are two types of waitable timers that can be created: manual-reset and synchronization. A timer of either type can also be a periodic timer. [based on https://docs.microsoft.com/en-us/windows/win32/sync/waitable-timer-objects]"@en ;
	sh:targetClass observable:WindowsWaitableTime ;
	.

observable:WirelessNetworkConnection
	a
		owl:Class ,
		sh:NodeShape
		;
	rdfs:subClassOf observable:NetworkConnection ;
	rdfs:label "WirelessNetworkConnection"@en ;
	rdfs:comment "A wireless network connection is a connection (completed or attempted) across an IEEE 802.11 standards-confromant digital network (a group of two or more computer systems linked together). [based on https://www.webopedia.com/TERM/N/network.html]"@en ;
	sh:targetClass observable:WirelessNetworkConnection ;
	.

observable:WirelessNetworkConnectionFacet
	a
		owl:Class ,
		sh:NodeShape
		;
	rdfs:subClassOf core:Facet ;
	rdfs:label "WirelessNetworkConnectionFacet"@en ;
	rdfs:comment "A wireless network connection facet is a grouping of characteristics unique to a connection (completed or attempted) across an IEEE 802.11 standards-conformant digital network (a group of two or more computer systems linked together). [based on https://www.webopedia.com/TERM/N/network.html]"@en ;
	sh:property
		observable:WirelessNetworkConnectionFacet-wirelessNetworkSecurityMode-in-shape ,
		[
			sh:datatype xsd:string ;
			sh:maxCount "1"^^xsd:integer ;
			sh:nodeKind sh:Literal ;
			sh:path observable:baseStation ;
		] ,
		[
			sh:datatype xsd:string ;
			sh:maxCount "1"^^xsd:integer ;
			sh:nodeKind sh:Literal ;
			sh:path observable:password ;
		] ,
		[
			sh:datatype xsd:string ;
			sh:maxCount "1"^^xsd:integer ;
			sh:nodeKind sh:Literal ;
			sh:path observable:ssid ;
		] ,
		[
			sh:datatype xsd:string ;
			sh:maxCount "1"^^xsd:integer ;
			sh:nodeKind sh:Literal ;
			sh:path observable:wirelessNetworkSecurityMode ;
		] ,
		[
<<<<<<< HEAD
			sh:in (
				"None"
				"WEP"
				"WPA"
				"WPA2-PSK"
				"WPA2-Enterprise"
				"WPA3-PSK"
				"WPA3-Enterprise"
			) ;
			sh:message "Value is not member of the vocabulary WirelessNetworkSecurityModeVocab." ;
			sh:path observable:wirelessNetworkSecurityMode ;
			sh:severity sh:Info ;
=======
			sh:maxCount "1"^^xsd:integer ;
			sh:nodeKind sh:Literal ;
			sh:path observable:wirelessNetworkSecurityMode ;
>>>>>>> d524b8eb
		]
		;
	sh:targetClass observable:WirelessNetworkConnectionFacet ;
	.

observable:WirelessNetworkConnectionFacet-wirelessNetworkSecurityMode-in-shape
	a sh:PropertyShape ;
	sh:in (
		"None"
		"WEP"
		"WPA"
		"WPA2-PSK"
		"WPA2-Enterprise"
		"WPA3-PSK"
		"WPA3-Enterprise"
	) ;
	sh:message "Value is not member of the vocabulary WirelessNetworkSecurityModeVocab." ;
	sh:path observable:wirelessNetworkSecurityMode ;
	sh:severity sh:Info ;
	.

observable:WriteBlocker
	a
		owl:Class ,
		sh:NodeShape
		;
	rdfs:subClassOf observable:Device ;
	rdfs:label "WriteBlocker"@en-US ;
	rdfs:comment "A write blocker is a device that allows read-only access to storage mediums in order to preserve the integrity of the data being analyzed. Examples include Tableau, Cellibrite, Talon, etc."@en-US ;
	sh:targetClass observable:WriteBlocker ;
	.

observable:X509Certificate
	a
		owl:Class ,
		sh:NodeShape
		;
	rdfs:subClassOf observable:ObservableObject ;
	rdfs:label "X509Certificate"@en ;
	rdfs:comment "A X.509 certificate is a public key digital identity certificate conformant to the X.509 PKI (Public Key Infrastructure) standard."@en ;
	sh:targetClass observable:X509Certificate ;
	.

observable:X509CertificateFacet
	a
		owl:Class ,
		sh:NodeShape
		;
	rdfs:subClassOf core:Facet ;
	rdfs:label "X509CertificateFacet"@en ;
	rdfs:comment "A X.509 certificate facet is a grouping of characteristics unique to a public key digital identity certificate conformant to the X.509 PKI (Public Key Infrastructure) standard. "@en ;
	sh:property
		[
			sh:class observable:X509V3ExtensionsFacet ;
			sh:maxCount "1"^^xsd:integer ;
			sh:nodeKind sh:IRI ;
			sh:path observable:x509v3extensions ;
		] ,
		[
			sh:class types:Hash ;
			sh:maxCount "1"^^xsd:integer ;
			sh:nodeKind sh:IRI ;
			sh:path observable:issuerHash ;
		] ,
		[
			sh:class types:Hash ;
			sh:maxCount "1"^^xsd:integer ;
			sh:nodeKind sh:IRI ;
			sh:path observable:subjectHash ;
		] ,
		[
			sh:class types:Hash ;
			sh:maxCount "1"^^xsd:integer ;
			sh:nodeKind sh:IRI ;
			sh:path observable:thumbprintHash ;
		] ,
		[
			sh:datatype xsd:boolean ;
			sh:maxCount "1"^^xsd:integer ;
			sh:nodeKind sh:Literal ;
			sh:path observable:isSelfSigned ;
		] ,
		[
			sh:datatype xsd:dateTime ;
			sh:maxCount "1"^^xsd:integer ;
			sh:nodeKind sh:Literal ;
			sh:path observable:validityNotAfter ;
		] ,
		[
			sh:datatype xsd:dateTime ;
			sh:maxCount "1"^^xsd:integer ;
			sh:nodeKind sh:Literal ;
			sh:path observable:validityNotBefore ;
		] ,
		[
			sh:datatype xsd:integer ;
			sh:maxCount "1"^^xsd:integer ;
			sh:nodeKind sh:Literal ;
			sh:path observable:subjectPublicKeyExponent ;
		] ,
		[
			sh:datatype xsd:string ;
			sh:maxCount "1"^^xsd:integer ;
			sh:nodeKind sh:Literal ;
			sh:path observable:issuer ;
		] ,
		[
			sh:datatype xsd:string ;
			sh:maxCount "1"^^xsd:integer ;
			sh:nodeKind sh:Literal ;
			sh:path observable:serialNumber ;
		] ,
		[
			sh:datatype xsd:string ;
			sh:maxCount "1"^^xsd:integer ;
			sh:nodeKind sh:Literal ;
			sh:path observable:signature ;
		] ,
		[
			sh:datatype xsd:string ;
			sh:maxCount "1"^^xsd:integer ;
			sh:nodeKind sh:Literal ;
			sh:path observable:signatureAlgorithm ;
		] ,
		[
			sh:datatype xsd:string ;
			sh:maxCount "1"^^xsd:integer ;
			sh:nodeKind sh:Literal ;
			sh:path observable:subject ;
		] ,
		[
			sh:datatype xsd:string ;
			sh:maxCount "1"^^xsd:integer ;
			sh:nodeKind sh:Literal ;
			sh:path observable:subjectPublicKeyAlgorithm ;
		] ,
		[
			sh:datatype xsd:string ;
			sh:maxCount "1"^^xsd:integer ;
			sh:nodeKind sh:Literal ;
			sh:path observable:subjectPublicKeyModulus ;
		] ,
		[
			sh:datatype xsd:string ;
			sh:maxCount "1"^^xsd:integer ;
			sh:nodeKind sh:Literal ;
			sh:path observable:version ;
		]
		;
	sh:targetClass observable:X509CertificateFacet ;
	.

observable:X509V3Certificate
	a
		owl:Class ,
		sh:NodeShape
		;
	rdfs:subClassOf observable:ObservableObject ;
	rdfs:label "X509V3Certificate"@en ;
	rdfs:comment "An X.509 v3 certificate is a public key digital identity certificate conformant to the X.509 v3 PKI (Public Key Infrastructure) standard. "@en ;
	sh:targetClass observable:X509V3Certificate ;
	.

observable:X509V3ExtensionsFacet
	a
		owl:Class ,
		sh:NodeShape
		;
	rdfs:subClassOf core:Facet ;
	rdfs:label "X509V3ExtensionsFacet"@en ;
	rdfs:comment "An X.509 v3 certificate extensions facet is a grouping of characteristics unique to a public key digital identity certificate conformant to the X.509 v3 PKI (Public Key Infrastructure) standard."@en ;
	sh:property
		[
			sh:datatype xsd:dateTime ;
			sh:maxCount "1"^^xsd:integer ;
			sh:nodeKind sh:Literal ;
			sh:path observable:privateKeyUsagePeriodNotAfter ;
		] ,
		[
			sh:datatype xsd:dateTime ;
			sh:maxCount "1"^^xsd:integer ;
			sh:nodeKind sh:Literal ;
			sh:path observable:privateKeyUsagePeriodNotBefore ;
		] ,
		[
			sh:datatype xsd:string ;
			sh:maxCount "1"^^xsd:integer ;
			sh:nodeKind sh:Literal ;
			sh:path observable:authorityKeyIdentifier ;
		] ,
		[
			sh:datatype xsd:string ;
			sh:maxCount "1"^^xsd:integer ;
			sh:nodeKind sh:Literal ;
			sh:path observable:basicConstraints ;
		] ,
		[
			sh:datatype xsd:string ;
			sh:maxCount "1"^^xsd:integer ;
			sh:nodeKind sh:Literal ;
			sh:path observable:certificatePolicies ;
		] ,
		[
			sh:datatype xsd:string ;
			sh:maxCount "1"^^xsd:integer ;
			sh:nodeKind sh:Literal ;
			sh:path observable:crlDistributionPoints ;
		] ,
		[
			sh:datatype xsd:string ;
			sh:maxCount "1"^^xsd:integer ;
			sh:nodeKind sh:Literal ;
			sh:path observable:extendedKeyUsage ;
		] ,
		[
			sh:datatype xsd:string ;
			sh:maxCount "1"^^xsd:integer ;
			sh:nodeKind sh:Literal ;
			sh:path observable:inhibitAnyPolicy ;
		] ,
		[
			sh:datatype xsd:string ;
			sh:maxCount "1"^^xsd:integer ;
			sh:nodeKind sh:Literal ;
			sh:path observable:issuerAlternativeName ;
		] ,
		[
			sh:datatype xsd:string ;
			sh:maxCount "1"^^xsd:integer ;
			sh:nodeKind sh:Literal ;
			sh:path observable:keyUsage ;
		] ,
		[
			sh:datatype xsd:string ;
			sh:maxCount "1"^^xsd:integer ;
			sh:nodeKind sh:Literal ;
			sh:path observable:nameConstraints ;
		] ,
		[
			sh:datatype xsd:string ;
			sh:maxCount "1"^^xsd:integer ;
			sh:nodeKind sh:Literal ;
			sh:path observable:policyConstraints ;
		] ,
		[
			sh:datatype xsd:string ;
			sh:maxCount "1"^^xsd:integer ;
			sh:nodeKind sh:Literal ;
			sh:path observable:policyMappings ;
		] ,
		[
			sh:datatype xsd:string ;
			sh:maxCount "1"^^xsd:integer ;
			sh:nodeKind sh:Literal ;
			sh:path observable:subjectAlternativeName ;
		] ,
		[
			sh:datatype xsd:string ;
			sh:maxCount "1"^^xsd:integer ;
			sh:nodeKind sh:Literal ;
			sh:path observable:subjectDirectoryAttributes ;
		] ,
		[
			sh:datatype xsd:string ;
			sh:maxCount "1"^^xsd:integer ;
			sh:nodeKind sh:Literal ;
			sh:path observable:subjectKeyIdentifier ;
		]
		;
	sh:targetClass observable:X509V3ExtensionsFacet ;
	.

observable:abbreviation
	a owl:DatatypeProperty ;
	rdfs:label "abbreviation"@en ;
	rdfs:comment "The abbreviation of a global flag. See also: http://msdn.microsoft.com/en-us/library/windows/hardware/ff549646(v=vs.85).aspx."@en ;
	rdfs:range xsd:string ;
	.

observable:accessedDirectory
	a owl:ObjectProperty ;
	rdfs:label "accessedDirectory"@en ;
	rdfs:comment "Directories accessed by the prefetch application during startup."@en ;
	rdfs:range observable:ObservableObject ;
	.

observable:accessedFile
	a owl:ObjectProperty ;
	rdfs:label "accessedFile"@en ;
	rdfs:comment "Files (e.g., DLLs and other support files) used by the application during startup."@en ;
	rdfs:range observable:ObservableObject ;
	.

observable:accessedTime
	a owl:DatatypeProperty ;
	rdfs:label "accessedTime"@en ;
	rdfs:comment "The date and time at which the Object was accessed."@en ;
	rdfs:range xsd:dateTime ;
	.

observable:account
	a owl:ObjectProperty ;
	rdfs:label "account"@en ;
	rdfs:comment "Specifies the account referenced in an event log entry or used to run the scheduled task. See also: http://msdn.microsoft.com/en-us/library/windows/desktop/aa381228(v=vs.85).aspx."@en ;
	rdfs:range observable:ObservableObject ;
	.

observable:accountIdentifier
	a owl:DatatypeProperty ;
	rdfs:label "accountIdentifier"@en ;
	rdfs:comment "The unique identifier for the account."@en ;
	rdfs:range xsd:string ;
	.

observable:accountIssuer
	a owl:ObjectProperty ;
	rdfs:label "accountIssuer"@en ;
	rdfs:comment "The issuer of this account."@en ;
	rdfs:range core:UcoObject ;
	.

observable:accountLogin
	a owl:DatatypeProperty ;
	rdfs:label "accountLogin"@en ;
	rdfs:comment "The login identifier for the digital account."@en ;
	rdfs:range xsd:string ;
	.

observable:accountLogonType
	a owl:DatatypeProperty ;
	rdfs:subPropertyOf core:informalType ;
	rdfs:label "accountLogonType"@en ;
	rdfs:comment "Specifies the security logon method required to run the tasks associated with the account. See also: http://msdn.microsoft.com/en-us/library/windows/desktop/aa383013(v=vs.85).aspx."@en ;
	rdfs:range xsd:string ;
	.

observable:accountRunLevel
	a owl:DatatypeProperty ;
	rdfs:label "accountRunLevel"@en ;
	rdfs:comment "Specifies the permission level of the account that the task will be run at."@en ;
	rdfs:range xsd:string ;
	.

observable:accountType
	a owl:DatatypeProperty ;
	rdfs:subPropertyOf core:informalType ;
	rdfs:label "accountType"@en ;
	rdfs:comment "The type of account, for instance bank, phone, application, service, etc."@en ;
	rdfs:range [
		a rdfs:Datatype ;
		owl:unionOf (
			vocabulary:AccountTypeVocab
			xsd:string
		) ;
	] ;
	.

observable:actionID
	a owl:DatatypeProperty ;
	rdfs:label "actionID"@en ;
	rdfs:comment "Specifies the user-defined identifier for the action. This identifier is used by the Task Scheduler for logging purposes. See also: http://msdn.microsoft.com/en-us/library/windows/desktop/aa380590(v=vs.85).aspx."@en ;
	rdfs:range xsd:string ;
	.

observable:actionList
	a owl:ObjectProperty ;
	rdfs:label "actionList"@en ;
	rdfs:comment "Specifies a list of actions to be performed by the scheduled task."@en ;
	rdfs:range observable:TaskActionType ;
	.

observable:actionType
	a owl:DatatypeProperty ;
	rdfs:subPropertyOf core:informalType ;
	rdfs:label "actionType"@en ;
	rdfs:comment "Specifies the type of the action. See also: http://msdn.microsoft.com/en-us/library/windows/desktop/aa380596(v=vs.85).aspx."@en ;
	rdfs:range [
		a rdfs:Datatype ;
		owl:unionOf (
			vocabulary:TaskActionTypeVocab
			xsd:string
		) ;
	] ;
	.

observable:activeDirectoryGroups
	a owl:DatatypeProperty ;
	rdfs:label "activeDirectoryGroups"@en ;
	rdfs:range xsd:string ;
	.

observable:adapterName
	a owl:DatatypeProperty ;
	rdfs:label "adapterName"@en ;
	rdfs:comment "Specifies the name of the network adapter used by the network interface."@en ;
	rdfs:range xsd:string ;
	.

observable:addressOfEntryPoint
	a owl:DatatypeProperty ;
	rdfs:label "addressOfEntryPoint"@en ;
	rdfs:comment "Specifies the address of the entry point relative to the image base when the executable is loaded into memory."@en ;
	rdfs:range xsd:unsignedInt ;
	.

observable:addressValue
	a owl:DatatypeProperty ;
	rdfs:label "addressValue"@en ;
	rdfs:comment "The value of an address."@en ;
	rdfs:range xsd:string ;
	.

observable:advertisingID
	a owl:DatatypeProperty ;
	rdfs:label "advertisingID"@en ;
	rdfs:comment "Advertising ID as a UUID. [based on https://developer.android.com/reference/androidx/ads/identifier/AdvertisingIdInfo]"@en ;
	rdfs:range xsd:string ;
	.

observable:allocationStatus
	a owl:DatatypeProperty ;
	rdfs:label "allocationStatus"@en ;
	rdfs:comment "The allocation status of a file."@en ;
	rdfs:range xsd:string ;
	.

observable:alternateDataStreams
	a owl:ObjectProperty ;
	rdfs:label "alternateDataStreams"@en ;
	rdfs:range observable:AlternateDataStream ;
	.

observable:androidFingerprint
	a owl:DatatypeProperty ;
	rdfs:label "androidFingerprint"@en ;
	rdfs:comment "A string that uniquely identifies a build of the Android operating system. [based on https://developer.android.com/reference/android/os/Build#FINGERPRINT]"@en ;
	rdfs:range xsd:string ;
	.

observable:androidID
	a owl:DatatypeProperty ;
	rdfs:label "androidID"@en ;
	rdfs:comment "A 64-bit number (expressed as a hexadecimal string), unique to each combination of app-signing key, user, and device. [based on https://developer.android.com/reference/android/provider/Settings.Secure#ANDROID_ID]"@en ;
	rdfs:range xsd:hexBinary ;
	.

observable:androidVersion
	a owl:DatatypeProperty ;
	rdfs:label "androidVersion"@en ;
	rdfs:comment "The user-visible version string. E.g., '1.0' or '3.4b5' or 'bananas'. This field is an opaque string. Do not assume that its value has any particular structure or that values of RELEASE from different releases can be somehow ordered. [based on https://developer.android.com/reference/android/os/Build.VERSION#RELEASE]"@en ;
	rdfs:range xsd:string ;
	.

observable:antennaHeight
	a owl:DatatypeProperty ;
	rdfs:label "antennaHeight"@en ;
	rdfs:comment "The height (in meters) of the antenna from the ground."@en ;
	rdfs:range xsd:decimal ;
	.

observable:application
	a owl:ObjectProperty ;
	rdfs:label "application"@en ;
	rdfs:comment "The application associated with this object."@en ;
	rdfs:range observable:ObservableObject ;
	.

observable:applicationFileName
	a owl:DatatypeProperty ;
	rdfs:label "applicationFileName"@en ;
	rdfs:comment "Name of the executable of the prefetch file."@en ;
	rdfs:range xsd:string ;
	.

observable:applicationIdentifier
	a owl:DatatypeProperty ;
	rdfs:label "applicationIdentifier"@en ;
	rdfs:range xsd:string ;
	.

observable:archiveType
	a owl:DatatypeProperty ;
	rdfs:subPropertyOf core:informalType ;
	rdfs:label "archiveType"@en ;
	rdfs:comment "The type of a file archive, e.g. ZIP, GZIP or RAR."@en ;
	rdfs:range xsd:string ;
	.

observable:arguments
	a owl:DatatypeProperty ;
	rdfs:label "arguments"@en ;
	rdfs:comment "A list of arguments utilized in initiating the process."@en ;
	rdfs:range xsd:string ;
	.

observable:asHandle
	a owl:DatatypeProperty ;
	rdfs:label "asHandle"@en ;
	rdfs:range xsd:string ;
	.

observable:aslrEnabled
	a owl:DatatypeProperty ;
	rdfs:label "aslrEnabled"@en ;
	rdfs:range xsd:boolean ;
	.

observable:attendant
	a owl:ObjectProperty ;
	rdfs:label "attendant"@en ;
	rdfs:comment "The attendants of the event."@en ;
	rdfs:range identity:Identity ;
	.

observable:audioType
	a owl:DatatypeProperty ;
	rdfs:subPropertyOf core:informalType ;
	rdfs:label "audioType"@en ;
	rdfs:comment "The type of a audio. For example: music or speech."@en ;
	rdfs:range xsd:string ;
	.

observable:authorityKeyIdentifier
	a owl:DatatypeProperty ;
	rdfs:label "authorityKeyIdentifier"@en ;
	rdfs:range xsd:string ;
	.

observable:availableRam
	a owl:DatatypeProperty ;
	rdfs:label "availableRam"@en ;
	rdfs:comment "Specifies the amount of physical memory available on the system, in bytes."@en ;
	rdfs:range xsd:integer ;
	.

observable:azimuth
	a owl:DatatypeProperty ;
	rdfs:label "azimuth"@en ;
	rdfs:comment "The median rotation in degrees around a vertical axis of the cell antenna sector accessed."@en ;
	rdfs:range xsd:decimal ;
	.

observable:baseOfCode
	a owl:DatatypeProperty ;
	rdfs:label "baseOfCode"@en ;
	rdfs:comment "Specifies the address that is relative to the image base of the beginning-of-code section when it is loaded into memory."@en ;
	rdfs:range xsd:unsignedInt ;
	.

observable:baseStation
	a owl:DatatypeProperty ;
	rdfs:label "baseStation"@en ;
	rdfs:comment "The base station."@en ;
	rdfs:range xsd:string ;
	.

observable:basicConstraints
	a owl:DatatypeProperty ;
	rdfs:label "basicConstraints"@en ;
	rdfs:range xsd:string ;
	.

observable:bcc
	a owl:ObjectProperty ;
	rdfs:label "bcc"@en ;
	rdfs:range observable:ObservableObject ;
	.

observable:binary
	a owl:ObjectProperty ;
	rdfs:label "binary"@en ;
	rdfs:range observable:ObservableObject ;
	.

observable:biosDate
	a owl:DatatypeProperty ;
	rdfs:label "biosDate"@en ;
	rdfs:comment "Specifies the date of the BIOS (e.g. the datestamp of the BIOS revision)."@en ;
	rdfs:range xsd:dateTime ;
	.

observable:biosManufacturer
	a owl:DatatypeProperty ;
	rdfs:label "biosManufacturer"@en ;
	rdfs:comment "Specifies the manufacturer of the BIOS."@en ;
	rdfs:range xsd:string ;
	.

observable:biosReleaseDate
	a owl:DatatypeProperty ;
	rdfs:label "biosReleaseDate"@en ;
	rdfs:comment "Specifies the date the BIOS was released."@en ;
	rdfs:range xsd:dateTime ;
	.

observable:biosSerialNumber
	a owl:DatatypeProperty ;
	rdfs:label "biosSerialNumber"@en ;
	rdfs:comment "Specifies the serial number of the BIOS."@en ;
	rdfs:range xsd:string ;
	.

observable:biosVersion
	a owl:DatatypeProperty ;
	rdfs:label "biosVersion"@en ;
	rdfs:comment "Specifies the version of the BIOS."@en ;
	rdfs:range xsd:string ;
	.

observable:bitRate
	a owl:DatatypeProperty ;
	rdfs:label "bitRate"@en ;
	rdfs:comment "The bitrate of the audio in bits per second."@en ;
	rdfs:range xsd:integer ;
	.

observable:bitness
	a owl:DatatypeProperty ;
	rdfs:label "bitness"@en ;
	rdfs:comment "Specifies the bitness of the operating system (i.e. 32 or 64). Note that this is potentially different from the word size of the underlying hardware or CPU. A 32-bit operating system can be installed on a machine running a 64-bit processor."@en ;
	rdfs:range xsd:string ;
	.

observable:bitsPerPixel
	a owl:DatatypeProperty ;
	rdfs:label "bitsPerPixel"@en ;
	rdfs:range xsd:integer ;
	.

observable:blockType
	a owl:DatatypeProperty ;
	rdfs:subPropertyOf core:informalType ;
	rdfs:label "blockType"@en ;
	rdfs:comment "The blockType property specifies the block type of a particular memory object."@en ;
	rdfs:range [
		a rdfs:Datatype ;
		owl:unionOf (
			vocabulary:MemoryBlockTypeVocab
			xsd:string
		) ;
	] ;
	.

observable:bluetoothDeviceName
	a owl:DatatypeProperty ;
	rdfs:label "bluetoothDeviceName"@en ;
	rdfs:comment "Name configured withing Bluetooth settings on a device."@en ;
	rdfs:range xsd:string ;
	.

observable:body
	a owl:DatatypeProperty ;
	rdfs:label "body"@en ;
	rdfs:range xsd:string ;
	.

observable:bodyMultipart
	a owl:ObjectProperty ;
	rdfs:label "bodyMultipart"@en ;
	rdfs:comment "A list of the MIME parts that make up the email body. This field MAY only be used if isMultipart is true."@en ;
	rdfs:range observable:MimePartType ;
	.

observable:bodyRaw
	a owl:ObjectProperty ;
	rdfs:label "bodyRaw"@en ;
	rdfs:range observable:ObservableObject ;
	.

observable:bookmarkPath
	a owl:DatatypeProperty ;
	rdfs:label "bookmarkPath"@en ;
	rdfs:comment "The folder containing the bookmark."@en ;
	rdfs:range xsd:string ;
	.

observable:browserInformation
	a owl:ObjectProperty ;
	rdfs:label "Browser Information"@en ;
	rdfs:comment "Specifies information about the particular Web Browser."@en ;
	rdfs:range observable:ObservableObject ;
	.

observable:browserUserProfile
	a owl:DatatypeProperty ;
	rdfs:label "Browser User Profile"@en ;
	rdfs:comment "Specifies the web browser user profile for which the URL history entry was created."@en ;
	rdfs:range xsd:string ;
	.

observable:byteOrder
	a owl:DatatypeProperty ;
	rdfs:label "byteOrder"@en ;
	rdfs:range [
		a rdfs:Datatype ;
		owl:unionOf (
			vocabulary:EndiannessTypeVocab
			xsd:string
		) ;
	] ;
	.

observable:byteStringValue
	a owl:DatatypeProperty ;
	rdfs:label "byteStringValue"@en ;
	rdfs:comment "Specifies the raw, byte-string representation of the extracted string."@en ;
	rdfs:range xsd:base64Binary ;
	.

observable:callType
	a owl:DatatypeProperty ;
	rdfs:subPropertyOf core:informalType ;
	rdfs:label "callType"@en ;
	rdfs:comment "The type of a phone call,for example incoming, outgoing, missed."@en ;
	rdfs:range xsd:string ;
	.

observable:camera
	a owl:ObjectProperty ;
	rdfs:label "camera"@en ;
	rdfs:comment "The name/make of the camera that was used for taking the picture."@en ;
	rdfs:range observable:ObservableObject ;
	.

observable:canEscalatePrivs
	a owl:DatatypeProperty ;
	rdfs:label "canEscalatePrivs"@en ;
	rdfs:range xsd:boolean ;
	.

observable:captureCellSite
	a owl:ObjectProperty ;
	rdfs:label "captureCellSite"@en ;
	rdfs:comment "Specifies the cell site accessed."@en ;
	rdfs:range observable:CellSite ;
	.

observable:carrier
	a owl:ObjectProperty ;
	rdfs:label "carrier"@en ;
	rdfs:comment "Telecommunications service provider that sold the SIM card."@en ;
	rdfs:range identity:Identity ;
	.

observable:categories
	a owl:DatatypeProperty ;
	rdfs:label "categories"@en ;
	rdfs:comment "Categories applied to the object."@en ;
	rdfs:range xsd:string ;
	.

observable:cc
	a owl:ObjectProperty ;
	rdfs:label "cc"@en ;
	rdfs:range observable:ObservableObject ;
	.

observable:cellSiteCountryCode
	a owl:DatatypeProperty ;
	rdfs:label "cellSiteCountryCode"@en ;
	rdfs:comment "The country code represents the country of the cell site. For GSM, this is the Mobile Country Code (MCC)."@en ;
	rdfs:range xsd:string ;
	.

observable:cellSiteIdentifier
	a owl:DatatypeProperty ;
	rdfs:label "cellSiteIdentifier"@en ;
	rdfs:comment "Specifies the unique number used to identify each Cell Site within a location area code."@en ;
	rdfs:range xsd:string ;
	.

observable:cellSiteLocationAreaCode
	a owl:DatatypeProperty ;
	rdfs:label "cellSiteLocationAreaCode"@en ;
	rdfs:comment "The location area code is a unique number of current location area of the cell site. A location area is a set of cell site that are grouped together to optimize signalling. For GSM, this is the LAC."@en ;
	rdfs:range xsd:string ;
	.

observable:cellSiteNetworkCode
	a owl:DatatypeProperty ;
	rdfs:label "cellSiteNetworkCode"@en ;
	rdfs:comment "This code identifies the mobile operator of the cell site. For GSM, this is the Mobile Network Code (MNC) and for CMDA this is the network identifier (NID)."@en ;
	rdfs:range xsd:string ;
	.

observable:cellSiteType
	a owl:DatatypeProperty ;
	rdfs:subPropertyOf core:informalType ;
	rdfs:label "cellSiteType"@en ;
	rdfs:comment "Specifies the technology used by the Cell Site (e.g., GSM, CDMA, or LTE)."@en ;
	rdfs:range xsd:string ;
	.

observable:certificateIssuer
	a owl:ObjectProperty ;
	rdfs:label "certificateIssuer"@en ;
	rdfs:range identity:Identity ;
	.

observable:certificatePolicies
	a owl:DatatypeProperty ;
	rdfs:label "certificatePolicies"@en ;
	rdfs:range xsd:string ;
	.

observable:certificateSubject
	a owl:ObjectProperty ;
	rdfs:label "certificateSubject"@en ;
	rdfs:range core:UcoObject ;
	.

observable:characteristics
	a owl:DatatypeProperty ;
	rdfs:label "characteristics"@en ;
	rdfs:comment "Specifies the flags that indicate the fileâ€™s characteristics."@en ;
	rdfs:range xsd:unsignedShort ;
	.

observable:checksum
	a owl:DatatypeProperty ;
	rdfs:label "checksum"@en ;
	rdfs:comment "Specifies the checksum of the PE binary."@en ;
	rdfs:range xsd:unsignedInt ;
	.

observable:clockSetting
	a owl:DatatypeProperty ;
	rdfs:label "clockSetting"@en ;
	rdfs:comment "The generalizedTime value on the mobile device when it was processed."@en ;
	rdfs:range xsd:dateTime ;
	.

observable:clusterSize
	a owl:DatatypeProperty ;
	rdfs:label "clusterSize"@en ;
	rdfs:comment "The size of cluster allocation units in a file system."@en ;
	rdfs:range xsd:integer ;
	.

observable:columnName
	a owl:DatatypeProperty ;
	rdfs:label "columnName"@en ;
	rdfs:range xsd:string ;
	.

observable:comClassID
	a owl:DatatypeProperty ;
	rdfs:label "comClassID"@en ;
	rdfs:comment "Specifies the ID of the COM action. See also: http://msdn.microsoft.com/en-us/library/windows/desktop/aa380613(v=vs.85).aspx."@en ;
	rdfs:range xsd:string ;
	.

observable:comData
	a owl:DatatypeProperty ;
	rdfs:label "comData"@en ;
	rdfs:comment "Specifies the data associated with the COM handler. See also: http://msdn.microsoft.com/en-us/library/windows/desktop/aa380613(v=vs.85).aspx."@en ;
	rdfs:range xsd:string ;
	.

observable:comment
	a owl:DatatypeProperty ;
	rdfs:label "comment"@en ;
	rdfs:range xsd:string ;
	.

observable:compressionMethod
	a owl:DatatypeProperty ;
	rdfs:label "compressionMethod"@en ;
	rdfs:comment "The algorithm used to compress the data."@en ;
	rdfs:range xsd:string ;
	.

observable:compressionRatio
	a owl:DatatypeProperty ;
	rdfs:label "compressionRatio"@en ;
	rdfs:comment "The compression ratio of the compressed data."@en ;
	rdfs:range xsd:decimal ;
	.

observable:contact
	a owl:ObjectProperty ;
	rdfs:label "contact"@en ;
	rdfs:comment "Contact specifies information characterizing contact details for a single entity."@en ;
	rdfs:range observable:ObservableObject ;
	.

observable:contactAddress
	a owl:ObjectProperty ;
	rdfs:label "contactAddress"@en ;
	rdfs:comment "Contact address specifies information characterizing a geolocation address of a contact entity."@en ;
	rdfs:range observable:ContactAddress ;
	.

observable:contactAddressScope
	a owl:DatatypeProperty ;
	rdfs:label "contactAddressScope"@en ;
	rdfs:comment "Contact address scope specifies the relevant scope (home, work, school, etc) for a geolocation address of a contact entity."@en ;
	rdfs:range [
		a rdfs:Datatype ;
		owl:unionOf (
			xsd:string
			vocabulary:ContactAddressScopeVocab
		) ;
	] ;
	.

observable:contactAffiliation
	a owl:ObjectProperty ;
	rdfs:label "contactAffiliation"@en ;
	rdfs:comment "Contact affiliation specifies information characterizing details of an organizational affiliation for a single contact entity."@en ;
	rdfs:range observable:ContactAffiliation ;
	.

observable:contactEmail
	a owl:ObjectProperty ;
	rdfs:label "contactEmail"@en ;
	rdfs:comment "Contact email specifies information characterizing details for contacting a contact entity by email."@en ;
	rdfs:range observable:ContactEmail ;
	.

observable:contactEmailScope
	a owl:DatatypeProperty ;
	rdfs:label "contactEmailScope"@en ;
	rdfs:comment "Contact email scope specifies the relevant scope (home, work, school, etc) of details for contacting a contact entity by email."@en ;
	rdfs:range [
		a rdfs:Datatype ;
		owl:unionOf (
			xsd:string
			vocabulary:ContactEmailScopeVocab
		) ;
	] ;
	.

observable:contactGroup
	a owl:DatatypeProperty ;
	rdfs:label "contactGroup"@en ;
	rdfs:comment "Contact group specifies the name/tag of a particular named/tagged grouping of contacts."@en ;
	rdfs:range xsd:string ;
	.

observable:contactID
	a owl:DatatypeProperty ;
	rdfs:label "contactID"@en ;
	rdfs:comment "Specifies an ID for the contact."@en ;
	rdfs:range xsd:string ;
	.

observable:contactMessaging
	a owl:ObjectProperty ;
	rdfs:label "contactMessaging"@en ;
	rdfs:comment "Contact messaging specifies information characterizing details for contacting a contact entity by digital messaging."@en ;
	rdfs:range observable:ContactMessaging ;
	.

observable:contactMessagingPlatform
	a owl:ObjectProperty ;
	rdfs:label "contactMessagingPlatform"@en ;
	rdfs:comment "A contact messaging platform specifies a digital messaging platform associated with a contact."@en ;
	rdfs:range observable:ObservableObject ;
	.

observable:contactNote
	a owl:DatatypeProperty ;
	rdfs:label "contactNote"@en ;
	rdfs:comment "Contact note specifies a comment/note associated with a given contact."@en ;
	rdfs:range xsd:string ;
	.

observable:contactOrganization
	a owl:ObjectProperty ;
	rdfs:label "contactOrganization"@en ;
	rdfs:comment "The name of the organization a contact works for or is assocciated with."@en ;
	rdfs:range identity:Organization ;
	.

observable:contactPhone
	a owl:ObjectProperty ;
	rdfs:label "contactPhone"@en ;
	rdfs:comment "Contact phone specifies information characterizing details for contacting a contact entity by telephone."@en ;
	rdfs:range observable:ContactPhone ;
	.

observable:contactPhoneNumber
	a owl:ObjectProperty ;
	rdfs:label "contactPhoneNumber"@en ;
	rdfs:comment "Contact phone number specifies a telephone service account number for contacting a contact entity by telephone."@en ;
	rdfs:range observable:ObservableObject ;
	.

observable:contactPhoneScope
	a owl:DatatypeProperty ;
	rdfs:label "contactPhoneScope"@en ;
	rdfs:comment "Contact phone scope specifies the relevant scope (home, work, school, etc) of details for contacting a contact entity by telephone."@en ;
	rdfs:range [
		a rdfs:Datatype ;
		owl:unionOf (
			xsd:string
			vocabulary:ContactPhoneScopeVocab
		) ;
	] ;
	.

observable:contactProfile
	a owl:ObjectProperty ;
	rdfs:label "contactProfile"@en ;
	rdfs:comment "Contact profile specifies information characterizing details for contacting a contact entity by online service."@en ;
	rdfs:range observable:ContactProfile ;
	.

observable:contactProfilePlatform
	a owl:ObjectProperty ;
	rdfs:label "contactProfilePlatform"@en ;
	rdfs:comment "A contact profile platform specifies an online service platform associated with a contact."@en ;
	rdfs:range observable:ObservableObject ;
	.

observable:contactSIP
	a owl:ObjectProperty ;
	rdfs:label "contactSIP"@en ;
	rdfs:comment "Contact SIP specifies information characterizing details for contacting a contact entity by Session Initiation Protocol (SIP)."@en ;
	rdfs:range observable:ContactSIP ;
	.

observable:contactSIPScope
	a owl:DatatypeProperty ;
	rdfs:label "contactSIPScope"@en ;
	rdfs:comment "Contact SIP scope specifies the relevant scope (home, work, school, etc) of details for contacting a contact entity by Session Initiation Protocol (SIP)."@en ;
	rdfs:range [
		a rdfs:Datatype ;
		owl:unionOf (
			xsd:string
			vocabulary:ContactSIPScopeVocab
		) ;
	] ;
	.

observable:contactURL
	a owl:ObjectProperty ;
	rdfs:label "contactURL"@en ;
	rdfs:comment "Contact URL specifies information characterizing details for contacting a contact entity by Uniform Resource Locator (URL)."@en ;
	rdfs:range observable:ContactURL ;
	.

observable:contactURLScope
	a owl:DatatypeProperty ;
	rdfs:label "contactURLScope"@en ;
	rdfs:comment "Contact url scope specifies the relevant scope (homepage, home, work, school, etc) of details for contacting a contact entity by Uniform Resource Locator (URL)."@en ;
	rdfs:range [
		a rdfs:Datatype ;
		owl:unionOf (
			xsd:string
			vocabulary:ContactURLScopeVocab
		) ;
	] ;
	.

observable:contentDisposition
	a owl:DatatypeProperty ;
	rdfs:label "contentDisposition"@en ;
	rdfs:range xsd:string ;
	.

observable:contentRecoveredStatus
	a owl:DatatypeProperty ;
	rdfs:label "contentRecoveredStatus"@en ;
	rdfs:comment "Specifies the recoverability status of the content of an object."@en ;
	rdfs:range [
		a rdfs:Datatype ;
		owl:unionOf (
			vocabulary:RecoveredObjectStatusVocab
			xsd:string
		) ;
	] ;
	.

observable:contentType
	a owl:DatatypeProperty ;
	rdfs:subPropertyOf core:informalType ;
	rdfs:label "contentType"@en ;
	rdfs:range xsd:string ;
	.

observable:context
	a owl:DatatypeProperty ;
	rdfs:label "context"@en ;
	rdfs:range xsd:string ;
	.

observable:controlCode
	a owl:DatatypeProperty ;
	rdfs:label "controlCode"@en ;
	rdfs:comment "Specifies the actual control code that was sent to the observable object."@en ;
	rdfs:range xsd:string ;
	.

observable:cookieDomain
	a owl:ObjectProperty ;
	rdfs:label "cookieDomain"@en ;
	rdfs:comment "The domain for which the cookie is stored, for example nfi.minjus.nl."@en ;
	rdfs:range observable:ObservableObject ;
	.

observable:cookieName
	a owl:DatatypeProperty ;
	rdfs:label "cookieName"@en ;
	rdfs:comment "The name of the cookie."@en ;
	rdfs:range xsd:string ;
	.

observable:cookiePath
	a owl:DatatypeProperty ;
	rdfs:label "cookiePath"@en ;
	rdfs:comment "String representation of the path of the cookie."@en ;
	rdfs:range xsd:string ;
	.

observable:cpeid
	a owl:DatatypeProperty ;
	rdfs:label "cpeid"@en ;
	rdfs:comment "Specifies the Common Platform Enumeration identifier for the software."@en ;
	rdfs:range xsd:string ;
	.

observable:cpu
	a owl:DatatypeProperty ;
	rdfs:label "cpu"@en ;
	rdfs:comment "Specifies the name of the CPU used by the system."@en ;
	rdfs:range xsd:string ;
	.

observable:cpuFamily
	a owl:DatatypeProperty ;
	rdfs:label "cpuFamily"@en ;
	rdfs:comment "Specifies the name of the CPU family used by the system."@en ;
	rdfs:range xsd:string ;
	.

observable:creationDate
	a owl:DatatypeProperty ;
	rdfs:label "creationDate"@en ;
	rdfs:comment "Specifies the date in which the registered domain was created."@en ;
	rdfs:range xsd:dateTime ;
	.

observable:creationFlags
	a owl:DatatypeProperty ;
	rdfs:label "creationFlags"@en ;
	rdfs:range xsd:unsignedInt ;
	.

observable:creationTime
	a
		owl:DatatypeProperty ,
		owl:DeprecatedProperty
		;
	rdfs:label "creationTime"@en ;
	rdfs:range xsd:dateTime ;
	.

observable:creationTime-deprecation-shape
	a sh:NodeShape ;
	sh:property [
		a sh:PropertyShape ;
		sh:maxCount "0"^^xsd:integer ;
		sh:message "observable:creationTime is deprecated, and an error to use as of UCO 2.0.0.  observable:observableCreatedTime should be used instead."@en ;
		sh:path observable:creationTime ;
	] ;
	sh:targetSubjectsOf observable:creationTime ;
	.

observable:creator
	a owl:ObjectProperty ;
	rdfs:label "creator"@en ;
	rdfs:comment "Specifies the name of the creator of the registry key."@en ;
	rdfs:range observable:ObservableObject ;
	.

observable:creatorUser
	a owl:ObjectProperty ;
	rdfs:label "creatorUser"@en ;
	rdfs:comment "The user that created/owns the process."@en ;
	rdfs:range observable:ObservableObject ;
	.

observable:crlDistributionPoints
	a owl:DatatypeProperty ;
	rdfs:label "crlDistributionPoints"@en ;
	rdfs:range xsd:string ;
	.

observable:currentSystemDate
	a owl:DatatypeProperty ;
	rdfs:label "currentSystemDate"@en ;
	rdfs:comment "Specifies the current date on the system."@en ;
	rdfs:range xsd:dateTime ;
	.

observable:currentWorkingDirectory
	a owl:DatatypeProperty ;
	rdfs:label "currentWorkingDirectory"@en ;
	rdfs:range xsd:string ;
	.

observable:cyberAction
	a owl:ObjectProperty ;
	rdfs:label "cyberAction"@en ;
	rdfs:comment "The action taken in response to the event."@en ;
	rdfs:range observable:ObservableAction ;
	.

observable:data
	a owl:DatatypeProperty ;
	rdfs:label "data"@en ;
	rdfs:range xsd:string ;
	.

observable:dataPayload
	a owl:DatatypeProperty ;
	rdfs:label "dataPayload"@en ;
	rdfs:range xsd:string ;
	.

observable:dataPayloadReferenceURL
	a owl:ObjectProperty ;
	rdfs:label "dataPayloadReferenceURL"@en ;
	rdfs:range observable:ObservableObject ;
	.

observable:dataType
	a owl:DatatypeProperty ;
	rdfs:subPropertyOf core:informalType ;
	rdfs:label "dataType"@en ;
	rdfs:range xsd:string ;
	.

observable:depEnabled
	a owl:DatatypeProperty ;
	rdfs:label "depEnabled"@en ;
	rdfs:range xsd:boolean ;
	.

observable:descriptions
	a owl:DatatypeProperty ;
	rdfs:label "descriptions"@en ;
	rdfs:range xsd:string ;
	.

observable:destination
	a owl:DatatypeProperty ;
	rdfs:label "destination"@en ;
	rdfs:comment "The destination of a global flag. See also: http://msdn.microsoft.com/en-us/library/windows/hardware/ff549646(v=vs.85).aspx."@en ;
	rdfs:range xsd:string ;
	.

observable:destinationFlags
	a owl:DatatypeProperty ;
	rdfs:label "destinationFlags"@en ;
	rdfs:comment "Specifies the destination TCP flags."@en ;
	rdfs:range xsd:hexBinary ;
	.

observable:destinationPort
	a owl:DatatypeProperty ;
	rdfs:label "destinationPort"@en ;
	rdfs:comment "Specifies the destination port used in the connection, as an integer in the range of 0 - 65535."@en ;
	rdfs:range xsd:integer ;
	.

observable:deviceType
	a owl:DatatypeProperty ;
	rdfs:subPropertyOf core:informalType ;
	rdfs:label "deviceType"@en ;
	rdfs:range xsd:string ;
	.

observable:dhcpLeaseExpires
	a owl:DatatypeProperty ;
	rdfs:label "dhcpLeaseExpires"@en ;
	rdfs:comment "Specifies the date/time that the DHCP lease obtained on the network interface expires."@en ;
	rdfs:range xsd:dateTime ;
	.

observable:dhcpLeaseObtained
	a owl:DatatypeProperty ;
	rdfs:label "dhcpLeaseObtained"@en ;
	rdfs:comment "Specifies the date/time that the DHCP lease was obtained on the network interface."@en ;
	rdfs:range xsd:dateTime ;
	.

observable:dhcpServer
	a owl:ObjectProperty ;
	rdfs:label "dhcpServer"@en ;
	rdfs:comment "Specifies the list of DHCP server IP Addresses used by the network interface."@en ;
	rdfs:range observable:ObservableObject ;
	.

observable:diskPartitionType
	a owl:DatatypeProperty ;
	rdfs:subPropertyOf core:informalType ;
	rdfs:label "diskPartitionType"@en ;
	rdfs:comment "Specifies the type of partition being characterized."@en ;
	rdfs:range xsd:string ;
	.

observable:diskSize
	a owl:DatatypeProperty ;
	rdfs:label "diskSize"@en ;
	rdfs:comment "The size of the disk, in bytes."@en ;
	rdfs:range xsd:integer ;
	.

observable:diskType
	a owl:DatatypeProperty ;
	rdfs:subPropertyOf core:informalType ;
	rdfs:label "diskType"@en ;
	rdfs:comment "The type of disk being characterized, e.g., removable."@en ;
	rdfs:range xsd:string ;
	.

observable:displayName
	a owl:DatatypeProperty ;
	rdfs:label "displayName"@en ;
	rdfs:comment "Display name specifies the name to display for some entity within a user interface."@en ;
	rdfs:range xsd:string ;
	.

observable:dllCharacteristics
	a owl:DatatypeProperty ;
	rdfs:label "dllCharacteristics"@en ;
	rdfs:comment "Specifies the flags that characterize the PE binary."@en ;
	rdfs:range xsd:unsignedShort ;
	.

observable:dnssec
	a owl:DatatypeProperty ;
	rdfs:label "dnssec"@en ;
	rdfs:comment "Specifies the DNSSEC property associated with a Whois entry. Acceptable values are: 'Signed' or 'Unsigned'."@en ;
	rdfs:range vocabulary:WhoisDNSSECTypeVocab ;
	.

observable:documentInformationDictionary
	a owl:ObjectProperty ;
	rdfs:label "documentInformationDictionary"@en ;
	rdfs:range types:ControlledDictionary ;
	.

observable:domain
	a owl:DatatypeProperty ;
	rdfs:label "domain"@en ;
	rdfs:comment "The domain(s) that the system belongs to."@en ;
	rdfs:range xsd:string ;
	.

observable:domainID
	a owl:DatatypeProperty ;
	rdfs:label "domainID"@en ;
	rdfs:comment "Specifies the domain id for the domain associated with a Whois entry."@en ;
	rdfs:range xsd:string ;
	.

observable:domainName
	a owl:ObjectProperty ;
	rdfs:label "domainName"@en ;
	rdfs:comment "Specifies the corresponding domain name for a whois entry."@en ;
	rdfs:range observable:ObservableObject ;
	.

observable:driveLetter
	a owl:DatatypeProperty ;
	rdfs:label "driveLetter"@en ;
	rdfs:comment "Specifies the drive letter of a windows volume."@en ;
	rdfs:range xsd:string ;
	.

observable:driveType
	a owl:DatatypeProperty ;
	rdfs:subPropertyOf core:informalType ;
	rdfs:label "driveType"@en ;
	rdfs:comment "Specifies the drive type of a windows volume."@en ;
	rdfs:range [
		a rdfs:Datatype ;
		owl:unionOf (
			vocabulary:WindowsDriveTypeVocab
			xsd:string
		) ;
	] ;
	.

observable:dst
	a owl:ObjectProperty ;
	rdfs:label "dst"@en ;
	rdfs:comment "Specifies the destination(s) of the network connection."@en ;
	rdfs:range observable:ObservableObject ;
	.

observable:dstBytes
	a owl:DatatypeProperty ;
	rdfs:label "dstBytes"@en ;
	rdfs:range xsd:integer ;
	.

observable:dstPackets
	a owl:DatatypeProperty ;
	rdfs:label "dstPackets"@en ;
	rdfs:range xsd:integer ;
	.

observable:dstPayload
	a owl:ObjectProperty ;
	rdfs:label "dstPayload"@en ;
	rdfs:range observable:ObservableObject ;
	.

observable:duration
	a owl:DatatypeProperty ;
	rdfs:label "duration"@en ;
	rdfs:comment "The duration of the phone call in seconds."@en ;
	rdfs:range xsd:integer ;
	.

observable:effectiveGroup
	a owl:DatatypeProperty ;
	rdfs:label "effectiveGroup"@en ;
	rdfs:comment "Specifies the name of the effective group used in the user session."@en ;
	rdfs:range xsd:string ;
	.

observable:effectiveGroupID
	a owl:DatatypeProperty ;
	rdfs:label "effectiveGroupID"@en ;
	rdfs:comment "Specifies the effective group ID of the group used in the user session."@en ;
	rdfs:range xsd:string ;
	.

observable:effectiveUser
	a owl:ObjectProperty ;
	rdfs:label "effectiveUser"@en ;
	rdfs:comment "Specifies the effective user details used in the user session."@en ;
	rdfs:range observable:ObservableObject ;
	.

observable:elevation
	a owl:DatatypeProperty ;
	rdfs:label "elevation"@en ;
	rdfs:comment "The angle in degrees of the antenna from the local horizontal plane."@en ;
	rdfs:range xsd:decimal ;
	.

observable:emailAddress
	a owl:ObjectProperty ;
	rdfs:label "emailAddress"@en ;
	rdfs:comment "An email address."@en ;
	rdfs:range observable:ObservableObject ;
	.

observable:encoding
	a owl:DatatypeProperty ;
	rdfs:label "Encoding"@en ;
	rdfs:comment "The encoding method used for the extracted string."@en ;
	rdfs:range xsd:string ;
	.

observable:encodingMethod
	a owl:DatatypeProperty ;
	rdfs:label "encodingMethod"@en ;
	rdfs:range xsd:string ;
	.

observable:encryptionIV
	a owl:DatatypeProperty ;
	rdfs:label "encryptionIV"@en ;
	rdfs:range xsd:string ;
	.

observable:encryptionKey
	a owl:DatatypeProperty ;
	rdfs:label "encryptionKey"@en ;
	rdfs:range xsd:string ;
	.

observable:encryptionMethod
	a owl:DatatypeProperty ;
	rdfs:label "encryptionMethod"@en ;
	rdfs:range xsd:string ;
	.

observable:encryptionMode
	a owl:DatatypeProperty ;
	rdfs:label "encryptionMode"@en ;
	rdfs:range xsd:string ;
	.

observable:endTime
	a owl:DatatypeProperty ;
	rdfs:label "endTime"@en ;
	rdfs:range xsd:dateTime ;
	.

observable:englishTranslation
	a owl:DatatypeProperty ;
	rdfs:label "englishTranslation"@en ;
	rdfs:comment "Specifies the English translation of the string, if it is not written in English."@en ;
	rdfs:range xsd:string ;
	.

observable:entropy
	a owl:DatatypeProperty ;
	rdfs:label "entropy"@en ;
	rdfs:comment "Shannon entropy (a measure of randomness) of the data."@en ;
	rdfs:range xsd:decimal ;
	.

observable:entryID
	a owl:DatatypeProperty ;
	rdfs:label "entryID"@en ;
	rdfs:comment "A unique identifier for the file within the filesystem."@en ;
	rdfs:range xsd:integer ;
	.

observable:environmentVariables
	a owl:ObjectProperty ;
	rdfs:label "environmentVariables"@en ;
	rdfs:comment "A list of environment variables associated with the process. "@en ;
	rdfs:range types:Dictionary ;
	.

observable:eventRecordDevice
	a owl:ObjectProperty ;
	rdfs:label "device"@en ;
	rdfs:comment "The device on which the log entry was generated."@en ;
	rdfs:range observable:ObservableObject ;
	.

observable:eventRecordID
	a owl:DatatypeProperty ;
	rdfs:label "eventRecordID"@en ;
	rdfs:comment "The identifier of the event record."@en ;
	rdfs:range xsd:string ;
	.

observable:eventRecordRaw
	a owl:DatatypeProperty ;
	rdfs:label "eventRecordRaw"@en ;
	rdfs:comment "The complete raw content of the event record."@en ;
	rdfs:range xsd:string ;
	.

observable:eventRecordServiceName
	a owl:DatatypeProperty ;
	rdfs:label "eventServiceName"@en ;
	rdfs:comment "The service that generated the event record. A single application can have multiple services generating event records."@en ;
	rdfs:range xsd:string ;
	.

observable:eventRecordText
	a owl:DatatypeProperty ;
	rdfs:label "eventRecordText"@en ;
	rdfs:comment "The textual representation of the event."@en ;
	rdfs:range xsd:string ;
	.

observable:eventStatus
	a owl:DatatypeProperty ;
	rdfs:label "eventStatus"@en ;
	rdfs:comment "The status of the event, for instance accepted, pending or cancelled."@en ;
	rdfs:range xsd:string ;
	.

observable:eventType
	a owl:DatatypeProperty ;
	rdfs:subPropertyOf core:informalType ;
	rdfs:label "eventType"@en ;
	rdfs:comment "The type of the event, for example 'information', 'warning' or 'error'."@en ;
	rdfs:range xsd:string ;
	.

observable:execArguments
	a owl:DatatypeProperty ;
	rdfs:label "execArguments"@en ;
	rdfs:comment "Specifies the arguments associated with the command-line operation launched by the action. See also: http://msdn.microsoft.com/en-us/library/windows/desktop/aa380715(v=vs.85).aspx."@en ;
	rdfs:range xsd:string ;
	.

observable:execProgramHashes
	a owl:ObjectProperty ;
	rdfs:label "execProgramHashes"@en ;
	rdfs:comment "Specifies the hashes of the executable file launched by the action."@en ;
	rdfs:range types:Hash ;
	.

observable:execProgramPath
	a owl:DatatypeProperty ;
	rdfs:label "execProgramPath"@en ;
	rdfs:comment "Specifies the path to the executable file launched by the action. See also: http://msdn.microsoft.com/en-us/library/windows/desktop/aa380715(v=vs.85).aspx."@en ;
	rdfs:range xsd:string ;
	.

observable:execWorkingDirectory
	a owl:DatatypeProperty ;
	rdfs:label "execWorkingDirectory"@en ;
	rdfs:comment "Specifies the directory that contains either the executable file or the files that are used by the executable file launched by the action. See also: http://msdn.microsoft.com/en-us/library/windows/desktop/aa380715(v=vs.85).aspx."@en ;
	rdfs:range xsd:string ;
	.

observable:exifData
	a owl:ObjectProperty ;
	rdfs:label "exifData"@en ;
	rdfs:range types:ControlledDictionary ;
	.

observable:exitCode
	a owl:DatatypeProperty ;
	rdfs:label "exitCode"@en ;
	rdfs:comment "Specifies the last exit code of the scheduled task. See also: http://msdn.microsoft.com/en-us/library/windows/desktop/aa381245(v=vs.85).aspx."@en ;
	rdfs:range xsd:integer ;
	.

observable:exitStatus
	a owl:DatatypeProperty ;
	rdfs:label "exitStatus"@en ;
	rdfs:comment "A small number passed from the process to the parent process when it has finished executing. In general, 0 indicates successful termination, any other number indicates a failure."@en ;
	rdfs:range xsd:integer ;
	.

observable:exitTime
	a owl:DatatypeProperty ;
	rdfs:label "exitTime"@en ;
	rdfs:comment "The time at which the process exited."@en ;
	rdfs:range xsd:dateTime ;
	.

observable:expirationDate
	a owl:DatatypeProperty ;
	rdfs:label "expirationDate"@en ;
	rdfs:comment "Specifies the date in which the registered domain will expire."@en ;
	rdfs:range xsd:dateTime ;
	.

observable:expirationTime
	a owl:DatatypeProperty ;
	rdfs:label "expirationTime"@en ;
	rdfs:comment "The date and time at which the validity of the object expires."@en ;
	rdfs:range xsd:dateTime ;
	.

observable:extDeletionTime
	a owl:DatatypeProperty ;
	rdfs:label "extDeletionTime"@en ;
	rdfs:comment "Specifies the time at which the file represented by an Inode was 'deleted'."@en ;
	rdfs:range xsd:dateTime ;
	.

observable:extFileType
	a owl:DatatypeProperty ;
	rdfs:subPropertyOf core:informalType ;
	rdfs:label "extFileType"@en ;
	rdfs:comment "Specifies the EXT file type (FIFO, Directory, Regular file, Symbolic link, etc) for the Inode."@en ;
	rdfs:range xsd:integer ;
	.

observable:extFlags
	a owl:DatatypeProperty ;
	rdfs:label "extFlags"@en ;
	rdfs:comment "Specifies user flags to further protect (limit its use and modification) the file represented by an Inode."@en ;
	rdfs:range xsd:integer ;
	.

observable:extHardLinkCount
	a owl:DatatypeProperty ;
	rdfs:label "extHardLinkCount"@en ;
	rdfs:comment "Specifies a count of how many hard links point to an Inode."@en ;
	rdfs:range xsd:integer ;
	.

observable:extInodeChangeTime
	a owl:DatatypeProperty ;
	rdfs:label "extInodeChangeTime"@en ;
	rdfs:comment "The date and time at which the file Inode metadata was last modified."@en ;
	rdfs:range xsd:dateTime ;
	.

observable:extInodeID
	a owl:DatatypeProperty ;
	rdfs:label "extInodeID"@en ;
	rdfs:comment "Specifies a single Inode identifier."@en ;
	rdfs:range xsd:integer ;
	.

observable:extPermissions
	a owl:DatatypeProperty ;
	rdfs:label "extPermissions"@en ;
	rdfs:comment "Specifies the read/write/execute permissions for the file represented by an EXT Inode."@en ;
	rdfs:range xsd:integer ;
	.

observable:extSGID
	a owl:DatatypeProperty ;
	rdfs:label "extSGID"@en ;
	rdfs:comment "Specifies the group ID for the file represented by an Inode."@en ;
	rdfs:range xsd:integer ;
	.

observable:extSUID
	a owl:DatatypeProperty ;
	rdfs:label "extSUID"@en ;
	rdfs:comment "Specifies the user ID that 'owns' the file represented by an Inode."@en ;
	rdfs:range xsd:integer ;
	.

observable:extendedKeyUsage
	a owl:DatatypeProperty ;
	rdfs:label "extendedKeyUsage"@en ;
	rdfs:range xsd:string ;
	.

observable:extension
	a owl:DatatypeProperty ;
	rdfs:label "extension"@en ;
	rdfs:comment "The file name extension: everything after the last dot. Not present if the file has no dot in its name."@en ;
	rdfs:range xsd:string ;
	.

observable:favoritesCount
	a owl:DatatypeProperty ;
	rdfs:label "Favorites Count"@en-US ;
	rdfs:comment "Specifies the number of times that this profile has favorited a tweet."@en-US ;
	rdfs:range xsd:nonNegativeInteger ;
	.

observable:fileAlignment
	a owl:DatatypeProperty ;
	rdfs:label "fileAlignment"@en ;
	rdfs:comment "Specifies the factor (in bytes) that is used to align the raw data of sections in the image file."@en ;
	rdfs:range xsd:unsignedInt ;
	.

observable:fileHeaderHashes
	a owl:ObjectProperty ;
	rdfs:label "fileHeaderHashes"@en ;
	rdfs:comment "Specifies any hashes that were computed for the file header."@en ;
	rdfs:range types:Hash ;
	.

observable:fileName
	a owl:DatatypeProperty ;
	rdfs:label "fileName"@en ;
	rdfs:comment "Specifies the name associated with a file in a file system."@en ;
	rdfs:range xsd:string ;
	.

observable:filePath
	a owl:DatatypeProperty ;
	rdfs:label "filePath"@en ;
	rdfs:comment "Specifies the file path for the location of a file within a filesystem."@en ;
	rdfs:range xsd:string ;
	.

observable:fileSystemType
	a owl:DatatypeProperty ;
	rdfs:subPropertyOf core:informalType ;
	rdfs:label "fileSystemType"@en ;
	rdfs:comment "The specific type of a file system."@en ;
	rdfs:range xsd:string ;
	.

observable:firstLoginTime
	a owl:DatatypeProperty ;
	rdfs:label "firstLoginTime"@en ;
	rdfs:comment "The date and time of the first login of the account."@en ;
	rdfs:range xsd:dateTime ;
	.

observable:firstName
	a owl:DatatypeProperty ;
	rdfs:label "firstName"@en ;
	rdfs:comment "The first name of a person."@en ;
	rdfs:range xsd:string ;
	.

observable:firstRun
	a owl:DatatypeProperty ;
	rdfs:label "firstRun"@en ;
	rdfs:comment "Timestamp of when the prefetch application was first run."@en ;
	rdfs:range xsd:dateTime ;
	.

observable:firstVisit
	a owl:DatatypeProperty ;
	rdfs:label "First Visit Time"@en ;
	rdfs:comment "Specifies the date/time that the URL referred to by the URL field was first visited."@en-US ;
	rdfs:range xsd:dateTime ;
	.

observable:flags
	a owl:DatatypeProperty ;
	rdfs:label "flags"@en ;
	rdfs:comment "Specifies any flags that modify the behavior of the scheduled task. See also: http://msdn.microsoft.com/en-us/library/windows/desktop/aa381248(v=vs.85).aspx."@en ;
	rdfs:range [
		a rdfs:Datatype ;
		owl:unionOf (
			vocabulary:TaskFlagVocab
			xsd:string
		) ;
	] ;
	.

observable:followersCount
	a owl:DatatypeProperty ;
	rdfs:label "Followers Count"@en-US ;
	rdfs:comment "Specifies the followers count associated with the twitter profile."@en-US ;
	rdfs:range xsd:nonNegativeInteger ;
	.

observable:format
	a owl:DatatypeProperty ;
	rdfs:label "format"@en ;
	rdfs:comment "The format of the audio. For example: mp3 or flac."@en ;
	rdfs:range xsd:string ;
	.

observable:fragment
	a owl:DatatypeProperty ;
	rdfs:label "fragment"@en ;
	rdfs:comment "Fragment pointing to a specific part in the resource."@en ;
	rdfs:range xsd:string ;
	.

observable:fragmentIndex
	a owl:DatatypeProperty ;
	rdfs:label "fragmentIndex"@en ;
	rdfs:range xsd:integer ;
	.

observable:freeSpace
	a owl:DatatypeProperty ;
	rdfs:label "freeSpace"@en ;
	rdfs:comment "The amount of free space on the disk, in bytes."@en ;
	rdfs:range xsd:integer ;
	.

observable:friendsCount
	a owl:DatatypeProperty ;
	rdfs:label "Friends Count"@en-US ;
	rdfs:comment "Specifies the friends count associated with the twitter profile."@en-US ;
	rdfs:range xsd:nonNegativeInteger ;
	.

observable:from
	a owl:ObjectProperty ;
	rdfs:label "from"@en ;
	rdfs:comment "The phone number of the initiating party."@en ;
	rdfs:range observable:ObservableObject ;
	.

observable:fromURLVisit
	a owl:ObjectProperty ;
	rdfs:label "From URL Visit"@en ;
	rdfs:comment "Specifies the URL visit origination point (i.e., URL) of the URL captured in the URL history entry, if applicable."@en ;
	rdfs:range observable:ObservableObject ;
	.

observable:fullValue
	a owl:DatatypeProperty ;
	rdfs:label "fullValue"@en ;
	rdfs:comment "The full string value of the URL."@en ;
	rdfs:range xsd:string ;
	.

observable:geoLocationEntry
	a owl:ObjectProperty ;
	rdfs:label "geoLocationEntry"@en ;
	rdfs:range observable:ObservableObject ;
	.

observable:geolocationAddress
	a owl:ObjectProperty ;
	rdfs:label "geolocationAddress"@en ;
	rdfs:comment "An administrative address for a particular geolocation."@en ;
	rdfs:range location:Location ;
	.

observable:gid
	a owl:DatatypeProperty ;
	rdfs:label "gid"@en ;
	rdfs:range xsd:integer ;
	.

observable:globalFlagList
	a owl:ObjectProperty ;
	rdfs:label "globalFlagList"@en ;
	rdfs:comment "A list of global flags. See also: http://msdn.microsoft.com/en-us/library/windows/hardware/ff549557(v=vs.85).aspx."@en ;
	rdfs:range observable:GlobalFlagType ;
	.

observable:gpu
	a owl:DatatypeProperty ;
	rdfs:label "gpu"@en ;
	rdfs:comment "Specifies the name of the GPU used by the system."@en ;
	rdfs:range xsd:string ;
	.

observable:gpuFamily
	a owl:DatatypeProperty ;
	rdfs:label "gpuFamily"@en ;
	rdfs:comment "Specifies the name of the GPU family used by the system."@en ;
	rdfs:range xsd:string ;
	.

observable:groupName
	a owl:DatatypeProperty ;
	rdfs:label "groupName"@en ;
	rdfs:range xsd:string ;
	.

observable:groups
	a owl:DatatypeProperty ;
	rdfs:label "groups"@en ;
	rdfs:range xsd:string ;
	.

observable:hasChanged
	a owl:DatatypeProperty ;
	rdfs:label "hasChanged"@en ;
	rdfs:range xsd:boolean ;
	.

observable:hash
	a owl:ObjectProperty ;
	rdfs:label "hash"@en ;
	rdfs:comment "Hash values of the data."@en ;
	rdfs:range types:Hash ;
	.

observable:hashes
	a owl:ObjectProperty ;
	rdfs:label "hashes"@en ;
	rdfs:comment "Specifies any hashes computed over the section."@en ;
	rdfs:range types:Hash ;
	.

observable:headerRaw
	a owl:ObjectProperty ;
	rdfs:label "headerRaw"@en ;
	rdfs:range observable:ObservableObject ;
	.

observable:hexadecimalValue
	a owl:DatatypeProperty ;
	rdfs:label "hexadecimalValue"@en ;
	rdfs:comment "The hexadecimal value of a global flag. See also: http://msdn.microsoft.com/en-us/library/windows/hardware/ff549646(v=vs.85).aspx."@en ;
	rdfs:range xsd:hexBinary ;
	.

observable:hiveType
	a owl:DatatypeProperty ;
	rdfs:subPropertyOf core:informalType ;
	rdfs:label "hiveType"@en ;
	rdfs:comment "The type of a registry hive."@en ;
	rdfs:range xsd:string ;
	.

observable:homeDirectory
	a owl:DatatypeProperty ;
	rdfs:label "homeDirectory"@en ;
	rdfs:range xsd:string ;
	.

observable:horizontalBeamWidth
	a owl:DatatypeProperty ;
	rdfs:label "horizontalBeamWidth"@en ;
	rdfs:comment "The width of the antenna beam in degrees."@en ;
	rdfs:range xsd:string ;
	.

observable:host
	a owl:ObjectProperty ;
	rdfs:label "host"@en ;
	rdfs:comment "Domain name or IP address where the resource is located."@en ;
	rdfs:range observable:ObservableObject ;
	.

observable:hostname
	a owl:DatatypeProperty ;
	rdfs:label "hostname"@en ;
	rdfs:comment "Specifies the hostname of the system."@en ;
	rdfs:range xsd:string ;
	.

observable:httpMesageBodyLength
	a owl:DatatypeProperty ;
	rdfs:label "httpMesageBodyLength"@en ;
	rdfs:comment "Specifies the length of an HTTP message body in bytes."@en ;
	rdfs:range xsd:integer ;
	.

observable:httpMessageBodyData
	a owl:ObjectProperty ;
	rdfs:label "httpMessageBodyData"@en ;
	rdfs:comment "Specifies the data contained in an HTTP message body."@en ;
	rdfs:range observable:ObservableObject ;
	.

observable:httpRequestHeader
	a owl:ObjectProperty ;
	rdfs:label "httpRequestHeader"@en ;
	rdfs:comment "Specifies all of the HTTP header fields that may be found in the HTTP client request"@en ;
	rdfs:range types:Dictionary ;
	.

observable:iComHandlerAction
	a owl:ObjectProperty ;
	rdfs:label "iComHandlerAction"@en ;
	rdfs:comment "Specifies the data associated with the task action-fired COM handler."@en ;
	rdfs:range observable:IComHandlerActionType ;
	.

observable:iEmailAction
	a owl:ObjectProperty ;
	rdfs:label "iEmailAction"@en ;
	rdfs:comment "Specifies an action that sends an e-mail, which in this context refers to actual email message sent. See also: http://msdn.microsoft.com/en-us/library/windows/desktop/aa380693(v=vs.85).aspx."@en ;
	rdfs:range observable:ObservableObject ;
	.

observable:iExecAction
	a owl:ObjectProperty ;
	rdfs:label "iExecAction"@en ;
	rdfs:comment "Specifies an action that executes a command-line operation. See also: http://msdn.microsoft.com/en-us/library/windows/desktop/aa380715(v=vs.85).aspx."@en ;
	rdfs:range observable:IExecActionType ;
	.

observable:iShowMessageAction
	a owl:ObjectProperty ;
	rdfs:label "iShowMessageAction"@en ;
	rdfs:comment "Specifies an action that shows a message box when a task is activated. See also: http://msdn.microsoft.com/en-us/library/windows/desktop/aa381302(v=vs.85).aspx."@en ;
	rdfs:range observable:IShowMessageActionType ;
	.

observable:icmpCode
	a owl:DatatypeProperty ;
	rdfs:label "icmpCode"@en ;
	rdfs:comment "Specifies the ICMP code byte."@en ;
	rdfs:range xsd:hexBinary ;
	.

observable:icmpType
	a owl:DatatypeProperty ;
	rdfs:subPropertyOf core:informalType ;
	rdfs:label "icmpType"@en ;
	rdfs:comment "Specifies the ICMP type byte."@en ;
	rdfs:range xsd:hexBinary ;
	.

observable:imageBase
	a owl:DatatypeProperty ;
	rdfs:label "imageBase"@en ;
	rdfs:comment "Specifies the address that is relative to the image base of the beginning-of-data section when it is loaded into memory."@en ;
	rdfs:range xsd:unsignedInt ;
	.

observable:imageCompressionMethod
	a owl:DatatypeProperty ;
	rdfs:label "imageCompressionMethod"@en ;
	rdfs:range xsd:string ;
	.

observable:imageName
	a owl:DatatypeProperty ;
	rdfs:label "imageName"@en ;
	rdfs:comment "Specifies the image name for the task."@en ;
	rdfs:range xsd:string ;
	.

observable:imageType
	a owl:DatatypeProperty ;
	rdfs:subPropertyOf core:informalType ;
	rdfs:label "imageType"@en ;
	rdfs:comment "The type of the image, e.g. EnCase, RAW or LocalFolder."@en ;
	rdfs:range xsd:string ;
	.

observable:impHash
	a owl:DatatypeProperty ;
	rdfs:label "impHash"@en ;
	rdfs:comment "Specifies the special import hash, or â€˜imphashâ€™, calculated for the PE Binary based on its imported libraries and functions. "@en ;
	rdfs:range xsd:string ;
	.

observable:inReplyTo
	a owl:DatatypeProperty ;
	rdfs:label "inReplyTo"@en ;
	rdfs:comment "One of more unique identifiers for identifying the email(s) this email is a reply to."@en ;
	rdfs:range xsd:string ;
	.

observable:inetLocation
	a owl:ObjectProperty ;
	rdfs:label "Internet Location"@en-US ;
	rdfs:comment "Specifies a location on the Internet."@en-US ;
	rdfs:range observable:ObservableObject ;
	.

observable:inhibitAnyPolicy
	a owl:DatatypeProperty ;
	rdfs:label "inhibitAnyPolicy"@en ;
	rdfs:range xsd:string ;
	.

observable:installDate
	a owl:DatatypeProperty ;
	rdfs:label "installDate"@en ;
	rdfs:comment "Specifies the date the operating system or application was installed."@en ;
	rdfs:range xsd:dateTime ;
	.

observable:installedVersionHistory
	a owl:ObjectProperty ;
	rdfs:label "installedVersionHistory"@en ;
	rdfs:comment "Specifies the history of installed application version(s)."@en ;
	rdfs:range observable:ApplicationVersion ;
	.

observable:interceptedCallState
	a owl:DatatypeProperty ;
	rdfs:label "interceptedCallState"@en ;
	rdfs:comment "State of the call in a Call Detail Record (e.g. idle)."@en ;
	rdfs:range xsd:string ;
	.

observable:ip
	a owl:ObjectProperty ;
	rdfs:label "ip"@en ;
	rdfs:comment "Specifies the list of IP addresses used by the network interface."@en ;
	rdfs:range observable:ObservableObject ;
	.

observable:ipAddress
	a owl:ObjectProperty ;
	rdfs:label "ipAddress"@en ;
	rdfs:comment "Specifies the corresponding ip address for a whois entry. Usually corresponds to a name server lookup."@en ;
	rdfs:range observable:ObservableObject ;
	.

observable:ipGateway
	a owl:ObjectProperty ;
	rdfs:label "ipGateway"@en ;
	rdfs:comment "Specifies the list of IP Gateway IP Addresses used by the network interface."@en ;
	rdfs:range observable:ObservableObject ;
	.

observable:ipfix
	a owl:ObjectProperty ;
	rdfs:label "ipfix"@en ;
	rdfs:comment "Specifies any IP Flow Information Export (IPFIX) data for the network traffic flow."@en ;
	rdfs:range types:Dictionary ;
	.

observable:isADBRootEnabled
	a owl:DatatypeProperty ;
	rdfs:label "isADBRootEnabled"@en ;
	rdfs:comment "Root access through the Android Debug Bridge (ADB) daemon observed to be enabled. [based on https://developer.android.com/studio/command-line/adb]"@en ;
	rdfs:range xsd:boolean ;
	.

observable:isActive
	a owl:DatatypeProperty ;
	rdfs:label "isActive"@en ;
	rdfs:comment "Indicates whether the network connection is still active."@en ;
	rdfs:range xsd:boolean ;
	.

observable:isDirectory
	a owl:DatatypeProperty ;
	rdfs:label "isDirectory"@en ;
	rdfs:comment "Specifies whether a file entry represents a directory."@en ;
	rdfs:range xsd:boolean ;
	.

observable:isDisabled
	a owl:DatatypeProperty ;
	rdfs:label "isDisabled"@en ;
	rdfs:comment "Is the digital account disabled?"@en ;
	rdfs:range xsd:boolean ;
	.

observable:isEnabled
	a owl:DatatypeProperty ;
	rdfs:label "isEnabled"@en ;
	rdfs:comment "Specifies whether the trigger is enabled."@en ;
	rdfs:range xsd:boolean ;
	.

observable:isEncrypted
	a owl:DatatypeProperty ;
	rdfs:label "isEncrypted"@en ;
	rdfs:range xsd:boolean ;
	.

observable:isHidden
	a owl:DatatypeProperty ;
	rdfs:label "isHidden"@en ;
	rdfs:comment """The isHidden property specifies whether the process is hidden or not.
          """@en ;
	rdfs:range xsd:boolean ;
	.

observable:isInjected
	a owl:DatatypeProperty ;
	rdfs:label "isInjected"@en ;
	rdfs:comment "The isInjected property specifies whether or not the particular memory object has had data/code injected into it by another process."@en ;
	rdfs:range xsd:boolean ;
	.

observable:isLimitAdTrackingEnabled
	a owl:DatatypeProperty ;
	rdfs:label "isLimitAdTrackingEnabled"@en ;
	rdfs:comment "Limits advertising tracking if enabled. [based on https://developer.android.com/reference/androidx/ads/identifier/AdvertisingIdInfo]"@en ;
	rdfs:range xsd:boolean ;
	.

observable:isMapped
	a owl:DatatypeProperty ;
	rdfs:label "isMapped"@en ;
	rdfs:comment "The isMapped property specifies whether or not the particular memory object has been assigned a byte-for-byte correlation with some portion of a file or file-like resource."@en ;
	rdfs:range xsd:boolean ;
	.

observable:isMimeEncoded
	a owl:DatatypeProperty ;
	rdfs:label "isMimeEncoded"@en ;
	rdfs:range xsd:boolean ;
	.

observable:isMultipart
	a owl:DatatypeProperty ;
	rdfs:label "isMultipart"@en ;
	rdfs:range xsd:boolean ;
	.

observable:isNamed
	a owl:DatatypeProperty ;
	rdfs:label "isNamed"@en ;
	rdfs:range xsd:boolean ;
	.

observable:isOptimized
	a owl:DatatypeProperty ;
	rdfs:label "isOptimized"@en ;
	rdfs:range xsd:boolean ;
	.

observable:isPrivate
	a owl:DatatypeProperty ;
	rdfs:label "isPrivate"@en ;
	rdfs:comment "Is the event marked as private?"@en ;
	rdfs:range xsd:boolean ;
	.

observable:isPrivileged
	a owl:DatatypeProperty ;
	rdfs:label "isPrivileged"@en ;
	rdfs:range xsd:boolean ;
	.

observable:isProtected
	a owl:DatatypeProperty ;
	rdfs:label "isProtected"@en ;
	rdfs:comment "The isProtected property specifies whether or not the particular memory object is protected (read/write only from the process that allocated it)."@en ;
	rdfs:range xsd:boolean ;
	.

observable:isRead
	a owl:DatatypeProperty ;
	rdfs:label "isRead"@en ;
	rdfs:range xsd:boolean ;
	.

observable:isSURootEnabled
	a owl:DatatypeProperty ;
	rdfs:label "isSURootEnabled"@en ;
	rdfs:comment "Root access through Linux SU binary observed to be enabled. [based on https://en.wikipedia.org/wiki/Rooting_(Android)]"@en ;
	rdfs:range xsd:boolean ;
	.

observable:isSecure
	a owl:DatatypeProperty ;
	rdfs:label "isSecure"@en ;
	rdfs:comment "Is the cookie secure? If the cookie is secure it cannot be delivered over an unencrypted session such as http."@en ;
	rdfs:range xsd:boolean ;
	.

observable:isSelfSigned
	a owl:DatatypeProperty ;
	rdfs:label "isSelfSigned"@en ;
	rdfs:range xsd:boolean ;
	.

observable:isServiceAccount
	a owl:DatatypeProperty ;
	rdfs:label "isServiceAccount"@en ;
	rdfs:range xsd:boolean ;
	.

observable:isTLD
	a owl:DatatypeProperty ;
	rdfs:label "isTLD"@en ;
	rdfs:range xsd:boolean ;
	.

observable:isVolatile
	a owl:DatatypeProperty ;
	rdfs:label "isVolatile"@en ;
	rdfs:comment "The isVolatile property specifies whether or not the particular memory object is volatile."@en ;
	rdfs:range xsd:boolean ;
	.

observable:issuer
	a owl:DatatypeProperty ;
	rdfs:label "issuer"@en ;
	rdfs:range xsd:string ;
	.

observable:issuerAlternativeName
	a owl:DatatypeProperty ;
	rdfs:label "issuerAlternativeName"@en ;
	rdfs:range xsd:string ;
	.

observable:issuerHash
	a owl:ObjectProperty ;
	rdfs:label "issuerHash"@en ;
	rdfs:comment "A hash calculated on the certificate issuer name."@en ;
	rdfs:range types:Hash ;
	.

observable:key
	a owl:DatatypeProperty ;
	rdfs:label "key"@en ;
	rdfs:range xsd:string ;
	.

observable:keyUsage
	a owl:DatatypeProperty ;
	rdfs:label "keyUsage"@en ;
	rdfs:range xsd:string ;
	.

observable:keypadUnlockCode
	a owl:DatatypeProperty ;
	rdfs:label "keypadUnlockCode"@en ;
	rdfs:comment "A code or password set on a device for security that must be entered to gain access to the device."@en ;
	rdfs:range xsd:string ;
	.

observable:keywordSearchTerm
	a owl:DatatypeProperty ;
	rdfs:label "Keyword Search Term"@en ;
	rdfs:comment "Specifies a string representing a keyword search term contained within the URL field."@en ;
	rdfs:range xsd:string ;
	.

observable:labels
	a owl:DatatypeProperty ;
	rdfs:label "labels"@en ;
	rdfs:comment "Named and colored label."@en ;
	rdfs:range xsd:string ;
	.

observable:language
	a owl:DatatypeProperty ;
	rdfs:label "language"@en ;
	rdfs:comment """Specifies the language the string is written in, e.g. English.
          For consistency, it is strongly recommended to use the ISO 639-2 language code, if available. Please see http://www.loc.gov/standards/iso639-2/php/code_list.php for a list of ISO 639-2 codes."""@en ;
	rdfs:range xsd:string ;
	.

observable:lastLoginTime
	a owl:DatatypeProperty ;
	rdfs:label "lastLoginTime"@en ;
	rdfs:comment "The date and time of the last login of the account."@en ;
	rdfs:range xsd:dateTime ;
	.

observable:lastName
	a owl:DatatypeProperty ;
	rdfs:label "lastName"@en ;
	rdfs:comment "The last name of a person."@en ;
	rdfs:range xsd:string ;
	.

observable:lastRun
	a owl:DatatypeProperty ;
	rdfs:label "lastRun"@en ;
	rdfs:comment "Timestamp of when the prefetch application was last run."@en ;
	rdfs:range xsd:dateTime ;
	.

observable:lastShutdownDate
	a owl:DatatypeProperty ;
	rdfs:label "lastShutdownDate"@en ;
	rdfs:comment "Specifies the date on which the device was last shutdown."@en ;
	rdfs:range xsd:dateTime ;
	.

observable:lastTimeContacted
	a owl:DatatypeProperty ;
	rdfs:label "lastTimeContacted"@en ;
	rdfs:comment "Last time contacted specifies the date and time that a particular contact was last contacted."@en ;
	rdfs:range xsd:dateTime ;
	.

observable:lastVisit
	a owl:DatatypeProperty ;
	rdfs:label "Last Visit Time"@en ;
	rdfs:comment "Specifies the date/time that the URL referred to by the URL field was last visited."@en ;
	rdfs:range xsd:dateTime ;
	.

observable:length
	a owl:DatatypeProperty ;
	rdfs:label "length"@en ;
	rdfs:comment "Specifies the length, in characters, of the extracted string."@en ;
	rdfs:range xsd:integer ;
	.

observable:libraryType
	a owl:DatatypeProperty ;
	rdfs:subPropertyOf core:informalType ;
	rdfs:label "libraryType"@en ;
	rdfs:comment "Specifies the type of library being characterized."@en ;
	rdfs:range xsd:string ;
	.

observable:listedCount
	a owl:DatatypeProperty ;
	rdfs:label "listedCount"@en ;
	rdfs:comment "Specifies the number of public lists that this profile is associated with."@en ;
	rdfs:range xsd:integer ;
	.

observable:loaderFlags
	a owl:DatatypeProperty ;
	rdfs:label "loaderFlags"@en ;
	rdfs:comment "Specifies the reserved loader flags"@en ;
	rdfs:range xsd:unsignedInt ;
	.

observable:localTime
	a owl:DatatypeProperty ;
	rdfs:label "localTime"@en ;
	rdfs:comment "Specifies the local time on the system."@en ;
	rdfs:range xsd:dateTime ;
	.

observable:location
	a owl:ObjectProperty ;
	rdfs:label "location"@en ;
	rdfs:comment "An associated location."@en ;
	rdfs:range location:Location ;
	.

observable:loginTime
	a owl:DatatypeProperty ;
	rdfs:label "loginTime"@en ;
	rdfs:comment "Specifies the date/time of the login for the user session."@en ;
	rdfs:range xsd:dateTime ;
	.

observable:logoutTime
	a owl:DatatypeProperty ;
	rdfs:label "logoutTime"@en ;
	rdfs:comment "Specifies the date/time of the logout for the user session."@en ;
	rdfs:range xsd:dateTime ;
	.

observable:lookupDate
	a owl:DatatypeProperty ;
	rdfs:label "lookupDate"@en ;
	rdfs:comment "Specifies the date and time that the Whois record was queried."@en ;
	rdfs:range xsd:dateTime ;
	.

observable:macAddress
	a owl:ObjectProperty ;
	rdfs:label "macAddress"@en ;
	rdfs:comment "Specifies the MAC or hardware address of the physical network card. "@en ;
	rdfs:range observable:ObservableObject ;
	.

observable:machine
	a owl:DatatypeProperty ;
	rdfs:label "machine"@en ;
	rdfs:comment "Specifies the type of target machine."@en ;
	rdfs:range xsd:string ;
	.

observable:magic
	a owl:DatatypeProperty ;
	rdfs:label "magic"@en ;
	rdfs:comment "Specifies the value that indicates the type of the PE binary."@en ;
	rdfs:range xsd:unsignedShort ;
	.

observable:magicNumber
	a owl:DatatypeProperty ;
	rdfs:label "magicNumber"@en ;
	rdfs:range xsd:string ;
	.

observable:majorImageVersion
	a owl:DatatypeProperty ;
	rdfs:label "majorImageVersion"@en ;
	rdfs:comment "Specifies the major version number of the image."@en ;
	rdfs:range xsd:unsignedShort ;
	.

observable:majorLinkerVersion
	a owl:DatatypeProperty ;
	rdfs:label "majorLinkerVersion"@en ;
	rdfs:comment "Specifies the linker major version number."@en ;
	rdfs:range xsd:byte ;
	.

observable:majorOSVersion
	a owl:DatatypeProperty ;
	rdfs:label "majorOSVersion"@en ;
	rdfs:comment "Specifies the major version number of the required operating system."@en ;
	rdfs:range xsd:unsignedShort ;
	.

observable:majorSubsystemVersion
	a owl:DatatypeProperty ;
	rdfs:label "majorSubsystemVersion"@en ;
	rdfs:comment "Specifies the major version number of the subsystem."@en ;
	rdfs:range xsd:unsignedShort ;
	.

observable:manuallyEnteredCount
	a owl:DatatypeProperty ;
	rdfs:label "Manually-Entered Count"@en ;
	rdfs:comment "Specifies the number of times the URL referred to by the URL field was manually entered into the browser's address field by the user. This field is only applicable for URL history entries generated by Google's Chrome browser."@en ;
	rdfs:range xsd:nonNegativeInteger ;
	.

observable:manufacturer
	a owl:ObjectProperty ;
	rdfs:label "manufacturer"@en ;
	rdfs:range identity:Identity ;
	.

observable:maxRunTime
	a owl:DatatypeProperty ;
	rdfs:label "maxRunTime"@en ;
	rdfs:comment "Specifies the maximum run time of the scheduled task before terminating, in milliseconds. See also: http://msdn.microsoft.com/en-us/library/windows/desktop/aa381874(v=vs.85).aspx."@en ;
	rdfs:range xsd:integer ;
	.

observable:messageID
	a owl:DatatypeProperty ;
	rdfs:label "messageID"@en ;
	rdfs:comment "An unique identifier for the message."@en ;
	rdfs:range xsd:string ;
	.

observable:messageText
	a owl:DatatypeProperty ;
	rdfs:label "messageText"@en ;
	rdfs:comment "The contents of the message."@en ;
	rdfs:range xsd:string ;
	.

observable:messageThread
	a owl:ObjectProperty ;
	rdfs:label "messageThread"@en ;
	rdfs:range types:Thread ;
	.

observable:messageType
	a owl:DatatypeProperty ;
	rdfs:subPropertyOf core:informalType ;
	rdfs:label "messageType"@en ;
	rdfs:comment "Message type specifies what sort of message (email, chat, SMS, etc) a Message is."@en ;
	rdfs:range xsd:string ;
	.

observable:messagingAddress
	a owl:ObjectProperty ;
	rdfs:label "messagingAddress"@en ;
	rdfs:comment "A messaging address specifies details of an identifier for digital messsaging communication."@en ;
	rdfs:range observable:ObservableObject ;
	.

observable:metadataChangeTime
	a owl:DatatypeProperty ;
	rdfs:label "metadataChangeTime"@en ;
	rdfs:comment "The date and time at which the file metadata was last modified."@en ;
	rdfs:range xsd:dateTime ;
	.

observable:metadataRecoveredStatus
	a owl:DatatypeProperty ;
	rdfs:label "metadataRecoveredStatus"@en ;
	rdfs:comment "Specifies the recoverability status of the metadata of an object."@en ;
	rdfs:range [
		a rdfs:Datatype ;
		owl:unionOf (
			vocabulary:RecoveredObjectStatusVocab
			xsd:string
		) ;
	] ;
	.

observable:mftFileID
	a owl:DatatypeProperty ;
	rdfs:label "mftFileID"@en ;
	rdfs:comment "Specifies the record number for the file within an NTFS Master File Table."@en ;
	rdfs:range xsd:integer ;
	.

observable:mftFileNameAccessedTime
	a owl:DatatypeProperty ;
	rdfs:label "mftFileNameAccessedTime"@en ;
	rdfs:comment "The access date and time recorded in an MFT entry $File_Name attribute."@en ;
	rdfs:range xsd:dateTime ;
	.

observable:mftFileNameCreatedTime
	a owl:DatatypeProperty ;
	rdfs:label "mftFileNameCreatedTime"@en ;
	rdfs:comment "The creation date and time recorded in an MFT entry $File_Name attribute."@en ;
	rdfs:range xsd:dateTime ;
	.

observable:mftFileNameLength
	a owl:DatatypeProperty ;
	rdfs:label "mftFileNameLength"@en ;
	rdfs:comment " Specifies the length of an NTFS file name, in unicode characters."@en ;
	rdfs:range xsd:integer ;
	.

observable:mftFileNameModifiedTime
	a owl:DatatypeProperty ;
	rdfs:label "mftFileNameModifiedTime"@en ;
	rdfs:comment "The modification date and time recorded in an MFT entry $File_Name attribute."@en ;
	rdfs:range xsd:dateTime ;
	.

observable:mftFileNameRecordChangeTime
	a owl:DatatypeProperty ;
	rdfs:label "mftFileNameRecordChangeTime"@en ;
	rdfs:comment "The metadata modification date and time recorded in an MFT entry $File_Name attribute."@en ;
	rdfs:range xsd:dateTime ;
	.

observable:mftFlags
	a owl:DatatypeProperty ;
	rdfs:label "mftFlags"@en ;
	rdfs:comment "Specifies basic permissions for the file (Read-Only, Hidden, Archive, Compressed, etc.)."@en ;
	rdfs:range xsd:integer ;
	.

observable:mftParentID
	a owl:DatatypeProperty ;
	rdfs:label "mftParentID"@en ;
	rdfs:comment "Specifies the record number within an NTFS Master File Table for parent directory of the file."@en ;
	rdfs:range xsd:integer ;
	.

observable:mftRecordChangeTime
	a owl:DatatypeProperty ;
	rdfs:label "mftRecordChangeTime"@en ;
	rdfs:comment "The date and time at which an NTFS file metadata was last modified."@en ;
	rdfs:range xsd:dateTime ;
	.

observable:middleName
	a owl:DatatypeProperty ;
	rdfs:label "middleName"@en ;
	rdfs:comment "The middle name of a person."@en ;
	rdfs:range xsd:string ;
	.

observable:mimeClass
	a owl:DatatypeProperty ;
	rdfs:label "mimeClass"@en ;
	rdfs:range xsd:string ;
	.

observable:mimeType
	a owl:DatatypeProperty ;
	rdfs:subPropertyOf core:informalType ;
	rdfs:label "mimeType"@en ;
	rdfs:comment "MIME type of the data. For example 'text/html' or 'audio/mp3'."@en ;
	rdfs:range xsd:string ;
	.

observable:minorImageVersion
	a owl:DatatypeProperty ;
	rdfs:label "minorImageVersion"@en ;
	rdfs:comment "Specifies the minor version number of the image."@en ;
	rdfs:range xsd:unsignedShort ;
	.

observable:minorLinkerVersion
	a owl:DatatypeProperty ;
	rdfs:label "minorLinkerVersion"@en ;
	rdfs:comment "Specifies the linker minor version number."@en ;
	rdfs:range xsd:byte ;
	.

observable:minorOSVersion
	a owl:DatatypeProperty ;
	rdfs:label "minorOSVersion"@en ;
	rdfs:comment "Specifies the minor version number of the required operating system."@en ;
	rdfs:range xsd:unsignedShort ;
	.

observable:minorSubsystemVersion
	a owl:DatatypeProperty ;
	rdfs:label "minorSubsystemVersion"@en ;
	rdfs:comment """Specifies the minor version number of the subsystem.
          """@en ;
	rdfs:range xsd:unsignedShort ;
	.

observable:mockLocationsAllowed
	a owl:DatatypeProperty ;
	rdfs:label "mockLocationsAllowed"@en ;
	rdfs:comment "???."@en ;
	rdfs:range xsd:boolean ;
	.

observable:model
	a owl:DatatypeProperty ;
	rdfs:label "model"@en ;
	rdfs:range xsd:string ;
	.

observable:modifiedTime
	a owl:DatatypeProperty ;
	rdfs:label "modifiedTime"@en ;
	rdfs:comment "The date and time at which the Object was last modified."@en ;
	rdfs:range xsd:dateTime ;
	.

observable:mostRecentRunTime
	a owl:DatatypeProperty ;
	rdfs:label "mostRecentRunTime"@en ;
	rdfs:comment "Specifies the most recent run date/time of this scheduled task. See also: http://msdn.microsoft.com/en-us/library/windows/desktop/aa381254(v=vs.85).aspx."@en ;
	rdfs:range xsd:dateTime ;
	.

observable:mountPoint
	a owl:DatatypeProperty ;
	rdfs:label "mountPoint"@en ;
	rdfs:comment "Specifies the mount point of the partition."@en ;
	rdfs:range xsd:string ;
	.

observable:msProductID
	a owl:DatatypeProperty ;
	rdfs:label "msProductID"@en ;
	rdfs:comment "The Microsoft Product ID. See also: http://support.microsoft.com/gp/pidwin."@en ;
	rdfs:range xsd:string ;
	.

observable:msProductName
	a owl:DatatypeProperty ;
	rdfs:label "msProductName"@en ;
	rdfs:comment "The Microsoft ProductName of the current installation of Windows. This is typically found in HKEY_LOCAL_MACHINE\\Software\\Microsoft\\Windows\\CurrentVersion!ProductName."@en ;
	rdfs:range xsd:string ;
	.

observable:mutexName
	a owl:DatatypeProperty ;
	rdfs:label "mutexName"@en ;
	rdfs:comment "Specifies the name identifier for a specific instance of a mechanism that enforces limits on access to a resource when there are many threads of execution ."@en ;
	rdfs:range xsd:string ;
	.

observable:nameConstraints
	a owl:DatatypeProperty ;
	rdfs:label "nameConstraints"@en ;
	rdfs:range xsd:string ;
	.

observable:namePhonetic
	a owl:DatatypeProperty ;
	rdfs:label "namePhonetic"@en ;
	rdfs:comment "Name phonetic specifies the phonetic pronunciation of the name of a person."@en ;
	rdfs:range xsd:string ;
	.

observable:namePrefix
	a owl:DatatypeProperty ;
	rdfs:label "namePrefix"@en ;
	rdfs:comment "Name prefix specifies an honorific prefix (coming ordinally before first/given name) for the name of a person."@en ;
	rdfs:range xsd:string ;
	.

observable:nameRecoveredStatus
	a owl:DatatypeProperty ;
	rdfs:label "nameRecoveredStatus"@en ;
	rdfs:comment "Specifies the recoverability status of the name of an object."@en ;
	rdfs:range [
		a rdfs:Datatype ;
		owl:unionOf (
			vocabulary:RecoveredObjectStatusVocab
			xsd:string
		) ;
	] ;
	.

observable:nameServer
	a owl:ObjectProperty ;
	rdfs:label "nameServer"@en ;
	rdfs:comment "Specifies a list of name server entries for a Whois entry."@en ;
	rdfs:range observable:ObservableObject ;
	.

observable:nameSuffix
	a owl:DatatypeProperty ;
	rdfs:label "nameSuffix"@en ;
	rdfs:comment "Name suffix specifies an suffix (coming ordinally after last/family name) for the name of a person."@en ;
	rdfs:range xsd:string ;
	.

observable:netBIOSName
	a owl:DatatypeProperty ;
	rdfs:label "netBIOSName"@en ;
	rdfs:comment "Specifies the NetBIOS (Network Basic Input/Output System) name of the Windows system. This is not the same as the host name."@en ;
	rdfs:range xsd:string ;
	.

observable:network
	a owl:DatatypeProperty ;
	rdfs:label "network"@en ;
	rdfs:comment "???."@en ;
	rdfs:range xsd:string ;
	.

observable:networkInterface
	a owl:ObjectProperty ;
	rdfs:label "networkInterface"@en ;
	rdfs:comment "Specifies the list of network interfaces present on the system."@en ;
	rdfs:range observable:ObservableObject ;
	.

observable:newObject
	a owl:ObjectProperty ;
	rdfs:label "newObject"@en ;
	rdfs:comment "Specifies the observable object and its properties as they are after the state change effect occurred."@en ;
	rdfs:range observable:ObservableObject ;
	.

observable:nextRunTime
	a owl:DatatypeProperty ;
	rdfs:label "nextRunTime"@en ;
	rdfs:comment "Specifies the next run date/time of the scheduled task. See also: http://msdn.microsoft.com/en-us/library/windows/desktop/aa381257(v=vs.85).aspx."@en ;
	rdfs:range xsd:dateTime ;
	.

observable:nickname
	a owl:DatatypeProperty ;
	rdfs:label "nickname"@en ;
	rdfs:comment "Nickname specifies an alternate, unofficial and typically informal name for a person independent of their official name."@en ;
	rdfs:range xsd:string ;
	.

observable:ntfsHardLinkCount
	a owl:DatatypeProperty ;
	rdfs:label "ntfsHardLinkCount"@en ;
	rdfs:comment "Specifies the number of directory entries that reference an NTFS file record."@en ;
	rdfs:range xsd:integer ;
	.

observable:ntfsOwnerID
	a owl:DatatypeProperty ;
	rdfs:label "ntfsOwnerID"@en ;
	rdfs:comment "Specifies the identifier of the file owner, from the security index."@en ;
	rdfs:range xsd:string ;
	.

observable:ntfsOwnerSID
	a owl:DatatypeProperty ;
	rdfs:label "ntfsOwnerSID"@en ;
	rdfs:comment "Specifies the security ID (key in the $SII Index and $SDS DataStream in the file $Secure) for an NTFS file."@en ;
	rdfs:range xsd:string ;
	.

observable:number
	a owl:DatatypeProperty ;
	rdfs:label "number"@en ;
	rdfs:range xsd:integer ;
	.

observable:numberOfLaunches
	a owl:DatatypeProperty ;
	rdfs:label "numberOfLaunches"@en ;
	rdfs:range xsd:integer ;
	.

observable:numberOfRVAAndSizes
	a owl:DatatypeProperty ;
	rdfs:label "numberOfRVAAndSizes"@en ;
	rdfs:comment "Specifies the number of data-directory entries in the remainder of the optional header."@en ;
	rdfs:range xsd:unsignedInt ;
	.

observable:numberOfSections
	a owl:DatatypeProperty ;
	rdfs:label "numberOfSections"@en ;
	rdfs:comment "Specifies the number of sections in the PE binary, as a non-negative integer."@en ;
	rdfs:range xsd:integer ;
	.

observable:numberOfSubkeys
	a owl:DatatypeProperty ;
	rdfs:label "numberOfSubkeys"@en ;
	rdfs:range xsd:integer ;
	.

observable:numberOfSymbols
	a owl:DatatypeProperty ;
	rdfs:label "numberOfSymbols"@en ;
	rdfs:comment "Specifies the number of entries in the symbol table of the PE binary, as a non-negative integer."@en ;
	rdfs:range xsd:integer ;
	.

observable:numberTimesContacted
	a owl:DatatypeProperty ;
	rdfs:label "numberTimesContacted"@en ;
	rdfs:comment "Number times contacted specifies the number of times a particular contact has been contacted."@en ;
	rdfs:range xsd:integer ;
	.

observable:objectGUID
	a owl:DatatypeProperty ;
	rdfs:label "objectGUID"@en ;
	rdfs:range xsd:string ;
	.

observable:observableCreatedTime
	a owl:DatatypeProperty ;
	rdfs:label "observableCreatedTime"@en ;
	rdfs:comment "The date and time at which the observable object being characterized was created. This time pertains to an intrinsic characteristic of the observable object, and would be consistent across independent characterizations or observations of the observable object."@en ;
	rdfs:range xsd:dateTime ;
	.

observable:oldObject
	a owl:ObjectProperty ;
	rdfs:label "oldObject"@en ;
	rdfs:comment "Specifies the observable object and its properties as they were before the state change effect occurred."@en ;
	rdfs:range observable:ObservableObject ;
	.

observable:openFileDescriptor
	a owl:DatatypeProperty ;
	rdfs:label "openFileDescriptor"@en ;
	rdfs:comment "Specifies a listing of the current file descriptors used by the Unix process."@en ;
	rdfs:range xsd:integer ;
	.

observable:operatingSystem
	a owl:ObjectProperty ;
	rdfs:label "operatingSystem"@en ;
	rdfs:range observable:ObservableObject ;
	.

observable:optionalHeader
	a owl:ObjectProperty ;
	rdfs:label "optionalHeader"@en ;
	rdfs:comment "Specifies the PE optional header of the PE binary."@en ;
	rdfs:range observable:WindowsPEOptionalHeader ;
	.

observable:options
	a owl:DatatypeProperty ;
	rdfs:label "options"@en ;
	rdfs:comment "Specifies any options used when mounting the volume."@en ;
	rdfs:range xsd:string ;
	.

observable:organizationDepartment
	a owl:DatatypeProperty ;
	rdfs:label "organizationDepartment"@en ;
	rdfs:comment "Specifies a particular suborganization (division, branch, office, etc.) that exists within a larger organization."@en ;
	rdfs:range xsd:string ;
	.

observable:organizationLocation
	a owl:ObjectProperty ;
	rdfs:label "organizationLocation"@en ;
	rdfs:comment "Specifies a geolocation address of an organization."@en ;
	rdfs:range observable:ContactAddress ;
	.

observable:organizationPosition
	a owl:DatatypeProperty ;
	rdfs:label "organizationPosition"@en ;
	rdfs:comment "Specifies the title or role that a person plays within an organization."@en ;
	rdfs:range xsd:string ;
	.

observable:osInstallDate
	a owl:DatatypeProperty ;
	rdfs:label "osInstallDate"@en ;
	rdfs:comment "Specifies the date on which the operating system (OS) was installed."@en ;
	rdfs:range xsd:dateTime ;
	.

observable:osLastUpgradeDate
	a owl:DatatypeProperty ;
	rdfs:label "osLastUpgradeDate"@en ;
	rdfs:comment "Specifies the date on which the operating system (OS) was last upgraded."@en ;
	rdfs:range xsd:dateTime ;
	.

observable:otherHeaders
	a owl:ObjectProperty ;
	rdfs:label "otherHeaders"@en ;
	rdfs:range types:Dictionary ;
	.

observable:owner
	a owl:ObjectProperty ;
	rdfs:label "owner"@en ;
	rdfs:comment "Specifies the owner of an Observable Object."@en ;
	rdfs:range core:UcoObject ;
	.

observable:ownerSID
	a owl:DatatypeProperty ;
	rdfs:label "ownerSID"@en ;
	rdfs:range xsd:string ;
	.

observable:pageTitle
	a owl:DatatypeProperty ;
	rdfs:label "Page Title"@en ;
	rdfs:comment "Specifies the title of a web page."@en ;
	rdfs:range xsd:string ;
	.

observable:parameterAddress
	a owl:DatatypeProperty ;
	rdfs:label "parameterAddress"@en ;
	rdfs:range xsd:hexBinary ;
	.

observable:parameters
	a owl:DatatypeProperty ;
	rdfs:label "parameters"@en ;
	rdfs:comment "Specifies the command line parameters used to launch the scheduled task. See also: http://msdn.microsoft.com/en-us/library/windows/desktop/aa381875(v=vs.85).aspx."@en ;
	rdfs:range xsd:string ;
	.

observable:parent
	a owl:ObjectProperty ;
	rdfs:label "parent"@en ;
	rdfs:comment "The process that created this process."@en ;
	rdfs:range observable:ObservableObject ;
	.

observable:participant
	a owl:ObjectProperty ;
	rdfs:label "participant"@en ;
	rdfs:range observable:ObservableObject ;
	.

observable:partition
	a owl:ObjectProperty ;
	rdfs:label "partition"@en ;
	rdfs:comment "The partitions that reside on the disk."@en ;
	rdfs:range observable:ObservableObject ;
	.

observable:partitionID
	a owl:DatatypeProperty ;
	rdfs:label "partitionID"@en ;
	rdfs:comment "Specifies the identifier of the partition, as provided by the containing partition table.  This identifier is the index value within the partition table, and is expected to be an incrementing alphanumeric value (numeric in most partition systems), not a GUID or UUID.  Sorting partitions by this index should first attempt to sort a numeric cast of the value."@en ;
	rdfs:range xsd:string ;
	.

observable:partitionLength
	a owl:DatatypeProperty ;
	rdfs:label "partitionLength"@en ;
	rdfs:comment "Specifies the length of the partition, in bytes."@en ;
	rdfs:range xsd:integer ;
	.

observable:partitionOffset
	a owl:DatatypeProperty ;
	rdfs:label "partitionOffset"@en ;
	rdfs:comment "Specifies the starting offset of the partition, in bytes."@en ;
	rdfs:range xsd:integer ;
	.

observable:password
	a owl:DatatypeProperty ;
	rdfs:label "password"@en ;
	rdfs:comment "Specifies an authentication password."@en ;
	rdfs:range xsd:string ;
	.

observable:passwordLastChanged
	a owl:DatatypeProperty ;
	rdfs:label "passwordLastChanged"@en ;
	rdfs:comment "The date and time that the password was last changed."@en ;
	rdfs:range xsd:dateTime ;
	.

observable:passwordType
	a owl:DatatypeProperty ;
	rdfs:subPropertyOf core:informalType ;
	rdfs:label "passwordType"@en ;
	rdfs:comment "The type of password, for instance plain-text or encrypted."@en ;
	rdfs:range xsd:string ;
	.

observable:path
	a owl:DatatypeProperty ;
	rdfs:label "path"@en ;
	rdfs:comment "Specifies the location of one object within another containing object."@en ;
	rdfs:range xsd:string ;
	.

observable:pdfCreationDate
	a owl:DatatypeProperty ;
	rdfs:label "pdfCreationDate"@en ;
	rdfs:comment "The PDF CreationDate property is defined in ISO 32000-1:2008 as 'The date and time the document was created, in human-readable form' (Table 317).  As a UCO property, its value is converted to xsd:dateTime."@en ;
	rdfs:range xsd:dateTime ;
	.

observable:pdfId0
	a owl:DatatypeProperty ;
	rdfs:label "pdfId0"@en ;
	rdfs:range xsd:string ;
	.

observable:pdfId1
	a owl:DatatypeProperty ;
	rdfs:label "pdfId1"@en ;
	rdfs:range xsd:string ;
	.

observable:pdfModDate
	a owl:DatatypeProperty ;
	rdfs:label "pdfModDate"@en ;
	rdfs:comment "The PDF ModDate property is defined in ISO 32000-1:2008 as 'The date and time the document was most recently modified, in human-readable form' (Table 317).  As a UCO property, its value is converted to xsd:dateTime."@en ;
	rdfs:range xsd:dateTime ;
	.

observable:peType
	a owl:DatatypeProperty ;
	rdfs:subPropertyOf core:informalType ;
	rdfs:label "peType"@en ;
	rdfs:comment "Specifies the type of the PE binary."@en ;
	rdfs:range xsd:string ;
	.

observable:phoneActivationTime
	a owl:DatatypeProperty ;
	rdfs:label "phoneActivationTime"@en ;
	rdfs:comment "The date and time that a device was activated."@en ;
	rdfs:range xsd:dateTime ;
	.

observable:phoneNumber
	a owl:DatatypeProperty ;
	rdfs:label "phoneNumber"@en ;
	rdfs:comment "A phone number(account)."@en ;
	rdfs:range xsd:string ;
	.

observable:pictureHeight
	a owl:DatatypeProperty ;
	rdfs:label "pictureHeight"@en ;
	rdfs:range xsd:integer ;
	.

observable:pictureType
	a owl:DatatypeProperty ;
	rdfs:subPropertyOf core:informalType ;
	rdfs:label "pictureType"@en ;
	rdfs:comment "The type of a picture, for example a thumbnail."@en ;
	rdfs:range xsd:string ;
	.

observable:pictureWidth
	a owl:DatatypeProperty ;
	rdfs:label "pictureWidth"@en ;
	rdfs:comment "The width of the picture in pixels."@en ;
	rdfs:range xsd:integer ;
	.

observable:pid
	a owl:DatatypeProperty ;
	rdfs:label "pid"@en ;
	rdfs:comment "The Process ID, or PID, of the process."@en ;
	rdfs:range xsd:integer ;
	.

observable:pointerToSymbolTable
	a owl:DatatypeProperty ;
	rdfs:label "pointerToSymbolTable"@en ;
	rdfs:comment "Specifies the file offset of the COFF symbol table."@en ;
	rdfs:range xsd:hexBinary ;
	.

observable:policyConstraints
	a owl:DatatypeProperty ;
	rdfs:label "policyConstraints"@en ;
	rdfs:range xsd:string ;
	.

observable:policyMappings
	a owl:DatatypeProperty ;
	rdfs:label "policyMappings"@en ;
	rdfs:range xsd:string ;
	.

observable:port
	a owl:DatatypeProperty ;
	rdfs:label "port"@en ;
	rdfs:comment "Port on which communication takes place."@en ;
	rdfs:range xsd:integer ;
	.

observable:prefetchHash
	a owl:DatatypeProperty ;
	rdfs:label "prefetchHash"@en ;
	rdfs:comment "An eight character hash of the location from which the application was run."@en ;
	rdfs:range xsd:string ;
	.

observable:priority
	a owl:DatatypeProperty ;
	rdfs:label "priority"@en ;
	rdfs:comment "The priority of the email."@en ;
	rdfs:range [
		a rdfs:Datatype ;
		owl:unionOf (
			xsd:integer
			xsd:string
			vocabulary:TaskPriorityVocab
		) ;
	] ;
	.

observable:privateKeyUsagePeriodNotAfter
	a owl:DatatypeProperty ;
	rdfs:label "privateKeyUsagePeriodNotAfter"@en ;
	rdfs:range xsd:dateTime ;
	.

observable:privateKeyUsagePeriodNotBefore
	a owl:DatatypeProperty ;
	rdfs:label "privateKeyUsagePeriodNotBefore"@en ;
	rdfs:range xsd:dateTime ;
	.

observable:processorArchitecture
	a owl:DatatypeProperty ;
	rdfs:label "processorArchitecture"@en ;
	rdfs:comment "Specifies the specific architecture (e.g. x86) used by the CPU of the system."@en ;
	rdfs:range xsd:string ;
	.

observable:profile
	a owl:ObjectProperty ;
	rdfs:label "profile"@en ;
	rdfs:comment "A profile specifies a particular online service profile."@en ;
	rdfs:range observable:ObservableObject ;
	.

observable:profileAccount
	a owl:ObjectProperty ;
	rdfs:label "Profile Account"@en-US ;
	rdfs:comment "Specifies the online service account associated with the profile."@en-US ;
	rdfs:range observable:ObservableObject ;
	.

observable:profileBackgroundHash
	a owl:ObjectProperty ;
	rdfs:label "Profile Background Hash"@en-US ;
	rdfs:comment "Specifies hashes of the background associated with the profile."@en-US ;
	rdfs:range types:Hash ;
	.

observable:profileBackgroundLocation
	a owl:ObjectProperty ;
	rdfs:label "Profile Background Location"@en-US ;
	rdfs:comment "Specifies the network location of the background associated with the profile."@en-US ;
	rdfs:range observable:ObservableObject ;
	.

observable:profileBannerHash
	a owl:ObjectProperty ;
	rdfs:label "Profile Banner Hash"@en-US ;
	rdfs:comment "Specifies hashes of the banner associated with the profile."@en-US ;
	rdfs:range types:Hash ;
	.

observable:profileBannerLocation
	a owl:ObjectProperty ;
	rdfs:label "Profile Banner Location"@en-US ;
	rdfs:comment "Specifies the network location of the banner associated with the profile."@en-US ;
	rdfs:range observable:ObservableObject ;
	.

observable:profileCreated
	a owl:DatatypeProperty ;
	rdfs:label "Profile Created"@en-US ;
	rdfs:comment "Specifies the date and time the profile was created."@en-US ;
	rdfs:range xsd:dateTime ;
	.

observable:profileIdentity
	a owl:ObjectProperty ;
	rdfs:label "Profile Identity"@en-US ;
	rdfs:comment "Specifies the identity associated with the profile."@en-US ;
	rdfs:range identity:Identity ;
	.

observable:profileImageHash
	a owl:ObjectProperty ;
	rdfs:label "Profile Image Hash"@en-US ;
	rdfs:comment "Specifies hashes of the profile image associated with the profile."@en-US ;
	rdfs:range types:Hash ;
	.

observable:profileImageLocation
	a owl:ObjectProperty ;
	rdfs:label "Profile Image Location"@en-US ;
	rdfs:comment "Specifies the network location of the profile image associated with the profile."@en-US ;
	rdfs:range observable:ObservableObject ;
	.

observable:profileIsProtected
	a owl:DatatypeProperty ;
	rdfs:label "Is_Protected"@en-US ;
	rdfs:comment "Specifies whether the twitter profile is protected."@en-US ;
	rdfs:range xsd:boolean ;
	.

observable:profileIsVerified
	a owl:DatatypeProperty ;
	rdfs:label "Is_Verified"@en-US ;
	rdfs:comment "Specifies whether the twitter profile is verified."@en-US ;
	rdfs:range xsd:boolean ;
	.

observable:profileLanguage
	a owl:DatatypeProperty ;
	rdfs:label "Profile Language"@en-US ;
	rdfs:comment "Specifies the language associated with the profile. When present, it MUST be a language code conformant to RFC 5646/BCP47."@en-US ;
	rdfs:range xsd:string ;
	.

observable:profileService
	a owl:ObjectProperty ;
	rdfs:label "Profile Service"@en-US ;
	rdfs:comment "Specifies the online service associated with the profile."@en-US ;
	rdfs:range observable:ObservableObject ;
	.

observable:profileWebsite
	a owl:ObjectProperty ;
	rdfs:label "Profile Website"@en-US ;
	rdfs:comment "Specifies the website URL associated with the profile."@en-US ;
	rdfs:range observable:ObservableObject ;
	.

observable:properties
	a owl:DatatypeProperty ;
	rdfs:label "properties"@en ;
	rdfs:comment "Specifies the properties that were enumerated as a result of the action on the observable object."@en ;
	rdfs:range xsd:string ;
	.

observable:propertyName
	a owl:DatatypeProperty ;
	rdfs:label "propertyName"@en ;
	rdfs:comment "Specifies the Name of the property being read."@en ;
	rdfs:range xsd:string ;
	.

observable:protocols
	a owl:ObjectProperty ;
	rdfs:label "protocols"@en ;
	rdfs:comment "Specifies the protocols involved in the network connection, along with their corresponding state. "@en ;
	rdfs:range types:ControlledDictionary ;
	.

observable:query
	a owl:DatatypeProperty ;
	rdfs:label "query"@en ;
	rdfs:comment "Query passed to the resource."@en ;
	rdfs:range xsd:string ;
	.

observable:rangeOffset
	a owl:DatatypeProperty ;
	rdfs:label "rangeOffset"@en ;
	rdfs:comment "The offset at which the start of data can be found, relative to the rangeOffsetType defined."@en ;
	rdfs:range xsd:integer ;
	.

observable:rangeOffsetType
	a owl:DatatypeProperty ;
	rdfs:subPropertyOf core:informalType ;
	rdfs:label "rangeOffsetType"@en ;
	rdfs:comment "The type of offset defined for the range (e.g., image, file, address)."@en ;
	rdfs:range xsd:string ;
	.

observable:rangeSize
	a owl:DatatypeProperty ;
	rdfs:label "rangeSize"@en ;
	rdfs:comment "The size of the data in bytes."@en ;
	rdfs:range xsd:integer ;
	.

observable:receivedLines
	a owl:DatatypeProperty ;
	rdfs:label "receivedLines"@en ;
	rdfs:range xsd:string ;
	.

observable:receivedTime
	a owl:DatatypeProperty ;
	rdfs:label "receivedTime"@en ;
	rdfs:comment "The date and time at which the message received. "@en ;
	rdfs:range xsd:dateTime ;
	.

observable:recordFieldIsNull
	a owl:DatatypeProperty ;
	rdfs:label "recordFieldIsNull"@en ;
	rdfs:comment "Whether the specified database record field is null."@en ;
	rdfs:range xsd:boolean ;
	.

observable:recordFieldName
	a owl:DatatypeProperty ;
	rdfs:label "recordFieldName"@en ;
	rdfs:comment "A field name of a database record value being identified."@en ;
	rdfs:range xsd:string ;
	.

observable:recordFieldValue
	a owl:DatatypeProperty ;
	rdfs:label "recordFieldValue"@en ;
	rdfs:comment "The field value of a specified database record."@en ;
	rdfs:range [
		a rdfs:Datatype ;
		owl:unionOf (
			xsd:base64Binary
			xsd:decimal
			xsd:integer
			xsd:string
		) ;
	] ;
	.

observable:recordRowID
	a owl:DatatypeProperty ;
	rdfs:label "recordRowID"@en ;
	rdfs:comment "The unique ID that identifies a database record, supplied by the originating database engine."@en ;
	rdfs:range [
		a rdfs:Datatype ;
		owl:unionOf (
			xsd:integer
			xsd:string
		) ;
	] ;
	.

observable:recurrence
	a owl:DatatypeProperty ;
	rdfs:label "recurrence"@en ;
	rdfs:comment "Recurrence of the event."@en ;
	rdfs:range xsd:string ;
	.

observable:references
	a owl:ObjectProperty ;
	rdfs:label "references"@en ;
	rdfs:comment "A list of email message identifiers this email relates to."@en ;
	rdfs:range observable:ObservableObject ;
	.

observable:referralURL
	a owl:ObjectProperty ;
	rdfs:label "referralURL"@en ;
	rdfs:comment "Specifies the corresponding referral URL for a registrar."@en ;
	rdfs:range observable:ObservableObject ;
	.

observable:referrerUrl
	a owl:ObjectProperty ;
	rdfs:label "referrerURL"@en ;
	rdfs:comment "Specifies the origination point (i.e., URL) of a URL request."@en ;
	rdfs:range observable:ObservableObject ;
	.

observable:regionEndAddress
	a owl:DatatypeProperty ;
	rdfs:label "regionEndAddress"@en ;
	rdfs:comment "The regionEndAddress property specifies the ending address of the particular memory region."@en ;
	rdfs:range xsd:hexBinary ;
	.

observable:regionSize
	a owl:DatatypeProperty ;
	rdfs:label "regionSize"@en ;
	rdfs:comment "The regionSize property specifies the size of the particular memory region, in bytes."@en ;
	rdfs:range xsd:integer ;
	.

observable:regionStartAddress
	a owl:DatatypeProperty ;
	rdfs:label "regionStartAddress"@en ;
	rdfs:comment """The regionStartAddress property specifies the starting address of the particular memory region.
          """@en ;
	rdfs:range xsd:hexBinary ;
	.

observable:regionalInternetRegistry
	a owl:DatatypeProperty ;
	rdfs:label "regionalInternetRegistry"@en ;
	rdfs:comment "specifies the name of the Regional Internet Registry (RIR) which allocated the IP address contained in a WHOIS entry."@en ;
	rdfs:range [
		a rdfs:Datatype ;
		owl:unionOf (
			vocabulary:RegionalRegistryTypeVocab
			xsd:string
		) ;
	] ;
	.

observable:regionalInternetRegistry-shape-value-not-vocabulary-member
	a sh:PropertyShape ;
	sh:in (
		"APNIC"
		"ARIN"
		"AfriNIC"
		"LACNIC"
		"RIPE NCC"
	) ;
	sh:message "Value is not member of the vocabulary RegionalRegistryTypeVocab." ;
	sh:path observable:regionalInternetRegistry ;
	sh:severity sh:Info ;
	.

observable:regionalInternetRegistry-shape-value-outside-default-vocabulary
	a sh:PropertyShape ;
	sh:deactivated "true"^^xsd:boolean ;
	sh:path observable:regionalInternetRegistry ;
	.

observable:registeredOrganization
	a owl:ObjectProperty ;
	rdfs:label "registeredOrganization"@en ;
	rdfs:comment "The organization that this copy of Windows is registered to."@en ;
	rdfs:range identity:Identity ;
	.

observable:registeredOwner
	a owl:ObjectProperty ;
	rdfs:label "registeredOwner"@en ;
	rdfs:comment "The person or organization that is the registered owner of this copy of Windows."@en ;
	rdfs:range identity:Identity ;
	.

observable:registrantContactInfo
	a owl:ObjectProperty ;
	rdfs:label "registrantContactInfo"@en ;
	rdfs:comment "Specifies contact info for the registrant of a domain within a WHOIS entity."@en ;
	rdfs:range observable:ObservableObject ;
	.

observable:registrantIDs
	a owl:DatatypeProperty ;
	rdfs:label "registrantIDs"@en ;
	rdfs:comment "Specifies the registrant IDs associated with a domain lookup."@en ;
	rdfs:range xsd:string ;
	.

observable:registrarGUID
	a owl:DatatypeProperty ;
	rdfs:label "registrarGUID"@en ;
	rdfs:comment "Specifies the Registrar GUID field of a Whois entry."@en ;
	rdfs:range xsd:string ;
	.

observable:registrarID
	a owl:DatatypeProperty ;
	rdfs:label "registrarID"@en ;
	rdfs:comment "Specifies the Registrar ID field of a Whois entry."@en ;
	rdfs:range xsd:string ;
	.

observable:registrarInfo
	a owl:ObjectProperty ;
	rdfs:label "registrarInfo"@en ;
	rdfs:comment "Specifies registrar info that would be returned from a registrar lookup."@en ;
	rdfs:range observable:WhoisRegistrarInfoType ;
	.

observable:registrarName
	a owl:DatatypeProperty ;
	rdfs:label "registrarName"@en ;
	rdfs:comment "The name of the registrar organization."@en ;
	rdfs:range xsd:string ;
	.

observable:registryValues
	a owl:ObjectProperty ;
	rdfs:label "registryValues"@en ;
	rdfs:comment "The values that were enumerated as a result of the action on the object."@en ;
	rdfs:range observable:WindowsRegistryValue ;
	.

observable:remarks
	a owl:DatatypeProperty ;
	rdfs:label "remarks"@en ;
	rdfs:comment "Specifies any remarks associated with this Whois entry."@en ;
	rdfs:range xsd:string ;
	.

observable:remindTime
	a owl:DatatypeProperty ;
	rdfs:label "remindTime"@en ;
	rdfs:range xsd:dateTime ;
	.

observable:requestMethod
	a owl:DatatypeProperty ;
	rdfs:label "requestMethod"@en ;
	rdfs:comment """Specifies the HTTP method portion of the HTTP request line, as a lowercase string.
          """@en ;
	rdfs:range xsd:string ;
	.

observable:requestValue
	a owl:DatatypeProperty ;
	rdfs:label "requestValue"@en ;
	rdfs:comment "Specifies the value (typically a resource path) portion of the HTTP request line."@en ;
	rdfs:range xsd:string ;
	.

observable:requestVersion
	a owl:DatatypeProperty ;
	rdfs:label "requestVersion"@en ;
	rdfs:comment "Specifies the HTTP version portion of the HTTP request line, as a lowercase string."@en ;
	rdfs:range xsd:string ;
	.

observable:rowCondition
	a owl:DatatypeProperty ;
	rdfs:label "rowCondition"@en ;
	rdfs:range xsd:string ;
	.

observable:rowIndex
	a owl:DatatypeProperty ;
	rdfs:label "rowIndex"@en ;
	rdfs:range xsd:positiveInteger ;
	.

observable:ruid
	a owl:DatatypeProperty ;
	rdfs:label "ruid"@en ;
	rdfs:comment "Specifies the real user ID, which represents the Unix user who created the process."@en ;
	rdfs:range xsd:nonNegativeInteger ;
	.

observable:runningStatus
	a owl:DatatypeProperty ;
	rdfs:label "runningStatus"@en ;
	rdfs:range xsd:string ;
	.

observable:scheme
	a owl:DatatypeProperty ;
	rdfs:label "scheme"@en ;
	rdfs:comment "Identifies the type of URL."@en ;
	rdfs:range xsd:string ;
	.

observable:sectionAlignment
	a owl:DatatypeProperty ;
	rdfs:label "sectionAlignment"@en ;
	rdfs:comment "Specifies the alignment (in bytes) of PE sections when they are loaded into memory."@en ;
	rdfs:range xsd:unsignedInt ;
	.

observable:sections
	a owl:ObjectProperty ;
	rdfs:label "sections"@en ;
	rdfs:comment "Specifies metadata about the sections in the PE file."@en ;
	rdfs:range observable:WindowsPESection ;
	.

observable:sectorSize
	a owl:DatatypeProperty ;
	rdfs:label "sectorSize"@en ;
	rdfs:comment "The sector size of the volume in bytes."@en ;
	rdfs:range xsd:integer ;
	.

observable:securityAttributes
	a owl:DatatypeProperty ;
	rdfs:label "securityAttributes"@en ;
	rdfs:range xsd:string ;
	.

observable:sender
	a owl:ObjectProperty ;
	rdfs:label "sender"@en ;
	rdfs:range observable:ObservableObject ;
	.

observable:sentTime
	a owl:DatatypeProperty ;
	rdfs:label "sentTime"@en ;
	rdfs:comment "The date and time at which the message sent."@en ;
	rdfs:range xsd:dateTime ;
	.

observable:serialNumber
	a owl:DatatypeProperty ;
	rdfs:label "serialNumber"@en ;
	rdfs:range xsd:string ;
	.

observable:serverName
	a owl:ObjectProperty ;
	rdfs:label "serverName"@en ;
	rdfs:comment "Specifies the corresponding server name for a whois entry. This usually corresponds to a name server lookup."@en ;
	rdfs:range observable:ObservableObject ;
	.

observable:serviceName
	a owl:DatatypeProperty ;
	rdfs:label "serviceName"@en ;
	rdfs:range xsd:string ;
	.

observable:serviceStatus
	a owl:DatatypeProperty ;
	rdfs:label "serviceStatus"@en ;
	rdfs:range xsd:string ;
	.

observable:serviceType
	a owl:DatatypeProperty ;
	rdfs:subPropertyOf core:informalType ;
	rdfs:label "serviceType"@en ;
	rdfs:range xsd:string ;
	.

observable:sessionID
	a owl:DatatypeProperty ;
	rdfs:label "sessionID"@en ;
	rdfs:comment "An identifier for the session from which the message originates."@en ;
	rdfs:range xsd:string ;
	.

observable:shell
	a owl:DatatypeProperty ;
	rdfs:label "shell"@en ;
	rdfs:range xsd:string ;
	.

observable:showMessageBody
	a owl:DatatypeProperty ;
	rdfs:label "showMessageBody"@en ;
	rdfs:comment "Specifies the message text that is displayed in the body of the message box by the action. See also: http://msdn.microsoft.com/en-us/library/windows/desktop/aa381302(v=vs.85).aspx."@en ;
	rdfs:range xsd:string ;
	.

observable:showMessageTitle
	a owl:DatatypeProperty ;
	rdfs:label "showMessageTitle"@en ;
	rdfs:comment "Specifies the title of the message box shown by the action. See also: http://msdn.microsoft.com/en-us/library/windows/desktop/aa381302(v=vs.85).aspx."@en ;
	rdfs:range xsd:string ;
	.

observable:sid
	a owl:DatatypeProperty ;
	rdfs:label "sid"@en ;
	rdfs:range xsd:string ;
	.

observable:signalStrength
	a owl:DatatypeProperty ;
	rdfs:label "signalStrength"@en ;
	rdfs:comment "The strength of the antenna signal."@en ;
	rdfs:range xsd:string ;
	.

observable:signature
	a owl:DatatypeProperty ;
	rdfs:label "signature"@en ;
	rdfs:comment "A"@en ;
	rdfs:range xsd:string ;
	.

observable:signatureAlgorithm
	a owl:DatatypeProperty ;
	rdfs:label "signatureAlgorithm"@en ;
	rdfs:range xsd:string ;
	.

observable:signatureDescription
	a owl:DatatypeProperty ;
	rdfs:label "signatureDescription"@en ;
	rdfs:range xsd:string ;
	.

observable:signatureExists
	a owl:DatatypeProperty ;
	rdfs:label "signatureExists"@en ;
	rdfs:range xsd:boolean ;
	.

observable:signatureVerified
	a owl:DatatypeProperty ;
	rdfs:label "signatureVerified"@en ;
	rdfs:range xsd:boolean ;
	.

observable:sipAddress
	a owl:ObjectProperty ;
	rdfs:label "sipAddress"@en ;
	rdfs:comment "A SIP address specifies Session Initiation Protocol (SIP) identifier."@en ;
	rdfs:range observable:ObservableObject ;
	.

observable:size
	a owl:DatatypeProperty ;
	rdfs:label "size"@en ;
	rdfs:comment "Specifies the size of the section, in bytes."@en ;
	rdfs:range xsd:integer ;
	.

observable:sizeInBytes
	a owl:DatatypeProperty ;
	rdfs:label "sizeInBytes"@en ;
	rdfs:comment "The size of the data in bytes."@en ;
	rdfs:range xsd:integer ;
	.

observable:sizeOfCode
	a owl:DatatypeProperty ;
	rdfs:label "sizeOfCode"@en ;
	rdfs:comment "Specifies the size of the code (text) section. If there are multiple such sections, this refers to the sum of the sizes of each section."@en ;
	rdfs:range xsd:unsignedInt ;
	.

observable:sizeOfHeaders
	a owl:DatatypeProperty ;
	rdfs:label "sizeOfHeaders"@en ;
	rdfs:comment "Specifies the combined size of the MS-DOS, PE header, and section headers, rounded up a multiple of the value specified in the file_alignment header."@en ;
	rdfs:range xsd:unsignedInt ;
	.

observable:sizeOfHeapCommit
	a owl:DatatypeProperty ;
	rdfs:label "sizeOfHeapCommit"@en ;
	rdfs:comment "Specifies the size of the local heap space to commit."@en ;
	rdfs:range xsd:unsignedInt ;
	.

observable:sizeOfHeapReserve
	a owl:DatatypeProperty ;
	rdfs:label "sizeOfHeapReserve"@en ;
	rdfs:comment "Specifies the size of the local heap space to reserve."@en ;
	rdfs:range xsd:unsignedInt ;
	.

observable:sizeOfImage
	a owl:DatatypeProperty ;
	rdfs:label "sizeOfImage"@en ;
	rdfs:comment "Specifies the size, in bytes, of the image, including all headers, as the image is loaded in memory."@en ;
	rdfs:range xsd:unsignedInt ;
	.

observable:sizeOfInitializedData
	a owl:DatatypeProperty ;
	rdfs:label "sizeOfInitializedData"@en ;
	rdfs:comment "Specifies the size of the initialized data section. If there are multiple such sections, this refers to the sum of the sizes of each section."@en ;
	rdfs:range xsd:unsignedInt ;
	.

observable:sizeOfOptionalHeader
	a owl:DatatypeProperty ;
	rdfs:label "sizeOfOptionalHeader"@en ;
	rdfs:comment "Specifies the size of the optional header of the PE binary. "@en ;
	rdfs:range xsd:integer ;
	.

observable:sizeOfStackCommit
	a owl:DatatypeProperty ;
	rdfs:label "sizeOfStackCommit"@en ;
	rdfs:comment "Specifies the size of the stack to commit."@en ;
	rdfs:range xsd:unsignedInt ;
	.

observable:sizeOfStackReserve
	a owl:DatatypeProperty ;
	rdfs:label "sizeOfStackReserve"@en ;
	rdfs:comment "Specifies the size of the stack to reserve."@en ;
	rdfs:range xsd:unsignedInt ;
	.

observable:sizeOfUninitializedData
	a owl:DatatypeProperty ;
	rdfs:label "sizeOfUninitializedData"@en ;
	rdfs:comment "Specifies the size of the uninitialized data section. If there are multiple such sections, this refers to the sum of the sizes of each section."@en ;
	rdfs:range xsd:unsignedInt ;
	.

observable:skew
	a owl:DatatypeProperty ;
	rdfs:label "skew"@en ;
	rdfs:comment "The angle in degrees of the radial rotation around its main beam direction."@en ;
	rdfs:range xsd:decimal ;
	.

observable:sourceApplication
	a owl:ObjectProperty ;
	rdfs:label "sourceApplication"@en ;
	rdfs:comment "Source application specifies the software application that a particular contact or contact list is associated with."@en ;
	rdfs:range observable:ObservableObject ;
	.

observable:sourceFlags
	a owl:DatatypeProperty ;
	rdfs:label "sourceFlags"@en ;
	rdfs:comment "Specifies the source TCP flags."@en ;
	rdfs:range xsd:hexBinary ;
	.

observable:sourcePort
	a owl:DatatypeProperty ;
	rdfs:label "sourcePort"@en ;
	rdfs:comment """Specifies the source port used in the connection, as an integer in the range of 0 - 65535.
          """@en ;
	rdfs:range xsd:integer ;
	.

observable:spaceLeft
	a owl:DatatypeProperty ;
	rdfs:label "spaceLeft"@en ;
	rdfs:comment "Specifies the amount of space left on the partition, in bytes."@en ;
	rdfs:range xsd:integer ;
	.

observable:spaceUsed
	a owl:DatatypeProperty ;
	rdfs:label "spaceUsed"@en ;
	rdfs:comment "Specifies the amount of space used on the partition, in bytes."@en ;
	rdfs:range xsd:integer ;
	.

observable:sponsoringRegistrar
	a owl:DatatypeProperty ;
	rdfs:label "sponsoringRegistrar"@en ;
	rdfs:comment "Specifies the name of the sponsoring registrar for a domain."@en ;
	rdfs:range xsd:string ;
	.

observable:src
	a owl:ObjectProperty ;
	rdfs:label "src"@en ;
	rdfs:comment "Specifies the source(s) of the network connection."@en ;
	rdfs:range core:UcoObject ;
	.

observable:srcBytes
	a owl:DatatypeProperty ;
	rdfs:label "srcBytes"@en ;
	rdfs:range xsd:integer ;
	.

observable:srcPackets
	a owl:DatatypeProperty ;
	rdfs:label "srcPackets"@en ;
	rdfs:range xsd:integer ;
	.

observable:srcPayload
	a owl:ObjectProperty ;
	rdfs:label "srcPayload"@en ;
	rdfs:range observable:ObservableObject ;
	.

observable:ssid
	a owl:DatatypeProperty ;
	rdfs:label "ssid"@en ;
	rdfs:comment "Network identifier."@en ;
	rdfs:range xsd:string ;
	.

observable:stackSize
	a owl:DatatypeProperty ;
	rdfs:label "stackSize"@en ;
	rdfs:range xsd:nonNegativeInteger ;
	.

observable:startAddress
	a owl:DatatypeProperty ;
	rdfs:label "startAddress"@en ;
	rdfs:range xsd:hexBinary ;
	.

observable:startCommandLine
	a owl:DatatypeProperty ;
	rdfs:label "startCommandLine"@en ;
	rdfs:range xsd:string ;
	.

observable:startTime
	a owl:DatatypeProperty ;
	rdfs:label "startTime"@en ;
	rdfs:range xsd:dateTime ;
	.

observable:startType
	a owl:DatatypeProperty ;
	rdfs:subPropertyOf core:informalType ;
	rdfs:label "startType"@en ;
	rdfs:range xsd:string ;
	.

observable:startupInfo
	a owl:ObjectProperty ;
	rdfs:label "startupInfo"@en ;
	rdfs:range types:Dictionary ;
	.

observable:state
	a owl:DatatypeProperty ;
	rdfs:label "State"@en ;
	rdfs:range xsd:string ;
	.

observable:status
	a owl:DatatypeProperty ;
	rdfs:label "status"@en ;
	rdfs:comment "Specifies a list of statuses for a given Whois entry."@en ;
	rdfs:range [
		a rdfs:Datatype ;
		owl:unionOf (
			xsd:string
			vocabulary:TaskStatusVocab
			vocabulary:WhoisStatusTypeVocab
		) ;
	] ;
	.

observable:statusesCount
	a owl:DatatypeProperty ;
	rdfs:label "Statuses Count"@en-US ;
	rdfs:comment "Specifies the number of tweets that this profile has issued."@en-US ;
	rdfs:range xsd:nonNegativeInteger ;
	.

observable:storageCapacityInBytes
	a owl:DatatypeProperty ;
	rdfs:label "storageCapacityInBytes"@en ;
	rdfs:comment "The number of bytes that can be stored on a SIM card."@en ;
	rdfs:range xsd:integer ;
	.

observable:stringValue
	a owl:DatatypeProperty ;
	rdfs:label "stringValue"@en ;
	rdfs:comment "Specifies the actual value of the extracted string."@en ;
	rdfs:range xsd:string ;
	.

observable:strings
	a owl:ObjectProperty ;
	rdfs:label "strings"@en ;
	rdfs:range observable:ExtractedString ;
	.

observable:subject
	a owl:DatatypeProperty ;
	rdfs:label "subject"@en ;
	rdfs:comment "The subject of the email."@en ;
	rdfs:range xsd:string ;
	.

observable:subjectAlternativeName
	a owl:DatatypeProperty ;
	rdfs:label "subjectAlternativeName"@en ;
	rdfs:range xsd:string ;
	.

observable:subjectDirectoryAttributes
	a owl:DatatypeProperty ;
	rdfs:label "subjectDirectoryAttributes"@en ;
	rdfs:range xsd:string ;
	.

observable:subjectHash
	a owl:ObjectProperty ;
	rdfs:label "subjectHash"@en ;
	rdfs:comment "A hash calculated on the certificate subject name."@en ;
	rdfs:range types:Hash ;
	.

observable:subjectKeyIdentifier
	a owl:DatatypeProperty ;
	rdfs:label "subjectKeyIdentifier"@en ;
	rdfs:range xsd:string ;
	.

observable:subjectPublicKeyAlgorithm
	a owl:DatatypeProperty ;
	rdfs:label "subjectPublicKeyAlgorithm"@en ;
	rdfs:range xsd:string ;
	.

observable:subjectPublicKeyExponent
	a owl:DatatypeProperty ;
	rdfs:label "subjectPublicKeyExponent"@en ;
	rdfs:range xsd:integer ;
	.

observable:subjectPublicKeyModulus
	a owl:DatatypeProperty ;
	rdfs:label "subjectPublicKeyModulus"@en ;
	rdfs:range xsd:string ;
	.

observable:subsystem
	a owl:DatatypeProperty ;
	rdfs:label "subsystem"@en ;
	rdfs:comment "Specifies the subsystem (e.g., GUI, device driver, etc.) that is required to run this image."@en ;
	rdfs:range xsd:unsignedShort ;
	.

observable:swid
	a owl:DatatypeProperty ;
	rdfs:label "swid"@en ;
	rdfs:comment "Specifies the SWID tag for the software."@en ;
	rdfs:range xsd:string ;
	.

observable:symbolicName
	a owl:DatatypeProperty ;
	rdfs:label "symbolicName"@en ;
	rdfs:comment "The symbolic name of a global flag. See also: http://msdn.microsoft.com/en-us/library/windows/hardware/ff549646(v=vs.85).aspx."@en ;
	rdfs:range xsd:string ;
	.

observable:systemTime
	a owl:DatatypeProperty ;
	rdfs:label "systemTime"@en ;
	rdfs:range xsd:dateTime ;
	.

observable:tableName
	a owl:DatatypeProperty ;
	rdfs:label "tableName"@en ;
	rdfs:comment "The table containing a specified database record."@en ;
	rdfs:range xsd:string ;
	.

observable:tableSchema
	a owl:DatatypeProperty ;
	rdfs:label "tableSchema"@en ;
	rdfs:comment "The schema that contains the identified database record."@en ;
	rdfs:range xsd:string ;
	.

observable:targetFile
	a owl:ObjectProperty ;
	rdfs:label "targetFile"@en ;
	rdfs:comment "Specifies the file targeted by a symbolic link."@en ;
	rdfs:range observable:ObservableObject ;
	.

observable:taskComment
	a owl:DatatypeProperty ;
	rdfs:label "taskComment"@en ;
	rdfs:comment "Specifies a comment for the scheduled task. See also: http://msdn.microsoft.com/en-us/library/windows/desktop/aa381232(v=vs.85).aspx."@en ;
	rdfs:range xsd:string ;
	.

observable:taskCreator
	a owl:DatatypeProperty ;
	rdfs:label "taskCreator"@en ;
	rdfs:comment "Specifies the name of the creator of the scheduled task. See also: http://msdn.microsoft.com/en-us/library/windows/desktop/aa381235(v=vs.85).aspx."@en ;
	rdfs:range xsd:string ;
	.

observable:text
	a owl:DatatypeProperty ;
	rdfs:label "text"@en ;
	rdfs:range xsd:string ;
	.

observable:threadID
	a owl:DatatypeProperty ;
	rdfs:label "threadID"@en ;
	rdfs:range xsd:nonNegativeInteger ;
	.

observable:thumbprintHash
	a owl:ObjectProperty ;
	rdfs:label "thumbprintHash"@en ;
	rdfs:comment "A hash calculated on the entire certificate including signature."@en ;
	rdfs:range types:Hash ;
	.

observable:timeDateStamp
	a owl:DatatypeProperty ;
	rdfs:label "timeDateStamp"@en ;
	rdfs:comment "Specifies the time when the PE binary was created."@en ;
	rdfs:range xsd:dateTime ;
	.

observable:timesExecuted
	a owl:DatatypeProperty ;
	rdfs:label "timesExecuted"@en ;
	rdfs:comment "The number of times the prefetch application has executed."@en ;
	rdfs:range xsd:integer ;
	.

observable:timezoneDST
	a owl:DatatypeProperty ;
	rdfs:label "timezoneDST"@en ;
	rdfs:comment "Specifies the time zone used by the system, taking daylight savings time (DST) into account."@en ;
	rdfs:range xsd:string ;
	.

observable:timezoneStandard
	a owl:DatatypeProperty ;
	rdfs:label "timezoneStandard"@en ;
	rdfs:comment "Specifies the time zone used by the system, without taking daylight savings time (DST) into account."@en ;
	rdfs:range xsd:string ;
	.

observable:to
	a owl:ObjectProperty ;
	rdfs:label "to"@en ;
	rdfs:comment "The receiver's phone number."@en ;
	rdfs:range observable:ObservableObject ;
	.

observable:totalFragments
	a owl:DatatypeProperty ;
	rdfs:label "totalFragments"@en ;
	rdfs:range xsd:integer ;
	.

observable:totalRam
	a owl:DatatypeProperty ;
	rdfs:label "totalRam"@en ;
	rdfs:comment "Specifies the total amount of physical memory present on the system, in bytes."@en ;
	rdfs:range xsd:integer ;
	.

observable:totalSpace
	a owl:DatatypeProperty ;
	rdfs:label "totalSpace"@en ;
	rdfs:comment "Specifies the total amount of space available on the partition, in bytes."@en ;
	rdfs:range xsd:integer ;
	.

observable:totalStorageCapacityInBytes
	a owl:DatatypeProperty ;
	rdfs:label "totalStorageCapacityInBytes"@en ;
	rdfs:comment "The maximum number of bytes that can be stored on a storage device."@en ;
	rdfs:range xsd:integer ;
	.

observable:triggerBeginTime
	a owl:DatatypeProperty ;
	rdfs:label "triggerBeginTime"@en ;
	rdfs:comment "Specifies the date/time that the trigger is activated."@en ;
	rdfs:range xsd:dateTime ;
	.

observable:triggerDelay
	a owl:DatatypeProperty ;
	rdfs:label "triggerDelay"@en ;
	rdfs:comment "Specifies the delay that takes place between when the task is registered and when the task is started."@en ;
	rdfs:range xsd:string ;
	.

observable:triggerEndTime
	a owl:DatatypeProperty ;
	rdfs:label "triggerEndTime"@en ;
	rdfs:comment "Specifies the date/time that the trigger is deactivated."@en ;
	rdfs:range xsd:dateTime ;
	.

observable:triggerFrequency
	a owl:DatatypeProperty ;
	rdfs:label "triggerFrequency"@en ;
	rdfs:comment "Specifies the frequency at which the trigger repeats."@en ;
	rdfs:range [
		a rdfs:Datatype ;
		owl:unionOf (
			vocabulary:TriggerFrequencyVocab
			xsd:string
		) ;
	] ;
	.

observable:triggerList
	a owl:ObjectProperty ;
	rdfs:label "triggerList"@en ;
	rdfs:comment "Specifies a set of triggers used by the scheduled task. See also: http://msdn.microsoft.com/en-us/library/windows/desktop/aa383264(v=vs.85).aspx."@en ;
	rdfs:range observable:TriggerType ;
	.

observable:triggerMaxRunTime
	a owl:DatatypeProperty ;
	rdfs:label "triggerMaxRunTime"@en ;
	rdfs:comment "The maximum amount of time that the task launched by the trigger is allowed to run. See also: http://msdn.microsoft.com/en-us/library/windows/desktop/aa383868(v=vs.85).aspx."@en ;
	rdfs:range xsd:string ;
	.

observable:triggerSessionChangeType
	a owl:DatatypeProperty ;
	rdfs:subPropertyOf core:informalType ;
	rdfs:label "triggerSessionChangeType"@en ;
	rdfs:comment "Specifies the type of Terminal Server session change that would trigger a task launch. See also: http://msdn.microsoft.com/en-us/library/windows/desktop/aa381298(v=vs.85).aspx."@en ;
	rdfs:range xsd:string ;
	.

observable:triggerType
	a owl:DatatypeProperty ;
	rdfs:subPropertyOf core:informalType ;
	rdfs:label "triggerType"@en ;
	rdfs:comment "Specifies the type of the task trigger."@en ;
	rdfs:range [
		a rdfs:Datatype ;
		owl:unionOf (
			vocabulary:TriggerTypeVocab
			xsd:string
		) ;
	] ;
	.

observable:twitterHandle
	a owl:DatatypeProperty ;
	rdfs:label "Twitter Handle"@en-US ;
	rdfs:comment "Specifies the twitter handle associated with the profile."@en-US ;
	rdfs:range xsd:string ;
	.

observable:twitterId
	a owl:DatatypeProperty ;
	rdfs:label "Twitter ID"@en-US ;
	rdfs:comment "Specifies the twitter id associated with the profile."@en-US ;
	rdfs:range xsd:string ;
	.

observable:uninstallDate
	a owl:DatatypeProperty ;
	rdfs:label "uninstallDate"@en ;
	rdfs:comment "Specifies the date the operating system or application was uninstalled."@en ;
	rdfs:range xsd:dateTime ;
	.

observable:updatedDate
	a owl:DatatypeProperty ;
	rdfs:label "updatedDate"@en ;
	rdfs:comment "Specifies the date in which the registered domain information was last updated."@en ;
	rdfs:range xsd:dateTime ;
	.

observable:uptime
	a owl:DatatypeProperty ;
	rdfs:label "uptime"@en ;
	rdfs:comment "Specifies the duration that represents the current amount of time that the system has been up."@en ;
	rdfs:range xsd:string ;
	.

observable:url
	a owl:ObjectProperty ;
	rdfs:label "url"@en ;
	rdfs:comment "Specifies a URL associated with a particular observable object or facet."@en ;
	rdfs:range observable:ObservableObject ;
	.

observable:urlHistoryEntry
	a owl:ObjectProperty ;
	rdfs:label "URL History Entries"@en ;
	rdfs:comment "Specifies a URL history record stored in the browser's history."@en ;
	rdfs:range observable:URLHistoryEntry ;
	.

observable:urlTargeted
	a owl:DatatypeProperty ;
	rdfs:label "urlTargeted"@en ;
	rdfs:comment "The target of the bookmark."@en ;
	rdfs:range xsd:anyURI ;
	.

observable:urlTransitionType
	a owl:DatatypeProperty ;
	rdfs:subPropertyOf core:informalType ;
	rdfs:label "Transition Type"@en ;
	rdfs:comment "Specifies how a browser navigated to a particular URL on a particular visit."@en ;
	rdfs:range [
		a rdfs:Datatype ;
		owl:unionOf (
			xsd:string
			vocabulary:URLTransitionTypeVocab
		) ;
	] ;
	.

observable:userLocationString
	a owl:DatatypeProperty ;
	rdfs:label "User Location String"@en-US ;
	rdfs:comment "Specifies the user-provided location string associated with the profile."@en-US ;
	rdfs:range xsd:string ;
	.

observable:userName
	a owl:DatatypeProperty ;
	rdfs:label "userName"@en ;
	rdfs:comment "Username used to authenticate to this resource."@en ;
	rdfs:range xsd:string ;
	.

observable:validityNotAfter
	a owl:DatatypeProperty ;
	rdfs:label "validityNotAfter"@en ;
	rdfs:range xsd:dateTime ;
	.

observable:validityNotBefore
	a owl:DatatypeProperty ;
	rdfs:label "validityNotBefore"@en ;
	rdfs:range xsd:dateTime ;
	.

observable:value
	a owl:DatatypeProperty ;
	rdfs:label "value"@en ;
	rdfs:range xsd:string ;
	.

observable:values
	a owl:DatatypeProperty ;
	rdfs:label "values"@en ;
	rdfs:comment "The values that were enumerated as a result of the action on the object."@en ;
	rdfs:range xsd:string ;
	.

observable:version
	a owl:DatatypeProperty ;
	rdfs:label "version"@en ;
	rdfs:range xsd:string ;
	.

observable:visibility
	a owl:DatatypeProperty ;
	rdfs:label "visibility"@en ;
	rdfs:range xsd:boolean ;
	.

observable:visitCount
	a owl:DatatypeProperty ;
	rdfs:label "visitCount"@en ;
	rdfs:comment "Specifies the number of times a URL has been visited by a particular web browser."@en ;
	rdfs:range xsd:integer ;
	.

observable:visitDuration
	a owl:DatatypeProperty ;
	rdfs:label "Visit Duration"@en ;
	rdfs:comment "Specifies the duration of a specific visit of a URL within a particular browser."@en ;
	rdfs:range xsd:duration ;
	.

observable:visitTime
	a owl:DatatypeProperty ;
	rdfs:label "Visit Time"@en ;
	rdfs:comment "Specifies the date/time of a specific visit of a URL within a particular browser."@en ;
	rdfs:range xsd:dateTime ;
	.

observable:volume
	a owl:ObjectProperty ;
	rdfs:label "volume"@en ;
	rdfs:comment "The volume from which the prefetch application was run. If the applicatin was run from multiple volumes, there will be a separate prefetch file for each."@en ;
	rdfs:range observable:ObservableObject ;
	.

observable:volumeID
	a owl:DatatypeProperty ;
	rdfs:label "volumeID"@en ;
	rdfs:comment "The unique identifier of the volume."@en ;
	rdfs:range xsd:string ;
	.

observable:whoisContactType
	a owl:DatatypeProperty ;
	rdfs:subPropertyOf core:informalType ;
	rdfs:label "whoisContactType"@en ;
	rdfs:comment "Specifies what type of WHOIS contact this is."@en ;
	rdfs:range [
		a rdfs:Datatype ;
		owl:unionOf (
			xsd:string
			vocabulary:WhoisContactTypeVocab
		) ;
	] ;
	.

observable:whoisServer
	a owl:ObjectProperty ;
	rdfs:label "whoisServer"@en ;
	rdfs:comment "Specifies the corresponding whois server for a registrar."@en ;
	rdfs:range observable:ObservableObject ;
	.

observable:win32VersionValue
	a owl:DatatypeProperty ;
	rdfs:label "win32VersionValue"@en ;
	rdfs:comment "Specifies the reserved win32 version value."@en ;
	rdfs:range xsd:unsignedInt ;
	.

observable:windowTitle
	a owl:DatatypeProperty ;
	rdfs:label "windowTitle"@en ;
	rdfs:range xsd:string ;
	.

observable:windowsDirectory
	a owl:ObjectProperty ;
	rdfs:label "windowsDirectory"@en ;
	rdfs:comment "The Windows_Directory field specifies the fully-qualified path to the Windows install directory."@en ;
	rdfs:range observable:ObservableObject ;
	.

observable:windowsSystemDirectory
	a owl:ObjectProperty ;
	rdfs:label "windowsSystemDirectory"@en ;
	rdfs:comment "The Windows_System_Directory field specifies the fully-qualified path to the Windows system directory."@en ;
	rdfs:range observable:ObservableObject ;
	.

observable:windowsTempDirectory
	a owl:ObjectProperty ;
	rdfs:label "windowsTempDirectory"@en ;
	rdfs:comment "The Windows_Temp_Directory field specifies the fully-qualified path to the Windows temporary files directory."@en ;
	rdfs:range observable:ObservableObject ;
	.

observable:windowsVolumeAttributes
	a owl:DatatypeProperty ;
	rdfs:label "windowsVolumeAttributes"@en ;
	rdfs:comment "Specifies the attributes of a windows volume."@en ;
	rdfs:range vocabulary:WindowsVolumeAttributeVocab ;
	.

observable:wirelessNetworkSecurityMode
	a owl:DatatypeProperty ;
	rdfs:label "wirelessNetworkSecurityMode"@en ;
	rdfs:comment "Specifies the security mode of a wireless network (None, WEP, WPA, etc)."@en ;
	rdfs:range [
		a rdfs:Datatype ;
		owl:unionOf (
			vocabulary:WirelessNetworkSecurityModeVocab
			xsd:string
		) ;
	] ;
	.

observable:workItemData
	a owl:ObjectProperty ;
	rdfs:label "workItemData"@en ;
	rdfs:comment "Specifies application defined data associated with the scheduled task. See also: http://msdn.microsoft.com/en-us/library/windows/desktop/aa381271(v=vs.85).aspx."@en ;
	rdfs:range observable:ObservableObject ;
	.

observable:workingDirectory
	a owl:ObjectProperty ;
	rdfs:label "workingDirectory"@en ;
	rdfs:comment "Specifies the working directory for the scheduled task. See also: http://msdn.microsoft.com/en-us/library/windows/desktop/aa381878(v=vs.85).aspx."@en ;
	rdfs:range observable:ObservableObject ;
	.

observable:x509v3extensions
	a owl:ObjectProperty ;
	rdfs:label "x509V3Extensions"@en ;
	rdfs:range observable:X509V3ExtensionsFacet ;
	.

observable:xMailer
	a owl:DatatypeProperty ;
	rdfs:label "xMailer"@en ;
	rdfs:range xsd:string ;
	.

observable:xOriginatingIP
	a owl:ObjectProperty ;
	rdfs:label "xOriginatingIP"@en ;
	rdfs:range observable:ObservableObject ;
	.
<|MERGE_RESOLUTION|>--- conflicted
+++ resolved
@@ -171,27 +171,6 @@
 			sh:maxCount "1"^^xsd:integer ;
 			sh:nodeKind sh:Literal ;
 			sh:path observable:accountType ;
-		] ,
-		[
-<<<<<<< HEAD
-			sh:in (
-				"ldap"
-				"nis"
-				"openid"
-				"radius"
-				"tacacs"
-				"unix"
-				"windows_domain"
-				"windows_local"
-			) ;
-			sh:message "Value is not member of the vocabulary AccountTypeVocab." ;
-			sh:path observable:accountType ;
-			sh:severity sh:Info ;
-=======
-			sh:maxCount "1"^^xsd:integer ;
-			sh:nodeKind sh:Literal ;
-			sh:path observable:accountType ;
->>>>>>> d524b8eb
 		]
 		;
 	sh:targetClass observable:AccountFacet ;
@@ -1433,22 +1412,6 @@
 			sh:maxCount "1"^^xsd:integer ;
 			sh:nodeKind sh:Literal ;
 			sh:path observable:contactAddressScope ;
-		] ,
-		[
-<<<<<<< HEAD
-			sh:in (
-				"home"
-				"work"
-				"school"
-			) ;
-			sh:message "Value is not member of the vocabulary ContactAddressScopeVocab." ;
-			sh:path observable:contactAddressScope ;
-			sh:severity sh:Info ;
-=======
-			sh:maxCount "1"^^xsd:integer ;
-			sh:nodeKind sh:Literal ;
-			sh:path observable:contactAddressScope ;
->>>>>>> d524b8eb
 		]
 		;
 	sh:targetClass observable:ContactAddress ;
@@ -1554,23 +1517,6 @@
 			sh:maxCount "1"^^xsd:integer ;
 			sh:nodeKind sh:Literal ;
 			sh:path observable:contactEmailScope ;
-		] ,
-		[
-<<<<<<< HEAD
-			sh:in (
-				"home"
-				"work"
-				"school"
-				"cloud"
-			) ;
-			sh:message "Value is not member of the vocabulary ContactEmailScopeVocab." ;
-			sh:path observable:contactEmailScope ;
-			sh:severity sh:Info ;
-=======
-			sh:maxCount "1"^^xsd:integer ;
-			sh:nodeKind sh:Literal ;
-			sh:path observable:contactEmailScope ;
->>>>>>> d524b8eb
 		]
 		;
 	sh:targetClass observable:ContactEmail ;
@@ -1821,27 +1767,6 @@
 			sh:maxCount "1"^^xsd:integer ;
 			sh:nodeKind sh:Literal ;
 			sh:path observable:contactPhoneScope ;
-		] ,
-		[
-<<<<<<< HEAD
-			sh:in (
-				"home"
-				"work"
-				"school"
-				"mobile"
-				"main"
-				"home fax"
-				"work fax"
-				"pager"
-			) ;
-			sh:message "Value is not member of the vocabulary ContactPhoneScopeVocab." ;
-			sh:path observable:contactPhoneScope ;
-			sh:severity sh:Info ;
-=======
-			sh:maxCount "1"^^xsd:integer ;
-			sh:nodeKind sh:Literal ;
-			sh:path observable:contactPhoneScope ;
->>>>>>> d524b8eb
 		]
 		;
 	sh:targetClass observable:ContactPhone ;
@@ -1910,22 +1835,6 @@
 			sh:maxCount "1"^^xsd:integer ;
 			sh:nodeKind sh:Literal ;
 			sh:path observable:contactSIPScope ;
-		] ,
-		[
-<<<<<<< HEAD
-			sh:in (
-				"home"
-				"work"
-				"school"
-			) ;
-			sh:message "Value is not member of the vocabulary ContactSIPScopeVocab." ;
-			sh:path observable:contactSIPScope ;
-			sh:severity sh:Info ;
-=======
-			sh:maxCount "1"^^xsd:integer ;
-			sh:nodeKind sh:Literal ;
-			sh:path observable:contactSIPScope ;
->>>>>>> d524b8eb
 		]
 		;
 	sh:targetClass observable:ContactSIP ;
@@ -1964,23 +1873,6 @@
 			sh:maxCount "1"^^xsd:integer ;
 			sh:nodeKind sh:Literal ;
 			sh:path observable:contactURLScope ;
-		] ,
-		[
-<<<<<<< HEAD
-			sh:in (
-				"home"
-				"work"
-				"school"
-				"homepage"
-			) ;
-			sh:message "Value is not member of the vocabulary ContactURLScopeVocab." ;
-			sh:path observable:contactURLScope ;
-			sh:severity sh:Info ;
-=======
-			sh:maxCount "1"^^xsd:integer ;
-			sh:nodeKind sh:Literal ;
-			sh:path observable:contactURLScope ;
->>>>>>> d524b8eb
 		]
 		;
 	sh:targetClass observable:ContactURL ;
@@ -2077,22 +1969,6 @@
 			sh:datatype xsd:string ;
 			sh:nodeKind sh:Literal ;
 			sh:path observable:mimeType ;
-		] ,
-		[
-<<<<<<< HEAD
-			sh:in (
-				"Big-endian"
-				"Little-endian"
-				"Middle-endian"
-			) ;
-			sh:message "Value is not member of the vocabulary EndiannessTypeVocab." ;
-			sh:path observable:byteOrder ;
-			sh:severity sh:Info ;
-=======
-			sh:maxCount "1"^^xsd:integer ;
-			sh:nodeKind sh:Literal ;
-			sh:path observable:byteOrder ;
->>>>>>> d524b8eb
 		]
 		;
 	sh:targetClass observable:ContentDataFacet ;
@@ -4096,24 +3972,6 @@
 			sh:maxCount "1"^^xsd:integer ;
 			sh:nodeKind sh:Literal ;
 			sh:path observable:blockType ;
-		] ,
-		[
-<<<<<<< HEAD
-			sh:in (
-				"Bit-mapped"
-				"Byte-mapped"
-				"Initialized"
-				"Overlay"
-				"Uninitialized"
-			) ;
-			sh:message "Value is not member of the vocabulary MemoryBlockTypeVocab." ;
-			sh:path observable:blockType ;
-			sh:severity sh:Info ;
-=======
-			sh:maxCount "1"^^xsd:integer ;
-			sh:nodeKind sh:Literal ;
-			sh:path observable:blockType ;
->>>>>>> d524b8eb
 		]
 		;
 	sh:targetClass observable:MemoryFacet ;
@@ -5722,55 +5580,6 @@
 			sh:maxCount "1"^^xsd:integer ;
 			sh:nodeKind sh:Literal ;
 			sh:path observable:nameRecoveredStatus ;
-		] ,
-		[
-<<<<<<< HEAD
-			sh:in (
-				"recovered"
-				"partially recovered"
-				"overwritten"
-				"unknown"
-			) ;
-			sh:message "Value is not member of the vocabulary RecoveredObjectStatusVocab." ;
-			sh:path observable:nameRecoveredStatus ;
-			sh:severity sh:Info ;
-		] ,
-		[
-			sh:in (
-				"recovered"
-				"partially recovered"
-				"overwritten"
-				"unknown"
-			) ;
-			sh:message "Value is not member of the vocabulary RecoveredObjectStatusVocab." ;
-			sh:path observable:metadataRecoveredStatus ;
-			sh:severity sh:Info ;
-		] ,
-		[
-			sh:in (
-				"recovered"
-				"partially recovered"
-				"overwritten"
-				"unknown"
-			) ;
-			sh:message "Value is not member of the vocabulary RecoveredObjectStatusVocab." ;
-			sh:path observable:contentRecoveredStatus ;
-			sh:severity sh:Info ;
-=======
-			sh:maxCount "1"^^xsd:integer ;
-			sh:nodeKind sh:Literal ;
-			sh:path observable:contentRecoveredStatus ;
-		] ,
-		[
-			sh:maxCount "1"^^xsd:integer ;
-			sh:nodeKind sh:Literal ;
-			sh:path observable:metadataRecoveredStatus ;
-		] ,
-		[
-			sh:maxCount "1"^^xsd:integer ;
-			sh:nodeKind sh:Literal ;
-			sh:path observable:nameRecoveredStatus ;
->>>>>>> d524b8eb
 		]
 		;
 	sh:targetClass observable:RecoveredObjectFacet ;
@@ -6489,23 +6298,6 @@
 			sh:maxCount "1"^^xsd:integer ;
 			sh:nodeKind sh:Literal ;
 			sh:path observable:actionType ;
-		] ,
-		[
-<<<<<<< HEAD
-			sh:in (
-				"TASK_ACTION_COM_HANDLER"
-				"TASK_ACTION_EXEC"
-				"TASK_ACTION_SEND_EMAIL"
-				"TASK_ACTION_SHOW_MESSAGE"
-			) ;
-			sh:message "Value is not member of the vocabulary TaskActionTypeVocab." ;
-			sh:path observable:actionType ;
-			sh:severity sh:Info ;
-=======
-			sh:maxCount "1"^^xsd:integer ;
-			sh:nodeKind sh:Literal ;
-			sh:path observable:actionType ;
->>>>>>> d524b8eb
 		]
 		;
 	sh:targetClass observable:TaskActionType ;
@@ -6582,46 +6374,6 @@
 			sh:maxCount "1"^^xsd:integer ;
 			sh:nodeKind sh:Literal ;
 			sh:path observable:triggerType ;
-		] ,
-		[
-<<<<<<< HEAD
-			sh:in (
-				"TASK_EVENT_TRIGGER_AT_LOGON"
-				"TASK_EVENT_TRIGGER_AT_SYSTEMSTART"
-				"TASK_EVENT_TRIGGER_ON_IDLE"
-				"TASK_TIME_TRIGGER_DAILY"
-				"TASK_TIME_TRIGGER_MONTHLYDATE"
-				"TASK_TIME_TRIGGER_MONTHLYDOW"
-				"TASK_TIME_TRIGGER_ONCE"
-				"TASK_TIME_TRIGGER_WEEKLY"
-			) ;
-			sh:message "Value is not member of the vocabulary TriggerFrequencyVocab." ;
-			sh:path observable:triggerFrequency ;
-			sh:severity sh:Info ;
-		] ,
-		[
-			sh:in (
-				"TASK_TRIGGER_BOOT"
-				"TASK_TRIGGER_EVENT"
-				"TASK_TRIGGER_IDLE"
-				"TASK_TRIGGER_LOGON"
-				"TASK_TRIGGER_REGISTRATION"
-				"TASK_TRIGGER_SESSION_STATE_CHANGE"
-				"TASK_TRIGGER_TIME"
-			) ;
-			sh:message "Value is not member of the vocabulary TriggerTypeVocab." ;
-			sh:path observable:triggerType ;
-			sh:severity sh:Info ;
-=======
-			sh:maxCount "1"^^xsd:integer ;
-			sh:nodeKind sh:Literal ;
-			sh:path observable:triggerFrequency ;
-		] ,
-		[
-			sh:maxCount "1"^^xsd:integer ;
-			sh:nodeKind sh:Literal ;
-			sh:path observable:triggerType ;
->>>>>>> d524b8eb
 		]
 		;
 	sh:targetClass observable:TriggerType ;
@@ -7145,30 +6897,6 @@
 			sh:maxCount "1"^^xsd:integer ;
 			sh:nodeKind sh:Literal ;
 			sh:path observable:urlTransitionType ;
-		] ,
-		[
-<<<<<<< HEAD
-			sh:in (
-				"link"
-				"typed"
-				"auto_bookmark"
-				"auto_subframe"
-				"manual_subframe"
-				"generated"
-				"auto_toplevel"
-				"form_submit"
-				"reload"
-				"keyword"
-				"keyword_generated"
-			) ;
-			sh:message "Value is not member of the vocabulary URLTransitionTypeVocab." ;
-			sh:path observable:urlTransitionType ;
-			sh:severity sh:Info ;
-=======
-			sh:maxCount "1"^^xsd:integer ;
-			sh:nodeKind sh:Literal ;
-			sh:path observable:urlTransitionType ;
->>>>>>> d524b8eb
 		]
 		;
 	sh:targetClass observable:URLVisitFacet ;
@@ -7493,43 +7221,6 @@
 			sh:maxCount "1"^^xsd:integer ;
 			sh:nodeKind sh:Literal ;
 			sh:path observable:dnssec ;
-		] ,
-		[
-<<<<<<< HEAD
-			sh:in (
-				"ADD_PERIOD"
-				"AUTO_RENEW_PERIOD"
-				"CLIENT_DELETE_PROHIBITED"
-				"CLIENT_HOLD"
-				"CLIENT_RENEW_PROHIBITED"
-				"CLIENT_TRANSFER_PROHIBITED"
-				"CLIENT_UPDATE_PROHIBITED"
-				"DELETE_PROHIBITED"
-				"HOLD"
-				"INACTIVE"
-				"OK"
-				"PENDING_DELETE_RESTORABLE"
-				"PENDING_DELETE_SCHEDULED_FOR_RELEASE"
-				"PENDING_RESTORE"
-				"RENEW_PERIOD"
-				"RENEW_PROHIBITED"
-				"TRANSFER_PERIOD"
-				"TRANSFER_PROHIBITED"
-				"UPDATE_PROHIBITED"
-			) ;
-			sh:message "Value is not member of the vocabulary WhoisStatusTypeVocab." ;
-			sh:path observable:status ;
-			sh:severity sh:Info ;
-=======
-			sh:maxCount "1"^^xsd:integer ;
-			sh:nodeKind sh:Literal ;
-			sh:path observable:regionalInternetRegistry ;
-		] ,
-		[
-			sh:maxCount "1"^^xsd:integer ;
-			sh:nodeKind sh:Literal ;
-			sh:path observable:status ;
->>>>>>> d524b8eb
 		]
 		;
 	sh:targetClass observable:WhoIsFacet ;
@@ -7578,22 +7269,6 @@
 			sh:maxCount "1"^^xsd:integer ;
 			sh:nodeKind sh:Literal ;
 			sh:path observable:whoisContactType ;
-		] ,
-		[
-<<<<<<< HEAD
-			sh:in (
-				"ADMIN"
-				"BILLING"
-				"TECHNICAL"
-			) ;
-			sh:message "Value is not member of the vocabulary WhoisContactTypeVocab." ;
-			sh:path observable:whoisContactType ;
-			sh:severity sh:Info ;
-=======
-			sh:maxCount "1"^^xsd:integer ;
-			sh:nodeKind sh:Literal ;
-			sh:path observable:whoisContactType ;
->>>>>>> d524b8eb
 		]
 		;
 	sh:targetClass observable:WhoisContactFacet ;
@@ -8782,31 +8457,6 @@
 				]
 			) ;
 			sh:path observable:priority ;
-		] ,
-		[
-<<<<<<< HEAD
-			sh:message "Value is not member of the vocabulary TaskPriorityVocab." ;
-			sh:or (
-				[
-					sh:in (
-						"ABOVE_NORMAL_PRIORITY_CLASS"
-						"BELOW_NORMAL_PRIORITY_CLASS"
-						"HIGH_PRIORITY_CLASS"
-						"IDLE_PRIORITY_CLASS"
-						"NORMAL_PRIORITY_CLASS"
-						"REALTIME_PRIORITY_CLASS"
-					) ;
-				]
-				[
-					sh:datatype xsd:integer ;
-				]
-			) ;
-			sh:path observable:priority ;
-			sh:severity sh:Info ;
-=======
-			sh:nodeKind sh:Literal ;
-			sh:path observable:flags ;
->>>>>>> d524b8eb
 		]
 		;
 	sh:targetClass observable:WindowsTaskFacet ;
@@ -8994,26 +8644,6 @@
 			sh:maxCount "4"^^xsd:integer ;
 			sh:nodeKind sh:Literal ;
 			sh:path observable:windowsVolumeAttributes ;
-		] ,
-		[
-<<<<<<< HEAD
-			sh:in (
-				"DRIVE_CDROM"
-				"DRIVE_FIXED"
-				"DRIVE_NO_ROOT_DIR"
-				"DRIVE_RAMDISK"
-				"DRIVE_REMOTE"
-				"DRIVE_REMOVABLE"
-				"DRIVE_UNKNOWN"
-			) ;
-			sh:message "Value is not member of the vocabulary WindowsDriveTypeVocab." ;
-			sh:path observable:driveType ;
-			sh:severity sh:Info ;
-=======
-			sh:maxCount "1"^^xsd:integer ;
-			sh:nodeKind sh:Literal ;
-			sh:path observable:driveType ;
->>>>>>> d524b8eb
 		]
 		;
 	sh:targetClass observable:WindowsVolumeFacet ;
@@ -9090,26 +8720,6 @@
 			sh:maxCount "1"^^xsd:integer ;
 			sh:nodeKind sh:Literal ;
 			sh:path observable:wirelessNetworkSecurityMode ;
-		] ,
-		[
-<<<<<<< HEAD
-			sh:in (
-				"None"
-				"WEP"
-				"WPA"
-				"WPA2-PSK"
-				"WPA2-Enterprise"
-				"WPA3-PSK"
-				"WPA3-Enterprise"
-			) ;
-			sh:message "Value is not member of the vocabulary WirelessNetworkSecurityModeVocab." ;
-			sh:path observable:wirelessNetworkSecurityMode ;
-			sh:severity sh:Info ;
-=======
-			sh:maxCount "1"^^xsd:integer ;
-			sh:nodeKind sh:Literal ;
-			sh:path observable:wirelessNetworkSecurityMode ;
->>>>>>> d524b8eb
 		]
 		;
 	sh:targetClass observable:WirelessNetworkConnectionFacet ;
