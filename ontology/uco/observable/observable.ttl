--- conflicted
+++ resolved
@@ -5083,10 +5083,7 @@
 		sh:NodeShape
 		;
 	rdfs:subClassOf
-<<<<<<< HEAD
 		core:Endurant ,
-=======
->>>>>>> 396ced2d
 		observable:Observable ,
 		pattern:Pattern
 		;
