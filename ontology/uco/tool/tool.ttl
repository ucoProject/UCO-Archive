--- conflicted
+++ resolved
@@ -182,45 +182,6 @@
 	sh:targetClass tool:CompilerType ;
 	.
 
-<<<<<<< HEAD
-=======
-tool:ConfigurationSettingType
-	a
-		owl:Class ,
-		sh:NodeShape
-		;
-	rdfs:label "ConfigurationSettingType"@en ;
-	rdfs:comment "A configuration setting type is a grouping of characteristics unique to a particular parameter or initial setting for the use of a tool, application, or other cyber object."@en ;
-	sh:property
-		[
-			sh:datatype xsd:string ;
-			sh:maxCount "1"^^xsd:integer ;
-			sh:nodeKind sh:Literal ;
-			sh:path tool:itemDescription ;
-		] ,
-		[
-			sh:datatype xsd:string ;
-			sh:maxCount "1"^^xsd:integer ;
-			sh:nodeKind sh:Literal ;
-			sh:path tool:itemName ;
-		] ,
-		[
-			sh:datatype xsd:string ;
-			sh:maxCount "1"^^xsd:integer ;
-			sh:nodeKind sh:Literal ;
-			sh:path tool:itemType ;
-		] ,
-		[
-			sh:datatype xsd:string ;
-			sh:maxCount "1"^^xsd:integer ;
-			sh:nodeKind sh:Literal ;
-			sh:path tool:itemValue ;
-		]
-		;
-	sh:targetClass tool:ConfigurationSettingType ;
-	.
-
->>>>>>> fdca735a
 tool:DefensiveTool
 	a
 		owl:Class ,
@@ -232,33 +193,6 @@
 	sh:targetClass tool:DefensiveTool ;
 	.
 
-<<<<<<< HEAD
-=======
-tool:DependencyType
-	a
-		owl:Class ,
-		sh:NodeShape
-		;
-	rdfs:label "DependencyType"@en ;
-	rdfs:comment "A dependency type is a grouping of characteristics unique to something that a tool or other software relies on to function as intended."@en ;
-	sh:property
-		[
-			sh:datatype xsd:string ;
-			sh:maxCount "1"^^xsd:integer ;
-			sh:nodeKind sh:Literal ;
-			sh:path tool:dependencyDescription ;
-		] ,
-		[
-			sh:datatype xsd:string ;
-			sh:maxCount "1"^^xsd:integer ;
-			sh:nodeKind sh:Literal ;
-			sh:path tool:dependencyType ;
-		]
-		;
-	sh:targetClass tool:DependencyType ;
-	.
-
->>>>>>> fdca735a
 tool:LibraryType
 	a
 		owl:Class ,
