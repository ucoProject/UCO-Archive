--- conflicted
+++ resolved
@@ -194,17 +194,7 @@
 	rdfs:comment "A ConfiguredTool is a Tool that is known to be configured to run in a more specified manner than some unconfigured or less-configured Tool."@en ;
 	sh:property
 		[
-<<<<<<< HEAD
-			sh:class core:UcoObject ;
-			sh:maxCount "1"^^xsd:integer ;
-			sh:nodeKind sh:BlankNodeOrIRI ;
-			sh:path tool:itemObject ;
-		] ,
-		[
-			sh:datatype xsd:string ;
-=======
 			sh:class configuration:Configuration ;
->>>>>>> a373f35d
 			sh:maxCount "1"^^xsd:integer ;
 			sh:nodeKind sh:BlankNodeOrIRI ;
 			sh:path configuration:usesConfiguration ;
@@ -216,50 +206,6 @@
 			sh:path configuration:isConfigurationOf ;
 		]
 		;
-<<<<<<< HEAD
-	sh:targetClass tool:ConfigurationSettingType ;
-	sh:xone (
-		[
-			sh:property
-				[
-					sh:maxCount "0"^^xsd:integer ;
-					sh:path tool:itemObject ;
-				] ,
-				[
-					sh:maxCount "0"^^xsd:integer ;
-					sh:path tool:itemValue ;
-				]
-				;
-		]
-		[
-			sh:property [
-				sh:minCount "1"^^xsd:integer ;
-				sh:path tool:itemObject ;
-			] ;
-		]
-		[
-			sh:property [
-				sh:minCount "1"^^xsd:integer ;
-				sh:path tool:itemValue ;
-			] ;
-		]
-	) ;
-	.
-
-tool:ConfiguredTool
-	a
-		owl:Class ,
-		sh:NodeShape
-		;
-	rdfs:subClassOf tool:Tool ;
-	sh:property [
-		sh:class tool:Tool ;
-		sh:maxCount "1"^^xsd:integer ;
-		sh:nodeKind sh:BlankNodeOrIRI ;
-		sh:path tool:isConfigurationOf ;
-	] ;
-=======
->>>>>>> a373f35d
 	sh:targetClass tool:ConfiguredTool ;
 	.
 
@@ -456,71 +402,6 @@
 	rdfs:range identity:Identity ;
 	.
 
-<<<<<<< HEAD
-tool:dependencies
-	a owl:ObjectProperty ;
-	rdfs:label "dependencies"@en ;
-	rdfs:comment "The relevant dependencies for a tool."@en ;
-	rdfs:range tool:DependencyType ;
-	.
-
-tool:dependencyDescription
-	a owl:DatatypeProperty ;
-	rdfs:label "dependencyDescription"@en ;
-	rdfs:comment "A description of a tool dependency."@en ;
-	rdfs:range xsd:string ;
-	.
-
-tool:dependencyType
-	a owl:DatatypeProperty ;
-	rdfs:label "dependencyType"@en ;
-	rdfs:comment "The type of a tool dependency."@en ;
-	rdfs:range xsd:string ;
-	.
-
-tool:isConfigurationOf
-	a
-		owl:ObjectProperty ,
-		owl:IrreflexiveProperty
-		;
-	rdfs:range tool:Tool ;
-	.
-
-tool:itemDescription
-	a owl:DatatypeProperty ;
-	rdfs:label "itemDescription"@en ;
-	rdfs:comment "A description of a configuration item."@en ;
-	rdfs:range xsd:string ;
-	.
-
-tool:itemName
-	a owl:DatatypeProperty ;
-	rdfs:label "itemName"@en ;
-	rdfs:comment "The name of a configuration item."@en ;
-	rdfs:range xsd:string ;
-	.
-
-tool:itemObject
-	a owl:ObjectProperty ;
-	rdfs:range core:UcoObject ;
-	.
-
-tool:itemType
-	a owl:DatatypeProperty ;
-	rdfs:label "itemType"@en ;
-	rdfs:comment "The type of a configuration item."@en ;
-	rdfs:range xsd:string ;
-	.
-
-tool:itemValue
-	a owl:DatatypeProperty ;
-	rdfs:label "itemValue"@en ;
-	rdfs:comment "The value of a configuration setting instance."@en ;
-	rdfs:range xsd:string ;
-	.
-
-=======
->>>>>>> a373f35d
 tool:libraries
 	a owl:ObjectProperty ;
 	rdfs:label "libraries"@en ;
