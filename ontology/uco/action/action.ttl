# imports: https://ontology.unifiedcyberontology.org/uco/core/1.3.0
# imports: https://ontology.unifiedcyberontology.org/uco/location/1.3.0
# imports: https://ontology.unifiedcyberontology.org/uco/pattern/1.3.0
# imports: https://ontology.unifiedcyberontology.org/uco/types/1.3.0
# imports: https://ontology.unifiedcyberontology.org/uco/vocabulary/1.3.0

@prefix action: <https://ontology.unifiedcyberontology.org/uco/action/> .
@prefix core: <https://ontology.unifiedcyberontology.org/uco/core/> .
@prefix location: <https://ontology.unifiedcyberontology.org/uco/location/> .
@prefix owl: <http://www.w3.org/2002/07/owl#> .
@prefix pattern: <https://ontology.unifiedcyberontology.org/uco/pattern/> .
@prefix rdf: <http://www.w3.org/1999/02/22-rdf-syntax-ns#> .
@prefix rdfs: <http://www.w3.org/2000/01/rdf-schema#> .
@prefix sh: <http://www.w3.org/ns/shacl#> .
@prefix types: <https://ontology.unifiedcyberontology.org/uco/types/> .
@prefix vocabulary: <https://ontology.unifiedcyberontology.org/uco/vocabulary/> .
@prefix xsd: <http://www.w3.org/2001/XMLSchema#> .

<https://ontology.unifiedcyberontology.org/uco/action>
	a owl:Ontology ;
	rdfs:label "uco-action"@en ;
	rdfs:comment "This ontology defines classes and properties for characterizing actions."@en-US ;
	owl:backwardCompatibleWith action:1.2.0 ;
	owl:imports
		core:1.3.0 ,
		location:1.3.0 ,
		pattern:1.3.0 ,
		types:1.3.0 ,
		vocabulary:1.3.0
		;
	owl:priorVersion action:1.2.0 ;
	owl:versionIRI action:1.3.0 ;
	.

action:Action
	a
		owl:Class ,
		sh:NodeShape
		;
	rdfs:subClassOf core:UcoObject ;
	rdfs:label "Action"@en ;
	rdfs:comment "An action is something that may be done or performed."@en ;
	owl:disjointWith core:Event ;
	sh:property
		action:Action-actionStatus-in-shape ,
		[
			sh:class action:Action ;
			sh:nodeKind sh:IRI ;
			sh:path action:subaction ;
		] ,
		[
			sh:class core:UcoObject ;
			sh:maxCount "1"^^xsd:integer ;
			sh:nodeKind sh:IRI ;
			sh:path action:environment ;
		] ,
		[
			sh:class core:UcoObject ;
			sh:maxCount "1"^^xsd:integer ;
			sh:nodeKind sh:IRI ;
			sh:path action:performer ;
		] ,
		[
			sh:class core:UcoObject ;
			sh:nodeKind sh:IRI ;
			sh:path action:error ;
		] ,
		[
			sh:class core:UcoObject ;
			sh:nodeKind sh:IRI ;
			sh:path action:instrument ;
		] ,
		[
			sh:class core:UcoObject ;
			sh:nodeKind sh:IRI ;
			sh:path action:object ;
		] ,
		[
			sh:class core:UcoObject ;
			sh:nodeKind sh:IRI ;
			sh:path action:participant ;
		] ,
		[
			sh:class core:UcoObject ;
			sh:nodeKind sh:IRI ;
			sh:path action:result ;
		] ,
		[
			sh:class location:Location ;
			sh:nodeKind sh:IRI ;
			sh:path action:location ;
		] ,
		[
			sh:datatype xsd:dateTime ;
			sh:maxCount "1"^^xsd:integer ;
			sh:nodeKind sh:Literal ;
			sh:path action:endTime ;
		] ,
		[
			sh:datatype xsd:dateTime ;
			sh:maxCount "1"^^xsd:integer ;
			sh:nodeKind sh:Literal ;
			sh:path action:startTime ;
		] ,
		[
			sh:datatype xsd:nonNegativeInteger ;
			sh:maxCount "1"^^xsd:integer ;
			sh:nodeKind sh:Literal ;
			sh:path action:actionCount ;
		] ,
		[
			sh:datatype xsd:string ;
			sh:maxCount "1"^^xsd:integer ;
			sh:nodeKind sh:Literal ;
			sh:path action:actionStatus ;
		] ,
		[
<<<<<<< HEAD
			sh:in (
				"Complete/Finish"
				"Error"
				"Fail"
				"Ongoing"
				"Pending"
				"Success"
				"Unknown"
			) ;
			sh:message "Value is not member of the vocabulary ActionStatusTypeVocab." ;
			sh:path action:actionStatus ;
			sh:severity sh:Info ;
=======
			sh:maxCount "1"^^xsd:integer ;
			sh:nodeKind sh:Literal ;
			sh:path action:actionStatus ;
>>>>>>> d524b8eb
		]
		;
	sh:targetClass action:Action ;
	.

action:Action-actionStatus-in-shape
	a sh:PropertyShape ;
	sh:in (
		"Complete/Finish"
		"Error"
		"Fail"
		"Ongoing"
		"Pending"
		"Success"
		"Unknown"
	) ;
	sh:message "Value is not member of the vocabulary ActionStatusTypeVocab." ;
	sh:path action:actionStatus ;
	sh:severity sh:Info ;
	.

action:Action-disjointWith-Event-shape
	a sh:NodeShape ;
	sh:message "action:Action and core:Event are disjoint classes."@en ;
	sh:not [
		a sh:NodeShape ;
		sh:class core:Event ;
	] ;
	sh:targetClass action:Action ;
	.

action:ActionArgumentFacet
	a
		owl:Class ,
		sh:NodeShape
		;
	rdfs:subClassOf core:Facet ;
	rdfs:label "ActionArgumentFacet"@en ;
	rdfs:comment "An action argument facet is a grouping of characteristics unique to a single parameter of an action."@en ;
	sh:property
		[
			sh:datatype xsd:string ;
			sh:maxCount "1"^^xsd:integer ;
			sh:minCount "1"^^xsd:integer ;
			sh:nodeKind sh:Literal ;
			sh:path action:argumentName ;
		] ,
		[
			sh:datatype xsd:string ;
			sh:maxCount "1"^^xsd:integer ;
			sh:minCount "1"^^xsd:integer ;
			sh:nodeKind sh:Literal ;
			sh:path action:value ;
		]
		;
	sh:targetClass action:ActionArgumentFacet ;
	.

action:ActionEstimationFacet
	a
		owl:Class ,
		sh:NodeShape
		;
	rdfs:subClassOf core:Facet ;
	rdfs:label "ActionEstimationFacet"@en ;
	rdfs:comment "An action estimation facet is a grouping of characteristics unique to decision-focused approximation aspects for an action that may potentially be performed."@en ;
	sh:property
		[
			sh:datatype xsd:string ;
			sh:maxCount "1"^^xsd:integer ;
			sh:nodeKind sh:Literal ;
			sh:path action:estimatedCost ;
		] ,
		[
			sh:datatype xsd:string ;
			sh:maxCount "1"^^xsd:integer ;
			sh:nodeKind sh:Literal ;
			sh:path action:estimatedEfficacy ;
		] ,
		[
			sh:datatype xsd:string ;
			sh:maxCount "1"^^xsd:integer ;
			sh:nodeKind sh:Literal ;
			sh:path action:estimatedImpact ;
		] ,
		[
			sh:datatype xsd:string ;
			sh:maxCount "1"^^xsd:integer ;
			sh:nodeKind sh:Literal ;
			sh:path action:objective ;
		]
		;
	sh:targetClass action:ActionEstimationFacet ;
	.

action:ActionFrequencyFacet
	a
		owl:Class ,
		sh:NodeShape
		;
	rdfs:subClassOf core:Facet ;
	rdfs:label "ActionFrequencyFacet"@en ;
	rdfs:comment "An action frequency facet is a grouping of characteristics unique to the frequency of occurrence for an action."@en ;
	sh:property
		action:ActionFrequencyFacet-trend-in-shape ,
		[
			sh:datatype xsd:decimal ;
			sh:maxCount "1"^^xsd:integer ;
			sh:minCount "1"^^xsd:integer ;
			sh:nodeKind sh:Literal ;
			sh:path action:rate ;
		] ,
		[
			sh:datatype xsd:string ;
			sh:maxCount "1"^^xsd:integer ;
			sh:minCount "1"^^xsd:integer ;
			sh:nodeKind sh:Literal ;
			sh:path action:scale ;
		] ,
		[
			sh:datatype xsd:string ;
			sh:maxCount "1"^^xsd:integer ;
			sh:minCount "1"^^xsd:integer ;
			sh:nodeKind sh:Literal ;
			sh:path action:trend ;
		] ,
		[
			sh:datatype xsd:string ;
			sh:maxCount "1"^^xsd:integer ;
			sh:minCount "1"^^xsd:integer ;
			sh:nodeKind sh:Literal ;
			sh:path action:units ;
		] ,
		[
<<<<<<< HEAD
			sh:in (
				"Decreasing"
				"Increasing"
			) ;
			sh:message "Value is not member of the vocabulary TrendVocab." ;
			sh:path action:trend ;
			sh:severity sh:Info ;
=======
			sh:maxCount "1"^^xsd:integer ;
			sh:minCount "1"^^xsd:integer ;
			sh:nodeKind sh:Literal ;
			sh:path action:trend ;
>>>>>>> d524b8eb
		]
		;
	sh:targetClass action:ActionFrequencyFacet ;
	.

action:ActionFrequencyFacet-trend-in-shape
	a sh:PropertyShape ;
	sh:in (
		"Decreasing"
		"Increasing"
	) ;
	sh:message "Value is not member of the vocabulary TrendVocab." ;
	sh:path action:trend ;
	sh:severity sh:Info ;
	.

action:ActionLifecycle
	a
		owl:Class ,
		sh:NodeShape
		;
	rdfs:subClassOf action:ActionPattern ;
	rdfs:label "ActionLifecycle"@en ;
	rdfs:comment "An action lifecycle is an action pattern consisting of an ordered set of multiple actions or subordinate action lifecycles."@en ;
	sh:property
		[
			sh:class action:ArrayOfAction ;
			sh:maxCount "1"^^xsd:integer ;
			sh:minCount "1"^^xsd:integer ;
			sh:nodeKind sh:IRI ;
			sh:path action:phase ;
		] ,
		[
			sh:class core:UcoObject ;
			sh:maxCount "0"^^xsd:integer ;
			sh:nodeKind sh:IRI ;
			sh:path action:error ;
		] ,
		[
			sh:datatype xsd:dateTime ;
			sh:maxCount "0"^^xsd:integer ;
			sh:nodeKind sh:Literal ;
			sh:path action:endTime ;
		] ,
		[
			sh:datatype xsd:dateTime ;
			sh:maxCount "0"^^xsd:integer ;
			sh:nodeKind sh:Literal ;
			sh:path action:startTime ;
		] ,
		[
			sh:datatype xsd:nonNegativeInteger ;
			sh:maxCount "0"^^xsd:integer ;
			sh:nodeKind sh:Literal ;
			sh:path action:actionCount ;
		] ,
		[
			sh:maxCount "0"^^xsd:integer ;
			sh:path action:actionStatus ;
		]
		;
	sh:targetClass action:ActionLifecycle ;
	.

action:ActionPattern
	a
		owl:Class ,
		sh:NodeShape
		;
	rdfs:subClassOf
		action:Action ,
		pattern:Pattern
		;
	rdfs:label "ActionPattern"@en ;
	rdfs:comment "An action pattern is a grouping of characteristics unique to a combination of actions forming a consistent or characteristic arrangement."@en ;
	sh:targetClass action:ActionPattern ;
	.

action:ArrayOfAction
	a
		owl:Class ,
		sh:NodeShape
		;
	rdfs:subClassOf core:UcoInherentCharacterizationThing ;
	rdfs:label "ArrayOfAction"@en ;
	rdfs:comment "An array of action is an ordered list of references to things that may be done or performed."@en ;
	sh:property [
		sh:class action:Action ;
		sh:minCount "1"^^xsd:integer ;
		sh:nodeKind sh:IRI ;
		sh:path action:action ;
	] ;
	sh:targetClass action:ArrayOfAction ;
	.

action:action
	a owl:ObjectProperty ;
	rdfs:label "action"@en ;
	rdfs:comment "A characterization of a single action."@en ;
	rdfs:range action:Action ;
	.

action:actionCount
	a owl:DatatypeProperty ;
	rdfs:label "actionCount"@en ;
	rdfs:comment "The number of times that the action was performed."@en ;
	rdfs:range xsd:nonNegativeInteger ;
	.

action:actionStatus
	a owl:DatatypeProperty ;
	rdfs:label "actionStatus"@en ;
	rdfs:comment "The current state of the action."@en ;
	rdfs:range [
		a rdfs:Datatype ;
		owl:unionOf (
			vocabulary:ActionStatusTypeVocab
			xsd:string
		) ;
	] ;
	.

action:argumentName
	a owl:DatatypeProperty ;
	rdfs:label "argumentName"@en ;
	rdfs:comment "The identifying label of an argument."@en ;
	rdfs:range xsd:string ;
	.

action:endTime
	a owl:DatatypeProperty ;
	rdfs:label "endTime"@en ;
	rdfs:comment "The time at which performance of the action ended."@en ;
	rdfs:range xsd:dateTime ;
	.

action:environment
	a owl:ObjectProperty ;
	rdfs:label "environment"@en ;
	rdfs:comment "The environment wherein an action occurs."@en ;
	rdfs:range core:UcoObject ;
	.

action:error
	a owl:ObjectProperty ;
	rdfs:label "error"@en ;
	rdfs:comment "A characterization of the differences between the expected and the actual performance of the action."@en ;
	rdfs:range core:UcoObject ;
	.

action:estimatedCost
	a owl:DatatypeProperty ;
	rdfs:label "estimatedCost"@en ;
	rdfs:comment "An estimation of the cost if the action is performed."@en ;
	rdfs:range xsd:string ;
	.

action:estimatedEfficacy
	a owl:DatatypeProperty ;
	rdfs:label "estimatedEfficacy"@en ;
	rdfs:comment "An estimation of the effectiveness of the action at achieving its objective if the action is performed."@en ;
	rdfs:range xsd:string ;
	.

action:estimatedImpact
	a owl:DatatypeProperty ;
	rdfs:label "estimatedImpact"@en ;
	rdfs:comment "An estimation of the impact if the action is performed."@en ;
	rdfs:range xsd:string ;
	.

action:instrument
	a owl:ObjectProperty ;
	rdfs:label "instrument"@en ;
	rdfs:comment "The things used to perform an action."@en ;
	rdfs:range core:UcoObject ;
	.

action:location
	a owl:ObjectProperty ;
	rdfs:label "location"@en ;
	rdfs:comment "The locations where an action occurs."@en ;
	rdfs:range location:Location ;
	.

action:object
	a owl:ObjectProperty ;
	rdfs:label "object"@en ;
	rdfs:comment "The things that the action is performed on/against."@en ;
	rdfs:range core:UcoObject ;
	.

action:objective
	a owl:DatatypeProperty ;
	rdfs:label "objective"@en ;
	rdfs:comment "The intended purpose for performing the action."@en ;
	rdfs:range xsd:string ;
	.

action:participant
	a owl:ObjectProperty ;
	rdfs:label "participant"@en ;
	rdfs:comment "The supporting (non-primary) performers of an action."@en ;
	rdfs:range core:UcoObject ;
	.

action:performer
	a owl:ObjectProperty ;
	rdfs:label "performer"@en ;
	rdfs:comment "The primary performer of an action."@en ;
	rdfs:range core:UcoObject ;
	.

action:phase
	a owl:ObjectProperty ;
	rdfs:subPropertyOf action:subaction ;
	rdfs:label "phase"@en ;
	rdfs:comment "The ordered set of actions or sub action-lifecycles that represent the action lifecycle."@en ;
	rdfs:range action:ArrayOfAction ;
	.

action:rate
	a owl:DatatypeProperty ;
	rdfs:label "rate"@en ;
	rdfs:comment "The frequency rate for the occurence of an action."@en ;
	rdfs:range xsd:decimal ;
	.

action:result
	a owl:ObjectProperty ;
	rdfs:label "result"@en ;
	rdfs:comment "The things resulting from performing an action."@en ;
	rdfs:range core:UcoObject ;
	.

action:scale
	a owl:DatatypeProperty ;
	rdfs:label "scale"@en ;
	rdfs:comment "The time scale utilized for the frequency rate count for the occurence of an action."@en ;
	rdfs:range xsd:string ;
	.

action:startTime
	a owl:DatatypeProperty ;
	rdfs:label "startTime"@en ;
	rdfs:comment "The time at which performance of the action began."@en ;
	rdfs:range xsd:dateTime ;
	.

action:subaction
	a owl:ObjectProperty ;
	rdfs:label "subaction"@en ;
	rdfs:comment "References to other actions that make up part of a larger more complex action."@en ;
	rdfs:range action:Action ;
	.

action:trend
	a owl:DatatypeProperty ;
	rdfs:label "trend"@en ;
	rdfs:comment "A characterization of the frequency trend for the occurence of an action."@en ;
	rdfs:range [
		a rdfs:Datatype ;
		owl:unionOf (
			vocabulary:TrendVocab
			xsd:string
		) ;
	] ;
	.

action:units
	a owl:DatatypeProperty ;
	rdfs:label "units"@en ;
	rdfs:comment "The units of measure utilized for the frequency rate count for the occurence of an action."@en ;
	rdfs:range xsd:string ;
	.

action:value
	a owl:DatatypeProperty ;
	rdfs:label "value"@en ;
	rdfs:comment "The value of an action parameter."@en ;
	rdfs:range xsd:string ;
	.
<|MERGE_RESOLUTION|>--- conflicted
+++ resolved
@@ -113,26 +113,6 @@
 			sh:maxCount "1"^^xsd:integer ;
 			sh:nodeKind sh:Literal ;
 			sh:path action:actionStatus ;
-		] ,
-		[
-<<<<<<< HEAD
-			sh:in (
-				"Complete/Finish"
-				"Error"
-				"Fail"
-				"Ongoing"
-				"Pending"
-				"Success"
-				"Unknown"
-			) ;
-			sh:message "Value is not member of the vocabulary ActionStatusTypeVocab." ;
-			sh:path action:actionStatus ;
-			sh:severity sh:Info ;
-=======
-			sh:maxCount "1"^^xsd:integer ;
-			sh:nodeKind sh:Literal ;
-			sh:path action:actionStatus ;
->>>>>>> d524b8eb
 		]
 		;
 	sh:targetClass action:Action ;
@@ -265,22 +245,6 @@
 			sh:minCount "1"^^xsd:integer ;
 			sh:nodeKind sh:Literal ;
 			sh:path action:units ;
-		] ,
-		[
-<<<<<<< HEAD
-			sh:in (
-				"Decreasing"
-				"Increasing"
-			) ;
-			sh:message "Value is not member of the vocabulary TrendVocab." ;
-			sh:path action:trend ;
-			sh:severity sh:Info ;
-=======
-			sh:maxCount "1"^^xsd:integer ;
-			sh:minCount "1"^^xsd:integer ;
-			sh:nodeKind sh:Literal ;
-			sh:path action:trend ;
->>>>>>> d524b8eb
 		]
 		;
 	sh:targetClass action:ActionFrequencyFacet ;
