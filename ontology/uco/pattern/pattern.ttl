--- conflicted
+++ resolved
@@ -29,13 +29,9 @@
 	rdfs:label "LogicalPattern"@en ;
 	rdfs:comment "A logical pattern is a grouping of characteristics unique to an informational pattern expressed via a structured pattern expression following the rules of logic."@en ;
 	sh:property [
-<<<<<<< HEAD
-		sh:class pattern:PatternExpression ;
-=======
 		sh:datatype xsd:string ;
->>>>>>> 9978efb4
 		sh:maxCount "1"^^xsd:integer ;
-		sh:nodeKind sh:IRI ;
+		sh:nodeKind sh:Literal ;
 		sh:path pattern:patternExpression ;
 	] ;
 	sh:targetClass pattern:LogicalPattern ;
@@ -70,7 +66,7 @@
 	.
 
 pattern:patternExpression
-	a owl:ObjectProperty ;
+	a owl:DatatypeProperty ;
 	rdfs:label "patternExpression"@en ;
 	rdfs:comment "An explicit logical pattern expression."@en ;
 	rdfs:range xsd:string ;
