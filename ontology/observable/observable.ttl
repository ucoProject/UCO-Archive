# baseURI: https://unifiedcyberontology.org/ontology/uco/observable
# imports: https://unifiedcyberontology.org/ontology/uco/action
# imports: https://unifiedcyberontology.org/ontology/uco/core
# imports: https://unifiedcyberontology.org/ontology/uco/identity
# imports: https://unifiedcyberontology.org/ontology/uco/location
# imports: https://unifiedcyberontology.org/ontology/uco/types
# imports: https://unifiedcyberontology.org/ontology/uco/vocabulary

@base <https://unifiedcyberontology.org/ontology/uco/observable> .
@prefix action: <https://unifiedcyberontology.org/ontology/uco/action#> .
@prefix core: <https://unifiedcyberontology.org/ontology/uco/core#> .
@prefix identity: <https://unifiedcyberontology.org/ontology/uco/identity#> .
@prefix location: <https://unifiedcyberontology.org/ontology/uco/location#> .
@prefix observable: <https://unifiedcyberontology.org/ontology/uco/observable#> .
@prefix owl: <http://www.w3.org/2002/07/owl#> .
@prefix rdf: <http://www.w3.org/1999/02/22-rdf-syntax-ns#> .
@prefix rdfs: <http://www.w3.org/2000/01/rdf-schema#> .
@prefix sh: <http://www.w3.org/ns/shacl#> .
@prefix types: <https://unifiedcyberontology.org/ontology/uco/types#> .
@prefix vocabulary: <https://unifiedcyberontology.org/ontology/uco/vocabulary#> .
@prefix xsd: <http://www.w3.org/2001/XMLSchema#> .

<https://unifiedcyberontology.org/ontology/uco/observable>
	a owl:Ontology ;
	rdfs:label "uco-observable"@en ;
	owl:imports
		<https://unifiedcyberontology.org/ontology/uco/action> ,
		<https://unifiedcyberontology.org/ontology/uco/core> ,
		<https://unifiedcyberontology.org/ontology/uco/identity> ,
		<https://unifiedcyberontology.org/ontology/uco/location> ,
		<https://unifiedcyberontology.org/ontology/uco/types> ,
		<https://unifiedcyberontology.org/ontology/uco/vocabulary>
		;
	.

observable:API
	a
		owl:Class ,
		sh:NodeShape
		;
	rdfs:subClassOf observable:ObservableObject ;
	rdfs:label "API"@en ;
	rdfs:comment "An API (application programming interface) is a computing interface that defines interactions between multiple software or mixed hardware-software intermediaries. It defines the kinds of calls or requests that can be made, how to make them, the data formats that should be used, the conventions to follow, etc. [based on https://en.wikipedia.org/wiki/API]"@en ;
	sh:targetClass observable:API ;
	.

observable:ARPCache
	a
		owl:Class ,
		sh:NodeShape
		;
	rdfs:subClassOf observable:ObservableObject ;
	rdfs:label "ARPCache"@en ;
	rdfs:comment "An ARP cache is a collection of Address Resolution Protocol (ARP) entries (mostly dynamic) that are created when an IP address is resolved to a MAC address (so the computer can effectively communicate with the IP address). [based on https://en.wikipedia.org/wiki/ARP_cache]"@en ;
	sh:targetClass observable:ARPCache ;
	.

observable:ARPCacheEntry
	a
		owl:Class ,
		sh:NodeShape
		;
	rdfs:subClassOf observable:ObservableObject ;
	rdfs:label "ARPCacheEntry"@en ;
	rdfs:comment "An ARP cache entry is a single Address Resolution Protocol (ARP) response record that is created when an IP address is resolved to a MAC address (so the computer can effectively communicate with the IP address). [based on https://en.wikipedia.org/wiki/ARP_cache]"@en ;
	sh:targetClass observable:ARPCacheEntry ;
	.

observable:Account
	a
		owl:Class ,
		sh:NodeShape
		;
	rdfs:subClassOf observable:ObservableObject ;
	rdfs:label "Account"@en ;
	rdfs:comment "An account is an arrangement with an entity to enable and control the provision of some capability or service."@en ;
	sh:targetClass observable:Account ;
	.

observable:AccountAuthenticationFacet
	a
		owl:Class ,
		sh:NodeShape
		;
	rdfs:subClassOf core:Facet ;
	rdfs:label "AccountAuthenticationFacet"@en ;
	rdfs:comment "An account authentication facet is a grouping of characteristics unique to the mechanism of accessing an account."@en ;
	sh:property
		[
			sh:datatype xsd:dateTime ;
			sh:maxCount "1"^^xsd:integer ;
			sh:nodeKind sh:Literal ;
			sh:path observable:passwordLastChanged ;
		] ,
		[
			sh:datatype xsd:string ;
			sh:maxCount "1"^^xsd:integer ;
			sh:nodeKind sh:Literal ;
			sh:path observable:password ;
		] ,
		[
			sh:datatype xsd:string ;
			sh:maxCount "1"^^xsd:integer ;
			sh:nodeKind sh:Literal ;
			sh:path observable:passwordType ;
		]
		;
	sh:targetClass observable:AccountAuthenticationFacet ;
	.

observable:AccountFacet
	a
		owl:Class ,
		sh:NodeShape
		;
	rdfs:subClassOf core:Facet ;
	rdfs:label "AccountFacet"@en ;
	rdfs:comment "An account facet is a grouping of characteristics unique to an arrangement with an entity to enable and control the provision of some capability or service."@en ;
	sh:property
		[
			sh:class core:UcoObject ;
			sh:maxCount "1"^^xsd:integer ;
			sh:nodeKind sh:BlankNodeOrIRI ;
			sh:path observable:accountIssuer ;
		] ,
		[
			sh:class core:UcoObject ;
			sh:maxCount "1"^^xsd:integer ;
			sh:nodeKind sh:BlankNodeOrIRI ;
			sh:path observable:owner ;
		] ,
		[
			sh:datatype xsd:boolean ;
			sh:maxCount "1"^^xsd:integer ;
			sh:nodeKind sh:Literal ;
			sh:path observable:isActive ;
		] ,
		[
			sh:datatype xsd:dateTime ;
			sh:maxCount "1"^^xsd:integer ;
			sh:nodeKind sh:Literal ;
			sh:path observable:expirationTime ;
		] ,
		[
			sh:datatype xsd:dateTime ;
			sh:maxCount "1"^^xsd:integer ;
			sh:nodeKind sh:Literal ;
			sh:path observable:modifiedTime ;
		] ,
		[
			sh:datatype xsd:dateTime ;
			sh:maxCount "1"^^xsd:integer ;
			sh:nodeKind sh:Literal ;
			sh:path observable:observableCreatedTime ;
		] ,
		[
			sh:datatype xsd:string ;
			sh:maxCount "1"^^xsd:integer ;
			sh:minCount "1"^^xsd:integer ;
			sh:nodeKind sh:Literal ;
			sh:path observable:accountIdentifier ;
		] ,
		[
			sh:datatype vocabulary:AccountTypeVocab ;
			sh:maxCount "1"^^xsd:integer ;
			sh:nodeKind sh:Literal ;
			sh:path observable:accountType ;
		]
		;
	sh:targetClass observable:AccountFacet ;
	.

observable:Address
	a
		owl:Class ,
		sh:NodeShape
		;
	rdfs:subClassOf observable:ObservableObject ;
	rdfs:label "Address"@en ;
	rdfs:comment "An address is an identifier assigned to enable routing and management of information."@en ;
	sh:targetClass observable:Address ;
	.

observable:AlternateDataStream
	a
		owl:Class ,
		sh:NodeShape
		;
	rdfs:subClassOf observable:ObservableObject ;
	rdfs:label "AlternateDataStream"@en ;
	rdfs:comment "An alternate data stream is data content stored within an NTFS file that is independent of the standard content stream of the file and is hidden from access by default NTFS file viewing mechanisms."@en ;
	sh:targetClass observable:AlternateDataStream ;
	.

observable:AlternateDataStreamFacet
	a
		owl:Class ,
		sh:NodeShape
		;
	rdfs:subClassOf core:Facet ;
	rdfs:label "AlternateDataStreamFacet"@en ;
	rdfs:comment "An alternate data stream facet is a grouping of characteristics unique to data content stored within an NTFS file that is independent of the standard content stream of the file and is hidden from access by default NTFS file viewing mechanisms."@en ;
	sh:property
		[
			sh:class types:Hash ;
			sh:maxCount "1"^^xsd:integer ;
			sh:nodeKind sh:BlankNodeOrIRI ;
			sh:path observable:hashes ;
		] ,
		[
			sh:datatype xsd:integer ;
			sh:maxCount "1"^^xsd:integer ;
			sh:nodeKind sh:Literal ;
			sh:path observable:size ;
		] ,
		[
			sh:datatype xsd:string ;
			sh:maxCount "1"^^xsd:integer ;
			sh:minCount "1"^^xsd:integer ;
			sh:nodeKind sh:Literal ;
			sh:path core:name ;
		]
		;
	sh:targetClass observable:AlternateDataStreamFacet ;
	.

observable:AndroidDevice
	a
		owl:Class ,
		sh:NodeShape
		;
	rdfs:subClassOf observable:Device ;
	rdfs:label "AndroidDevice"@en ;
	rdfs:comment "An Android device is a device running the Android operating system. [based on https://en.wikipedia.org/wiki/Android_(operating_system)]"@en ;
	sh:targetClass observable:AndroidDevice ;
	.

observable:AndroidDeviceFacet
	a
		owl:Class ,
		sh:NodeShape
		;
	rdfs:subClassOf core:Facet ;
	rdfs:label "AndroidDeviceFacet"@en ;
	rdfs:comment "An Android device facet is a grouping of characteristics unique to an Android mobile device. [based on https://en.wikipedia.org/wiki/Android_(operating_system)]"@en ;
	sh:property
		[
			sh:datatype xsd:boolean ;
			sh:maxCount "1"^^xsd:integer ;
			sh:nodeKind sh:Literal ;
			sh:path observable:isADBRootEnabled ;
		] ,
		[
			sh:datatype xsd:boolean ;
			sh:maxCount "1"^^xsd:integer ;
			sh:nodeKind sh:Literal ;
			sh:path observable:isSURootEnabled ;
		] ,
		[
			sh:datatype xsd:hexBinary ;
			sh:maxCount "1"^^xsd:integer ;
			sh:nodeKind sh:Literal ;
			sh:path observable:androidID ;
		] ,
		[
			sh:datatype xsd:string ;
			sh:maxCount "1"^^xsd:integer ;
			sh:nodeKind sh:Literal ;
			sh:path observable:androidFingerprint ;
		] ,
		[
			sh:datatype xsd:string ;
			sh:maxCount "1"^^xsd:integer ;
			sh:nodeKind sh:Literal ;
			sh:path observable:androidVersion ;
		]
		;
	sh:targetClass observable:AndroidDeviceFacet ;
	.

observable:Appliance
	a
		owl:Class ,
		sh:NodeShape
		;
	rdfs:subClassOf observable:Device ;
	rdfs:label "Appliance"@en ;
	rdfs:comment "An appliance is a purpose-built computer with software or firmware that is designed to provide a specific computing capability or resource. [based on https://en.wikipedia.org/wiki/Computer_appliance]"@en ;
	sh:targetClass observable:Appliance ;
	.

observable:Application
	a
		owl:Class ,
		sh:NodeShape
		;
	rdfs:subClassOf observable:ObservableObject ;
	rdfs:label "Application"@en ;
	rdfs:comment "An application is a particular software program designed for end users."@en ;
	sh:targetClass observable:Application ;
	.

observable:ApplicationAccount
	a
		owl:Class ,
		sh:NodeShape
		;
	rdfs:subClassOf observable:DigitalAccount ;
	rdfs:label "ApplicationAccount"@en ;
	rdfs:comment "An application account is an account within a particular software program designed for end users."@en ;
	sh:targetClass observable:ApplicationAccount ;
	.

observable:ApplicationAccountFacet
	a
		owl:Class ,
		sh:NodeShape
		;
	rdfs:subClassOf core:Facet ;
	rdfs:label "ApplicationAccountFacet"@en ;
	rdfs:comment "An application account facet is a grouping of characteristics unique to an account within a particular software program designed for end users."@en ;
	sh:property [
		sh:class observable:ObservableObject ;
		sh:maxCount "1"^^xsd:integer ;
		sh:minCount "1"^^xsd:integer ;
		sh:nodeKind sh:BlankNodeOrIRI ;
		sh:path observable:application ;
	] ;
	sh:targetClass observable:ApplicationAccountFacet ;
	.

observable:ApplicationFacet
	a
		owl:Class ,
		sh:NodeShape
		;
	rdfs:subClassOf core:Facet ;
	rdfs:label "ApplicationFacet"@en ;
	rdfs:comment "An application facet is a grouping of characteristics unique to a particular software program designed for ends users."@en ;
	sh:property
		[
			sh:class observable:ObservableObject ;
			sh:maxCount "1"^^xsd:integer ;
			sh:nodeKind sh:BlankNodeOrIRI ;
			sh:path observable:operatingSystem ;
		] ,
		[
			sh:datatype xsd:integer ;
			sh:maxCount "1"^^xsd:integer ;
			sh:nodeKind sh:Literal ;
			sh:path observable:numberOfLaunches ;
		] ,
		[
			sh:datatype xsd:string ;
			sh:maxCount "1"^^xsd:integer ;
			sh:nodeKind sh:Literal ;
			sh:path observable:applicationIdentifier ;
		] ,
		[
			sh:datatype xsd:string ;
			sh:maxCount "1"^^xsd:integer ;
			sh:nodeKind sh:Literal ;
			sh:path observable:version ;
		]
		;
	sh:targetClass observable:ApplicationFacet ;
	.

observable:ArchiveFile
	a
		owl:Class ,
		sh:NodeShape
		;
	rdfs:subClassOf observable:File ;
	rdfs:label "ArchiveFile"@en ;
	rdfs:comment "An archive file is a file that is composed of one or more computer files along with metadata."@en ;
	sh:targetClass observable:ArchiveFile ;
	.

observable:ArchiveFileFacet
	a
		owl:Class ,
		sh:NodeShape
		;
	rdfs:subClassOf core:Facet ;
	rdfs:label "ArchiveFileFacet"@en ;
	rdfs:comment "An archive file facet is a grouping of characteristics unique to a file that is composed of one or more computer files along with metadata."@en ;
	sh:property
		[
			sh:datatype xsd:string ;
			sh:maxCount "1"^^xsd:integer ;
			sh:nodeKind sh:Literal ;
			sh:path observable:archiveType ;
		] ,
		[
			sh:datatype xsd:string ;
			sh:maxCount "1"^^xsd:integer ;
			sh:nodeKind sh:Literal ;
			sh:path observable:comment ;
		] ,
		[
			sh:datatype xsd:string ;
			sh:maxCount "1"^^xsd:integer ;
			sh:nodeKind sh:Literal ;
			sh:path observable:version ;
		]
		;
	sh:targetClass observable:ArchiveFileFacet ;
	.

observable:AttachmentFacet
	a
		owl:Class ,
		sh:NodeShape
		;
	rdfs:subClassOf core:Facet ;
	rdfs:label "AttachmentFacet"@en ;
	rdfs:comment "An attachment facet is a grouping of characteristics unique to the inclusion of an associated object as part of a message."@en ;
	sh:property [
		sh:class observable:ObservableObject ;
		sh:nodeKind sh:BlankNodeOrIRI ;
		sh:path observable:url ;
	] ;
	sh:targetClass observable:AttachmentFacet ;
	.

observable:Audio
	a
		owl:Class ,
		sh:NodeShape
		;
	rdfs:subClassOf observable:ObservableObject ;
	rdfs:label "Audio"@en ;
	rdfs:comment "Audio is a digital representation of sound."@en ;
	sh:targetClass observable:Audio ;
	.

observable:AudioFacet
	a
		owl:Class ,
		sh:NodeShape
		;
	rdfs:subClassOf core:Facet ;
	rdfs:label "AudioFacet"@en ;
	rdfs:comment "An audio facet is a grouping of characteristics unique to a digital representation of sound."@en ;
	sh:property
		[
			sh:datatype xsd:integer ;
			sh:maxCount "1"^^xsd:integer ;
			sh:nodeKind sh:Literal ;
			sh:path observable:bitRate ;
		] ,
		[
			sh:datatype xsd:integer ;
			sh:maxCount "1"^^xsd:integer ;
			sh:nodeKind sh:Literal ;
			sh:path observable:duration ;
		] ,
		[
			sh:datatype xsd:string ;
			sh:maxCount "1"^^xsd:integer ;
			sh:nodeKind sh:Literal ;
			sh:path observable:audioType ;
		] ,
		[
			sh:datatype xsd:string ;
			sh:maxCount "1"^^xsd:integer ;
			sh:nodeKind sh:Literal ;
			sh:path observable:format ;
		]
		;
	sh:targetClass observable:AudioFacet ;
	.

observable:AutonomousSystem
	a
		owl:Class ,
		sh:NodeShape
		;
	rdfs:subClassOf observable:ObservableObject ;
	rdfs:label "AutonomousSystem"@en ;
	rdfs:comment "An autonomous system is a collection of connected Internet Protocol (IP) routing prefixes under the control of one or more network operators on behalf of a single administrative entity or domain that presents a common, clearly defined routing policy to the Internet. [based on https://en.wikipedia.org/wiki/Autonomous_system_(Internet)]"@en ;
	sh:targetClass observable:AutonomousSystem ;
	.

observable:AutonomousSystemFacet
	a
		owl:Class ,
		sh:NodeShape
		;
	rdfs:subClassOf core:Facet ;
	rdfs:label "AutonomousSystemFacet"@en ;
	rdfs:comment "An autonomous system facet is a grouping of characteristics unique to a collection of connected Internet Protocol (IP) routing prefixes under the control of one or more network operators on behalf of a single administrative entity or domain that presents a common, clearly defined routing policy to the Internet. [based on https://en.wikipedia.org/wiki/Autonomous_system_(Internet)]"@en ;
	sh:property
		[
			sh:datatype xsd:integer ;
			sh:maxCount "1"^^xsd:integer ;
			sh:minCount "1"^^xsd:integer ;
			sh:nodeKind sh:Literal ;
			sh:path observable:number ;
		] ,
		[
			sh:datatype xsd:string ;
			sh:maxCount "1"^^xsd:integer ;
			sh:nodeKind sh:Literal ;
			sh:path observable:asHandle ;
		] ,
		[
			sh:datatype vocabulary:RegionalRegistryTypeVocab ;
			sh:maxCount "1"^^xsd:integer ;
			sh:nodeKind sh:Literal ;
			sh:path observable:regionalInternetRegistry ;
		]
		;
	sh:targetClass observable:AutonomousSystemFacet ;
	.

observable:BlockDeviceNode
	a
		owl:Class ,
		sh:NodeShape
		;
	rdfs:subClassOf observable:FileSystemObject ;
	rdfs:label "BlockDeviceNode"@en ;
	rdfs:comment "A block device node is a UNIX filesystem special file that serves as a conduit to communicate with devices, providing buffered randomly accesible input and output. Block device nodes are used to apply access rights to the devices and to direct operations on the files to the appropriate device drivers. [based on https://en.wikipedia.org/wiki/Unix_file_types]"@en ;
	sh:targetClass observable:BlockDeviceNode ;
	.

observable:BluetoothAddress
	a
		owl:Class ,
		sh:NodeShape
		;
	rdfs:subClassOf observable:MACAddress ;
	rdfs:label "BluetoothAddress"@en ;
	rdfs:comment "A Bluetooth address is a Bluetooth standard conformant identifier assigned to a Bluetooth device to enable routing and management of Bluetooth standards conformant communication to or from that device."@en ;
	sh:targetClass observable:BluetoothAddress ;
	.

observable:BluetoothAddressFacet
	a
		owl:Class ,
		sh:NodeShape
		;
	rdfs:subClassOf observable:MACAddressFacet ;
	rdfs:label "BluetoothAddressFacet"@en ;
	rdfs:comment "A Bluetooth address facet is a grouping of characteristics unique to a Bluetooth standard conformant identifier assigned to a Bluetooth device to enable routing and management of Bluetooth standards conformant communication to or from that device."@en ;
	sh:property [
		sh:datatype xsd:string ;
		sh:maxCount "1"^^xsd:integer ;
		sh:minCount "1"^^xsd:integer ;
		sh:nodeKind sh:Literal ;
		sh:path observable:addressValue ;
	] ;
	sh:targetClass observable:BluetoothAddressFacet ;
	.

observable:BotConfiguration
	a
		owl:Class ,
		sh:NodeShape
		;
	rdfs:subClassOf observable:ObservableObject ;
	rdfs:label "BotConfiguration"@en ;
	rdfs:comment "A bot configuration is a set of contextual settings for a software application that runs automated tasks (scripts) over the Internet at a much higher rate than would be possible for a human alone."@en ;
	sh:targetClass observable:BotConfiguration ;
	.

observable:BrowserBookmark
	a
		owl:Class ,
		sh:NodeShape
		;
	rdfs:subClassOf observable:ObservableObject ;
	rdfs:label "BrowserBookmark"@en ;
	rdfs:comment "A browser bookmark is a saved shortcut that directs a WWW (World Wide Web) browser software program to a particular WWW accessible resource. [based on https://techterms.com/definition/bookmark]"@en ;
	sh:targetClass observable:BrowserBookmark ;
	.

observable:BrowserBookmarkFacet
	a
		owl:Class ,
		sh:NodeShape
		;
	rdfs:subClassOf core:Facet ;
	rdfs:label "BrowserBookmarkFacet"@en ;
	rdfs:comment "A browser bookmark facet is a grouping of characteristics unique to a saved shortcut that directs a WWW (World Wide Web) browser software program to a particular WWW accessible resource. [based on https://techterms.com/definition/bookmark]"@en ;
	sh:property
		[
			sh:class observable:ObservableObject ;
			sh:maxCount "1"^^xsd:integer ;
			sh:nodeKind sh:BlankNodeOrIRI ;
			sh:path observable:application ;
		] ,
		[
			sh:datatype xsd:anyURI ;
			sh:nodeKind sh:Literal ;
			sh:path observable:urlTargeted ;
		] ,
		[
			sh:datatype xsd:dateTime ;
			sh:maxCount "1"^^xsd:integer ;
			sh:nodeKind sh:Literal ;
			sh:path observable:accessedTime ;
		] ,
		[
			sh:datatype xsd:dateTime ;
			sh:maxCount "1"^^xsd:integer ;
			sh:nodeKind sh:Literal ;
			sh:path observable:modifiedTime ;
		] ,
		[
			sh:datatype xsd:dateTime ;
			sh:maxCount "1"^^xsd:integer ;
			sh:nodeKind sh:Literal ;
			sh:path observable:observableCreatedTime ;
		] ,
		[
			sh:datatype xsd:integer ;
			sh:maxCount "1"^^xsd:integer ;
			sh:nodeKind sh:Literal ;
			sh:path observable:visitCount ;
		] ,
		[
			sh:datatype xsd:string ;
			sh:maxCount "1"^^xsd:integer ;
			sh:nodeKind sh:Literal ;
			sh:path observable:bookmarkPath ;
		]
		;
	sh:targetClass observable:BrowserBookmarkFacet ;
	.

observable:BrowserCookie
	a
		owl:Class ,
		sh:NodeShape
		;
	rdfs:subClassOf observable:ObservableObject ;
	rdfs:label "BrowserCookie"@en ;
	rdfs:comment "A browser cookie is a piece of of data sent from a website and stored on the user's computer by the user's web browser while the user is browsing. [based on https://en.wikipedia.org/wiki/HTTP_cookie]"@en ;
	sh:targetClass observable:BrowserCookie ;
	.

observable:BrowserCookieFacet
	a
		owl:Class ,
		sh:NodeShape
		;
	rdfs:subClassOf core:Facet ;
	rdfs:label "BrowserCookieFacet"@en ;
	rdfs:comment "A browser cookie facet is a grouping of characteristics unique to a piece of data sent from a website and stored on the user's computer by the user's web browser while the user is browsing. [based on https://en.wikipedia.org/wiki/HTTP_cookie]"@en ;
	sh:property
		[
			sh:class observable:ObservableObject ;
			sh:maxCount "1"^^xsd:integer ;
			sh:nodeKind sh:BlankNodeOrIRI ;
			sh:path observable:application ;
		] ,
		[
			sh:class observable:ObservableObject ;
			sh:maxCount "1"^^xsd:integer ;
			sh:nodeKind sh:BlankNodeOrIRI ;
			sh:path observable:cookieDomain ;
		] ,
		[
			sh:datatype xsd:boolean ;
			sh:maxCount "1"^^xsd:integer ;
			sh:nodeKind sh:Literal ;
			sh:path observable:isSecure ;
		] ,
		[
			sh:datatype xsd:dateTime ;
			sh:maxCount "1"^^xsd:integer ;
			sh:nodeKind sh:Literal ;
			sh:path observable:accessedTime ;
		] ,
		[
			sh:datatype xsd:dateTime ;
			sh:maxCount "1"^^xsd:integer ;
			sh:nodeKind sh:Literal ;
			sh:path observable:expirationTime ;
		] ,
		[
			sh:datatype xsd:dateTime ;
			sh:maxCount "1"^^xsd:integer ;
			sh:nodeKind sh:Literal ;
			sh:path observable:observableCreatedTime ;
		] ,
		[
			sh:datatype xsd:string ;
			sh:maxCount "1"^^xsd:integer ;
			sh:nodeKind sh:Literal ;
			sh:path observable:cookieName ;
		] ,
		[
			sh:datatype xsd:string ;
			sh:maxCount "1"^^xsd:integer ;
			sh:nodeKind sh:Literal ;
			sh:path observable:cookiePath ;
		]
		;
	sh:targetClass observable:BrowserCookieFacet ;
	.

observable:Calendar
	a
		owl:Class ,
		sh:NodeShape
		;
	rdfs:subClassOf observable:ObservableObject ;
	rdfs:label "Calendar"@en ;
	rdfs:comment "A calendar is a collection of appointments, meetings, and events."@en ;
	sh:targetClass observable:Calendar ;
	.

observable:CalendarEntry
	a
		owl:Class ,
		sh:NodeShape
		;
	rdfs:subClassOf observable:ObservableObject ;
	rdfs:label "CalendarEntry"@en ;
	rdfs:comment "A calendar entry is an appointment, meeting or event within a collection of appointments, meetings and events."@en ;
	sh:targetClass observable:CalendarEntry ;
	.

observable:CalendarEntryFacet
	a
		owl:Class ,
		sh:NodeShape
		;
	rdfs:subClassOf core:Facet ;
	rdfs:label "CalendarEntryFacet"@en ;
	rdfs:comment "A calendar entry facet is a grouping of characteristics unique to an appointment, meeting, or event within a collection of appointments, meetings, and events."@en ;
	sh:property
		[
			sh:class core:UcoObject ;
			sh:maxCount "1"^^xsd:integer ;
			sh:nodeKind sh:BlankNodeOrIRI ;
			sh:path observable:owner ;
		] ,
		[
			sh:class identity:Identity ;
			sh:nodeKind sh:BlankNodeOrIRI ;
			sh:path observable:attendant ;
		] ,
		[
			sh:class location:Location ;
			sh:maxCount "1"^^xsd:integer ;
			sh:nodeKind sh:BlankNodeOrIRI ;
			sh:path observable:location ;
		] ,
		[
			sh:class observable:ObservableObject ;
			sh:maxCount "1"^^xsd:integer ;
			sh:nodeKind sh:BlankNodeOrIRI ;
			sh:path observable:application ;
		] ,
		[
			sh:datatype xsd:boolean ;
			sh:maxCount "1"^^xsd:integer ;
			sh:nodeKind sh:Literal ;
			sh:path observable:isPrivate ;
		] ,
		[
			sh:datatype xsd:dateTime ;
			sh:maxCount "1"^^xsd:integer ;
			sh:nodeKind sh:Literal ;
			sh:path observable:endTime ;
		] ,
		[
			sh:datatype xsd:dateTime ;
			sh:maxCount "1"^^xsd:integer ;
			sh:nodeKind sh:Literal ;
			sh:path observable:modifiedTime ;
		] ,
		[
			sh:datatype xsd:dateTime ;
			sh:maxCount "1"^^xsd:integer ;
			sh:nodeKind sh:Literal ;
			sh:path observable:observableCreatedTime ;
		] ,
		[
			sh:datatype xsd:dateTime ;
			sh:maxCount "1"^^xsd:integer ;
			sh:nodeKind sh:Literal ;
			sh:path observable:remindTime ;
		] ,
		[
			sh:datatype xsd:dateTime ;
			sh:maxCount "1"^^xsd:integer ;
			sh:nodeKind sh:Literal ;
			sh:path observable:startTime ;
		] ,
		[
			sh:datatype xsd:integer ;
			sh:maxCount "1"^^xsd:integer ;
			sh:nodeKind sh:Literal ;
			sh:path observable:duration ;
		] ,
		[
			sh:datatype xsd:string ;
			sh:maxCount "1"^^xsd:integer ;
			sh:nodeKind sh:Literal ;
			sh:path observable:eventStatus ;
		] ,
		[
			sh:datatype xsd:string ;
			sh:maxCount "1"^^xsd:integer ;
			sh:nodeKind sh:Literal ;
			sh:path observable:eventType ;
		] ,
		[
			sh:datatype xsd:string ;
			sh:maxCount "1"^^xsd:integer ;
			sh:nodeKind sh:Literal ;
			sh:path observable:recurrence ;
		] ,
		[
			sh:datatype xsd:string ;
			sh:maxCount "1"^^xsd:integer ;
			sh:nodeKind sh:Literal ;
			sh:path observable:subject ;
		]
		;
	sh:targetClass observable:CalendarEntryFacet ;
	.

observable:CalendarFacet
	a
		owl:Class ,
		sh:NodeShape
		;
	rdfs:subClassOf core:Facet ;
	rdfs:label "CalendarFacet"@en ;
	rdfs:comment "A calendar facet is a grouping of characteristics unique to a collection of appointments, meetings, and events."@en ;
	sh:property
		[
			sh:class core:UcoObject ;
			sh:maxCount "1"^^xsd:integer ;
			sh:nodeKind sh:BlankNodeOrIRI ;
			sh:path observable:owner ;
		] ,
		[
			sh:class observable:ObservableObject ;
			sh:maxCount "1"^^xsd:integer ;
			sh:nodeKind sh:BlankNodeOrIRI ;
			sh:path observable:application ;
		]
		;
	sh:targetClass observable:CalendarFacet ;
	.

observable:CharacterDeviceNode
	a
		owl:Class ,
		sh:NodeShape
		;
	rdfs:subClassOf observable:FileSystemObject ;
	rdfs:label "CharacterDeviceNode"@en ;
	rdfs:comment "A character device node is a UNIX filesystem special file that serves as a conduit to communicate with devices, providing only a serial stream of input or accepting a serial stream of output. Character device nodes are used to apply access rights to the devices and to direct operations on the files to the appropriate device drivers. [based on https://en.wikipedia.org/wiki/Unix_file_types]"@en ;
	sh:targetClass observable:CharacterDeviceNode ;
	.

observable:Code
	a
		owl:Class ,
		sh:NodeShape
		;
	rdfs:subClassOf observable:ObservableObject ;
	rdfs:label "Code"@en ;
	rdfs:comment "Code is a direct representation (source, byte or binary) of a collection of computer instructions that form software which tell a computer how to work. [based on https://en.wikipedia.org/wiki/Software]"@en ;
	sh:targetClass observable:Code ;
	.

observable:CompressedStreamFacet
	a
		owl:Class ,
		sh:NodeShape
		;
	rdfs:subClassOf core:Facet ;
	rdfs:label "CompressedStreamFacet"@en ;
	rdfs:comment "A compressed stream facet is a grouping of characteristics unique to the application of a size-reduction process to a body of data content."@en ;
	sh:property
		[
			sh:datatype xsd:decimal ;
			sh:maxCount "1"^^xsd:integer ;
			sh:nodeKind sh:Literal ;
			sh:path observable:compressionRatio ;
		] ,
		[
			sh:datatype xsd:string ;
			sh:maxCount "1"^^xsd:integer ;
			sh:nodeKind sh:Literal ;
			sh:path observable:compressionMethod ;
		]
		;
	sh:targetClass observable:CompressedStreamFacet ;
	.

observable:ComputerSpecification
	a
		owl:Class ,
		sh:NodeShape
		;
	rdfs:subClassOf observable:ObservableObject ;
	rdfs:label "ComputerSpecification"@en ;
	rdfs:comment "A computer specification is the hardware and software of a programmable electronic device that can store, retrieve, and process data. {based on merriam-webster.com/dictionary/computer]"@en ;
	sh:targetClass observable:ComputerSpecification ;
	.

observable:ComputerSpecificationFacet
	a
		owl:Class ,
		sh:NodeShape
		;
	rdfs:subClassOf core:Facet ;
	rdfs:label "ComputerSpecificationFacet"@en ;
	rdfs:comment "A computer specificaiton facet is a grouping of characteristics unique to the hardware and software of a programmable electronic device that can store, retrieve, and process data. [based on merriam-webster.com/dictionary/computer]"@en ;
	sh:property
		[
			sh:class observable:ObservableObject ;
			sh:nodeKind sh:BlankNodeOrIRI ;
			sh:path observable:networkInterface ;
		] ,
		[
			sh:datatype xsd:dateTime ;
			sh:maxCount "1"^^xsd:integer ;
			sh:nodeKind sh:Literal ;
			sh:path observable:biosDate ;
		] ,
		[
			sh:datatype xsd:dateTime ;
			sh:maxCount "1"^^xsd:integer ;
			sh:nodeKind sh:Literal ;
			sh:path observable:biosReleaseDate ;
		] ,
		[
			sh:datatype xsd:dateTime ;
			sh:maxCount "1"^^xsd:integer ;
			sh:nodeKind sh:Literal ;
			sh:path observable:currentSystemDate ;
		] ,
		[
			sh:datatype xsd:dateTime ;
			sh:maxCount "1"^^xsd:integer ;
			sh:nodeKind sh:Literal ;
			sh:path observable:localTime ;
		] ,
		[
			sh:datatype xsd:dateTime ;
			sh:maxCount "1"^^xsd:integer ;
			sh:nodeKind sh:Literal ;
			sh:path observable:systemTime ;
		] ,
		[
			sh:datatype xsd:integer ;
			sh:maxCount "1"^^xsd:integer ;
			sh:nodeKind sh:Literal ;
			sh:path observable:availableRam ;
		] ,
		[
			sh:datatype xsd:integer ;
			sh:maxCount "1"^^xsd:integer ;
			sh:nodeKind sh:Literal ;
			sh:path observable:totalRam ;
		] ,
		[
			sh:datatype xsd:string ;
			sh:maxCount "1"^^xsd:integer ;
			sh:nodeKind sh:Literal ;
			sh:path observable:biosManufacturer ;
		] ,
		[
			sh:datatype xsd:string ;
			sh:maxCount "1"^^xsd:integer ;
			sh:nodeKind sh:Literal ;
			sh:path observable:biosSerialNumber ;
		] ,
		[
			sh:datatype xsd:string ;
			sh:maxCount "1"^^xsd:integer ;
			sh:nodeKind sh:Literal ;
			sh:path observable:biosVersion ;
		] ,
		[
			sh:datatype xsd:string ;
			sh:maxCount "1"^^xsd:integer ;
			sh:nodeKind sh:Literal ;
			sh:path observable:cpu ;
		] ,
		[
			sh:datatype xsd:string ;
			sh:maxCount "1"^^xsd:integer ;
			sh:nodeKind sh:Literal ;
			sh:path observable:cpuFamily ;
		] ,
		[
			sh:datatype xsd:string ;
			sh:maxCount "1"^^xsd:integer ;
			sh:nodeKind sh:Literal ;
			sh:path observable:gpu ;
		] ,
		[
			sh:datatype xsd:string ;
			sh:maxCount "1"^^xsd:integer ;
			sh:nodeKind sh:Literal ;
			sh:path observable:gpuFamily ;
		] ,
		[
			sh:datatype xsd:string ;
			sh:maxCount "1"^^xsd:integer ;
			sh:nodeKind sh:Literal ;
			sh:path observable:hostname ;
		] ,
		[
			sh:datatype xsd:string ;
			sh:maxCount "1"^^xsd:integer ;
			sh:nodeKind sh:Literal ;
			sh:path observable:processorArchitecture ;
		] ,
		[
			sh:datatype xsd:string ;
			sh:maxCount "1"^^xsd:integer ;
			sh:nodeKind sh:Literal ;
			sh:path observable:timezoneDST ;
		] ,
		[
			sh:datatype xsd:string ;
			sh:maxCount "1"^^xsd:integer ;
			sh:nodeKind sh:Literal ;
			sh:path observable:timezoneStandard ;
		] ,
		[
			sh:datatype xsd:string ;
			sh:maxCount "1"^^xsd:integer ;
			sh:nodeKind sh:Literal ;
			sh:path observable:uptime ;
		]
		;
	sh:targetClass observable:ComputerSpecificationFacet ;
	.

observable:Contact
	a
		owl:Class ,
		sh:NodeShape
		;
	rdfs:subClassOf observable:ObservableObject ;
	rdfs:label "Contact"@en ;
	rdfs:comment "A contact is a set of identification and communication related details for a single entity."@en ;
	sh:targetClass observable:Contact ;
	.

observable:ContactAddress
	a
		owl:Class ,
		sh:NodeShape
		;
	rdfs:label "ContactAddress"@en ;
	rdfs:comment "A contact address is a grouping of characteristics unique to a geolocation address of a contact entity."@en ;
	sh:property
		[
			sh:class location:Location ;
			sh:maxCount "1"^^xsd:integer ;
			sh:nodeKind sh:BlankNodeOrIRI ;
			sh:path observable:geolocationAddress ;
		] ,
		[
			sh:datatype vocabulary:ContactAddressScopeVocab ;
			sh:maxCount "1"^^xsd:integer ;
			sh:nodeKind sh:Literal ;
			sh:path observable:contactAddressScope ;
		]
		;
	sh:targetClass observable:ContactAddress ;
	.

observable:ContactAffiliation
	a
		owl:Class ,
		sh:NodeShape
		;
	rdfs:label "ContactListAffiliation"@en ;
	rdfs:comment "A contact affiliation is a grouping of characteristics unique to details of an organizational affiliation for a single contact entity."@en ;
	sh:property
		[
			sh:class identity:Organization ;
			sh:maxCount "1"^^xsd:integer ;
			sh:minCount "1"^^xsd:integer ;
			sh:nodeKind sh:BlankNodeOrIRI ;
			sh:path observable:contactOrganization ;
		] ,
		[
			sh:class observable:ContactAddress ;
			sh:minCount "0"^^xsd:integer ;
			sh:nodeKind sh:BlankNodeOrIRI ;
			sh:path observable:organizationLocation ;
		] ,
		[
			sh:class observable:ContactEmail ;
			sh:minCount "0"^^xsd:integer ;
			sh:nodeKind sh:BlankNodeOrIRI ;
			sh:path observable:contactEmail ;
		] ,
		[
			sh:class observable:ContactMessaging ;
			sh:minCount "0"^^xsd:integer ;
			sh:nodeKind sh:BlankNodeOrIRI ;
			sh:path observable:contactMessaging ;
		] ,
		[
			sh:class observable:ContactPhone ;
			sh:minCount "0"^^xsd:integer ;
			sh:nodeKind sh:BlankNodeOrIRI ;
			sh:path observable:contactPhone ;
		] ,
		[
			sh:class observable:ContactProfile ;
			sh:minCount "0"^^xsd:integer ;
			sh:nodeKind sh:BlankNodeOrIRI ;
			sh:path observable:contactProfile ;
		] ,
		[
			sh:class observable:ContactURL ;
			sh:minCount "0"^^xsd:integer ;
			sh:nodeKind sh:BlankNodeOrIRI ;
			sh:path observable:contactURL ;
		] ,
		[
			sh:datatype xsd:string ;
			sh:maxCount "1"^^xsd:integer ;
			sh:nodeKind sh:Literal ;
			sh:path observable:organizationDepartment ;
		] ,
		[
			sh:datatype xsd:string ;
			sh:maxCount "1"^^xsd:integer ;
			sh:nodeKind sh:Literal ;
			sh:path observable:organizationPosition ;
		]
		;
	sh:targetClass observable:ContactAffiliation ;
	.

observable:ContactEmail
	a
		owl:Class ,
		sh:NodeShape
		;
	rdfs:label "ContactEmail"@en ;
	rdfs:comment "A contact email is a grouping of characteristics unique to details for contacting a contact entity by email."@en ;
	sh:property
		[
			sh:class observable:ObservableObject ;
			sh:maxCount "1"^^xsd:integer ;
			sh:nodeKind sh:BlankNodeOrIRI ;
			sh:path observable:emailAddress ;
		] ,
		[
			sh:datatype vocabulary:ContactEmailScopeVocab ;
			sh:maxCount "1"^^xsd:integer ;
			sh:nodeKind sh:Literal ;
			sh:path observable:contactEmailScope ;
		]
		;
	sh:targetClass observable:ContactEmail ;
	.

observable:ContactFacet
	a
		owl:Class ,
		sh:NodeShape
		;
	rdfs:subClassOf core:Facet ;
	rdfs:label "ContactFacet"@en ;
	rdfs:comment "A contact facet is a grouping of characteristics unique to a set of identification and communication related details for a single entity."@en ;
	sh:property
		[
			sh:class observable:ContactAddress ;
			sh:minCount "0"^^xsd:integer ;
			sh:nodeKind sh:BlankNodeOrIRI ;
			sh:path observable:contactAddress ;
		] ,
		[
			sh:class observable:ContactAffiliation ;
			sh:minCount "0"^^xsd:integer ;
			sh:nodeKind sh:BlankNodeOrIRI ;
			sh:path observable:contactAffiliation ;
		] ,
		[
			sh:class observable:ContactEmail ;
			sh:minCount "0"^^xsd:integer ;
			sh:nodeKind sh:BlankNodeOrIRI ;
			sh:path observable:contactEmail ;
		] ,
		[
			sh:class observable:ContactMessaging ;
			sh:minCount "0"^^xsd:integer ;
			sh:nodeKind sh:BlankNodeOrIRI ;
			sh:path observable:contactMessaging ;
		] ,
		[
			sh:class observable:ContactPhone ;
			sh:minCount "0"^^xsd:integer ;
			sh:nodeKind sh:BlankNodeOrIRI ;
			sh:path observable:contactPhone ;
		] ,
		[
			sh:class observable:ContactProfile ;
			sh:minCount "0"^^xsd:integer ;
			sh:nodeKind sh:BlankNodeOrIRI ;
			sh:path observable:contactProfile ;
		] ,
		[
			sh:class observable:ContactSIP ;
			sh:minCount "0"^^xsd:integer ;
			sh:nodeKind sh:BlankNodeOrIRI ;
			sh:path observable:contactSIP ;
		] ,
		[
			sh:class observable:ContactURL ;
			sh:minCount "0"^^xsd:integer ;
			sh:nodeKind sh:BlankNodeOrIRI ;
			sh:path observable:contactURL ;
		] ,
		[
			sh:class observable:ObservableObject ;
			sh:maxCount "1"^^xsd:integer ;
			sh:nodeKind sh:BlankNodeOrIRI ;
			sh:path observable:sourceApplication ;
		] ,
		[
			sh:datatype xsd:dateTime ;
			sh:maxCount "1"^^xsd:integer ;
			sh:nodeKind sh:Literal ;
			sh:path identity:birthdate ;
		] ,
		[
			sh:datatype xsd:dateTime ;
			sh:maxCount "1"^^xsd:integer ;
			sh:nodeKind sh:Literal ;
			sh:path observable:lastTimeContacted ;
		] ,
		[
			sh:datatype xsd:integer ;
			sh:maxCount "1"^^xsd:integer ;
			sh:nodeKind sh:Literal ;
			sh:path observable:numberTimesContacted ;
		] ,
		[
			sh:datatype xsd:string ;
			sh:maxCount "1"^^xsd:integer ;
			sh:nodeKind sh:Literal ;
			sh:path observable:contactID ;
		] ,
		[
			sh:datatype xsd:string ;
			sh:maxCount "1"^^xsd:integer ;
			sh:nodeKind sh:Literal ;
			sh:path observable:displayName ;
		] ,
		[
			sh:datatype xsd:string ;
			sh:maxCount "1"^^xsd:integer ;
			sh:nodeKind sh:Literal ;
			sh:path observable:firstName ;
		] ,
		[
			sh:datatype xsd:string ;
			sh:maxCount "1"^^xsd:integer ;
			sh:nodeKind sh:Literal ;
			sh:path observable:lastName ;
		] ,
		[
			sh:datatype xsd:string ;
			sh:maxCount "1"^^xsd:integer ;
			sh:nodeKind sh:Literal ;
			sh:path observable:middleName ;
		] ,
		[
			sh:datatype xsd:string ;
			sh:maxCount "1"^^xsd:integer ;
			sh:nodeKind sh:Literal ;
			sh:path observable:namePhonetic ;
		] ,
		[
			sh:datatype xsd:string ;
			sh:maxCount "1"^^xsd:integer ;
			sh:nodeKind sh:Literal ;
			sh:path observable:namePrefix ;
		] ,
		[
			sh:datatype xsd:string ;
			sh:maxCount "1"^^xsd:integer ;
			sh:nodeKind sh:Literal ;
			sh:path observable:nameSuffix ;
		] ,
		[
			sh:datatype xsd:string ;
			sh:minCount "0"^^xsd:integer ;
			sh:nodeKind sh:Literal ;
			sh:path observable:contactGroup ;
		] ,
		[
			sh:datatype xsd:string ;
			sh:minCount "0"^^xsd:integer ;
			sh:nodeKind sh:Literal ;
			sh:path observable:contactNote ;
		] ,
		[
			sh:datatype xsd:string ;
			sh:minCount "0"^^xsd:integer ;
			sh:nodeKind sh:Literal ;
			sh:path observable:nickname ;
		]
		;
	sh:targetClass observable:ContactFacet ;
	.

observable:ContactList
	a
		owl:Class ,
		sh:NodeShape
		;
	rdfs:subClassOf observable:ObservableObject ;
	rdfs:label "ContactList"@en ;
	rdfs:comment "A contact list is a set of multiple individual contacts such as that found in a digital address book."@en ;
	sh:targetClass observable:ContactList ;
	.

observable:ContactListFacet
	a
		owl:Class ,
		sh:NodeShape
		;
	rdfs:subClassOf core:Facet ;
	rdfs:label "ContactListFacet"@en ;
	rdfs:comment "A contact list facet is a grouping of characteristics unique to a set of multiple individual contacts such as that found in a digital address book."@en ;
	sh:property
		[
			sh:class observable:ObservableObject ;
			sh:maxCount "1"^^xsd:integer ;
			sh:nodeKind sh:BlankNodeOrIRI ;
			sh:path observable:sourceApplication ;
		] ,
		[
			sh:class observable:ObservableObject ;
			sh:minCount "1"^^xsd:integer ;
			sh:nodeKind sh:BlankNodeOrIRI ;
			sh:path observable:contact ;
		]
		;
	sh:targetClass observable:ContactListFacet ;
	.

observable:ContactMessaging
	a
		owl:Class ,
		sh:NodeShape
		;
	rdfs:label "ContactMessaging"@en ;
	rdfs:comment "A contact messaging is a grouping of characteristics unique to details for contacting a contact entity by digital messaging."@en ;
	sh:property
		[
			sh:class observable:ObservableObject ;
			sh:maxCount "1"^^xsd:integer ;
			sh:nodeKind sh:BlankNodeOrIRI ;
			sh:path observable:contactMessagingPlatform ;
		] ,
		[
			sh:class observable:ObservableObject ;
			sh:maxCount "1"^^xsd:integer ;
			sh:nodeKind sh:BlankNodeOrIRI ;
			sh:path observable:messagingAddress ;
		]
		;
	sh:targetClass observable:ContactMessaging ;
	.

observable:ContactPhone
	a
		owl:Class ,
		sh:NodeShape
		;
	rdfs:label "ContactPhone"@en ;
	rdfs:comment "A contact phone is a grouping of characteristics unique to details for contacting a contact entity by telephone."@en ;
	sh:property
		[
			sh:class observable:ObservableObject ;
			sh:maxCount "1"^^xsd:integer ;
			sh:nodeKind sh:BlankNodeOrIRI ;
			sh:path observable:contactPhoneNumber ;
		] ,
		[
			sh:datatype vocabulary:ContactPhoneScopeVocab ;
			sh:maxCount "1"^^xsd:integer ;
			sh:nodeKind sh:Literal ;
			sh:path observable:contactPhoneScope ;
		]
		;
	sh:targetClass observable:ContactPhone ;
	.

observable:ContactProfile
	a
		owl:Class ,
		sh:NodeShape
		;
	rdfs:label "ContactProfile"@en ;
	rdfs:comment "A contact profile is a grouping of characteristics unique to details for contacting a contact entity by online service."@en ;
	sh:property
		[
			sh:class observable:ObservableObject ;
			sh:maxCount "1"^^xsd:integer ;
			sh:nodeKind sh:BlankNodeOrIRI ;
			sh:path observable:contactProfilePlatform ;
		] ,
		[
			sh:class observable:ObservableObject ;
			sh:maxCount "1"^^xsd:integer ;
			sh:nodeKind sh:BlankNodeOrIRI ;
			sh:path observable:profile ;
		]
		;
	sh:targetClass observable:ContactProfile ;
	.

observable:ContactSIP
	a
		owl:Class ,
		sh:NodeShape
		;
	rdfs:label "ContactSIP"@en ;
	rdfs:comment "A contact SIP is a grouping of characteristics unique to details for contacting a contact entity by Session Initiation Protocol (SIP)."@en ;
	sh:property
		[
			sh:class observable:ObservableObject ;
			sh:maxCount "1"^^xsd:integer ;
			sh:nodeKind sh:BlankNodeOrIRI ;
			sh:path observable:sipAddress ;
		] ,
		[
			sh:datatype vocabulary:ContactSIPScopeVocab ;
			sh:maxCount "1"^^xsd:integer ;
			sh:nodeKind sh:Literal ;
			sh:path observable:contactSIPScope ;
		]
		;
	sh:targetClass observable:ContactSIP ;
	.

observable:ContactURL
	a
		owl:Class ,
		sh:NodeShape
		;
	rdfs:label "ContactURL"@en ;
	rdfs:comment "A contact URL is a grouping of characteristics unique to details for contacting a contact entity by Uniform Resource Locator (URL)."@en ;
	sh:property
		[
			sh:class observable:ObservableObject ;
			sh:maxCount "1"^^xsd:integer ;
			sh:nodeKind sh:BlankNodeOrIRI ;
			sh:path observable:url ;
		] ,
		[
			sh:datatype vocabulary:ContactURLScopeVocab ;
			sh:maxCount "1"^^xsd:integer ;
			sh:nodeKind sh:Literal ;
			sh:path observable:contactURLScope ;
		]
		;
	sh:targetClass observable:ContactURL ;
	.

observable:ContentData
	a
		owl:Class ,
		sh:NodeShape
		;
	rdfs:subClassOf observable:ObservableObject ;
	rdfs:label "ContentData"@en ;
	rdfs:comment "Content data is a block of digital data."@en ;
	sh:targetClass observable:ContentData ;
	.

observable:ContentDataFacet
	a
		owl:Class ,
		sh:NodeShape
		;
	rdfs:subClassOf core:Facet ;
	rdfs:label "ContentDataFacet"@en ;
	rdfs:comment "A content data facet is a grouping of characteristics unique to a block of digital data."@en ;
	sh:property
		[
			sh:class observable:ObservableObject ;
			sh:maxCount "1"^^xsd:integer ;
			sh:nodeKind sh:BlankNodeOrIRI ;
			sh:path observable:dataPayloadReferenceURL ;
		] ,
		[
			sh:class types:Hash ;
			sh:nodeKind sh:BlankNodeOrIRI ;
			sh:path observable:hash ;
		] ,
		[
			sh:datatype xsd:boolean ;
			sh:maxCount "1"^^xsd:integer ;
			sh:nodeKind sh:Literal ;
			sh:path observable:isEncrypted ;
		] ,
		[
			sh:datatype xsd:decimal ;
			sh:maxCount "1"^^xsd:integer ;
			sh:nodeKind sh:Literal ;
			sh:path observable:entropy ;
		] ,
		[
			sh:datatype xsd:integer ;
			sh:maxCount "1"^^xsd:integer ;
			sh:nodeKind sh:Literal ;
			sh:path observable:sizeInBytes ;
		] ,
		[
			sh:datatype xsd:string ;
			sh:maxCount "1"^^xsd:integer ;
			sh:nodeKind sh:Literal ;
			sh:path observable:dataPayload ;
		] ,
		[
			sh:datatype xsd:string ;
			sh:maxCount "1"^^xsd:integer ;
			sh:nodeKind sh:Literal ;
			sh:path observable:magicNumber ;
		] ,
		[
			sh:datatype xsd:string ;
			sh:maxCount "1"^^xsd:integer ;
			sh:nodeKind sh:Literal ;
			sh:path observable:mimeClass ;
		] ,
		[
			sh:datatype xsd:string ;
			sh:maxCount "1"^^xsd:integer ;
			sh:nodeKind sh:Literal ;
			sh:path observable:mimeType ;
		] ,
		[
			sh:datatype vocabulary:EndiannessTypeVocab ;
			sh:maxCount "1"^^xsd:integer ;
			sh:nodeKind sh:Literal ;
			sh:path observable:byteOrder ;
		]
		;
	sh:targetClass observable:ContentDataFacet ;
	.

observable:CookieHistory
	a
		owl:Class ,
		sh:NodeShape
		;
	rdfs:subClassOf observable:ObservableObject ;
	rdfs:label "CookieHistory"@en ;
	rdfs:comment "A cookie history is the stored web cookie history for a particular web browser."@en ;
	sh:targetClass observable:CookieHistory ;
	.

observable:Credential
	a
		owl:Class ,
		sh:NodeShape
		;
	rdfs:subClassOf observable:ObservableObject ;
	rdfs:label "Credential"@en ;
	rdfs:comment "A credential is a single specific login and password combination for authorization of access to a digital account or system."@en ;
	sh:targetClass observable:Credential ;
	.

observable:CredentialDump
	a
		owl:Class ,
		sh:NodeShape
		;
	rdfs:subClassOf observable:ObservableObject ;
	rdfs:label "CredentialDump"@en ;
	rdfs:comment "A credential dump is a collection (typically forcibly extracted from a system) of specific login and password combinations for authorization of access to a digital account or system."@en ;
	sh:targetClass observable:CredentialDump ;
	.

observable:DNSCache
	a
		owl:Class ,
		sh:NodeShape
		;
	rdfs:subClassOf observable:ObservableObject ;
	rdfs:label "DNSCache"@en ;
	rdfs:comment "An DNS cache is a temporary locally stored collection of previous Domain Name System (DNS) query results (created when an domain name is resolved to a IP address) for a particular computer."@en ;
	sh:targetClass observable:DNSCache ;
	.

observable:DNSRecord
	a
		owl:Class ,
		sh:NodeShape
		;
	rdfs:subClassOf observable:ObservableObject ;
	rdfs:label "DNSRecord"@en ;
	rdfs:comment "A DNS record is a single Domain Name System (DNS) artifact specifying information of a particular type (routing, authority, responsibility, security, etc.) for a specific Internet domain name."@en ;
	sh:targetClass observable:DNSRecord ;
	.

observable:DataRangeFacet
	a
		owl:Class ,
		sh:NodeShape
		;
	rdfs:subClassOf core:Facet ;
	rdfs:label "DataRangeFacet"@en ;
	rdfs:comment "A data range facet is a grouping of characteristics unique to a particular contiguous scope within a block of digital data."@en ;
	sh:property
		[
			sh:datatype xsd:integer ;
			sh:maxCount "1"^^xsd:integer ;
			sh:nodeKind sh:Literal ;
			sh:path observable:rangeOffset ;
		] ,
		[
			sh:datatype xsd:integer ;
			sh:maxCount "1"^^xsd:integer ;
			sh:nodeKind sh:Literal ;
			sh:path observable:rangeSize ;
		] ,
		[
			sh:datatype xsd:string ;
			sh:maxCount "1"^^xsd:integer ;
			sh:nodeKind sh:Literal ;
			sh:path observable:rangeOffsetType ;
		]
		;
	sh:targetClass observable:DataRangeFacet ;
	.

observable:DefinedEffectFacet
	a
		owl:Class ,
		sh:NodeShape
		;
	rdfs:subClassOf core:Facet ;
	rdfs:label "DefinedEffectFacet"@en ;
	rdfs:comment "A defined effect facet is a grouping of characteristics unique to the effect of an observable action in relation to one or more observable objects."@en ;
	sh:targetClass observable:DefinedEffectFacet ;
	.

observable:Device
	a
		owl:Class ,
		sh:NodeShape
		;
	rdfs:subClassOf observable:ObservableObject ;
	rdfs:label "Device"@en ;
	rdfs:comment "A device is a piece of equipment or a mechanism designed to serve a special purpose or perform a special function. [based on https://www.merriam-webster.com/dictionary/device]"@en ;
	sh:targetClass observable:Device ;
	.

observable:DeviceFacet
	a
		owl:Class ,
		sh:NodeShape
		;
	rdfs:subClassOf core:Facet ;
	rdfs:label "DeviceFacet"@en ;
	rdfs:comment "A device facet is a grouping of characteristics unique to a piece of equipment or a mechanism designed to serve a special purpose or perform a special function. [based on https://www.merriam-webster.com/dictionary/device]"@en ;
	sh:property
		[
			sh:datatype xsd:string ;
			sh:maxCount "1"^^xsd:integer ;
			sh:nodeKind sh:Literal ;
			sh:path observable:deviceType ;
		] ,
		[
			sh:datatype xsd:string ;
			sh:maxCount "1"^^xsd:integer ;
			sh:nodeKind sh:Literal ;
			sh:path observable:manufacturer ;
		] ,
		[
			sh:datatype xsd:string ;
			sh:maxCount "1"^^xsd:integer ;
			sh:nodeKind sh:Literal ;
			sh:path observable:model ;
		] ,
		[
			sh:datatype xsd:string ;
			sh:maxCount "1"^^xsd:integer ;
			sh:nodeKind sh:Literal ;
			sh:path observable:serialNumber ;
		]
		;
	sh:targetClass observable:DeviceFacet ;
	.

observable:DigitalAccount
	a
		owl:Class ,
		sh:NodeShape
		;
	rdfs:subClassOf observable:Account ;
	rdfs:label "DigitalAccount"@en ;
	rdfs:comment "A digital account is an arrangement with an entity to enable and control the provision of some capability or service within the digital domain."@en ;
	sh:targetClass observable:DigitalAccount ;
	.

observable:DigitalAccountFacet
	a
		owl:Class ,
		sh:NodeShape
		;
	rdfs:subClassOf core:Facet ;
	rdfs:label "DigitalAccountFacet"@en ;
	rdfs:comment "A digital account facet is a grouping of characteristics unique to an arrangement with an entity to enable and control the provision of some capability or service within the digital domain."@en ;
	sh:property
		[
			sh:datatype xsd:boolean ;
			sh:maxCount "1"^^xsd:integer ;
			sh:nodeKind sh:Literal ;
			sh:path observable:isDisabled ;
		] ,
		[
			sh:datatype xsd:dateTime ;
			sh:maxCount "1"^^xsd:integer ;
			sh:nodeKind sh:Literal ;
			sh:path observable:firstLoginTime ;
		] ,
		[
			sh:datatype xsd:dateTime ;
			sh:maxCount "1"^^xsd:integer ;
			sh:nodeKind sh:Literal ;
			sh:path observable:lastLoginTime ;
		] ,
		[
			sh:datatype xsd:string ;
			sh:maxCount "1"^^xsd:integer ;
			sh:nodeKind sh:Literal ;
			sh:path observable:displayName ;
		] ,
		[
			sh:datatype xsd:string ;
			sh:nodeKind sh:Literal ;
			sh:path observable:accountLogin ;
		]
		;
	sh:targetClass observable:DigitalAccountFacet ;
	.

observable:DigitalAddress
	a
		owl:Class ,
		sh:NodeShape
		;
	rdfs:subClassOf observable:Address ;
	rdfs:label "DigitalAddress"@en ;
	rdfs:comment "A digital address is an identifier assigned to enable routing and management of digital communication."@en ;
	sh:targetClass observable:DigitalAddress ;
	.

observable:DigitalAddressFacet
	a
		owl:Class ,
		sh:NodeShape
		;
	rdfs:subClassOf core:Facet ;
	rdfs:label "DigitalAddressFacet"@en ;
	rdfs:comment "A digital address facet is a grouping of characteristics unique to an identifier assigned to enable routing and management of digital communication."@en ;
	sh:property
		[
			sh:datatype xsd:string ;
			sh:maxCount "1"^^xsd:integer ;
			sh:minCount "1"^^xsd:integer ;
			sh:nodeKind sh:Literal ;
			sh:path observable:addressValue ;
		] ,
		[
			sh:datatype xsd:string ;
			sh:maxCount "1"^^xsd:integer ;
			sh:nodeKind sh:Literal ;
			sh:path observable:displayName ;
		]
		;
	sh:targetClass observable:DigitalAddressFacet ;
	.

observable:DigitalSignatureInfo
	a
		owl:Class ,
		sh:NodeShape
		;
	rdfs:subClassOf observable:ObservableObject ;
	rdfs:label "DigitalSignatureInfo"@en ;
	rdfs:comment "A digital signature info is a value calculated via a mathematical scheme for demonstrating the authenticity of an electronic message or document."@en ;
	sh:targetClass observable:DigitalSignatureInfo ;
	.

observable:DigitalSignatureInfoFacet
	a
		owl:Class ,
		sh:NodeShape
		;
	rdfs:subClassOf core:Facet ;
	rdfs:label "DigitalSignatureInfoFacet"@en ;
	rdfs:comment "A digital signature info facet is a grouping of characteristics unique to a value calculated via a mathematical scheme for demonstrating the authenticity of an electronic message or document."@en ;
	sh:property
		[
			sh:class core:UcoObject ;
			sh:maxCount "1"^^xsd:integer ;
			sh:nodeKind sh:BlankNodeOrIRI ;
			sh:path observable:certificateSubject ;
		] ,
		[
			sh:class identity:Identity ;
			sh:maxCount "1"^^xsd:integer ;
			sh:nodeKind sh:BlankNodeOrIRI ;
			sh:path observable:certificateIssuer ;
		] ,
		[
			sh:datatype xsd:boolean ;
			sh:maxCount "1"^^xsd:integer ;
			sh:minCount "1"^^xsd:integer ;
			sh:nodeKind sh:Literal ;
			sh:path observable:signatureExists ;
		] ,
		[
			sh:datatype xsd:boolean ;
			sh:maxCount "1"^^xsd:integer ;
			sh:minCount "1"^^xsd:integer ;
			sh:nodeKind sh:Literal ;
			sh:path observable:signatureVerified ;
		] ,
		[
			sh:datatype xsd:string ;
			sh:maxCount "1"^^xsd:integer ;
			sh:nodeKind sh:Literal ;
			sh:path observable:signatureDescription ;
		]
		;
	sh:targetClass observable:DigitalSignatureInfoFacet ;
	.

observable:Directory
	a
		owl:Class ,
		sh:NodeShape
		;
	rdfs:subClassOf observable:FileSystemObject ;
	rdfs:label "Directory"@en ;
	rdfs:comment "A directory is a file system cataloging structure which contains references to other computer files, and possibly other directories. On many computers, directories are known as folders, or drawers, analogous to a workbench or the traditional office filing cabinet. In UNIX a directory is implemented as a special file. [based on https://en.wikipedia.org/wiki/Directory_(computing)]"@en ;
	sh:targetClass observable:Directory ;
	.

observable:Disk
	a
		owl:Class ,
		sh:NodeShape
		;
	rdfs:subClassOf observable:ObservableObject ;
	rdfs:label "Disk"@en ;
	rdfs:comment "A disk is a storage mechanism where data is recorded by various electronic, magnetic, optical, or mechanical changes to a surface layer of one or more rotating disks."@en ;
	sh:targetClass observable:Disk ;
	.

observable:DiskFacet
	a
		owl:Class ,
		sh:NodeShape
		;
	rdfs:subClassOf core:Facet ;
	rdfs:label "DiskFacet"@en ;
	rdfs:comment "A disk facet is a grouping of characteristics unique to a storage mechanism where data is recorded by various electronic, magnetic, optical, or mechanical changes to a surface layer of one or more rotating disks."@en ;
	sh:property
		[
			sh:class observable:ObservableObject ;
			sh:nodeKind sh:BlankNodeOrIRI ;
			sh:path observable:partition ;
		] ,
		[
			sh:datatype xsd:integer ;
			sh:maxCount "1"^^xsd:integer ;
			sh:nodeKind sh:Literal ;
			sh:path observable:diskSize ;
		] ,
		[
			sh:datatype xsd:integer ;
			sh:maxCount "1"^^xsd:integer ;
			sh:nodeKind sh:Literal ;
			sh:path observable:freeSpace ;
		] ,
		[
			sh:datatype xsd:string ;
			sh:maxCount "1"^^xsd:integer ;
			sh:nodeKind sh:Literal ;
			sh:path observable:diskType ;
		]
		;
	sh:targetClass observable:DiskFacet ;
	.

observable:DiskPartition
	a
		owl:Class ,
		sh:NodeShape
		;
	rdfs:subClassOf observable:ObservableObject ;
	rdfs:label "DiskPartition"@en ;
	rdfs:comment "A disk partition is a particular managed region on a storage mechanism where data is recorded by various electronic, magnetic, optical, or mechanical changes to a surface layer of one or more rotating disks. [based on https://en.wikipedia.org/wiki/Disk_storage]"@en ;
	sh:targetClass observable:DiskPartition ;
	.

observable:DiskPartitionFacet
	a
		owl:Class ,
		sh:NodeShape
		;
	rdfs:subClassOf core:Facet ;
	rdfs:label "DiskPartitionFacet"@en ;
	rdfs:comment "A disk partition facet is a grouping of characteristics unique to a particular managed region on a storage mechanism."@en ;
	sh:property
		[
			sh:datatype xsd:dateTime ;
			sh:maxCount "1"^^xsd:integer ;
			sh:nodeKind sh:Literal ;
			sh:path observable:observableCreatedTime ;
		] ,
		[
			sh:datatype xsd:integer ;
			sh:maxCount "1"^^xsd:integer ;
			sh:nodeKind sh:Literal ;
			sh:path observable:partitionLength ;
		] ,
		[
			sh:datatype xsd:integer ;
			sh:maxCount "1"^^xsd:integer ;
			sh:nodeKind sh:Literal ;
			sh:path observable:partitionOffset ;
		] ,
		[
			sh:datatype xsd:integer ;
			sh:maxCount "1"^^xsd:integer ;
			sh:nodeKind sh:Literal ;
			sh:path observable:spaceLeft ;
		] ,
		[
			sh:datatype xsd:integer ;
			sh:maxCount "1"^^xsd:integer ;
			sh:nodeKind sh:Literal ;
			sh:path observable:spaceUsed ;
		] ,
		[
			sh:datatype xsd:integer ;
			sh:maxCount "1"^^xsd:integer ;
			sh:nodeKind sh:Literal ;
			sh:path observable:totalSpace ;
		] ,
		[
			sh:datatype xsd:string ;
			sh:maxCount "1"^^xsd:integer ;
			sh:nodeKind sh:Literal ;
			sh:path observable:diskPartitionType ;
		] ,
		[
			sh:datatype xsd:string ;
			sh:maxCount "1"^^xsd:integer ;
			sh:nodeKind sh:Literal ;
			sh:path observable:mountPoint ;
		] ,
		[
			sh:datatype xsd:string ;
			sh:maxCount "1"^^xsd:integer ;
			sh:nodeKind sh:Literal ;
			sh:path observable:partitionID ;
		]
		;
	sh:targetClass observable:DiskPartitionFacet ;
	.

observable:DomainName
	a
		owl:Class ,
		sh:NodeShape
		;
	rdfs:subClassOf observable:ObservableObject ;
	rdfs:label "DomainName"@en ;
	rdfs:comment "A domain name is an identification string that defines a realm of administrative autonomy, authority or control within the Internet. [based on https://en.wikipedia.org/wiki/Domain_name]"@en ;
	sh:targetClass observable:DomainName ;
	.

observable:DomainNameFacet
	a
		owl:Class ,
		sh:NodeShape
		;
	rdfs:subClassOf core:Facet ;
	rdfs:label "DomainNameFacet"@en ;
	rdfs:comment "A domain name facet is a grouping of characteristics unique to an identification string that defines a realm of administrative autonomy, authority or control within the Internet. [based on https://en.wikipedia.org/wiki/Domain_name]"@en ;
	sh:property
		[
			sh:datatype xsd:boolean ;
			sh:maxCount "1"^^xsd:integer ;
			sh:nodeKind sh:Literal ;
			sh:path observable:isTLD ;
		] ,
		[
			sh:datatype xsd:string ;
			sh:maxCount "1"^^xsd:integer ;
			sh:minCount "1"^^xsd:integer ;
			sh:nodeKind sh:Literal ;
			sh:path observable:value ;
		]
		;
	sh:targetClass observable:DomainNameFacet ;
	.

observable:ESN
	a owl:DatatypeProperty ;
	rdfs:label "ESN"@en ;
	rdfs:comment "Electronic Serial Number ."@en ;
	rdfs:range xsd:string ;
	.

observable:EXIFFacet
	a
		owl:Class ,
		sh:NodeShape
		;
	rdfs:subClassOf core:Facet ;
	rdfs:label "EXIFFacet"@en ;
	rdfs:comment "An EXIF (exchangeable image file format) facet is a grouping of characteristics unique to the formats for images, sound, and ancillary tags used by digital cameras (including smartphones), scanners and other systems handling image and sound files recorded by digital cameras conformant to JEIDA/JEITA/CIPA specifications. [based on https://en.wikipedia.org/wiki/Exif]"@en ;
	sh:property [
		sh:class types:ControlledDictionary ;
		sh:minCount "1"^^xsd:integer ;
		sh:nodeKind sh:BlankNodeOrIRI ;
		sh:path observable:exifData ;
	] ;
	sh:targetClass observable:EXIFFacet ;
	.

observable:EmailAccount
	a
		owl:Class ,
		sh:NodeShape
		;
	rdfs:subClassOf observable:DigitalAccount ;
	rdfs:label "EmailAccount"@en ;
	rdfs:comment "An email account is an arrangement with an entity to enable and control the provision of electronic mail (email) capabilities or services."@en ;
	sh:targetClass observable:EmailAccount ;
	.

observable:EmailAccountFacet
	a
		owl:Class ,
		sh:NodeShape
		;
	rdfs:subClassOf core:Facet ;
	rdfs:label "EmailAccountFacet"@en ;
	rdfs:comment "An email account facet is a grouping of characteristics unique to an arrangement with an entity to enable and control the provision of electronic mail (email) capabilities or services."@en ;
	sh:property [
		sh:class observable:ObservableObject ;
		sh:maxCount "1"^^xsd:integer ;
		sh:minCount "1"^^xsd:integer ;
		sh:nodeKind sh:BlankNodeOrIRI ;
		sh:path observable:emailAddress ;
	] ;
	sh:targetClass observable:EmailAccountFacet ;
	.

observable:EmailAddress
	a
		owl:Class ,
		sh:NodeShape
		;
	rdfs:subClassOf observable:DigitalAddress ;
	rdfs:label "EmailAddress"@en ;
	rdfs:comment "An email address is an identifier for an electronic mailbox to which electronic mail messages (conformant to the Simple Mail Transfer Protocol (SMTP)) are sent from and delivered to."@en ;
	sh:targetClass observable:EmailAddress ;
	.

observable:EmailAddressFacet
	a
		owl:Class ,
		sh:NodeShape
		;
	rdfs:subClassOf observable:DigitalAddressFacet ;
	rdfs:label "EmailAddressFacet"@en ;
	rdfs:comment "An email address facet is a grouping of characteristics unique to an identifier for an electronic mailbox to which electronic mail messages (conformant to the Simple Mail Transfer Protocol (SMTP)) are sent from and delivered to."@en ;
	sh:property
		[
			sh:datatype xsd:string ;
			sh:maxCount "1"^^xsd:integer ;
			sh:minCount "1"^^xsd:integer ;
			sh:nodeKind sh:Literal ;
			sh:path observable:addressValue ;
		] ,
		[
			sh:datatype xsd:string ;
			sh:maxCount "1"^^xsd:integer ;
			sh:nodeKind sh:Literal ;
			sh:path observable:displayName ;
		]
		;
	sh:targetClass observable:EmailAddressFacet ;
	.

observable:EmailMessage
	a
		owl:Class ,
		sh:NodeShape
		;
	rdfs:subClassOf observable:Message ;
	rdfs:label "EmailMessage"@en ;
	rdfs:comment "An email message is a message that is an instance of an electronic mail correspondence conformant to the internet message format described in RFC 5322 and related RFCs."@en ;
	sh:targetClass observable:EmailMessage ;
	.

observable:EmailMessageFacet
	a
		owl:Class ,
		sh:NodeShape
		;
	rdfs:subClassOf core:Facet ;
	rdfs:label "EmailMessageFacet"@en ;
	rdfs:comment "An email message facet is a grouping of characteristics unique to a message that is an instance of an electronic mail correspondence conformant to the internet message format described in RFC 5322 and related RFCs."@en ;
	sh:property
		[
			sh:class observable:MimePartType ;
			sh:nodeKind sh:BlankNodeOrIRI ;
			sh:path observable:bodyMultipart ;
		] ,
		[
			sh:class observable:ObservableObject ;
			sh:maxCount "1"^^xsd:integer ;
			sh:nodeKind sh:BlankNodeOrIRI ;
			sh:path observable:application ;
		] ,
		[
			sh:class observable:ObservableObject ;
			sh:maxCount "1"^^xsd:integer ;
			sh:nodeKind sh:BlankNodeOrIRI ;
			sh:path observable:bodyRaw ;
		] ,
		[
			sh:class observable:ObservableObject ;
			sh:maxCount "1"^^xsd:integer ;
			sh:nodeKind sh:BlankNodeOrIRI ;
			sh:path observable:from ;
		] ,
		[
			sh:class observable:ObservableObject ;
			sh:maxCount "1"^^xsd:integer ;
			sh:nodeKind sh:BlankNodeOrIRI ;
			sh:path observable:headerRaw ;
		] ,
		[
			sh:class observable:ObservableObject ;
			sh:maxCount "1"^^xsd:integer ;
			sh:nodeKind sh:BlankNodeOrIRI ;
			sh:path observable:inReplyTo ;
		] ,
		[
			sh:class observable:ObservableObject ;
			sh:maxCount "1"^^xsd:integer ;
			sh:nodeKind sh:BlankNodeOrIRI ;
			sh:path observable:sender ;
		] ,
		[
			sh:class observable:ObservableObject ;
			sh:maxCount "1"^^xsd:integer ;
			sh:nodeKind sh:BlankNodeOrIRI ;
			sh:path observable:xOriginatingIP ;
		] ,
		[
			sh:class observable:ObservableObject ;
			sh:nodeKind sh:BlankNodeOrIRI ;
			sh:path observable:bcc ;
		] ,
		[
			sh:class observable:ObservableObject ;
			sh:nodeKind sh:BlankNodeOrIRI ;
			sh:path observable:cc ;
		] ,
		[
			sh:class observable:ObservableObject ;
			sh:nodeKind sh:BlankNodeOrIRI ;
			sh:path observable:references ;
		] ,
		[
			sh:class types:Dictionary ;
			sh:maxCount "1"^^xsd:integer ;
			sh:nodeKind sh:BlankNodeOrIRI ;
			sh:path observable:otherHeaders ;
		] ,
		[
			sh:datatype xsd:boolean ;
			sh:maxCount "1"^^xsd:integer ;
			sh:minCount "1"^^xsd:integer ;
			sh:nodeKind sh:Literal ;
			sh:path observable:isMimeEncoded ;
		] ,
		[
			sh:datatype xsd:boolean ;
			sh:maxCount "1"^^xsd:integer ;
			sh:minCount "1"^^xsd:integer ;
			sh:nodeKind sh:Literal ;
			sh:path observable:isMultipart ;
		] ,
		[
			sh:datatype xsd:boolean ;
			sh:maxCount "1"^^xsd:integer ;
			sh:nodeKind sh:Literal ;
			sh:path observable:isRead ;
		] ,
		[
			sh:datatype xsd:dateTime ;
			sh:maxCount "1"^^xsd:integer ;
			sh:nodeKind sh:Literal ;
			sh:path observable:modifiedTime ;
		] ,
		[
			sh:datatype xsd:dateTime ;
			sh:maxCount "1"^^xsd:integer ;
			sh:nodeKind sh:Literal ;
			sh:path observable:receivedTime ;
		] ,
		[
			sh:datatype xsd:dateTime ;
			sh:maxCount "1"^^xsd:integer ;
			sh:nodeKind sh:Literal ;
			sh:path observable:sentTime ;
		] ,
		[
			sh:datatype xsd:string ;
			sh:maxCount "1"^^xsd:integer ;
			sh:nodeKind sh:Literal ;
			sh:path observable:body ;
		] ,
		[
			sh:datatype xsd:string ;
			sh:maxCount "1"^^xsd:integer ;
			sh:nodeKind sh:Literal ;
			sh:path observable:contentDisposition ;
		] ,
		[
			sh:datatype xsd:string ;
			sh:maxCount "1"^^xsd:integer ;
			sh:nodeKind sh:Literal ;
			sh:path observable:contentType ;
		] ,
		[
			sh:datatype xsd:string ;
			sh:maxCount "1"^^xsd:integer ;
			sh:nodeKind sh:Literal ;
			sh:path observable:messageID ;
		] ,
		[
			sh:datatype xsd:string ;
			sh:maxCount "1"^^xsd:integer ;
			sh:nodeKind sh:Literal ;
			sh:path observable:priority ;
		] ,
		[
			sh:datatype xsd:string ;
			sh:maxCount "1"^^xsd:integer ;
			sh:nodeKind sh:Literal ;
			sh:path observable:subject ;
		] ,
		[
			sh:datatype xsd:string ;
			sh:maxCount "1"^^xsd:integer ;
			sh:nodeKind sh:Literal ;
			sh:path observable:xMailer ;
		] ,
		[
			sh:datatype xsd:string ;
			sh:nodeKind sh:Literal ;
			sh:path observable:categories ;
		] ,
		[
			sh:datatype xsd:string ;
			sh:nodeKind sh:Literal ;
			sh:path observable:labels ;
		] ,
		[
			sh:datatype xsd:string ;
			sh:nodeKind sh:Literal ;
			sh:path observable:receivedLines ;
		]
		;
	sh:targetClass observable:EmailMessageFacet ;
	.

observable:EncodedStreamFacet
	a
		owl:Class ,
		sh:NodeShape
		;
	rdfs:subClassOf core:Facet ;
	rdfs:label "EncodedStreamFacet"@en ;
	rdfs:comment "An encoded stream facet is a grouping of characteristics unique to the conversion of a body of data content from one form to another form."@en ;
	sh:property [
		sh:datatype xsd:string ;
		sh:maxCount "1"^^xsd:integer ;
		sh:nodeKind sh:Literal ;
		sh:path observable:encodingMethod ;
	] ;
	sh:targetClass observable:EncodedStreamFacet ;
	.

observable:EncryptedStreamFacet
	a
		owl:Class ,
		sh:NodeShape
		;
	rdfs:subClassOf core:Facet ;
	rdfs:label "EncryptedStreamFacet"@en ;
	rdfs:comment "An encrypted stream facet is a grouping of characteristics unique to the conversion of a body of data content from one form to another obfuscated form in such a way that reversing the conversion to obtain the original data form can only be accomplished through possession and use of a specific key."@en ;
	sh:property
		[
			sh:datatype xsd:string ;
			sh:maxCount "1"^^xsd:integer ;
			sh:nodeKind sh:Literal ;
			sh:path observable:encryptionMethod ;
		] ,
		[
			sh:datatype xsd:string ;
			sh:maxCount "1"^^xsd:integer ;
			sh:nodeKind sh:Literal ;
			sh:path observable:encryptionMode ;
		] ,
		[
			sh:datatype xsd:string ;
			sh:nodeKind sh:Literal ;
			sh:path observable:encryptionIV ;
		] ,
		[
			sh:datatype xsd:string ;
			sh:nodeKind sh:Literal ;
			sh:path observable:encryptionKey ;
		]
		;
	sh:targetClass observable:EncryptedStreamFacet ;
	.

observable:EnvironmentVariable
	a
		owl:Class ,
		sh:NodeShape
		;
	rdfs:label "EnvironmentVariable"@en ;
	rdfs:comment "An environment variable is a grouping of characteristics unique to a dynamic-named value that can affect the way running processes will behave on a computer. [based on https://en.wikipedia.org/wiki/Environment_variable]"@en ;
	sh:property
		[
			sh:datatype xsd:string ;
			sh:maxCount "1"^^xsd:integer ;
			sh:minCount "1"^^xsd:integer ;
			sh:nodeKind sh:Literal ;
			sh:path core:name ;
		] ,
		[
			sh:datatype xsd:string ;
			sh:maxCount "1"^^xsd:integer ;
			sh:nodeKind sh:Literal ;
			sh:path observable:value ;
		]
		;
	sh:targetClass observable:EnvironmentVariable ;
	.

observable:Event
	a
		owl:Class ,
		sh:NodeShape
		;
	rdfs:subClassOf observable:ObservableObject ;
	rdfs:label "Event"@en ;
	rdfs:comment "An event is something that happens in a digital context (e.g., operating system events)."@en ;
	sh:targetClass observable:Event ;
	.

observable:EventFacet
	a
		owl:Class ,
		sh:NodeShape
		;
	rdfs:subClassOf core:Facet ;
	rdfs:label "EventFacet"@en ;
	rdfs:comment "An event facet is a grouping of characteristics unique to something that happens in a digital context (e.g., operating system events)."@en ;
	sh:property
		[
			sh:class observable:ObservableAction ;
			sh:maxCount "1"^^xsd:integer ;
			sh:nodeKind sh:BlankNodeOrIRI ;
			sh:path observable:cyberAction ;
		] ,
		[
			sh:class observable:ObservableObject ;
			sh:maxCount "1"^^xsd:integer ;
			sh:minCount "1"^^xsd:integer ;
			sh:nodeKind sh:BlankNodeOrIRI ;
			sh:path observable:application ;
		] ,
		[
			sh:datatype xsd:dateTime ;
			sh:maxCount "1"^^xsd:integer ;
			sh:nodeKind sh:Literal ;
			sh:path observable:observableCreatedTime ;
		] ,
		[
			sh:datatype xsd:string ;
			sh:maxCount "1"^^xsd:integer ;
			sh:nodeKind sh:Literal ;
			sh:path observable:computerName ;
		] ,
		[
			sh:datatype xsd:string ;
			sh:maxCount "1"^^xsd:integer ;
			sh:nodeKind sh:Literal ;
			sh:path observable:eventID ;
		] ,
		[
			sh:datatype xsd:string ;
			sh:maxCount "1"^^xsd:integer ;
			sh:nodeKind sh:Literal ;
			sh:path observable:eventText ;
		] ,
		[
			sh:datatype xsd:string ;
			sh:maxCount "1"^^xsd:integer ;
			sh:nodeKind sh:Literal ;
			sh:path observable:eventType ;
		]
		;
	sh:targetClass observable:EventFacet ;
	.

observable:EventLog
	a
		owl:Class ,
		sh:NodeShape
		;
	rdfs:subClassOf observable:ObservableObject ;
	rdfs:label "EventLog"@en ;
	rdfs:comment "An event log is a recorded collection of events."@en ;
	sh:targetClass observable:EventLog ;
	.

observable:ExtInodeFacet
	a
		owl:Class ,
		sh:NodeShape
		;
	rdfs:subClassOf core:Facet ;
	rdfs:label "ExtInodeFacet"@en ;
	rdfs:comment "An extInode facet is a grouping of characteristics unique to a file system object (file, directory, etc.) conformant to the extended file system (EXT or related derivations) specification."@en ;
	sh:property
		[
			sh:datatype xsd:dateTime ;
			sh:maxCount "1"^^xsd:integer ;
			sh:nodeKind sh:Literal ;
			sh:path observable:extDeletionTime ;
		] ,
		[
			sh:datatype xsd:dateTime ;
			sh:maxCount "1"^^xsd:integer ;
			sh:nodeKind sh:Literal ;
			sh:path observable:extInodeChangeTime ;
		] ,
		[
			sh:datatype xsd:integer ;
			sh:maxCount "1"^^xsd:integer ;
			sh:nodeKind sh:Literal ;
			sh:path observable:extFileType ;
		] ,
		[
			sh:datatype xsd:integer ;
			sh:maxCount "1"^^xsd:integer ;
			sh:nodeKind sh:Literal ;
			sh:path observable:extFlags ;
		] ,
		[
			sh:datatype xsd:integer ;
			sh:maxCount "1"^^xsd:integer ;
			sh:nodeKind sh:Literal ;
			sh:path observable:extHardLinkCount ;
		] ,
		[
			sh:datatype xsd:integer ;
			sh:maxCount "1"^^xsd:integer ;
			sh:nodeKind sh:Literal ;
			sh:path observable:extInodeID ;
		] ,
		[
			sh:datatype xsd:integer ;
			sh:maxCount "1"^^xsd:integer ;
			sh:nodeKind sh:Literal ;
			sh:path observable:extPermissions ;
		] ,
		[
			sh:datatype xsd:integer ;
			sh:maxCount "1"^^xsd:integer ;
			sh:nodeKind sh:Literal ;
			sh:path observable:extSGID ;
		] ,
		[
			sh:datatype xsd:integer ;
			sh:maxCount "1"^^xsd:integer ;
			sh:nodeKind sh:Literal ;
			sh:path observable:extSUID ;
		]
		;
	sh:targetClass observable:ExtInodeFacet ;
	.

observable:ExtractedString
	a
		owl:Class ,
		sh:NodeShape
		;
	rdfs:label "ExtractedString"@en ;
	rdfs:comment "An extracted string is a grouping of characteristics unique to a series of characters pulled from an observable object."@en ;
	sh:property
		[
			sh:datatype xsd:integer ;
			sh:maxCount "1"^^xsd:integer ;
			sh:nodeKind sh:Literal ;
			sh:path observable:length ;
		] ,
		[
			sh:datatype xsd:string ;
			sh:maxCount "1"^^xsd:integer ;
			sh:nodeKind sh:Literal ;
			sh:path observable:encoding ;
		] ,
		[
			sh:datatype xsd:string ;
			sh:maxCount "1"^^xsd:integer ;
			sh:nodeKind sh:Literal ;
			sh:path observable:englishTranslation ;
		] ,
		[
			sh:datatype xsd:string ;
			sh:maxCount "1"^^xsd:integer ;
			sh:nodeKind sh:Literal ;
			sh:path observable:language ;
		] ,
		[
			sh:datatype xsd:string ;
			sh:maxCount "1"^^xsd:integer ;
			sh:nodeKind sh:Literal ;
			sh:path observable:stringValue ;
		] ,
		[
			sh:maxCount "1"^^xsd:integer ;
			sh:nodeKind sh:Literal ;
			sh:path observable:byteStringValue ;
		]
		;
	sh:targetClass observable:ExtractedString ;
	.

observable:ExtractedStringsFacet
	a
		owl:Class ,
		sh:NodeShape
		;
	rdfs:subClassOf core:Facet ;
	rdfs:label "ExtractedStringsFacet"@en ;
	rdfs:comment "An extracted strings facet is a grouping of characteristics unique to one or more sequences of characters pulled from an observable object."@en ;
	sh:property [
		sh:class observable:ExtractedString ;
		sh:nodeKind sh:BlankNodeOrIRI ;
		sh:path observable:strings ;
	] ;
	sh:targetClass observable:ExtractedStringsFacet ;
	.

observable:File
	a
		owl:Class ,
		sh:NodeShape
		;
	rdfs:subClassOf observable:FileSystemObject ;
	rdfs:label "File"@en ;
	rdfs:comment "A file is a computer resource for recording data discretely on a computer storage device."@en ;
	sh:targetClass observable:File ;
	.

observable:FileFacet
	a
		owl:Class ,
		sh:NodeShape
		;
	rdfs:subClassOf core:Facet ;
	rdfs:label "FileFacet"@en ;
	rdfs:comment "A file facet is a grouping of characteristics unique to the storage of a file (computer resource for recording data discretely in a computer storage device) on a file system (process that manages how and where data on a storage device is stored, accessed and managed). [based on https://en.wikipedia.org/Computer_file and https://www.techopedia.com/definition/5510/file-system]"@en ;
	sh:property
		[
			rdfs:comment "When used to characterize a file the sizeInBytes property conveys the recorded size of a file in a file system."@en ;
			sh:datatype xsd:integer ;
			sh:maxCount "1"^^xsd:integer ;
			sh:nodeKind sh:Literal ;
			sh:path observable:sizeInBytes ;
		] ,
		[
			sh:datatype xsd:boolean ;
			sh:nodeKind sh:Literal ;
			sh:path observable:isDirectory ;
		] ,
		[
			sh:datatype xsd:dateTime ;
			sh:maxCount "1"^^xsd:integer ;
			sh:nodeKind sh:Literal ;
			sh:path observable:accessedTime ;
		] ,
		[
			sh:datatype xsd:dateTime ;
			sh:maxCount "1"^^xsd:integer ;
			sh:nodeKind sh:Literal ;
			sh:path observable:metadataChangeTime ;
		] ,
		[
			sh:datatype xsd:dateTime ;
			sh:maxCount "1"^^xsd:integer ;
			sh:nodeKind sh:Literal ;
			sh:path observable:modifiedTime ;
		] ,
		[
			sh:datatype xsd:dateTime ;
			sh:maxCount "1"^^xsd:integer ;
			sh:nodeKind sh:Literal ;
			sh:path observable:observableCreatedTime ;
		] ,
		[
			sh:datatype xsd:string ;
			sh:maxCount "1"^^xsd:integer ;
			sh:nodeKind sh:Literal ;
			sh:path observable:allocationStatus ;
		] ,
		[
			sh:datatype xsd:string ;
			sh:maxCount "1"^^xsd:integer ;
			sh:nodeKind sh:Literal ;
			sh:path observable:extension ;
		] ,
		[
			sh:datatype xsd:string ;
			sh:maxCount "1"^^xsd:integer ;
			sh:nodeKind sh:Literal ;
			sh:path observable:fileSystemType ;
		] ,
		[
			sh:datatype xsd:string ;
			sh:nodeKind sh:Literal ;
			sh:path observable:fileName ;
		] ,
		[
			sh:datatype xsd:string ;
			sh:nodeKind sh:Literal ;
			sh:path observable:filePath ;
		]
		;
	sh:targetClass observable:FileFacet ;
	.

observable:FilePermissionsFacet
	a
		owl:Class ,
		sh:NodeShape
		;
	rdfs:subClassOf core:Facet ;
	rdfs:label "FilePermissionsFacet"@en ;
	rdfs:comment "A file permissions facet is a grouping of characteristics unique to the access rights (e.g., view, change, navigate, execute) of a file on a file system."@en ;
	sh:property [
		sh:class core:UcoObject ;
		sh:maxCount "1"^^xsd:integer ;
		sh:nodeKind sh:BlankNodeOrIRI ;
		sh:path observable:owner ;
	] ;
	sh:targetClass observable:FilePermissionsFacet ;
	.

observable:FileSystem
	a
		owl:Class ,
		sh:NodeShape
		;
	rdfs:subClassOf observable:ObservableObject ;
	rdfs:label "FileSystem"@en ;
	rdfs:comment "A file system is the process that manages how and where data on a storage medium is stored, accessed and managed. [based on https://www.techopedia.com/definition/5510/file-system]"@en ;
	sh:targetClass observable:FileSystem ;
	.

observable:FileSystemFacet
	a
		owl:Class ,
		sh:NodeShape
		;
	rdfs:subClassOf core:Facet ;
	rdfs:label "FileSystemFacet"@en ;
	rdfs:comment "A file system facet is a grouping of characteristics unique to the process that manages how and where data on a storage medium is stored, accessed and managed. [based on https://www.techopedia.com/definition/5510/file-system]"@en ;
	sh:property
		[
			sh:datatype xsd:integer ;
			sh:maxCount "1"^^xsd:integer ;
			sh:nodeKind sh:Literal ;
			sh:path observable:clusterSize ;
		] ,
		[
			sh:datatype xsd:string ;
			sh:maxCount "1"^^xsd:integer ;
			sh:nodeKind sh:Literal ;
			sh:path observable:fileSystemType ;
		]
		;
	sh:targetClass observable:FileSystemFacet ;
	.

observable:FileSystemObject
	a
		owl:Class ,
		sh:NodeShape
		;
	rdfs:subClassOf observable:ObservableObject ;
	rdfs:label "FileSystemObject"@en ;
	rdfs:comment "A file system object is an informational object represented and managed within a file system."@en ;
	sh:targetClass observable:FileSystemObject ;
	.

observable:ForumPost
	a
		owl:Class ,
		sh:NodeShape
		;
	rdfs:subClassOf observable:Message ;
	rdfs:label "ForumPost"@en ;
	rdfs:comment "A forum post is message submitted by a user account to an online forum where the message content (and typically metadata including who posted it and when) is viewable by any party with viewing permissions on the forum."@en ;
	sh:targetClass observable:ForumPost ;
	.

observable:ForumPrivateMessage
	a
		owl:Class ,
		sh:NodeShape
		;
	rdfs:subClassOf observable:Message ;
	rdfs:label "ForumPrivateMessage"@en ;
	rdfs:comment "A forum private message (aka PM or DM (direct message)) is a one-to-one message from one specific user account to another specific user account on an online form where transmission is managed by the online forum platform and the message is only viewable by the parties directly involved."@en ;
	sh:targetClass observable:ForumPrivateMessage ;
	.

observable:FragmentFacet
	a
		owl:Class ,
		sh:NodeShape
		;
	rdfs:subClassOf core:Facet ;
	rdfs:label "FragmentFacet"@en ;
	rdfs:comment "A fragment facet is a grouping of characteristics unique to an individual piece of the content of a file."@en ;
	sh:property
		[
			sh:datatype xsd:integer ;
			sh:nodeKind sh:Literal ;
			sh:path observable:fragmentIndex ;
		] ,
		[
			sh:datatype xsd:integer ;
			sh:nodeKind sh:Literal ;
			sh:path observable:totalFragments ;
		]
		;
	sh:targetClass observable:FragmentFacet ;
	.

observable:GUI
	a
		owl:Class ,
		sh:NodeShape
		;
	rdfs:subClassOf observable:ObservableObject ;
	rdfs:label "GUI"@en ;
	rdfs:comment "A GUI is a graphical user interface that allows users to interact with electronic devices through graphical icons and audio indicators such as primary notation, instead of text-based user interfaces, typed command labels or text navigation. [based on https://en.wikipedia.org/wiki/Graphical_user_interface]"@en ;
	sh:targetClass observable:GUI ;
	.

observable:GenericObservableObject
	a
		owl:Class ,
		sh:NodeShape
		;
	rdfs:subClassOf observable:ObservableObject ;
	rdfs:label "GenericObservableObject"@en ;
	rdfs:comment "A generic observable object is an article or unit within the digital domain."@en ;
	sh:targetClass observable:GenericObservableObject ;
	.

observable:GeoLocationEntry
	a
		owl:Class ,
		sh:NodeShape
		;
	rdfs:subClassOf observable:ObservableObject ;
	rdfs:label "GeoLocationEntry"@en ;
	rdfs:comment "A geolocation entry is a single application-specific geolocation entry."@en ;
	sh:targetClass observable:GeoLocationEntry ;
	.

observable:GeoLocationEntryFacet
	a
		owl:Class ,
		sh:NodeShape
		;
	rdfs:subClassOf core:Facet ;
	rdfs:label "GeoLocationEntryFacet"@en ;
	rdfs:comment "A geolocation entry facet is a grouping of characteristics unique to a single application-specific geolocation entry."@en ;
	sh:property
		[
			sh:class location:Location ;
			sh:maxCount "1"^^xsd:integer ;
			sh:nodeKind sh:BlankNodeOrIRI ;
			sh:path observable:location ;
		] ,
		[
			sh:class observable:ObservableObject ;
			sh:maxCount "1"^^xsd:integer ;
			sh:minCount "1"^^xsd:integer ;
			sh:nodeKind sh:BlankNodeOrIRI ;
			sh:path observable:application ;
		] ,
		[
			sh:datatype xsd:dateTime ;
			sh:maxCount "1"^^xsd:integer ;
			sh:nodeKind sh:Literal ;
			sh:path observable:observableCreatedTime ;
		]
		;
	sh:targetClass observable:GeoLocationEntryFacet ;
	.

observable:GeoLocationLog
	a
		owl:Class ,
		sh:NodeShape
		;
	rdfs:subClassOf observable:ObservableObject ;
	rdfs:label "GeoLocationLog"@en ;
	rdfs:comment "A geolocation log is a record containing geolocation tracks and/or geolocation entries."@en ;
	sh:targetClass observable:GeoLocationLog ;
	.

observable:GeoLocationLogFacet
	a
		owl:Class ,
		sh:NodeShape
		;
	rdfs:subClassOf core:Facet ;
	rdfs:label "GeoLocationLogFacet"@en ;
	rdfs:comment "A geolocation log facet is a grouping of characteristics unique to a record containing geolocation tracks and/or geolocation entries."@en ;
	sh:property
		[
			sh:class observable:ObservableObject ;
			sh:maxCount "1"^^xsd:integer ;
			sh:minCount "1"^^xsd:integer ;
			sh:nodeKind sh:BlankNodeOrIRI ;
			sh:path observable:application ;
		] ,
		[
			sh:datatype xsd:dateTime ;
			sh:maxCount "1"^^xsd:integer ;
			sh:nodeKind sh:Literal ;
			sh:path observable:observableCreatedTime ;
		]
		;
	sh:targetClass observable:GeoLocationLogFacet ;
	.

observable:GeoLocationTrack
	a
		owl:Class ,
		sh:NodeShape
		;
	rdfs:subClassOf observable:ObservableObject ;
	rdfs:label "GeoLocationTrack"@en ;
	rdfs:comment "A geolocation track is a set of contiguous geolocation entries representing a path/track taken."@en ;
	sh:targetClass observable:GeoLocationTrack ;
	.

observable:GeoLocationTrackFacet
	a
		owl:Class ,
		sh:NodeShape
		;
	rdfs:subClassOf core:Facet ;
	rdfs:label "GeoLocationTrackFacet"@en ;
	rdfs:comment "A geolocation track facet is a grouping of characteristics unique to a set of contiguous geolocation entries representing a path/track taken."@en ;
	sh:property
		[
			sh:class observable:ObservableObject ;
			sh:maxCount "1"^^xsd:integer ;
			sh:minCount "1"^^xsd:integer ;
			sh:nodeKind sh:BlankNodeOrIRI ;
			sh:path observable:application ;
		] ,
		[
			sh:class observable:ObservableObject ;
			sh:nodeKind sh:BlankNodeOrIRI ;
			sh:path observable:geoLocationEntry ;
		] ,
		[
			sh:datatype xsd:dateTime ;
			sh:maxCount "1"^^xsd:integer ;
			sh:nodeKind sh:Literal ;
			sh:path observable:endTime ;
		] ,
		[
			sh:datatype xsd:dateTime ;
			sh:maxCount "1"^^xsd:integer ;
			sh:nodeKind sh:Literal ;
			sh:path observable:startTime ;
		]
		;
	sh:targetClass observable:GeoLocationTrackFacet ;
	.

observable:GlobalFlagType
	a
		owl:Class ,
		sh:NodeShape
		;
	rdfs:label "GlobalFlagType"@en ;
	rdfs:comment 'A global flag type is a grouping of characteristics unique to the Windows systemwide global variable named NtGlobalFlag that enables various internal debugging, tracing, and validation support in the operating system. [based on "Windows Global Flags, Chapter 3: System Mechanisms of Windows Internals by Solomon, Russinovich, and Ionescu]'@en ;
	sh:property
		[
			sh:datatype xsd:hexBinary ;
			sh:nodeKind sh:Literal ;
			sh:path observable:hexadecimalValue ;
		] ,
		[
			sh:datatype xsd:string ;
			sh:maxCount "1"^^xsd:integer ;
			sh:nodeKind sh:Literal ;
			sh:path observable:abbreviation ;
		] ,
		[
			sh:datatype xsd:string ;
			sh:maxCount "1"^^xsd:integer ;
			sh:nodeKind sh:Literal ;
			sh:path observable:destination ;
		] ,
		[
			sh:datatype xsd:string ;
			sh:maxCount "1"^^xsd:integer ;
			sh:nodeKind sh:Literal ;
			sh:path observable:symbolicName ;
		]
		;
	sh:targetClass observable:GlobalFlagType ;
	.

observable:HTTPConnection
	a
		owl:Class ,
		sh:NodeShape
		;
	rdfs:subClassOf observable:NetworkConnection ;
	rdfs:label "HTTPConnection"@en ;
	rdfs:comment "An HTTP connection is network connection that is conformant to the Hypertext Transfer Protocol (HTTP) standard."@en ;
	sh:targetClass observable:HTTPConnection ;
	.

observable:HTTPConnectionFacet
	a
		owl:Class ,
		sh:NodeShape
		;
	rdfs:subClassOf core:Facet ;
	rdfs:label "HTTPConnectionFacet"@en ;
	rdfs:comment "An HTTP connection facet is a grouping of characteristics unique to portions of a network connection that are conformant to the Hypertext Transfer Protocol (HTTP) standard."@en ;
	sh:property
		[
			sh:class observable:ObservableObject ;
			sh:maxCount "1"^^xsd:integer ;
			sh:nodeKind sh:BlankNodeOrIRI ;
			sh:path observable:httpMessageBodyData ;
		] ,
		[
			sh:class types:Dictionary ;
			sh:maxCount "1"^^xsd:integer ;
			sh:nodeKind sh:BlankNodeOrIRI ;
			sh:path observable:httpRequestHeader ;
		] ,
		[
			sh:datatype xsd:integer ;
			sh:maxCount "1"^^xsd:integer ;
			sh:nodeKind sh:Literal ;
			sh:path observable:httpMesageBodyLength ;
		] ,
		[
			sh:datatype xsd:string ;
			sh:maxCount "1"^^xsd:integer ;
			sh:minCount "1"^^xsd:integer ;
			sh:nodeKind sh:Literal ;
			sh:path observable:requestMethod ;
		] ,
		[
			sh:datatype xsd:string ;
			sh:maxCount "1"^^xsd:integer ;
			sh:minCount "1"^^xsd:integer ;
			sh:nodeKind sh:Literal ;
			sh:path observable:requestValue ;
		] ,
		[
			sh:datatype xsd:string ;
			sh:maxCount "1"^^xsd:integer ;
			sh:nodeKind sh:Literal ;
			sh:path observable:requestVersion ;
		]
		;
	sh:targetClass observable:HTTPConnectionFacet ;
	.

observable:Hostname
	a
		owl:Class ,
		sh:NodeShape
		;
	rdfs:subClassOf observable:ObservableObject ;
	rdfs:label "Hostname"@en ;
	rdfs:comment "A hostname is a label that is assigned to a device connected to a computer network and that is used to identify the device in various forms of electronic communication, such as the World Wide Web. A hostname may be a domain name, if it is properly organized into the domain name system. A domain name may be a hostname if it has been assigned to an Internet host and associated with the host's IP address. [based on https://en.wikipedia.org/wiki/Hostname]"@en ;
	sh:targetClass observable:Hostname ;
	.

observable:ICCID
	a owl:DatatypeProperty ;
	rdfs:label "ICCID"@en ;
	rdfs:comment "Integrated circuit card identifier (http://www.itu.int/)."@en ;
	rdfs:range xsd:string ;
	.

observable:ICMPConnection
	a
		owl:Class ,
		sh:NodeShape
		;
	rdfs:subClassOf observable:NetworkConnection ;
	rdfs:label "ICMPConnection"@en ;
	rdfs:comment "An ICMP connection is a network connection that is conformant to the Internet Control Message Protocol (ICMP) standard."@en ;
	sh:targetClass observable:ICMPConnection ;
	.

observable:ICMPConnectionFacet
	a
		owl:Class ,
		sh:NodeShape
		;
	rdfs:subClassOf core:Facet ;
	rdfs:label "ICMPConnectionFacet"@en ;
	rdfs:comment "An ICMP connection facet is a grouping of characteristics unique to portions of a network connection that are conformant to the Internet Control Message Protocol (ICMP) standard."@en ;
	sh:property
		[
			sh:datatype xsd:hexBinary ;
			sh:nodeKind sh:Literal ;
			sh:path observable:icmpCode ;
		] ,
		[
			sh:datatype xsd:hexBinary ;
			sh:nodeKind sh:Literal ;
			sh:path observable:icmpType ;
		]
		;
	sh:targetClass observable:ICMPConnectionFacet ;
	.

observable:IComHandlerActionType
	a
		owl:Class ,
		sh:NodeShape
		;
	rdfs:label "IComHandlerActionType"@en ;
	rdfs:comment "An IComHandler action type is a grouping of characteristics unique to a Windows Task-related action that fires a Windows COM handler (smart code in the client address space that can optimize calls between a client and server). [based on https://docs.microsoft.com/en-us/windows/win32/taskschd/comhandleraction]"@en ;
	sh:property
		[
			sh:datatype xsd:string ;
			sh:maxCount "1"^^xsd:integer ;
			sh:nodeKind sh:Literal ;
			sh:path observable:comClassID ;
		] ,
		[
			sh:datatype xsd:string ;
			sh:maxCount "1"^^xsd:integer ;
			sh:nodeKind sh:Literal ;
			sh:path observable:comData ;
		]
		;
	sh:targetClass observable:IComHandlerActionType ;
	.

observable:IExecActionType
	a
		owl:Class ,
		sh:NodeShape
		;
	rdfs:label "IExecActionType"@en ;
	rdfs:comment "An IExec action type is a grouping of characteristics unique to an action that executes a command-line operation on a Windows operating system. [based on https://docs.microsoft.com/en-us/windows/win32/api/taskschd/nn-taskschd-iexecaction?redirectedfrom=MSDN]"@en ;
	sh:property
		[
			sh:class types:Hash ;
			sh:nodeKind sh:BlankNodeOrIRI ;
			sh:path observable:execProgramHashes ;
		] ,
		[
			sh:datatype xsd:string ;
			sh:maxCount "1"^^xsd:integer ;
			sh:nodeKind sh:Literal ;
			sh:path observable:execArguments ;
		] ,
		[
			sh:datatype xsd:string ;
			sh:maxCount "1"^^xsd:integer ;
			sh:nodeKind sh:Literal ;
			sh:path observable:execProgramPath ;
		] ,
		[
			sh:datatype xsd:string ;
			sh:maxCount "1"^^xsd:integer ;
			sh:nodeKind sh:Literal ;
			sh:path observable:execWorkingDirectory ;
		]
		;
	sh:targetClass observable:IExecActionType ;
	.

observable:IMEI
	a owl:DatatypeProperty ;
	rdfs:label "IMEI"@en ;
	rdfs:comment "International Mobile Equipment Identity (IMEI)."@en ;
	rdfs:range xsd:string ;
	.

observable:IMSI
	a owl:DatatypeProperty ;
	rdfs:label "IMSI"@en ;
	rdfs:comment "An International Mobile Subscriber Identity (IMSI) is a unique identification associated with all GSM and UMTS network mobile phone users. It is stored as a 64-bit field in the SIM inside the phone and is sent by the phone to the network."@en ;
	rdfs:range xsd:string ;
	.

observable:IPAddress
	a
		owl:Class ,
		sh:NodeShape
		;
	rdfs:subClassOf observable:DigitalAddress ;
	rdfs:label "IPAddress"@en ;
	rdfs:comment "An IP address is an Internet Protocol (IP) standards conformant identifier assigned to a device to enable routing and management of IP standards conformant communication to or from that device."@en ;
	sh:targetClass observable:IPAddress ;
	.

observable:IPAddressFacet
	a
		owl:Class ,
		sh:NodeShape
		;
	rdfs:subClassOf observable:DigitalAddressFacet ;
	rdfs:label "IPAddressFacet"@en ;
	rdfs:comment "An IP address facet is a grouping of characteristics unique to an Internet Protocol (IP) standards conformant identifier assigned to a device to enable routing and management of IP standards conformant communication to or from that device."@en ;
	sh:property
		[
			sh:datatype xsd:string ;
			sh:maxCount "1"^^xsd:integer ;
			sh:minCount "1"^^xsd:integer ;
			sh:nodeKind sh:Literal ;
			sh:path observable:addressValue ;
		] ,
		[
			sh:datatype xsd:string ;
			sh:maxCount "1"^^xsd:integer ;
			sh:nodeKind sh:Literal ;
			sh:path observable:displayName ;
		]
		;
	sh:targetClass observable:IPAddressFacet ;
	.

observable:IPNetmask
	a
		owl:Class ,
		sh:NodeShape
		;
	rdfs:subClassOf observable:ObservableObject ;
	rdfs:label "IPNetmask"@en ;
	rdfs:comment "An IP netmask is a 32-bit \"mask\" used to divide an IP address into subnets and specify the network's available hosts."@en ;
	sh:targetClass observable:IPNetmask ;
	.

observable:IPv4Address
	a
		owl:Class ,
		sh:NodeShape
		;
	rdfs:subClassOf observable:IPAddress ;
	rdfs:label "IPv4Address"@en ;
	rdfs:comment "An IPv4 (Internet Protocol version 4) address is an IPv4 standards conformant identifier assigned to a device to enable routing and management of IPv4 standards conformant communication to or from that device."@en ;
	sh:targetClass observable:IPv4Address ;
	.

observable:IPv4AddressFacet
	a
		owl:Class ,
		sh:NodeShape
		;
	rdfs:subClassOf observable:IPAddressFacet ;
	rdfs:label "IPv4AddressFacet"@en ;
	rdfs:comment "An IPv4 (Internet Protocol version 4) address facet is a grouping of characteristics unique to an IPv4 standards conformant identifier assigned to a device to enable routing and management of IPv4 standards conformant communication to or from that device."@en ;
	sh:property [
		sh:datatype xsd:string ;
		sh:maxCount "1"^^xsd:integer ;
		sh:minCount "1"^^xsd:integer ;
		sh:nodeKind sh:Literal ;
		sh:path observable:addressValue ;
	] ;
	sh:targetClass observable:IPv4AddressFacet ;
	.

observable:IPv6Address
	a
		owl:Class ,
		sh:NodeShape
		;
	rdfs:subClassOf observable:IPAddress ;
	rdfs:label "IPv6Address"@en ;
	rdfs:comment "An IPv6 (Internet Protocol version 6) address is an IPv6 standards conformant identifier assigned to a device to enable routing and management of IPv6 standards conformant communication to or from that device."@en ;
	sh:targetClass observable:IPv6Address ;
	.

observable:IPv6AddressFacet
	a
		owl:Class ,
		sh:NodeShape
		;
	rdfs:subClassOf observable:IPAddressFacet ;
	rdfs:label "IPv6AddressFacet"@en ;
	rdfs:comment "An IPv6 (Internet Protocol version 6) address facet is a grouping of characteristics unique to an IPv6 standards conformant identifier assigned to a device to enable routing and management of IPv6 standards conformant communication to or from that device."@en ;
	sh:property [
		sh:datatype xsd:string ;
		sh:maxCount "1"^^xsd:integer ;
		sh:minCount "1"^^xsd:integer ;
		sh:nodeKind sh:Literal ;
		sh:path observable:addressValue ;
	] ;
	sh:targetClass observable:IPv6AddressFacet ;
	.

observable:IShowMessageActionType
	a
		owl:Class ,
		sh:NodeShape
		;
	rdfs:label "IShowMessageActionType"@en ;
	rdfs:comment "An IShow message action type is a grouping of characteristics unique to an action that shows a message box when a task is activate. [based on https://docs.microsoft.com/en-us/windows/win32/api/taskschd/nn-taskschd-ishowmessageaction?redirectedfrom=MSDN]"@en ;
	sh:property
		[
			sh:datatype xsd:string ;
			sh:maxCount "1"^^xsd:integer ;
			sh:nodeKind sh:Literal ;
			sh:path observable:showMessageBody ;
		] ,
		[
			sh:datatype xsd:string ;
			sh:maxCount "1"^^xsd:integer ;
			sh:nodeKind sh:Literal ;
			sh:path observable:showMessageTitle ;
		]
		;
	sh:targetClass observable:IShowMessageActionType ;
	.

observable:Image
	a
		owl:Class ,
		sh:NodeShape
		;
	rdfs:subClassOf observable:ObservableObject ;
	rdfs:label "Image"@en ;
	rdfs:comment "An image is a complete copy of a hard disk, memory, or other digital media."@en ;
	sh:targetClass observable:Image ;
	.

observable:ImageFacet
	a
		owl:Class ,
		sh:NodeShape
		;
	rdfs:subClassOf core:Facet ;
	rdfs:label "ImageFacet"@en ;
	rdfs:comment "An image facet is a grouping of characteristics unique to a complete copy of a hard disk, memory, or other digital media."@en ;
	sh:property [
		sh:datatype xsd:string ;
		sh:maxCount "1"^^xsd:integer ;
		sh:nodeKind sh:Literal ;
		sh:path observable:imageType ;
	] ;
	sh:targetClass observable:ImageFacet ;
	.

observable:InstantMessagingAddress
	a
		owl:Class ,
		sh:NodeShape
		;
	rdfs:subClassOf observable:DigitalAddress ;
	rdfs:label "InstantMessagingAddress"@en ;
	rdfs:comment ""@en ;
	sh:targetClass observable:InstantMessagingAddress ;
	.

observable:InstantMessagingAddressFacet
	a
		owl:Class ,
		sh:NodeShape
		;
	rdfs:subClassOf observable:DigitalAddressFacet ;
	rdfs:label "InstantMessagingAddressFacet"@en ;
	rdfs:comment "An instant messaging address facet is a grouping of characteristics unique to an identifier assigned to enable routing and management of instant messaging digital communication."@en ;
	sh:property
		[
			sh:datatype xsd:string ;
			sh:maxCount "1"^^xsd:integer ;
			sh:minCount "1"^^xsd:integer ;
			sh:nodeKind sh:Literal ;
			sh:path observable:addressValue ;
		] ,
		[
			sh:datatype xsd:string ;
			sh:maxCount "1"^^xsd:integer ;
			sh:nodeKind sh:Literal ;
			sh:path observable:displayName ;
		]
		;
	sh:targetClass observable:InstantMessagingAddressFacet ;
	.

observable:Junction
	a
		owl:Class ,
		sh:NodeShape
		;
	rdfs:subClassOf observable:FileSystemObject ;
	rdfs:label "Junction"@en ;
	rdfs:comment "A junction is a specific NTFS (New Technology File System) reparse point to redirect a directory access to another directory which can be on the same volume or another volume. A junction is similar to a directory symbolic link but may differ on whether they are processed on the local system or on the remote file server. [based on https://jp-andre.pagesperso-orange.fr/junctions.html]"@en ;
	sh:targetClass observable:Junction ;
	.

observable:Library
	a
		owl:Class ,
		sh:NodeShape
		;
	rdfs:subClassOf observable:ObservableObject ;
	rdfs:label "Library"@en ;
	rdfs:comment "A library is a suite of data and programming code that is used to develop software programs and applications. [based on https://www.techopedia.com/definition/3828/software-library]"@en ;
	sh:targetClass observable:Library ;
	.

observable:LibraryFacet
	a
		owl:Class ,
		sh:NodeShape
		;
	rdfs:subClassOf core:Facet ;
	rdfs:label "LibraryFacet"@en ;
	rdfs:comment "A library facet is a grouping of characteristics unique to a suite of data and programming code that is used to develop software programs and applications. [based on https://www.techopedia.com/definition/3828/software-library]"@en ;
	sh:property [
		sh:datatype xsd:string ;
		sh:maxCount "1"^^xsd:integer ;
		sh:nodeKind sh:Literal ;
		sh:path observable:libraryType ;
	] ;
	sh:targetClass observable:LibraryFacet ;
	.

observable:MACAddress
	a
		owl:Class ,
		sh:NodeShape
		;
	rdfs:subClassOf observable:DigitalAddress ;
	rdfs:label "MACAddress"@en ;
	rdfs:comment "A MAC address is a media access control standards conformant identifier assigned to a network interface to enable routing and management of communications at the data link layer of a network segment."@en ;
	sh:targetClass observable:MACAddress ;
	.

observable:MACAddressFacet
	a
		owl:Class ,
		sh:NodeShape
		;
	rdfs:subClassOf observable:DigitalAddressFacet ;
	rdfs:label "MACAddressFacet"@en ;
	rdfs:comment "A MAC address facet is a grouping of characteristics unique to a media access control standards conformant identifier assigned to a network interface to enable routing and management of communications at the data link layer of a network segment."@en ;
	sh:property [
		sh:datatype xsd:string ;
		sh:maxCount "1"^^xsd:integer ;
		sh:minCount "1"^^xsd:integer ;
		sh:nodeKind sh:Literal ;
		sh:path observable:addressValue ;
	] ;
	sh:targetClass observable:MACAddressFacet ;
	.

observable:MSISDN
	a owl:DatatypeProperty ;
	rdfs:label "MSISDN"@en ;
	rdfs:comment "Mobile Station International Subscriber Directory Number (MSISDN) is a number used to identify a mobile phone number internationally. MSISDN is defined by the E.164 numbering plan. This number includes a country code and a National Destination Code which identifies the subscriber's operator."@en ;
	rdfs:range xsd:string ;
	.

observable:MSISDNType
	a owl:DatatypeProperty ;
	rdfs:label "MSISDNType"@en ;
	rdfs:comment "???."@en ;
	rdfs:range xsd:string ;
	.

observable:Memory
	a
		owl:Class ,
		sh:NodeShape
		;
	rdfs:subClassOf observable:ObservableObject ;
	rdfs:label "Memory"@en ;
	rdfs:comment "Memory is a particular region of temporary information storage (e.g., RAM (random access memory), ROM (read only memory)) on a digital device."@en ;
	sh:targetClass observable:Memory ;
	.

observable:MemoryFacet
	a
		owl:Class ,
		sh:NodeShape
		;
	rdfs:subClassOf core:Facet ;
	rdfs:label "MemoryFacet"@en ;
	rdfs:comment "A memory facet is a grouping of characteristics unique to a particular region of temporary information storage (e.g., RAM (random access memory), ROM (read only memory)) on a digital device."@en ;
	sh:property
		[
			sh:datatype xsd:boolean ;
			sh:maxCount "1"^^xsd:integer ;
			sh:minCount "1"^^xsd:integer ;
			sh:nodeKind sh:Literal ;
			sh:path observable:isInjected ;
		] ,
		[
			sh:datatype xsd:boolean ;
			sh:maxCount "1"^^xsd:integer ;
			sh:minCount "1"^^xsd:integer ;
			sh:nodeKind sh:Literal ;
			sh:path observable:isMapped ;
		] ,
		[
			sh:datatype xsd:boolean ;
			sh:maxCount "1"^^xsd:integer ;
			sh:minCount "1"^^xsd:integer ;
			sh:nodeKind sh:Literal ;
			sh:path observable:isProtected ;
		] ,
		[
			sh:datatype xsd:boolean ;
			sh:maxCount "1"^^xsd:integer ;
			sh:minCount "1"^^xsd:integer ;
			sh:nodeKind sh:Literal ;
			sh:path observable:isVolatile ;
		] ,
		[
			sh:datatype xsd:hexBinary ;
			sh:nodeKind sh:Literal ;
			sh:path observable:regionEndAddress ;
		] ,
		[
			sh:datatype xsd:hexBinary ;
			sh:nodeKind sh:Literal ;
			sh:path observable:regionStartAddress ;
		] ,
		[
			sh:datatype xsd:integer ;
			sh:maxCount "1"^^xsd:integer ;
			sh:nodeKind sh:Literal ;
			sh:path observable:regionSize ;
		] ,
		[
			sh:datatype vocabulary:MemoryBlockTypeVocab ;
			sh:maxCount "1"^^xsd:integer ;
			sh:nodeKind sh:Literal ;
			sh:path observable:blockType ;
		]
		;
	sh:targetClass observable:MemoryFacet ;
	.

observable:Message
	a
		owl:Class ,
		sh:NodeShape
		;
	rdfs:subClassOf observable:ObservableObject ;
	rdfs:label "Message"@en ;
	rdfs:comment "A message is a discrete unit of electronic communication intended by the source for consumption by some recipient or group of recipients. [based on https://en.wikipedia.org/wiki/Message]"@en ;
	sh:targetClass observable:Message ;
	.

observable:MessageFacet
	a
		owl:Class ,
		sh:NodeShape
		;
	rdfs:subClassOf core:Facet ;
	rdfs:label "MessageFacet"@en ;
	rdfs:comment "A message facet is a grouping of characteristics unique to a discrete unit of electronic communication intended by the source for consumption by some recipient or group of recipients. [based on https://en.wikipedia.org/wiki/Message]"@en ;
	sh:property
		[
			sh:class observable:ObservableObject ;
			sh:maxCount "1"^^xsd:integer ;
			sh:nodeKind sh:BlankNodeOrIRI ;
			sh:path observable:application ;
		] ,
		[
			sh:class observable:ObservableObject ;
			sh:maxCount "1"^^xsd:integer ;
			sh:nodeKind sh:BlankNodeOrIRI ;
			sh:path observable:from ;
		] ,
		[
			sh:datatype xsd:dateTime ;
			sh:maxCount "1"^^xsd:integer ;
			sh:nodeKind sh:Literal ;
			sh:path observable:sentTime ;
		] ,
		[
			sh:datatype xsd:string ;
			sh:maxCount "1"^^xsd:integer ;
			sh:nodeKind sh:Literal ;
			sh:path observable:messageID ;
		] ,
		[
			sh:datatype xsd:string ;
			sh:maxCount "1"^^xsd:integer ;
			sh:nodeKind sh:Literal ;
			sh:path observable:messageText ;
		] ,
		[
			sh:datatype xsd:string ;
			sh:maxCount "1"^^xsd:integer ;
			sh:nodeKind sh:Literal ;
			sh:path observable:messageType ;
		] ,
		[
			sh:datatype xsd:string ;
			sh:maxCount "1"^^xsd:integer ;
			sh:nodeKind sh:Literal ;
			sh:path observable:sessionID ;
		]
		;
	sh:targetClass observable:MessageFacet ;
	.

observable:MessageThread
	a
		owl:Class ,
		sh:NodeShape
		;
	rdfs:subClassOf observable:ObservableObject ;
	rdfs:label "MessageTread"@en ;
	rdfs:comment "A message thread is a running commentary of electronic messages pertaining to one topic or question."@en ;
	sh:targetClass observable:MessageThread ;
	.

observable:MessageThreadFacet
	a
		owl:Class ,
		sh:NodeShape
		;
	rdfs:subClassOf core:Facet ;
	rdfs:label "MessageThreadFacet"@en ;
	rdfs:comment "A message thread facet is a grouping of characteristics unique to a running commentary of electronic messages pertaining to one topic or question."@en ;
	sh:property
		[
			sh:class observable:ObservableObject ;
			sh:minCount "1"^^xsd:integer ;
			sh:nodeKind sh:BlankNodeOrIRI ;
			sh:path observable:message ;
		] ,
		[
			sh:class observable:ObservableObject ;
			sh:nodeKind sh:BlankNodeOrIRI ;
			sh:path observable:participant ;
		] ,
		[
			sh:datatype xsd:boolean ;
			sh:maxCount "1"^^xsd:integer ;
			sh:nodeKind sh:Literal ;
			sh:path observable:visibility ;
		]
		;
	sh:targetClass observable:MessageThreadFacet ;
	.

observable:MftRecordFacet
	a
		owl:Class ,
		sh:NodeShape
		;
	rdfs:subClassOf core:Facet ;
	rdfs:label "MftRecordFacet"@en ;
	rdfs:comment "An MFT record facet is a grouping of characteristics unique to the details of a single file as managed in an NTFS (new technology filesystem) master file table (which is a collection of information about all files on an NTFS filesystem). [based on https://docs.microsoft.com/en-us/windows/win32/devnotes/master-file-table]"@en ;
	sh:property
		[
			sh:datatype xsd:dateTime ;
			sh:maxCount "1"^^xsd:integer ;
			sh:nodeKind sh:Literal ;
			sh:path observable:mftFileNameAccessedTime ;
		] ,
		[
			sh:datatype xsd:dateTime ;
			sh:maxCount "1"^^xsd:integer ;
			sh:nodeKind sh:Literal ;
			sh:path observable:mftFileNameCreatedTime ;
		] ,
		[
			sh:datatype xsd:dateTime ;
			sh:maxCount "1"^^xsd:integer ;
			sh:nodeKind sh:Literal ;
			sh:path observable:mftFileNameModifiedTime ;
		] ,
		[
			sh:datatype xsd:dateTime ;
			sh:maxCount "1"^^xsd:integer ;
			sh:nodeKind sh:Literal ;
			sh:path observable:mftFileNameRecordChangeTime ;
		] ,
		[
			sh:datatype xsd:dateTime ;
			sh:maxCount "1"^^xsd:integer ;
			sh:nodeKind sh:Literal ;
			sh:path observable:mftRecordChangeTime ;
		] ,
		[
			sh:datatype xsd:integer ;
			sh:maxCount "1"^^xsd:integer ;
			sh:nodeKind sh:Literal ;
			sh:path observable:mftFileID ;
		] ,
		[
			sh:datatype xsd:integer ;
			sh:maxCount "1"^^xsd:integer ;
			sh:nodeKind sh:Literal ;
			sh:path observable:mftFileNameLength ;
		] ,
		[
			sh:datatype xsd:integer ;
			sh:maxCount "1"^^xsd:integer ;
			sh:nodeKind sh:Literal ;
			sh:path observable:mftFlags ;
		] ,
		[
			sh:datatype xsd:integer ;
			sh:maxCount "1"^^xsd:integer ;
			sh:nodeKind sh:Literal ;
			sh:path observable:mftParentID ;
		] ,
		[
			sh:datatype xsd:integer ;
			sh:maxCount "1"^^xsd:integer ;
			sh:nodeKind sh:Literal ;
			sh:path observable:ntfsHardLinkCount ;
		] ,
		[
			sh:datatype xsd:string ;
			sh:maxCount "1"^^xsd:integer ;
			sh:nodeKind sh:Literal ;
			sh:path observable:ntfsOwnerID ;
		] ,
		[
			sh:datatype xsd:string ;
			sh:maxCount "1"^^xsd:integer ;
			sh:nodeKind sh:Literal ;
			sh:path observable:ntfsOwnerSID ;
		]
		;
	sh:targetClass observable:MftRecordFacet ;
	.

observable:MimePartType
	a
		owl:Class ,
		sh:NodeShape
		;
	rdfs:label "MimePartType"@en ;
	rdfs:comment "A mime part type is a grouping of characteristics unique to a component of a multi-part email body."@en ;
	sh:property
		[
			sh:class observable:ObservableObject ;
			sh:maxCount "1"^^xsd:integer ;
			sh:nodeKind sh:BlankNodeOrIRI ;
			sh:path observable:bodyRaw ;
		] ,
		[
			sh:datatype xsd:string ;
			sh:maxCount "1"^^xsd:integer ;
			sh:nodeKind sh:Literal ;
			sh:path observable:body ;
		] ,
		[
			sh:datatype xsd:string ;
			sh:maxCount "1"^^xsd:integer ;
			sh:nodeKind sh:Literal ;
			sh:path observable:contentDisposition ;
		] ,
		[
			sh:datatype xsd:string ;
			sh:maxCount "1"^^xsd:integer ;
			sh:nodeKind sh:Literal ;
			sh:path observable:contentType ;
		]
		;
	sh:targetClass observable:MimePartType ;
	.

observable:MobileAccount
	a
		owl:Class ,
		sh:NodeShape
		;
	rdfs:subClassOf observable:DigitalAccount ;
	rdfs:label "MobileAccount"@en ;
	rdfs:comment "A mobile account is an arrangement with an entity to enable and control the provision of some capability or service on a portable computing device. [based on https://www.lexico.com/definition/mobile_device]"@en ;
	sh:targetClass observable:MobileAccount ;
	.

observable:MobileAccountFacet
	a
		owl:Class ,
		sh:NodeShape
		;
	rdfs:subClassOf core:Facet ;
	rdfs:label "MobileAccountFacet"@en ;
	rdfs:comment "A mobile account facet is a grouping of characteristics unique to an arrangement with an entity to enable and control the provision of some capability or service on a portable computing device. [based on https://www.lexico.com/definition/mobile_device]"@en ;
	sh:property
		[
			sh:datatype xsd:string ;
			sh:maxCount "1"^^xsd:integer ;
			sh:nodeKind sh:Literal ;
			sh:path observable:IMSI ;
		] ,
		[
			sh:datatype xsd:string ;
			sh:maxCount "1"^^xsd:integer ;
			sh:nodeKind sh:Literal ;
			sh:path observable:MSISDN ;
		] ,
		[
			sh:datatype xsd:string ;
			sh:maxCount "1"^^xsd:integer ;
			sh:nodeKind sh:Literal ;
			sh:path observable:MSISDNType ;
		]
		;
	sh:targetClass observable:MobileAccountFacet ;
	.

observable:MobileDevice
	a
		owl:Class ,
		sh:NodeShape
		;
	rdfs:subClassOf observable:Device ;
	rdfs:label "MobileDevice"@en ;
	rdfs:comment "A mobile device is a portable computing device. [based on https://www.lexico.com.definition/mobile_device]"@en ;
	sh:targetClass observable:MobileDevice ;
	.

observable:MobileDeviceFacet
	a
		owl:Class ,
		sh:NodeShape
		;
	rdfs:subClassOf core:Facet ;
	rdfs:label "MobileDeviceFacet"@en ;
	rdfs:comment "A mobile device facet is a grouping of characteristics unique to a portable computing device. [based on https://www.lexico.com/definition/mobile_device]"@en ;
	sh:property
		[
			sh:datatype xsd:boolean ;
			sh:maxCount "1"^^xsd:integer ;
			sh:nodeKind sh:Literal ;
			sh:path observable:mockLocationsAllowed ;
		] ,
		[
			sh:datatype xsd:dateTime ;
			sh:maxCount "1"^^xsd:integer ;
			sh:nodeKind sh:Literal ;
			sh:path observable:clockSetting ;
		] ,
		[
			sh:datatype xsd:dateTime ;
			sh:maxCount "1"^^xsd:integer ;
			sh:nodeKind sh:Literal ;
			sh:path observable:phoneActivationTime ;
		] ,
		[
			sh:datatype xsd:integer ;
			sh:maxCount "1"^^xsd:integer ;
			sh:nodeKind sh:Literal ;
			sh:path observable:storageCapacityInBytes ;
		] ,
		[
			sh:datatype xsd:string ;
			sh:maxCount "1"^^xsd:integer ;
			sh:nodeKind sh:Literal ;
			sh:path observable:ESN ;
		] ,
		[
			sh:datatype xsd:string ;
			sh:maxCount "1"^^xsd:integer ;
			sh:nodeKind sh:Literal ;
			sh:path observable:IMEI ;
		] ,
		[
			sh:datatype xsd:string ;
			sh:maxCount "1"^^xsd:integer ;
			sh:nodeKind sh:Literal ;
			sh:path observable:advertisingID ;
		] ,
		[
			sh:datatype xsd:string ;
			sh:maxCount "1"^^xsd:integer ;
			sh:nodeKind sh:Literal ;
			sh:path observable:bluetoothDeviceName ;
		] ,
		[
			sh:datatype xsd:string ;
			sh:maxCount "1"^^xsd:integer ;
			sh:nodeKind sh:Literal ;
			sh:path observable:keypadUnlockCode ;
		] ,
		[
			sh:datatype xsd:string ;
			sh:maxCount "1"^^xsd:integer ;
			sh:nodeKind sh:Literal ;
			sh:path observable:network ;
		] ,
		[
			sh:datatype xsd:string ;
			sh:nodeKind sh:Literal ;
<<<<<<< HEAD
			sh:path observable:MSISDN ;
=======
			sh:path observable:advertisingID ;
		] ,
		[
			sh:datatype xsd:boolean ;
			sh:maxCount "1"^^xsd:integer ;
			sh:nodeKind sh:Literal ;
			sh:path observable:isLimitAdTrackingEnabled ;
>>>>>>> 400b79e1
		]
		;
	sh:targetClass observable:MobileDeviceFacet ;
	.

observable:Mutex
	a
		owl:Class ,
		sh:NodeShape
		;
	rdfs:subClassOf observable:ObservableObject ;
	rdfs:label "Mutex"@en ;
	rdfs:comment "A mutex is a mechanism that enforces limits on access to a resource when there are many threads of execution. A mutex is designed to enforce a mutual exclusion concurrency control policy, and with a variety of possible methods there exists multiple unique implementations for different applications. [based on https://en.wikipedia.org/wiki/Lock_(computer_science)]"@en ;
	sh:targetClass observable:Mutex ;
	.

observable:MutexFacet
	a
		owl:Class ,
		sh:NodeShape
		;
	rdfs:subClassOf core:Facet ;
	rdfs:label "MutexFacet"@en ;
	rdfs:comment "A mutex facet is a grouping of characteristics unique to a mechanism that enforces limits on access to a resource when there are many threads of execution. A mutex is designed to enforce a mutual exclusion concurrency control policy, and with a variety of possible methods there exists multiple unique implementations for different applications. [based on https://en.wikipedia.org/wiki/Lock_(computer_science)]"@en ;
	sh:property [
		sh:datatype xsd:boolean ;
		sh:maxCount "1"^^xsd:integer ;
		sh:minCount "1"^^xsd:integer ;
		sh:nodeKind sh:Literal ;
		sh:path observable:isNamed ;
	] ;
	sh:targetClass observable:MutexFacet ;
	.

observable:NTFSFile
	a
		owl:Class ,
		sh:NodeShape
		;
	rdfs:subClassOf observable:File ;
	rdfs:label "NTFSFile"@en ;
	rdfs:comment "An NTFS file is a New Technology File System (NTFS) file."@en ;
	sh:targetClass observable:NTFSFile ;
	.

observable:NTFSFileFacet
	a
		owl:Class ,
		sh:NodeShape
		;
	rdfs:subClassOf core:Facet ;
	rdfs:label "NTFSFileFacet"@en ;
	rdfs:comment "An NTFS file facet is a grouping of characteristics unique to a file on an NTFS (new technology filesystem) file system."@en ;
	sh:property
		[
			sh:class observable:AlternateDataStream ;
			sh:nodeKind sh:BlankNodeOrIRI ;
			sh:path observable:alternateDataStreams ;
		] ,
		[
			sh:datatype xsd:integer ;
			sh:maxCount "1"^^xsd:integer ;
			sh:nodeKind sh:Literal ;
			sh:path observable:entryID ;
		] ,
		[
			sh:datatype xsd:string ;
			sh:maxCount "1"^^xsd:integer ;
			sh:nodeKind sh:Literal ;
			sh:path observable:sid ;
		]
		;
	sh:targetClass observable:NTFSFileFacet ;
	.

observable:NTFSFilePermissionsFacet
	a
		owl:Class ,
		sh:NodeShape
		;
	rdfs:subClassOf core:Facet ;
	rdfs:label "NTFSFilePermissionsFacet"@en ;
	rdfs:comment "An NTFS file permissions facet is a grouping of characteristics unique to the access rights (e.g., view, change, navigate, execute) of a file on an NTFS (new technology filesystem) file system."@en ;
	sh:targetClass observable:NTFSFilePermissionsFacet ;
	.

observable:NamedPipe
	a
		owl:Class ,
		sh:NodeShape
		;
	rdfs:subClassOf observable:FileSystemObject ;
	rdfs:label "NamedPipe"@en ;
	rdfs:comment "A named pipe is a mechanism for FIFO (first-in-first-out) inter-process communication. It is persisted as a filesystem object (that can be deleted like any other file), can be written to or read from by any process and exists beyond the lifespan of any process interacting with it (unlike simple anonymous pipes). [based on https://en.wikipedia.org/wiki/Named_pipe]"@en ;
	sh:targetClass observable:NamedPipe ;
	.

observable:NetworkAppliance
	a
		owl:Class ,
		sh:NodeShape
		;
	rdfs:subClassOf observable:Appliance ;
	rdfs:label "NetworkAppliance"@en ;
	rdfs:comment "A network appliance is a purpose-built computer with software or firmware that is designed to provide a specific network management function."@en ;
	sh:targetClass observable:NetworkAppliance ;
	.

observable:NetworkConnection
	a
		owl:Class ,
		sh:NodeShape
		;
	rdfs:subClassOf observable:ObservableObject ;
	rdfs:label "NetworkConnection"@en ;
	rdfs:comment "A network connection is a connection (completed or attempted) across a digital network (a group of two or more computer systems linked together). [based on https://www.webopedia.com/TERM/N/network.html]"@en ;
	sh:targetClass observable:NetworkConnection ;
	.

observable:NetworkConnectionFacet
	a
		owl:Class ,
		sh:NodeShape
		;
	rdfs:subClassOf core:Facet ;
	rdfs:label "NetworkConnectionFacet"@en ;
	rdfs:comment "A network connection facet is a grouping of characteristics unique to a connection (complete or attempted) accross a digital network (a group of two or more computer systems linked together). [based on https://www.webopedia.com/TERM/N/network.html]"@en ;
	sh:property
		[
			sh:class core:UcoObject ;
			sh:nodeKind sh:BlankNodeOrIRI ;
			sh:path observable:src ;
		] ,
		[
			sh:class observable:ObservableObject ;
			sh:nodeKind sh:BlankNodeOrIRI ;
			sh:path observable:dst ;
		] ,
		[
			sh:class types:ControlledDictionary ;
			sh:maxCount "1"^^xsd:integer ;
			sh:nodeKind sh:BlankNodeOrIRI ;
			sh:path observable:protocols ;
		] ,
		[
			sh:datatype xsd:boolean ;
			sh:maxCount "1"^^xsd:integer ;
			sh:nodeKind sh:Literal ;
			sh:path observable:isActive ;
		] ,
		[
			sh:datatype xsd:dateTime ;
			sh:maxCount "1"^^xsd:integer ;
			sh:nodeKind sh:Literal ;
			sh:path observable:endTime ;
		] ,
		[
			sh:datatype xsd:dateTime ;
			sh:maxCount "1"^^xsd:integer ;
			sh:nodeKind sh:Literal ;
			sh:path observable:startTime ;
		] ,
		[
			sh:datatype xsd:integer ;
			sh:maxCount "1"^^xsd:integer ;
			sh:nodeKind sh:Literal ;
			sh:path observable:destinationPort ;
		] ,
		[
			sh:datatype xsd:integer ;
			sh:maxCount "1"^^xsd:integer ;
			sh:nodeKind sh:Literal ;
			sh:path observable:sourcePort ;
		]
		;
	sh:targetClass observable:NetworkConnectionFacet ;
	.

observable:NetworkFlow
	a
		owl:Class ,
		sh:NodeShape
		;
	rdfs:subClassOf observable:ObservableObject ;
	rdfs:label "NetworkFlow"@en ;
	rdfs:comment "A network flow is a sequence of data transiting one or more digital network (a group or two or more computer systems linked together) connections. [based on https://www.webopedia.com/TERM/N/network.html]"@en ;
	sh:targetClass observable:NetworkFlow ;
	.

observable:NetworkFlowFacet
	a
		owl:Class ,
		sh:NodeShape
		;
	rdfs:subClassOf core:Facet ;
	rdfs:label "NetworkFlowFacet"@en ;
	rdfs:comment "A network flow facet is a grouping of characteristics unique to a sequence of data transiting one or more digital network (a group of two or more computer systems linked together) connections. [based on https://www.webopedia.com/TERM/N/network.html]"@en ;
	sh:property
		[
			sh:class observable:ObservableObject ;
			sh:maxCount "1"^^xsd:integer ;
			sh:nodeKind sh:BlankNodeOrIRI ;
			sh:path observable:dstPayload ;
		] ,
		[
			sh:class observable:ObservableObject ;
			sh:maxCount "1"^^xsd:integer ;
			sh:nodeKind sh:BlankNodeOrIRI ;
			sh:path observable:srcPayload ;
		] ,
		[
			sh:class types:Dictionary ;
			sh:maxCount "1"^^xsd:integer ;
			sh:nodeKind sh:BlankNodeOrIRI ;
			sh:path observable:ipfix ;
		] ,
		[
			sh:datatype xsd:integer ;
			sh:maxCount "1"^^xsd:integer ;
			sh:nodeKind sh:Literal ;
			sh:path observable:dstBytes ;
		] ,
		[
			sh:datatype xsd:integer ;
			sh:maxCount "1"^^xsd:integer ;
			sh:nodeKind sh:Literal ;
			sh:path observable:dstPackets ;
		] ,
		[
			sh:datatype xsd:integer ;
			sh:maxCount "1"^^xsd:integer ;
			sh:nodeKind sh:Literal ;
			sh:path observable:srcBytes ;
		] ,
		[
			sh:datatype xsd:integer ;
			sh:maxCount "1"^^xsd:integer ;
			sh:nodeKind sh:Literal ;
			sh:path observable:srcPackets ;
		]
		;
	sh:targetClass observable:NetworkFlowFacet ;
	.

observable:NetworkInterface
	a
		owl:Class ,
		sh:NodeShape
		;
	rdfs:subClassOf observable:ObservableObject ;
	rdfs:label "NetworkInterface"@en ;
	rdfs:comment "A network interface is a software or hardware interface between two pieces of equipment or protocol layers in a computer network."@en ;
	sh:targetClass observable:NetworkInterface ;
	.

observable:NetworkInterfaceFacet
	a
		owl:Class ,
		sh:NodeShape
		;
	rdfs:subClassOf core:Facet ;
	rdfs:label "NetworkInterfaceFacet"@en ;
	rdfs:comment "A network interface facet is a grouping of characteristics unique to a software or hardware interface between two pieces of equipment or protocol layers in a computer network."@en ;
	sh:property
		[
			sh:class observable:ObservableObject ;
			sh:maxCount "1"^^xsd:integer ;
			sh:nodeKind sh:BlankNodeOrIRI ;
			sh:path observable:macAddress ;
		] ,
		[
			sh:class observable:ObservableObject ;
			sh:nodeKind sh:BlankNodeOrIRI ;
			sh:path observable:dhcpServer ;
		] ,
		[
			sh:class observable:ObservableObject ;
			sh:nodeKind sh:BlankNodeOrIRI ;
			sh:path observable:ip ;
		] ,
		[
			sh:class observable:ObservableObject ;
			sh:nodeKind sh:BlankNodeOrIRI ;
			sh:path observable:ipGateway ;
		] ,
		[
			sh:datatype xsd:dateTime ;
			sh:maxCount "1"^^xsd:integer ;
			sh:nodeKind sh:Literal ;
			sh:path observable:dhcpLeaseExpires ;
		] ,
		[
			sh:datatype xsd:dateTime ;
			sh:maxCount "1"^^xsd:integer ;
			sh:nodeKind sh:Literal ;
			sh:path observable:dhcpLeaseObtained ;
		] ,
		[
			sh:datatype xsd:string ;
			sh:maxCount "1"^^xsd:integer ;
			sh:nodeKind sh:Literal ;
			sh:path observable:adapterName ;
		]
		;
	sh:targetClass observable:NetworkInterfaceFacet ;
	.

observable:NetworkProtocol
	a
		owl:Class ,
		sh:NodeShape
		;
	rdfs:subClassOf observable:ObservableObject ;
	rdfs:label "NetworkProtocol"@en ;
	rdfs:comment "A network protocol is an established set of structured rules that determine how data is transmitted between different devices in the same network. Essentially, it allows connected devices to communicate with each other, regardless of any differences in their internal processes, structure or design. [based on https://www.comptia.org/content/guides/what-is-a-network-protocol]"@en ;
	sh:targetClass observable:NetworkProtocol ;
	.

observable:NetworkRoute
	a
		owl:Class ,
		sh:NodeShape
		;
	rdfs:subClassOf observable:ObservableObject ;
	rdfs:label "NetworkRoute"@en ;
	rdfs:comment "A network route is a specific path (of specific network nodes, connections and protocols) for traffic in a network or between or across multiple networks."@en ;
	sh:targetClass observable:NetworkRoute ;
	.

observable:NetworkSocketAddressFamily
	a rdfs:Datatype ;
	owl:equivalentClass [
		a rdfs:Datatype ;
		owl:oneOf [
			a rdf:List ;
			rdf:first "af_appletalk" ;
			rdf:rest [
				a rdf:List ;
				rdf:first "af_bth" ;
				rdf:rest [
					a rdf:List ;
					rdf:first "af_inet" ;
					rdf:rest [
						a rdf:List ;
						rdf:first "af_inet6" ;
						rdf:rest [
							a rdf:List ;
							rdf:first "af_ipx" ;
							rdf:rest [
								a rdf:List ;
								rdf:first "af_irda" ;
								rdf:rest [
									a rdf:List ;
									rdf:first "af_netbios" ;
									rdf:rest [
										a rdf:List ;
										rdf:first "af_unspec" ;
										rdf:rest rdf:nil ;
									] ;
								] ;
							] ;
						] ;
					] ;
				] ;
			] ;
		] ;
	] ;
	.

observable:NetworkSocketProtocolFamily
	a rdfs:Datatype ;
	owl:equivalentClass [
		a rdfs:Datatype ;
		owl:oneOf [
			a rdf:List ;
			rdf:first "pf_appletalk" ;
			rdf:rest [
				a rdf:List ;
				rdf:first "pf_ash" ;
				rdf:rest [
					a rdf:List ;
					rdf:first "pf_atmpvc" ;
					rdf:rest [
						a rdf:List ;
						rdf:first "pf_atmsvc" ;
						rdf:rest [
							a rdf:List ;
							rdf:first "pf_ax25" ;
							rdf:rest [
								a rdf:List ;
								rdf:first "pf_bluetooth" ;
								rdf:rest [
									a rdf:List ;
									rdf:first "pf_bridge" ;
									rdf:rest [
										a rdf:List ;
										rdf:first "pf_decnet" ;
										rdf:rest [
											a rdf:List ;
											rdf:first "pf_econet" ;
											rdf:rest [
												a rdf:List ;
												rdf:first "pf_inet" ;
												rdf:rest [
													a rdf:List ;
													rdf:first "pf_inet6" ;
													rdf:rest [
														a rdf:List ;
														rdf:first "pf_ipx" ;
														rdf:rest [
															a rdf:List ;
															rdf:first "pf_irda" ;
															rdf:rest [
																a rdf:List ;
																rdf:first "pf_key" ;
																rdf:rest [
																	a rdf:List ;
																	rdf:first "pf_netbeui" ;
																	rdf:rest [
																		a rdf:List ;
																		rdf:first "pf_netlink" ;
																		rdf:rest [
																			a rdf:List ;
																			rdf:first "pf_netrom" ;
																			rdf:rest [
																				a rdf:List ;
																				rdf:first "pf_packet" ;
																				rdf:rest [
																					a rdf:List ;
																					rdf:first "pf_pppox" ;
																					rdf:rest [
																						a rdf:List ;
																						rdf:first "pf_rose" ;
																						rdf:rest [
																							a rdf:List ;
																							rdf:first "pf_route" ;
																							rdf:rest [
																								a rdf:List ;
																								rdf:first "pf_security" ;
																								rdf:rest [
																									a rdf:List ;
																									rdf:first "pf_sna" ;
																									rdf:rest [
																										a rdf:List ;
																										rdf:first "pf_wanpipe" ;
																										rdf:rest [
																											a rdf:List ;
																											rdf:first "pf_x25" ;
																											rdf:rest rdf:nil ;
																										] ;
																									] ;
																								] ;
																							] ;
																						] ;
																					] ;
																				] ;
																			] ;
																		] ;
																	] ;
																] ;
															] ;
														] ;
													] ;
												] ;
											] ;
										] ;
									] ;
								] ;
							] ;
						] ;
					] ;
				] ;
			] ;
		] ;
	] ;
	.

observable:NetworkSocketType
	a rdfs:Datatype ;
	owl:equivalentClass [
		a rdfs:Datatype ;
		owl:oneOf [
			a rdf:List ;
			rdf:first "sock_dgram" ;
			rdf:rest [
				a rdf:List ;
				rdf:first "sock_raw" ;
				rdf:rest [
					a rdf:List ;
					rdf:first "sock_rdm" ;
					rdf:rest [
						a rdf:List ;
						rdf:first "sock_seqpacket" ;
						rdf:rest [
							a rdf:List ;
							rdf:first "sock_stream" ;
							rdf:rest rdf:nil ;
						] ;
					] ;
				] ;
			] ;
		] ;
	] ;
	.

observable:NetworkSubnet
	a
		owl:Class ,
		sh:NodeShape
		;
	rdfs:subClassOf observable:ObservableObject ;
	rdfs:label "NetworkSubnet"@en ;
	rdfs:comment "A network subnet is a logical subdivision of an IP network. [based on https://en.wikipedia.org/wiki/Subnetwork]"@en ;
	sh:targetClass observable:NetworkSubnet ;
	.

observable:Note
	a
		owl:Class ,
		sh:NodeShape
		;
	rdfs:subClassOf observable:ObservableObject ;
	rdfs:label "Note"@en ;
	rdfs:comment "A note is a brief textual record."@en ;
	sh:targetClass observable:Note ;
	.

observable:NoteFacet
	a
		owl:Class ,
		sh:NodeShape
		;
	rdfs:subClassOf core:Facet ;
	rdfs:label "NoteFacet"@en ;
	rdfs:comment "A note facet is a grouping of characteristics unique to a brief textual record."@en ;
	sh:property
		[
			sh:class observable:ObservableObject ;
			sh:maxCount "1"^^xsd:integer ;
			sh:minCount "1"^^xsd:integer ;
			sh:nodeKind sh:BlankNodeOrIRI ;
			sh:path observable:application ;
		] ,
		[
			sh:datatype xsd:dateTime ;
			sh:maxCount "1"^^xsd:integer ;
			sh:nodeKind sh:Literal ;
			sh:path observable:modifiedTime ;
		] ,
		[
			sh:datatype xsd:dateTime ;
			sh:maxCount "1"^^xsd:integer ;
			sh:nodeKind sh:Literal ;
			sh:path observable:observableCreatedTime ;
		] ,
		[
			sh:datatype xsd:string ;
			sh:maxCount "1"^^xsd:integer ;
			sh:nodeKind sh:Literal ;
			sh:path observable:text ;
		]
		;
	sh:targetClass observable:NoteFacet ;
	.

observable:Observable
	a
		owl:Class ,
		sh:NodeShape
		;
	rdfs:subClassOf core:UcoObject ;
	rdfs:label "Observable"@en ;
	rdfs:comment "An observable is a characterizable item or action within the digital domain."@en ;
	sh:targetClass observable:Observable ;
	.

observable:ObservableAction
	a
		owl:Class ,
		sh:NodeShape
		;
	rdfs:subClassOf
		action:Action ,
		observable:Observable
		;
	rdfs:label "ObservableAction"@en ;
	rdfs:comment "An observable action is a grouping of characteristics unique to something that may be done or performed within the digital domain."@en ;
	sh:targetClass observable:ObservableAction ;
	.

observable:ObservableObject
	a
		owl:Class ,
		sh:NodeShape
		;
	rdfs:subClassOf
		core:Item ,
		observable:Observable
		;
	rdfs:label "ObservableObject"@en ;
	rdfs:comment "An observable object is a grouping of characteristics unique to a distinct article or unit within the digital domain."@en ;
	sh:property
		[
			sh:datatype xsd:boolean ;
			sh:maxCount "1"^^xsd:integer ;
			sh:nodeKind sh:Literal ;
			sh:path observable:hasChanged ;
		] ,
		[
			sh:datatype xsd:string ;
			sh:maxCount "1"^^xsd:integer ;
			sh:nodeKind sh:Literal ;
			sh:path observable:state ;
		]
		;
	sh:targetClass observable:ObservableObject ;
	.

observable:ObservablePattern
	a
		owl:Class ,
		sh:NodeShape
		;
	rdfs:subClassOf observable:Observable ;
	rdfs:label "ObservablePattern"@en ;
	rdfs:comment "An observable pattern is a grouping of characteristics unique to a logical pattern composed of observable object and observable action properties."@en ;
	sh:targetClass observable:ObservablePattern ;
	.

observable:ObservableRelationship
	a
		owl:Class ,
		sh:NodeShape
		;
	rdfs:subClassOf
		core:Relationship ,
		observable:Observable
		;
	rdfs:label "ObservableRelationship"@en ;
	rdfs:comment "An observable relationship is a grouping of characteristics unique to an assertion of an association between two observable objects."@en ;
	sh:targetClass observable:ObservableRelationship ;
	.

observable:Observation
	a
		owl:Class ,
		sh:NodeShape
		;
	rdfs:subClassOf action:Action ;
	rdfs:label "Observation"@en ;
	rdfs:comment "An observation is a temporal perception of an observable."@en ;
	sh:property [
		sh:datatype xsd:string ;
		sh:hasValue "observe" ;
		sh:maxCount "1"^^xsd:integer ;
		sh:minCount "1"^^xsd:integer ;
		sh:nodeKind sh:Literal ;
		sh:path core:name ;
	] ;
	sh:targetClass observable:Observation ;
	.

observable:OnlineService
	a
		owl:Class ,
		sh:NodeShape
		;
	rdfs:subClassOf observable:ObservableObject ;
	rdfs:label "OnlineService"@en ;
	rdfs:comment "An online service is a particular provision mechanism of information access, distribution or manipulation over the Internet."@en ;
	sh:targetClass observable:OnlineService ;
	.

observable:OnlineServiceFacet
	a
		owl:Class ,
		sh:NodeShape
		;
	rdfs:subClassOf core:Facet ;
	rdfs:label "OnlineServiceFacet"@en-US ;
	rdfs:comment "An online service facet is a grouping of characteristics unique to a particular provision mechanism of information access, distribution or manipulation over the Internet."@en-US ;
	sh:property
		[
			sh:class location:Location ;
			sh:minCount "0"^^xsd:integer ;
			sh:nodeKind sh:BlankNodeOrIRI ;
			sh:path observable:location ;
		] ,
		[
			sh:class observable:ObservableObject ;
			sh:minCount "0"^^xsd:integer ;
			sh:nodeKind sh:BlankNodeOrIRI ;
			sh:path observable:inetLocation ;
		] ,
		[
			sh:datatype xsd:string ;
			sh:maxCount "1"^^xsd:integer ;
			sh:minCount "1"^^xsd:integer ;
			sh:nodeKind sh:Literal ;
			sh:path core:name ;
		]
		;
	sh:targetClass observable:OnlineServiceFacet ;
	.

observable:OperatingSystem
	a
		owl:Class ,
		sh:NodeShape
		;
	rdfs:subClassOf observable:ObservableObject ;
	rdfs:label "OperatingSystem"@en ;
	rdfs:comment "An operating system is the software that manages computer hardware, software resources, and provides common services for computer programs. [based on https://en.wikipedia.org/wiki/Operating_system]"@en ;
	sh:targetClass observable:OperatingSystem ;
	.

observable:OperatingSystemFacet
	a
		owl:Class ,
		sh:NodeShape
		;
	rdfs:subClassOf core:Facet ;
	rdfs:label "OperatingSystemFacet"@en ;
	rdfs:comment "An operating system facet is a grouping of characteristics unique to the software that manages computer hardware, software resources, and provides common services for computer programs. [based on https://en.wikipedia.org/wiki/Operating_system]"@en ;
	sh:property
		[
			sh:class types:Dictionary ;
			sh:maxCount "1"^^xsd:integer ;
			sh:nodeKind sh:BlankNodeOrIRI ;
			sh:path observable:environmentVariables ;
		] ,
		[
			sh:datatype xsd:dateTime ;
			sh:maxCount "1"^^xsd:integer ;
			sh:nodeKind sh:Literal ;
			sh:path observable:installDate ;
		] ,
		[
			sh:datatype xsd:string ;
			sh:maxCount "1"^^xsd:integer ;
			sh:nodeKind sh:Literal ;
			sh:path observable:bitness ;
		] ,
		[
			sh:datatype xsd:string ;
			sh:maxCount "1"^^xsd:integer ;
			sh:nodeKind sh:Literal ;
			sh:path observable:manufacturer ;
		] ,
		[
			sh:datatype xsd:string ;
			sh:maxCount "1"^^xsd:integer ;
			sh:nodeKind sh:Literal ;
			sh:path observable:version ;
		]
		;
	sh:targetClass observable:OperatingSystemFacet ;
	.

observable:PDFFile
	a
		owl:Class ,
		sh:NodeShape
		;
	rdfs:subClassOf observable:File ;
	rdfs:label "PDFFile"@en ;
	rdfs:comment "A PDF file is a Portable Document Format (PDF) file."@en ;
	sh:targetClass observable:PDFFile ;
	.

observable:PDFFileFacet
	a
		owl:Class ,
		sh:NodeShape
		;
	rdfs:subClassOf core:Facet ;
	rdfs:label "PDFFileFacet"@en ;
	rdfs:comment "A PDF file facet is a grouping of characteristics unique to a PDF (Portable Document Format) file."@en ;
	sh:property
		[
			sh:class types:ControlledDictionary ;
			sh:maxCount "1"^^xsd:integer ;
			sh:nodeKind sh:BlankNodeOrIRI ;
			sh:path observable:documentInformationDictionary ;
		] ,
		[
			sh:datatype xsd:boolean ;
			sh:maxCount "1"^^xsd:integer ;
			sh:nodeKind sh:Literal ;
			sh:path observable:isOptimized ;
		] ,
		[
			sh:datatype xsd:string ;
			sh:maxCount "1"^^xsd:integer ;
			sh:nodeKind sh:Literal ;
			sh:path observable:pdfId1 ;
		] ,
		[
			sh:datatype xsd:string ;
			sh:maxCount "1"^^xsd:integer ;
			sh:nodeKind sh:Literal ;
			sh:path observable:version ;
		] ,
		[
			sh:datatype xsd:string ;
			sh:nodeKind sh:Literal ;
			sh:path observable:pdfId0 ;
		]
		;
	sh:targetClass observable:PDFFileFacet ;
	.

observable:PIN
	a owl:DatatypeProperty ;
	rdfs:label "PIN"@en ;
	rdfs:comment "Personal Identification Number (PIN)."@en ;
	rdfs:range xsd:string ;
	.

observable:PUK
	a owl:DatatypeProperty ;
	rdfs:label "PUK"@en ;
	rdfs:comment "Personal Unlocking Key (PUK) to unlock the SIM card."@en ;
	rdfs:range xsd:string ;
	.

observable:PathRelationFacet
	a
		owl:Class ,
		sh:NodeShape
		;
	rdfs:subClassOf core:Facet ;
	rdfs:label "PathRelationFacet"@en ;
	rdfs:comment "A path relation facet is a grouping of characteristics unique to the location of one object within another containing object."@en ;
	sh:property [
		sh:datatype xsd:string ;
		sh:nodeKind sh:Literal ;
		sh:path observable:path ;
	] ;
	sh:targetClass observable:PathRelationFacet ;
	.

observable:PaymentCard
	a
		owl:Class ,
		sh:NodeShape
		;
	rdfs:subClassOf observable:ObservableObject ;
	rdfs:label "PaymentCard"@en ;
	rdfs:comment "A payment card is a physical token that is part of a payment system issued by financial institutions, such as a bank, to a customer that enables its owner (the cardholder) to access the funds in the customer's designated bank accounts, or through a credit account and make payments by electronic funds transfer and access automated teller machines (ATMs). [based on https://en.wikipedia.org/wiki/Payment_card]"@en ;
	sh:targetClass observable:PaymentCard ;
	.

observable:PhoneAccount
	a
		owl:Class ,
		sh:NodeShape
		;
	rdfs:subClassOf observable:DigitalAccount ;
	rdfs:label "PhoneAccount"@en ;
	rdfs:comment "A phone account is an arrangement with an entity to enable and control the provision of a telephony capability or service."@en ;
	sh:targetClass observable:PhoneAccount ;
	.

observable:PhoneAccountFacet
	a
		owl:Class ,
		sh:NodeShape
		;
	rdfs:subClassOf core:Facet ;
	rdfs:label "PhoneAccountFacet"@en ;
	rdfs:comment "A phone account facet is a grouping of characteristics unique to an arrangement with an entity to enable and control the provision of a telephony capability or service."@en ;
	sh:property [
		sh:datatype xsd:string ;
		sh:maxCount "1"^^xsd:integer ;
		sh:minCount "1"^^xsd:integer ;
		sh:nodeKind sh:Literal ;
		sh:path observable:phoneNumber ;
	] ;
	sh:targetClass observable:PhoneAccountFacet ;
	.

observable:PhoneCall
	a
		owl:Class ,
		sh:NodeShape
		;
	rdfs:subClassOf observable:ObservableObject ;
	rdfs:label "PhoneCall"@en ;
	rdfs:comment "A phone call is a connection over a telephone network between the called party and the calling party. [based on https://en.wikipedia.org/wiki/Telephone_call]"@en ;
	sh:targetClass observable:PhoneCall ;
	.

observable:PhoneCallFacet
	a
		owl:Class ,
		sh:NodeShape
		;
	rdfs:subClassOf core:Facet ;
	rdfs:label "PhoneCallFacet"@en ;
	rdfs:comment "A phone call facet is a grouping of characteristics unique to a connection over a telephone network between the called party and the calling party. [based on https://en.wikipedia.org/wiki/Telephone_call]"@en ;
	sh:property
		[
			sh:class observable:ObservableObject ;
			sh:maxCount "1"^^xsd:integer ;
			sh:minCount "1"^^xsd:integer ;
			sh:nodeKind sh:BlankNodeOrIRI ;
			sh:path observable:application ;
		] ,
		[
			sh:class observable:ObservableObject ;
			sh:maxCount "1"^^xsd:integer ;
			sh:nodeKind sh:BlankNodeOrIRI ;
			sh:path observable:from ;
		] ,
		[
			sh:class observable:ObservableObject ;
			sh:maxCount "1"^^xsd:integer ;
			sh:nodeKind sh:BlankNodeOrIRI ;
			sh:path observable:to ;
		] ,
		[
			sh:datatype xsd:dateTime ;
			sh:maxCount "1"^^xsd:integer ;
			sh:nodeKind sh:Literal ;
			sh:path observable:endTime ;
		] ,
		[
			sh:datatype xsd:dateTime ;
			sh:maxCount "1"^^xsd:integer ;
			sh:nodeKind sh:Literal ;
			sh:path observable:startTime ;
		] ,
		[
			sh:datatype xsd:integer ;
			sh:maxCount "1"^^xsd:integer ;
			sh:nodeKind sh:Literal ;
			sh:path observable:duration ;
		] ,
		[
			sh:datatype xsd:string ;
			sh:maxCount "1"^^xsd:integer ;
			sh:nodeKind sh:Literal ;
			sh:path observable:callType ;
		]
		;
	sh:targetClass observable:PhoneCallFacet ;
	.

observable:Pipe
	a
		owl:Class ,
		sh:NodeShape
		;
	rdfs:subClassOf observable:ObservableObject ;
	rdfs:label "Pipe"@en ;
	rdfs:comment "A pipe is a mechanism for one-way inter-process communication using message passing where data written by one process is buffered by the operating system until it is read by the next process, and this uni-directional channel disappears when the processes are completed. [based on https://en.wikipedia.org/wiki/Pipeline_(Unix) ; https://en.wikipedia.org/wiki/Anonymous_pipe]"@en ;
	sh:targetClass observable:Pipe ;
	.

observable:Post
	a
		owl:Class ,
		sh:NodeShape
		;
	rdfs:subClassOf observable:Message ;
	rdfs:label "Post"@en ;
	rdfs:comment "A post is message submitted to an online discussion/publishing site (forum, blog, etc.)."@en ;
	sh:targetClass observable:Post ;
	.

observable:Process
	a
		owl:Class ,
		sh:NodeShape
		;
	rdfs:subClassOf observable:ObservableObject ;
	rdfs:label "Process"@en ;
	rdfs:comment "A process is an instance of a computer program executed on an operating system."@en ;
	sh:targetClass observable:Process ;
	.

observable:ProcessFacet
	a
		owl:Class ,
		sh:NodeShape
		;
	rdfs:subClassOf core:Facet ;
	rdfs:label "ProcessFacet"@en ;
	rdfs:comment "A process facet is a grouping of characteristics unique to an instance of a computer program executed on an operating system."@en ;
	sh:property
		[
			sh:class observable:ObservableObject ;
			sh:maxCount "1"^^xsd:integer ;
			sh:nodeKind sh:BlankNodeOrIRI ;
			sh:path observable:binary ;
		] ,
		[
			sh:class observable:ObservableObject ;
			sh:maxCount "1"^^xsd:integer ;
			sh:nodeKind sh:BlankNodeOrIRI ;
			sh:path observable:creatorUser ;
		] ,
		[
			sh:class observable:ObservableObject ;
			sh:maxCount "1"^^xsd:integer ;
			sh:nodeKind sh:BlankNodeOrIRI ;
			sh:path observable:parent ;
		] ,
		[
			sh:class types:Dictionary ;
			sh:maxCount "1"^^xsd:integer ;
			sh:nodeKind sh:BlankNodeOrIRI ;
			sh:path observable:environmentVariables ;
		] ,
		[
			sh:datatype xsd:boolean ;
			sh:maxCount "1"^^xsd:integer ;
			sh:nodeKind sh:Literal ;
			sh:path observable:isHidden ;
		] ,
		[
			sh:datatype xsd:dateTime ;
			sh:maxCount "1"^^xsd:integer ;
			sh:nodeKind sh:Literal ;
			sh:path observable:exitTime ;
		] ,
		[
			sh:datatype xsd:dateTime ;
			sh:maxCount "1"^^xsd:integer ;
			sh:nodeKind sh:Literal ;
			sh:path observable:observableCreatedTime ;
		] ,
		[
			sh:datatype xsd:integer ;
			sh:maxCount "1"^^xsd:integer ;
			sh:nodeKind sh:Literal ;
			sh:path observable:exitStatus ;
		] ,
		[
			sh:datatype xsd:integer ;
			sh:maxCount "1"^^xsd:integer ;
			sh:nodeKind sh:Literal ;
			sh:path observable:pid ;
		] ,
		[
			sh:datatype xsd:string ;
			sh:maxCount "1"^^xsd:integer ;
			sh:nodeKind sh:Literal ;
			sh:path observable:currentWorkingDirectory ;
		] ,
		[
			sh:datatype xsd:string ;
			sh:maxCount "1"^^xsd:integer ;
			sh:nodeKind sh:Literal ;
			sh:path observable:status ;
		] ,
		[
			sh:datatype xsd:string ;
			sh:nodeKind sh:Literal ;
			sh:path observable:arguments ;
		]
		;
	sh:targetClass observable:ProcessFacet ;
	.

observable:Profile
	a
		owl:Class ,
		sh:NodeShape
		;
	rdfs:subClassOf observable:ObservableObject ;
	rdfs:label "Profile"@en ;
	rdfs:comment "A profile is an explicit digital representation of identity and characteristics of the owner of a single user account associated with an online service or application. [based on https://en.wikipedia.org/wiki/User_profile]"@en ;
	sh:targetClass observable:Profile ;
	.

observable:ProfileFacet
	a
		owl:Class ,
		sh:NodeShape
		;
	rdfs:subClassOf core:Facet ;
	rdfs:label "ProfileFacet"@en-US ;
	rdfs:comment "A profile facet is a grouping of characteristics unique to an explicit digital representation of identity and characteristics of the owner of a single user account associated with an online service or application. [based on https://en.wikipedia.org/wiki/User_profile]"@en-US ;
	sh:property
		[
			sh:class identity:Identity ;
			sh:maxCount "1"^^xsd:integer ;
			sh:nodeKind sh:BlankNodeOrIRI ;
			sh:path observable:profileIdentity ;
		] ,
		[
			sh:class observable:ContactAddress ;
			sh:maxCount "1"^^xsd:integer ;
			sh:nodeKind sh:BlankNodeOrIRI ;
			sh:path observable:contactAddress ;
		] ,
		[
			sh:class observable:ContactEmail ;
			sh:maxCount "1"^^xsd:integer ;
			sh:nodeKind sh:BlankNodeOrIRI ;
			sh:path observable:contactEmail ;
		] ,
		[
			sh:class observable:ContactMessaging ;
			sh:maxCount "1"^^xsd:integer ;
			sh:nodeKind sh:BlankNodeOrIRI ;
			sh:path observable:contactMessaging ;
		] ,
		[
			sh:class observable:ContactPhone ;
			sh:maxCount "1"^^xsd:integer ;
			sh:nodeKind sh:BlankNodeOrIRI ;
			sh:path observable:contactPhone ;
		] ,
		[
			sh:class observable:ContactURL ;
			sh:maxCount "1"^^xsd:integer ;
			sh:nodeKind sh:BlankNodeOrIRI ;
			sh:path observable:contactURL ;
		] ,
		[
			sh:class observable:ObservableObject ;
			sh:maxCount "1"^^xsd:integer ;
			sh:nodeKind sh:BlankNodeOrIRI ;
			sh:path observable:profileAccount ;
		] ,
		[
			sh:class observable:ObservableObject ;
			sh:maxCount "1"^^xsd:integer ;
			sh:nodeKind sh:BlankNodeOrIRI ;
			sh:path observable:profileService ;
		] ,
		[
			sh:class observable:ObservableObject ;
			sh:maxCount "1"^^xsd:integer ;
			sh:nodeKind sh:BlankNodeOrIRI ;
			sh:path observable:profileWebsite ;
		] ,
		[
			sh:datatype xsd:dateTime ;
			sh:maxCount "1"^^xsd:integer ;
			sh:nodeKind sh:Literal ;
			sh:path observable:profileCreated ;
		] ,
		[
			sh:datatype xsd:string ;
			sh:maxCount "1"^^xsd:integer ;
			sh:nodeKind sh:Literal ;
			sh:path core:name ;
		] ,
		[
			sh:datatype xsd:string ;
			sh:maxCount "1"^^xsd:integer ;
			sh:nodeKind sh:Literal ;
			sh:path observable:displayName ;
		] ,
		[
			sh:datatype xsd:string ;
			sh:minCount "0"^^xsd:integer ;
			sh:nodeKind sh:Literal ;
			sh:path observable:profileLanguage ;
		]
		;
	sh:targetClass observable:ProfileFacet ;
	.

observable:PropertiesEnumeratedEffectFacet
	a
		owl:Class ,
		sh:NodeShape
		;
	rdfs:subClassOf
		core:Facet ,
		observable:DefinedEffectFacet
		;
	rdfs:label "PropertiesEnumeratedEffectFacet"@en ;
	rdfs:comment "A properties enumerated effect facet is a grouping of characteristics unique to the effects of actions upon observable objects where a characteristic of the observable object is enumerated. An example of this would be startup parameters for a process."@en ;
	sh:property [
		sh:datatype xsd:string ;
		sh:maxCount "1"^^xsd:integer ;
		sh:minCount "1"^^xsd:integer ;
		sh:nodeKind sh:Literal ;
		sh:path observable:properties ;
	] ;
	sh:targetClass observable:PropertiesEnumeratedEffectFacet ;
	.

observable:PropertyReadEffectFacet
	a
		owl:Class ,
		sh:NodeShape
		;
	rdfs:subClassOf
		core:Facet ,
		observable:DefinedEffectFacet
		;
	rdfs:label "PropertyReadEffectFacet"@en ;
	rdfs:comment "A properties read effect facet is a grouping of characteristics unique to the effects of actions upon observable objects where a characteristic is read from an observable object. An example of this would be the current running state of a process."@en ;
	sh:property
		[
			sh:datatype xsd:string ;
			sh:maxCount "1"^^xsd:integer ;
			sh:nodeKind sh:Literal ;
			sh:path observable:propertyName ;
		] ,
		[
			sh:datatype xsd:string ;
			sh:maxCount "1"^^xsd:integer ;
			sh:nodeKind sh:Literal ;
			sh:path observable:value ;
		]
		;
	sh:targetClass observable:PropertyReadEffectFacet ;
	.

observable:RasterPicture
	a
		owl:Class ,
		sh:NodeShape
		;
	rdfs:subClassOf observable:File ;
	rdfs:label "RasterPicture"@en ;
	rdfs:comment "A raster picture is a raster (or bitmap) image."@en ;
	sh:targetClass observable:RasterPicture ;
	.

observable:RasterPictureFacet
	a
		owl:Class ,
		sh:NodeShape
		;
	rdfs:subClassOf core:Facet ;
	rdfs:label "RasterPictureFacet"@en ;
	rdfs:comment "A raster picture facet is a grouping of characteristics unique to a raster (or bitmap) image."@en ;
	sh:property
		[
			sh:class observable:ObservableObject ;
			sh:maxCount "1"^^xsd:integer ;
			sh:nodeKind sh:BlankNodeOrIRI ;
			sh:path observable:camera ;
		] ,
		[
			sh:datatype xsd:integer ;
			sh:maxCount "1"^^xsd:integer ;
			sh:nodeKind sh:Literal ;
			sh:path observable:bitsPerPixel ;
		] ,
		[
			sh:datatype xsd:integer ;
			sh:maxCount "1"^^xsd:integer ;
			sh:nodeKind sh:Literal ;
			sh:path observable:pictureHeight ;
		] ,
		[
			sh:datatype xsd:integer ;
			sh:maxCount "1"^^xsd:integer ;
			sh:nodeKind sh:Literal ;
			sh:path observable:pictureWidth ;
		] ,
		[
			sh:datatype xsd:string ;
			sh:maxCount "1"^^xsd:integer ;
			sh:nodeKind sh:Literal ;
			sh:path observable:imageCompressionMethod ;
		] ,
		[
			sh:datatype xsd:string ;
			sh:maxCount "1"^^xsd:integer ;
			sh:nodeKind sh:Literal ;
			sh:path observable:pictureType ;
		]
		;
	sh:targetClass observable:RasterPictureFacet ;
	.

observable:RegistryDatatype
	a rdfs:Datatype ;
	owl:equivalentClass [
		a rdfs:Datatype ;
		owl:oneOf [
			a rdf:List ;
			rdf:first "reg_binary" ;
			rdf:rest [
				a rdf:List ;
				rdf:first "reg_dword" ;
				rdf:rest [
					a rdf:List ;
					rdf:first "reg_dword_big_endian" ;
					rdf:rest [
						a rdf:List ;
						rdf:first "reg_expand_sz" ;
						rdf:rest [
							a rdf:List ;
							rdf:first "reg_full_resource_descriptor" ;
							rdf:rest [
								a rdf:List ;
								rdf:first "reg_invalid_type" ;
								rdf:rest [
									a rdf:List ;
									rdf:first "reg_link" ;
									rdf:rest [
										a rdf:List ;
										rdf:first "reg_multi_sz" ;
										rdf:rest [
											a rdf:List ;
											rdf:first "reg_none" ;
											rdf:rest [
												a rdf:List ;
												rdf:first "reg_qword" ;
												rdf:rest [
													a rdf:List ;
													rdf:first "reg_resource_list" ;
													rdf:rest [
														a rdf:List ;
														rdf:first "reg_resource_requirements_list" ;
														rdf:rest [
															a rdf:List ;
															rdf:first "reg_sz" ;
															rdf:rest rdf:nil ;
														] ;
													] ;
												] ;
											] ;
										] ;
									] ;
								] ;
							] ;
						] ;
					] ;
				] ;
			] ;
		] ;
	] ;
	.

observable:ReparsePoint
	a
		owl:Class ,
		sh:NodeShape
		;
	rdfs:subClassOf observable:FileSystemObject ;
	rdfs:label "ReparsePoint"@en ;
	rdfs:comment "A reparse point is a type of NTFS (New Technology File System) object which is an optional attribute of files and directories meant to define some sort of preprocessing before accessing the said file or directory. For instance reparse points can be used to redirect access to files which have been moved to long term storage so that some application would retrieve them and make them directly accessible. A reparse point contains a reparse tag and data that are interpreted by a filesystem filter identified by the tag. [based on https://jp-andre.pagesperso-orange.fr/junctions.html ; https://en.wikipedia.org/wiki/NTFS_reparse_point]"@en ;
	sh:targetClass observable:ReparsePoint ;
	.

observable:SIMCard
	a
		owl:Class ,
		sh:NodeShape
		;
	rdfs:subClassOf observable:Device ;
	rdfs:label "SIMCard" ;
	rdfs:comment "A SIM card is a subscriber identification module card intended to securely store the international mobile subscriber identity (IMSI) number and its related key, which are used to identify and authenticate subscribers on mobile telephony. [based on https://en.wikipedia.org/wiki/SIM_card]"@en ;
	sh:targetClass observable:SIMCard ;
	.

observable:SIMCardFacet
	a
		owl:Class ,
		sh:NodeShape
		;
	rdfs:subClassOf core:Facet ;
	rdfs:label "SIMCardFacet"@en ;
	rdfs:comment "A SIM card facet is a grouping of characteristics unique to a subscriber identification module card intended to securely store the international mobile subscriber identity (IMSI) number and its related key, which are used to identify and authenticate subscribers on mobile telephony devices (such as mobile phones and computers). [based on https://en.wikipedia.org/wiki/SIM_card]"@en ;
	sh:property
		[
			sh:class identity:Identity ;
			sh:maxCount "1"^^xsd:integer ;
			sh:nodeKind sh:BlankNodeOrIRI ;
			sh:path observable:carrier ;
		] ,
		[
			sh:datatype xsd:integer ;
			sh:maxCount "1"^^xsd:integer ;
			sh:nodeKind sh:Literal ;
			sh:path observable:storageCapacityInBytes ;
		] ,
		[
			sh:datatype xsd:string ;
			sh:maxCount "1"^^xsd:integer ;
			sh:nodeKind sh:Literal ;
			sh:path observable:ICCID ;
		] ,
		[
			sh:datatype xsd:string ;
			sh:maxCount "1"^^xsd:integer ;
			sh:nodeKind sh:Literal ;
			sh:path observable:IMSI ;
		] ,
		[
			sh:datatype xsd:string ;
			sh:maxCount "1"^^xsd:integer ;
			sh:nodeKind sh:Literal ;
			sh:path observable:PIN ;
		] ,
		[
			sh:datatype xsd:string ;
			sh:maxCount "1"^^xsd:integer ;
			sh:nodeKind sh:Literal ;
			sh:path observable:PUK ;
		] ,
		[
			sh:datatype xsd:string ;
			sh:maxCount "1"^^xsd:integer ;
			sh:nodeKind sh:Literal ;
			sh:path observable:SIMForm ;
		] ,
		[
			sh:datatype xsd:string ;
			sh:maxCount "1"^^xsd:integer ;
			sh:nodeKind sh:Literal ;
			sh:path observable:SIMType ;
		]
		;
	sh:targetClass observable:SIMCardFacet ;
	.

observable:SIMForm
	a owl:DatatypeProperty ;
	rdfs:label "SIMForm"@en ;
	rdfs:comment "The form of SIM card such as SIM, Micro SIM, Nano SIM."@en ;
	rdfs:range xsd:string ;
	.

observable:SIMType
	a owl:DatatypeProperty ;
	rdfs:label "SIMType"@en ;
	rdfs:comment "The type of SIM card such as SIM, USIM, UICC."@en ;
	rdfs:range xsd:string ;
	.

observable:SIPAddress
	a
		owl:Class ,
		sh:NodeShape
		;
	rdfs:subClassOf observable:DigitalAddress ;
	rdfs:label "SIPAddress"@en ;
	rdfs:comment "A SIP address is an identifier for Session Initiation Protocol (SIP) communication."@en ;
	sh:targetClass observable:SIPAddress ;
	.

observable:SIPAddressFacet
	a
		owl:Class ,
		sh:NodeShape
		;
	rdfs:subClassOf observable:DigitalAddressFacet ;
	rdfs:label "SIPAddressFacet"@en ;
	rdfs:comment "A SIP address facet is a grouping of characteristics unique to a Session Initiation Protocol (SIP) standards conformant identifier assigned to a user to enable routing and management of SIP standards conformant communication to or from that user loosely coupled from any particular devices."@en ;
	sh:property
		[
			sh:datatype xsd:string ;
			sh:maxCount "1"^^xsd:integer ;
			sh:minCount "1"^^xsd:integer ;
			sh:nodeKind sh:Literal ;
			sh:path observable:addressValue ;
		] ,
		[
			sh:datatype xsd:string ;
			sh:maxCount "1"^^xsd:integer ;
			sh:nodeKind sh:Literal ;
			sh:path observable:displayName ;
		]
		;
	sh:targetClass observable:SIPAddressFacet ;
	.

observable:SMSMessage
	a
		owl:Class ,
		sh:NodeShape
		;
	rdfs:subClassOf observable:Message ;
	rdfs:label "SMSMessage"@en ;
	rdfs:comment "An SMS message is a message conformant to the short message service (SMS) communication protocol standards."@en ;
	sh:targetClass observable:SMSMessage ;
	.

observable:SMSMessageFacet
	a
		owl:Class ,
		sh:NodeShape
		;
	rdfs:subClassOf core:Facet ;
	rdfs:label "SMSMessageFacet"@en ;
	rdfs:comment "A SMS message facet is a grouping of characteristics unique to a message conformant to the short message service (SMS) communication protocol standards."@en ;
	sh:property [
		sh:datatype xsd:boolean ;
		sh:maxCount "1"^^xsd:integer ;
		sh:nodeKind sh:Literal ;
		sh:path observable:isRead ;
	] ;
	sh:targetClass observable:SMSMessageFacet ;
	.

observable:SQLiteBlob
	a
		owl:Class ,
		sh:NodeShape
		;
	rdfs:subClassOf observable:ObservableObject ;
	rdfs:label "SQLiteBlob"@en ;
	rdfs:comment "An SQLite blob is a blob (binary large object) of data within an SQLite database. [based on https://en.wikipedia.org/wiki/SQLite]"@en ;
	sh:targetClass observable:SQLiteBlob ;
	.

observable:SQLiteBlobFacet
	a
		owl:Class ,
		sh:NodeShape
		;
	rdfs:subClassOf core:Facet ;
	rdfs:label "SQLiteBlobFacet"@en ;
	rdfs:comment "An SQLite blob facet is a grouping of characteristics unique to a blob (binary large object) of data within an SQLite database. [based on https://en.wikipedia.org/wiki/SQLite]"@en ;
	sh:property
		[
			sh:datatype xsd:positiveInteger ;
			sh:nodeKind sh:Literal ;
			sh:path observable:rowIndex ;
		] ,
		[
			sh:datatype xsd:string ;
			sh:maxCount "1"^^xsd:integer ;
			sh:nodeKind sh:Literal ;
			sh:path observable:columnName ;
		] ,
		[
			sh:datatype xsd:string ;
			sh:maxCount "1"^^xsd:integer ;
			sh:nodeKind sh:Literal ;
			sh:path observable:rowCondition ;
		] ,
		[
			sh:datatype xsd:string ;
			sh:maxCount "1"^^xsd:integer ;
			sh:nodeKind sh:Literal ;
			sh:path observable:tableName ;
		]
		;
	sh:targetClass observable:SQLiteBlobFacet ;
	.

observable:SecurityAppliance
	a
		owl:Class ,
		sh:NodeShape
		;
	rdfs:subClassOf observable:Appliance ;
	rdfs:label "SecurityAppliance"@en ;
	rdfs:comment "A security appliance is a purpose-built computer with software or firmware that is designed to provide a specific security function to protect computer networks."@en ;
	sh:targetClass observable:SecurityAppliance ;
	.

observable:Semaphore
	a
		owl:Class ,
		sh:NodeShape
		;
	rdfs:subClassOf observable:ObservableObject ;
	rdfs:label "Semaphore"@en ;
	rdfs:comment "A semaphore is a variable or abstract data type used to control access to a common resource by multiple processes and avoid critical section problems in a concurrent system such as a multitasking operating system. [based on https://en.wikipedia.org/wiki/Semaphore_(programming)]"@en ;
	sh:targetClass observable:Semaphore ;
	.

observable:SendControlCodeEffectFacet
	a
		owl:Class ,
		sh:NodeShape
		;
	rdfs:subClassOf
		core:Facet ,
		observable:DefinedEffectFacet
		;
	rdfs:label "SendControlCodeEffectFacet"@en ;
	rdfs:comment "A send control code effect facet is a grouping of characteristics unique to the effects of actions upon observable objects where a control code, or other control-oriented communication signal, is sent to the observable object. An example of this would be an action sending a control code changing the running state of a process."@en ;
	sh:property [
		sh:datatype xsd:string ;
		sh:maxCount "1"^^xsd:integer ;
		sh:minCount "1"^^xsd:integer ;
		sh:nodeKind sh:Literal ;
		sh:path observable:controlCode ;
	] ;
	sh:targetClass observable:SendControlCodeEffectFacet ;
	.

observable:ShopListing
	a
		owl:Class ,
		sh:NodeShape
		;
	rdfs:subClassOf observable:ObservableObject ;
	rdfs:label "ShopListing"@en ;
	rdfs:comment "A shop listing is a listing of offered products on an online marketplace/shop."@en ;
	sh:targetClass observable:ShopListing ;
	.

observable:Snapshot
	a
		owl:Class ,
		sh:NodeShape
		;
	rdfs:subClassOf observable:FileSystemObject ;
	rdfs:label "Snapshot"@en ;
	rdfs:comment "A snapshot is a file system object representing a snapshot of the contents of a part of a file system at a point in time."@en ;
	sh:targetClass observable:Snapshot ;
	.

observable:Socket
	a
		owl:Class ,
		sh:NodeShape
		;
	rdfs:subClassOf observable:FileSystemObject ;
	rdfs:label "Socket"@en ;
	rdfs:comment "A socket is a special file used for inter-process communication, which enables communication between two processes. In addition to sending data, processes can send file descriptors across a Unix domain socket connection using the sendmsg() and recvmsg() system calls. Unlike named pipes which allow only unidirectional data flow, sockets are fully duplex-capable. [based on https://en.wikipedia.org/wiki/Unix_file_types]"@en ;
	sh:targetClass observable:Socket ;
	.

observable:SocketAddress
	a
		owl:Class ,
		sh:NodeShape
		;
	rdfs:subClassOf observable:Address ;
	rdfs:label "SocketAddress"@en ;
	rdfs:comment "A socket address (combining and IP address and a port number) is a composite identifier for a network socket endpoint supporting internet protocol communications."@en ;
	sh:targetClass observable:SocketAddress ;
	.

observable:Software
	a
		owl:Class ,
		sh:NodeShape
		;
	rdfs:subClassOf observable:ObservableObject ;
	rdfs:label "Software"@en ;
	rdfs:comment "Software is a definitely scoped instance of a collection of data or computer instructions that tell the computer how to work. [based on https://en.wikipedia.org/wiki/Software]"@en ;
	sh:targetClass observable:Software ;
	.

observable:SoftwareFacet
	a
		owl:Class ,
		sh:NodeShape
		;
	rdfs:subClassOf core:Facet ;
	rdfs:label "SoftwareFacet"@en ;
	rdfs:comment "A software facet is a grouping of characteristics unique to a software program (a definitively scoped instance of a collection of data or computer instructions that tell the computer how to work). [based on https://en.wikipedia.org/wiki/Software]"@en ;
	sh:property
		[
			sh:datatype xsd:string ;
			sh:maxCount "1"^^xsd:integer ;
			sh:nodeKind sh:Literal ;
			sh:path observable:cpeid ;
		] ,
		[
			sh:datatype xsd:string ;
			sh:maxCount "1"^^xsd:integer ;
			sh:nodeKind sh:Literal ;
			sh:path observable:language ;
		] ,
		[
			sh:datatype xsd:string ;
			sh:maxCount "1"^^xsd:integer ;
			sh:nodeKind sh:Literal ;
			sh:path observable:manufacturer ;
		] ,
		[
			sh:datatype xsd:string ;
			sh:maxCount "1"^^xsd:integer ;
			sh:nodeKind sh:Literal ;
			sh:path observable:swid ;
		] ,
		[
			sh:datatype xsd:string ;
			sh:maxCount "1"^^xsd:integer ;
			sh:nodeKind sh:Literal ;
			sh:path observable:version ;
		]
		;
	sh:targetClass observable:SoftwareFacet ;
	.

observable:StateChangeEffectFacet
	a
		owl:Class ,
		sh:NodeShape
		;
	rdfs:subClassOf
		core:Facet ,
		observable:DefinedEffectFacet
		;
	rdfs:label "StateChangeEffectFacet"@en ;
	rdfs:comment "A state change effect facet is a grouping of characteristics unique to the effects of actions upon observable objects where a state of the observable object is changed."@en ;
	sh:property
		[
			sh:class observable:ObservableObject ;
			sh:maxCount "1"^^xsd:integer ;
			sh:minCount "1"^^xsd:integer ;
			sh:nodeKind sh:BlankNodeOrIRI ;
			sh:path observable:newObject ;
		] ,
		[
			sh:class observable:ObservableObject ;
			sh:maxCount "1"^^xsd:integer ;
			sh:nodeKind sh:BlankNodeOrIRI ;
			sh:path observable:oldObject ;
		]
		;
	sh:targetClass observable:StateChangeEffectFacet ;
	.

observable:SymbolicLink
	a
		owl:Class ,
		sh:NodeShape
		;
	rdfs:subClassOf observable:FileSystemObject ;
	rdfs:label "SymbolicLink"@en ;
	rdfs:comment "A symbolic link is a file that contains a reference to another file or directory in the form of an absolute or relative path and that affects pathname resolution. [based on https://en.wikipedia.org/wiki/Symbolic_link]"@en ;
	sh:targetClass observable:SymbolicLink ;
	.

observable:SymbolicLinkFacet
	a
		owl:Class ,
		sh:NodeShape
		;
	rdfs:subClassOf core:Facet ;
	rdfs:label "SymbolicLinkFacet"@en ;
	rdfs:comment "A symbolic link facet is a grouping of characteristics unique to a file that contains a reference to another file or directory in the form of an absolute or relative path and that affects pathname resolution. [based on https://en.wikipedia.org/wiki/Symbolic_link]"@en ;
	sh:property [
		sh:class observable:ObservableObject ;
		sh:maxCount "1"^^xsd:integer ;
		sh:minCount "1"^^xsd:integer ;
		sh:nodeKind sh:BlankNodeOrIRI ;
		sh:path observable:targetFile ;
	] ;
	sh:targetClass observable:SymbolicLinkFacet ;
	.

observable:TCPConnection
	a
		owl:Class ,
		sh:NodeShape
		;
	rdfs:subClassOf observable:NetworkConnection ;
	rdfs:label "TCPConnection"@en ;
	rdfs:comment "A TCP connection is a network connection that is conformant to the Transfer "@en ;
	sh:targetClass observable:TCPConnection ;
	.

observable:TCPConnectionFacet
	a
		owl:Class ,
		sh:NodeShape
		;
	rdfs:subClassOf core:Facet ;
	rdfs:label "TCPConnectionFacet"@en ;
	rdfs:comment "A TCP connection facet is a grouping of characteristics unique to portions of a network connection that are conformant to the Transmission Control Protocl (TCP) standard."@en ;
	sh:property
		[
			sh:datatype xsd:hexBinary ;
			sh:nodeKind sh:Literal ;
			sh:path observable:sourceFlags ;
		] ,
		[
			sh:nodeKind sh:Literal ;
			sh:path observable:destinationFlags ;
		]
		;
	sh:targetClass observable:TCPConnectionFacet ;
	.

observable:TaskActionType
	a
		owl:Class ,
		sh:NodeShape
		;
	rdfs:label "TaskActionType"@en ;
	rdfs:comment "A task action type is a grouping of characteristics for a scheduled action to be completed."@en ;
	sh:property
		[
			sh:class observable:IComHandlerActionType ;
			sh:maxCount "1"^^xsd:integer ;
			sh:nodeKind sh:BlankNodeOrIRI ;
			sh:path observable:iComHandlerAction ;
		] ,
		[
			sh:class observable:IExecActionType ;
			sh:maxCount "1"^^xsd:integer ;
			sh:nodeKind sh:BlankNodeOrIRI ;
			sh:path observable:iExecAction ;
		] ,
		[
			sh:class observable:IShowMessageActionType ;
			sh:maxCount "1"^^xsd:integer ;
			sh:nodeKind sh:BlankNodeOrIRI ;
			sh:path observable:iShowMessageAction ;
		] ,
		[
			sh:class observable:ObservableObject ;
			sh:maxCount "1"^^xsd:integer ;
			sh:nodeKind sh:BlankNodeOrIRI ;
			sh:path observable:iEmailAction ;
		] ,
		[
			sh:datatype xsd:string ;
			sh:maxCount "1"^^xsd:integer ;
			sh:nodeKind sh:Literal ;
			sh:path observable:actionID ;
		] ,
		[
			sh:datatype vocabulary:TaskActionTypeVocab ;
			sh:maxCount "1"^^xsd:integer ;
			sh:nodeKind sh:Literal ;
			sh:path observable:actionType ;
		]
		;
	sh:targetClass observable:TaskActionType ;
	.

observable:Thread
	a
		owl:Class ,
		sh:NodeShape
		;
	rdfs:subClassOf observable:ObservableObject ;
	rdfs:label "Thread"@en ;
	rdfs:comment "A thread is the smallest sequence of programmed instructions that can be managed independently by a scheduler on a computer, which is typically a part of the operating system. It is a component of a process. Multiple threads can exist within one process, executing concurrently and sharing resources such as memory, while different processes do not share these resources. In particular, the threads of a process share its executable code and the values of its dynamically allocated variables and non-thread-local global variables at any given time. [based on https://en.wikipedia.org/wiki/Thread_(computing)]"@en ;
	sh:targetClass observable:Thread ;
	.

observable:TriggerType
	a
		owl:Class ,
		sh:NodeShape
		;
	rdfs:label "TriggerType"@en ;
	rdfs:comment "A trigger type is a grouping of characterizes unique to a set of criteria that, when met, starts the execution of a task within a Windows operating system. [based on https://docs.microsoft.com/en-us/windows/win32/taskschd/task-triggers]"@en ;
	sh:property
		[
			sh:datatype xsd:boolean ;
			sh:maxCount "1"^^xsd:integer ;
			sh:nodeKind sh:Literal ;
			sh:path observable:isEnabled ;
		] ,
		[
			sh:datatype xsd:dateTime ;
			sh:maxCount "1"^^xsd:integer ;
			sh:nodeKind sh:Literal ;
			sh:path observable:triggerBeginTime ;
		] ,
		[
			sh:datatype xsd:dateTime ;
			sh:maxCount "1"^^xsd:integer ;
			sh:nodeKind sh:Literal ;
			sh:path observable:triggerEndTime ;
		] ,
		[
			sh:datatype xsd:string ;
			sh:maxCount "1"^^xsd:integer ;
			sh:nodeKind sh:Literal ;
			sh:path observable:triggerDelay ;
		] ,
		[
			sh:datatype xsd:string ;
			sh:maxCount "1"^^xsd:integer ;
			sh:nodeKind sh:Literal ;
			sh:path observable:triggerMaxRunTime ;
		] ,
		[
			sh:datatype xsd:string ;
			sh:maxCount "1"^^xsd:integer ;
			sh:nodeKind sh:Literal ;
			sh:path observable:triggerSessionChangeType ;
		] ,
		[
			sh:datatype vocabulary:TriggerFrequencyVocab ;
			sh:maxCount "1"^^xsd:integer ;
			sh:nodeKind sh:Literal ;
			sh:path observable:triggerFrequency ;
		] ,
		[
			sh:datatype vocabulary:TriggerTypeVocab ;
			sh:maxCount "1"^^xsd:integer ;
			sh:nodeKind sh:Literal ;
			sh:path observable:triggerType ;
		]
		;
	sh:targetClass observable:TriggerType ;
	.

observable:Tweet
	a
		owl:Class ,
		sh:NodeShape
		;
	rdfs:subClassOf observable:Message ;
	rdfs:label "Tweet"@en ;
	rdfs:comment "A tweet is message submitted by a Twitter user account to the Twitter microblogging platform."@en ;
	sh:targetClass observable:Tweet ;
	.

observable:TwitterProfileFacet
	a
		owl:Class ,
		sh:NodeShape
		;
	rdfs:subClassOf core:Facet ;
	rdfs:label "TwitterProfileFacet" ;
	rdfs:comment "A twitter profile facet is a grouping of characteristics unique to an explicit digital representation of identity and characteristics of the owner of a single Twitter user account. [based on https://en.wikipedia.org/wiki/User_profile]" ;
	sh:property
		[
			sh:class observable:ObservableObject ;
			sh:maxCount "1"^^xsd:integer ;
			sh:nodeKind sh:BlankNodeOrIRI ;
			sh:path observable:profileBackgroundLocation ;
		] ,
		[
			sh:class observable:ObservableObject ;
			sh:maxCount "1"^^xsd:integer ;
			sh:nodeKind sh:BlankNodeOrIRI ;
			sh:path observable:profileBannerLocation ;
		] ,
		[
			sh:class observable:ObservableObject ;
			sh:maxCount "1"^^xsd:integer ;
			sh:nodeKind sh:BlankNodeOrIRI ;
			sh:path observable:profileImageLocation ;
		] ,
		[
			sh:class types:Hash ;
			sh:minCount "0"^^xsd:integer ;
			sh:nodeKind sh:BlankNodeOrIRI ;
			sh:path observable:profileBackgroundHash ;
		] ,
		[
			sh:class types:Hash ;
			sh:minCount "0"^^xsd:integer ;
			sh:nodeKind sh:BlankNodeOrIRI ;
			sh:path observable:profileBannerHash ;
		] ,
		[
			sh:class types:Hash ;
			sh:minCount "0"^^xsd:integer ;
			sh:nodeKind sh:BlankNodeOrIRI ;
			sh:path observable:profileImageHash ;
		] ,
		[
			sh:datatype xsd:boolean ;
			sh:maxCount "1"^^xsd:integer ;
			sh:nodeKind sh:Literal ;
			sh:path observable:profileIsProtected ;
		] ,
		[
			sh:datatype xsd:boolean ;
			sh:maxCount "1"^^xsd:integer ;
			sh:nodeKind sh:Literal ;
			sh:path observable:profileIsVerified ;
		] ,
		[
			sh:datatype xsd:integer ;
			sh:maxCount "1"^^xsd:integer ;
			sh:nodeKind sh:Literal ;
			sh:path observable:listedCount ;
		] ,
		[
			sh:datatype xsd:nonNegativeInteger ;
			sh:maxCount "1"^^xsd:integer ;
			sh:nodeKind sh:Literal ;
			sh:path observable:favoritesCount ;
		] ,
		[
			sh:datatype xsd:nonNegativeInteger ;
			sh:maxCount "1"^^xsd:integer ;
			sh:nodeKind sh:Literal ;
			sh:path observable:followersCount ;
		] ,
		[
			sh:datatype xsd:nonNegativeInteger ;
			sh:maxCount "1"^^xsd:integer ;
			sh:nodeKind sh:Literal ;
			sh:path observable:friendsCount ;
		] ,
		[
			sh:datatype xsd:nonNegativeInteger ;
			sh:maxCount "1"^^xsd:integer ;
			sh:nodeKind sh:Literal ;
			sh:path observable:statusesCount ;
		] ,
		[
			sh:datatype xsd:string ;
			sh:maxCount "1"^^xsd:integer ;
			sh:minCount "1"^^xsd:integer ;
			sh:nodeKind sh:Literal ;
			sh:path observable:twitterId ;
		] ,
		[
			sh:datatype xsd:string ;
			sh:maxCount "1"^^xsd:integer ;
			sh:nodeKind sh:Literal ;
			sh:path observable:twitterHandle ;
		] ,
		[
			sh:datatype xsd:string ;
			sh:maxCount "1"^^xsd:integer ;
			sh:nodeKind sh:Literal ;
			sh:path observable:userLocationString ;
		]
		;
	sh:targetClass observable:TwitterProfileFacet ;
	.

observable:UNIXAccount
	a
		owl:Class ,
		sh:NodeShape
		;
	rdfs:subClassOf observable:DigitalAccount ;
	rdfs:label "UNIXAccount"@en ;
	rdfs:comment "A UNIX account is an account on a UNIX operating system."@en ;
	sh:targetClass observable:UNIXAccount ;
	.

observable:UNIXAccountFacet
	a
		owl:Class ,
		sh:NodeShape
		;
	rdfs:subClassOf core:Facet ;
	rdfs:label "UNIXAccountFacet"@en ;
	rdfs:comment "A UNIX account facet is a grouping of characteristics unique to an account on a UNIX operating system."@en ;
	sh:property
		[
			sh:datatype xsd:integer ;
			sh:maxCount "1"^^xsd:integer ;
			sh:nodeKind sh:Literal ;
			sh:path observable:gid ;
		] ,
		[
			sh:datatype xsd:string ;
			sh:maxCount "1"^^xsd:integer ;
			sh:nodeKind sh:Literal ;
			sh:path observable:shell ;
		]
		;
	sh:targetClass observable:UNIXAccountFacet ;
	.

observable:UNIXFile
	a
		owl:Class ,
		sh:NodeShape
		;
	rdfs:subClassOf observable:File ;
	rdfs:label "UNIXFile"@en ;
	rdfs:comment "A UNIX file is a file pertaining to the UNIX operating system."@en ;
	sh:targetClass observable:UNIXFile ;
	.

observable:UNIXFilePermissionsFacet
	a
		owl:Class ,
		sh:NodeShape
		;
	rdfs:subClassOf core:Facet ;
	rdfs:label "UNIXFilePermissionsFacet"@en ;
	rdfs:comment "A UNIX file permissions facet is a grouping of characteristics unique to the access rights (e.g., view, change, navigate, execute) of a file on a UNIX file system."@en ;
	sh:targetClass observable:UNIXFilePermissionsFacet ;
	.

observable:UNIXProcess
	a
		owl:Class ,
		sh:NodeShape
		;
	rdfs:subClassOf observable:Process ;
	rdfs:label "UNIXProcess"@en ;
	rdfs:comment "A UNIX process is an instance of a computer program executed on a UNIX operating system."@en ;
	sh:targetClass observable:UNIXProcess ;
	.

observable:UNIXProcessFacet
	a
		owl:Class ,
		sh:NodeShape
		;
	rdfs:subClassOf core:Facet ;
	rdfs:label "UNIXProcessFacet"@en ;
	rdfs:comment "A UNIX process facet is a grouping of characteristics unique to an instance of a computer program executed on a UNIX operating system."@en ;
	sh:property
		[
			sh:datatype xsd:integer ;
			sh:nodeKind sh:Literal ;
			sh:path observable:openFileDescriptor ;
		] ,
		[
			sh:datatype xsd:nonNegativeInteger ;
			sh:nodeKind sh:Literal ;
			sh:path observable:ruid ;
		]
		;
	sh:targetClass observable:UNIXProcessFacet ;
	.

observable:UNIXVolumeFacet
	a
		owl:Class ,
		sh:NodeShape
		;
	rdfs:subClassOf core:Facet ;
	rdfs:label "UNIXVolumeFacet"@en ;
	rdfs:comment "A UNIX volume facet is a grouping of characteristics unique to a single accessible storage area (volume) with a single UNIX file system. [based on https://en.wikipedia.org/wiki/Volume_(computing)]"@en ;
	sh:property
		[
			sh:datatype xsd:string ;
			sh:maxCount "1"^^xsd:integer ;
			sh:nodeKind sh:Literal ;
			sh:path observable:mountPoint ;
		] ,
		[
			sh:datatype xsd:string ;
			sh:maxCount "1"^^xsd:integer ;
			sh:nodeKind sh:Literal ;
			sh:path observable:options ;
		]
		;
	sh:targetClass observable:UNIXVolumeFacet ;
	.

observable:URL
	a
		owl:Class ,
		sh:NodeShape
		;
	rdfs:subClassOf observable:ObservableObject ;
	rdfs:label "URL"@en ;
	rdfs:comment "A URL is a uniform resource locator (URL) acting as a resolvable address to a particular WWW (World Wide Web) accessible resource."@en ;
	sh:targetClass observable:URL ;
	.

observable:URLFacet
	a
		owl:Class ,
		sh:NodeShape
		;
	rdfs:subClassOf core:Facet ;
	rdfs:label "URLFacet"@en ;
	rdfs:comment "A URL facet is a grouping of characteristics unique to a uniform resource locator (URL) acting as a resolvable address to a particular WWW (World Wide Web) accessible resource."@en ;
	sh:property
		[
			sh:class observable:ObservableObject ;
			sh:maxCount "1"^^xsd:integer ;
			sh:nodeKind sh:BlankNodeOrIRI ;
			sh:path observable:host ;
		] ,
		[
			sh:class observable:ObservableObject ;
			sh:maxCount "1"^^xsd:integer ;
			sh:nodeKind sh:BlankNodeOrIRI ;
			sh:path observable:userName ;
		] ,
		[
			sh:datatype xsd:integer ;
			sh:maxCount "1"^^xsd:integer ;
			sh:nodeKind sh:Literal ;
			sh:path observable:port ;
		] ,
		[
			sh:datatype xsd:string ;
			sh:maxCount "1"^^xsd:integer ;
			sh:minCount "1"^^xsd:integer ;
			sh:nodeKind sh:Literal ;
			sh:path observable:fullValue ;
		] ,
		[
			sh:datatype xsd:string ;
			sh:maxCount "1"^^xsd:integer ;
			sh:nodeKind sh:Literal ;
			sh:path observable:fragment ;
		] ,
		[
			sh:datatype xsd:string ;
			sh:maxCount "1"^^xsd:integer ;
			sh:nodeKind sh:Literal ;
			sh:path observable:password ;
		] ,
		[
			sh:datatype xsd:string ;
			sh:maxCount "1"^^xsd:integer ;
			sh:nodeKind sh:Literal ;
			sh:path observable:path ;
		] ,
		[
			sh:datatype xsd:string ;
			sh:maxCount "1"^^xsd:integer ;
			sh:nodeKind sh:Literal ;
			sh:path observable:query ;
		] ,
		[
			sh:datatype xsd:string ;
			sh:maxCount "1"^^xsd:integer ;
			sh:nodeKind sh:Literal ;
			sh:path observable:scheme ;
		]
		;
	sh:targetClass observable:URLFacet ;
	.

observable:URLHistory
	a
		owl:Class ,
		sh:NodeShape
		;
	rdfs:subClassOf observable:ObservableObject ;
	rdfs:label "URLHistory"@en ;
	rdfs:comment "A URL history characterizes the stored URL history for a particular web browser"@en ;
	sh:targetClass observable:URLHistory ;
	.

observable:URLHistoryEntry
	a
		owl:Class ,
		sh:NodeShape
		;
	rdfs:label "URL History Entry"@en-US ;
	rdfs:comment "A URL history entry is a grouping of characteristics unique to the properties of a single URL history entry for a particular browser."@en-US ;
	sh:property
		[
			sh:class observable:ObservableObject ;
			sh:maxCount "1"^^xsd:integer ;
			sh:nodeKind sh:BlankNodeOrIRI ;
			sh:path observable:url ;
		] ,
		[
			sh:class observable:ObservableObject ;
			sh:minCount "0"^^xsd:integer ;
			sh:nodeKind sh:BlankNodeOrIRI ;
			sh:path observable:referrerUrl ;
		] ,
		[
			sh:datatype xsd:dateTime ;
			sh:maxCount "1"^^xsd:integer ;
			sh:nodeKind sh:Literal ;
			sh:path observable:expirationTime ;
		] ,
		[
			sh:datatype xsd:dateTime ;
			sh:maxCount "1"^^xsd:integer ;
			sh:nodeKind sh:Literal ;
			sh:path observable:firstVisit ;
		] ,
		[
			sh:datatype xsd:dateTime ;
			sh:maxCount "1"^^xsd:integer ;
			sh:nodeKind sh:Literal ;
			sh:path observable:lastVisit ;
		] ,
		[
			sh:datatype xsd:integer ;
			sh:maxCount "1"^^xsd:integer ;
			sh:nodeKind sh:Literal ;
			sh:path observable:visitCount ;
		] ,
		[
			sh:datatype xsd:nonNegativeInteger ;
			sh:maxCount "1"^^xsd:integer ;
			sh:nodeKind sh:Literal ;
			sh:path observable:manuallyEnteredCount ;
		] ,
		[
			sh:datatype xsd:string ;
			sh:maxCount "1"^^xsd:integer ;
			sh:nodeKind sh:Literal ;
			sh:path observable:browserUserProfile ;
		] ,
		[
			sh:datatype xsd:string ;
			sh:maxCount "1"^^xsd:integer ;
			sh:nodeKind sh:Literal ;
			sh:path observable:hostname ;
		] ,
		[
			sh:datatype xsd:string ;
			sh:maxCount "1"^^xsd:integer ;
			sh:nodeKind sh:Literal ;
			sh:path observable:pageTitle ;
		] ,
		[
			sh:datatype xsd:string ;
			sh:minCount "0"^^xsd:integer ;
			sh:nodeKind sh:Literal ;
			sh:path observable:keywordSearchTerm ;
		]
		;
	sh:targetClass observable:URLHistoryEntry ;
	.

observable:URLHistoryFacet
	a
		owl:Class ,
		sh:NodeShape
		;
	rdfs:subClassOf core:Facet ;
	rdfs:label "URLHistoryFacet"@en-US ;
	rdfs:comment "A URL history facet is a grouping of characteristics unique to the stored URL history for a particular web browser"@en-US ;
	sh:property
		[
			sh:class observable:ObservableObject ;
			sh:maxCount "1"^^xsd:integer ;
			sh:nodeKind sh:BlankNodeOrIRI ;
			sh:path observable:browserInformation ;
		] ,
		[
			sh:class observable:URLHistoryEntry ;
			sh:minCount "1"^^xsd:integer ;
			sh:nodeKind sh:BlankNodeOrIRI ;
			sh:path observable:urlHistoryEntry ;
		]
		;
	sh:targetClass observable:URLHistoryFacet ;
	.

observable:URLVisit
	a
		owl:Class ,
		sh:NodeShape
		;
	rdfs:subClassOf observable:ObservableObject ;
	rdfs:label "URLVisit"@en ;
	rdfs:comment "A URL visit characterizes the properties of a visit of a URL within a particular browser."@en ;
	sh:targetClass observable:URLVisit ;
	.

observable:URLVisitFacet
	a
		owl:Class ,
		sh:NodeShape
		;
	rdfs:subClassOf core:Facet ;
	rdfs:label "URLVisitFacet"@en ;
	rdfs:comment "A URL visit facet is a grouping of characteristics unique to the properties of a visit of a URL within a particular browser."@en ;
	sh:property
		[
			sh:class observable:ObservableObject ;
			sh:maxCount "1"^^xsd:integer ;
			sh:nodeKind sh:BlankNodeOrIRI ;
			sh:path observable:browserInformation ;
		] ,
		[
			sh:class observable:ObservableObject ;
			sh:maxCount "1"^^xsd:integer ;
			sh:nodeKind sh:BlankNodeOrIRI ;
			sh:path observable:fromURLVisit ;
		] ,
		[
			sh:class observable:ObservableObject ;
			sh:maxCount "1"^^xsd:integer ;
			sh:nodeKind sh:BlankNodeOrIRI ;
			sh:path observable:url ;
		] ,
		[
			sh:datatype xsd:dateTime ;
			sh:maxCount "1"^^xsd:integer ;
			sh:nodeKind sh:Literal ;
			sh:path observable:visitTime ;
		] ,
		[
			sh:datatype xsd:duration ;
			sh:maxCount "1"^^xsd:integer ;
			sh:nodeKind sh:Literal ;
			sh:path observable:visitDuration ;
		] ,
		[
			sh:maxCount "1"^^xsd:integer ;
			sh:nodeKind sh:Literal ;
			sh:path observable:urlTransitionType ;
		]
		;
	sh:targetClass observable:URLVisitFacet ;
	.

observable:UserAccount
	a
		owl:Class ,
		sh:NodeShape
		;
	rdfs:subClassOf observable:DigitalAccount ;
	rdfs:label "UserAccount"@en ;
	rdfs:comment "A user account is an account controlling a user's access to a network, system or platform."@en ;
	sh:targetClass observable:UserAccount ;
	.

observable:UserAccountFacet
	a
		owl:Class ,
		sh:NodeShape
		;
	rdfs:subClassOf core:Facet ;
	rdfs:label "UserAccountFacet"@en ;
	rdfs:comment "A user account facet is a grouping of characteristics unique to an account controlling a user's access to a network, system, or platform."@en ;
	sh:property
		[
			sh:datatype xsd:boolean ;
			sh:maxCount "1"^^xsd:integer ;
			sh:nodeKind sh:Literal ;
			sh:path observable:canEscalatePrivs ;
		] ,
		[
			sh:datatype xsd:boolean ;
			sh:maxCount "1"^^xsd:integer ;
			sh:nodeKind sh:Literal ;
			sh:path observable:isPrivileged ;
		] ,
		[
			sh:datatype xsd:boolean ;
			sh:maxCount "1"^^xsd:integer ;
			sh:nodeKind sh:Literal ;
			sh:path observable:isServiceAccount ;
		] ,
		[
			sh:datatype xsd:string ;
			sh:maxCount "1"^^xsd:integer ;
			sh:nodeKind sh:Literal ;
			sh:path observable:homeDirectory ;
		]
		;
	sh:targetClass observable:UserAccountFacet ;
	.

observable:UserSession
	a
		owl:Class ,
		sh:NodeShape
		;
	rdfs:subClassOf observable:ObservableObject ;
	rdfs:label "UserSession"@en ;
	rdfs:comment "A user session is a temporary and interactive information interchange between two or more communicating devices within the managed scope of a single user. [based on https://en.wikipedia.org/wiki/Session_(computer_science)]"@en ;
	sh:targetClass observable:UserSession ;
	.

observable:UserSessionFacet
	a
		owl:Class ,
		sh:NodeShape
		;
	rdfs:subClassOf core:Facet ;
	rdfs:label "UserSessionFacet"@en ;
	rdfs:comment "A user session facet is a grouping of characteristics unique to a temporary and interactive information interchange between two or more communicating devices within the managed scope of a single user. [based on https://en.wikipedia.org/wiki/Session_(computer_science)]"@en ;
	sh:property
		[
			sh:class observable:ObservableObject ;
			sh:maxCount "1"^^xsd:integer ;
			sh:nodeKind sh:BlankNodeOrIRI ;
			sh:path observable:effectiveUser ;
		] ,
		[
			sh:datatype xsd:dateTime ;
			sh:maxCount "1"^^xsd:integer ;
			sh:nodeKind sh:Literal ;
			sh:path observable:loginTime ;
		] ,
		[
			sh:datatype xsd:dateTime ;
			sh:maxCount "1"^^xsd:integer ;
			sh:nodeKind sh:Literal ;
			sh:path observable:logoutTime ;
		] ,
		[
			sh:datatype xsd:string ;
			sh:maxCount "1"^^xsd:integer ;
			sh:nodeKind sh:Literal ;
			sh:path observable:effectiveGroup ;
		] ,
		[
			sh:datatype xsd:string ;
			sh:maxCount "1"^^xsd:integer ;
			sh:nodeKind sh:Literal ;
			sh:path observable:effectiveGroupID ;
		]
		;
	sh:targetClass observable:UserSessionFacet ;
	.

observable:ValuesEnumeratedEffectFacet
	a
		owl:Class ,
		sh:NodeShape
		;
	rdfs:subClassOf
		core:Facet ,
		observable:DefinedEffectFacet
		;
	rdfs:label "ValuesEnumeratedEffectFacet"@en ;
	rdfs:comment "A values enumerated effect facet is a grouping of characteristics unique to the effects of actions upon observable objects where a value of the observable object is enumerated. An example of this would be the values of a registry key."@en ;
	sh:property [
		sh:datatype xsd:string ;
		sh:maxCount "1"^^xsd:integer ;
		sh:minCount "1"^^xsd:integer ;
		sh:nodeKind sh:Literal ;
		sh:path observable:values ;
	] ;
	sh:targetClass observable:ValuesEnumeratedEffectFacet ;
	.

observable:Volume
	a
		owl:Class ,
		sh:NodeShape
		;
	rdfs:subClassOf observable:ObservableObject ;
	rdfs:label "Volume"@en ;
	rdfs:comment "A volume is a single accessible storage area (volume) with a single file system. [based on https://en.wikipedia.org/wiki/Volume_(computing)]"@en ;
	sh:targetClass observable:Volume ;
	.

observable:VolumeFacet
	a
		owl:Class ,
		sh:NodeShape
		;
	rdfs:subClassOf core:Facet ;
	rdfs:label "VolumeFacet"@en ;
	rdfs:comment "A volume facet is a grouping of characteristics unique to a single accessible storage area (volume) with a single file system. [based on https://en.wikipedia.org/wiki/Volume_(computing)]"@en ;
	sh:property
		[
			sh:datatype xsd:integer ;
			sh:maxCount "1"^^xsd:integer ;
			sh:nodeKind sh:Literal ;
			sh:path observable:sectorSize ;
		] ,
		[
			sh:datatype xsd:string ;
			sh:maxCount "1"^^xsd:integer ;
			sh:nodeKind sh:Literal ;
			sh:path observable:volumeID ;
		]
		;
	sh:targetClass observable:VolumeFacet ;
	.

observable:WebPage
	a
		owl:Class ,
		sh:NodeShape
		;
	rdfs:subClassOf observable:ObservableObject ;
	rdfs:label "WebPage"@en ;
	rdfs:comment "A web page is a specific collection of information provided by a website and displayed to a user in a web browser. A website typically consists of many web pages linked together in a coherent fashion. [based on https://en.wikipedia.org/wiki/Web_page]"@en ;
	sh:targetClass observable:WebPage ;
	.

observable:WhoIs
	a
		owl:Class ,
		sh:NodeShape
		;
	rdfs:subClassOf observable:ObservableObject ;
	rdfs:label "WhoIs"@en ;
	rdfs:comment "WhoIs is a response record conformant to the WHOIS protocol standard (RFC 3912). [based on https://en.wikipedia.org/wiki/WHOIS]"@en ;
	sh:targetClass observable:WhoIs ;
	.

observable:WhoIsFacet
	a
		owl:Class ,
		sh:NodeShape
		;
	rdfs:subClassOf core:Facet ;
	rdfs:label "WhoIsFacet"@en ;
	rdfs:comment "A whois facet is a grouping of characteristics unique to a response record conformant to the WHOIS protocol standard (RFC 3912). [based on https://en.wikipedia.org/wiki/WHOIS]"@en ;
	sh:property
		[
			sh:class observable:ObservableObject ;
			sh:maxCount "1"^^xsd:integer ;
			sh:nodeKind sh:BlankNodeOrIRI ;
			sh:path observable:domainName ;
		] ,
		[
			sh:class observable:ObservableObject ;
			sh:maxCount "1"^^xsd:integer ;
			sh:nodeKind sh:BlankNodeOrIRI ;
			sh:path observable:ipAddress ;
		] ,
		[
			sh:class observable:ObservableObject ;
			sh:maxCount "1"^^xsd:integer ;
			sh:nodeKind sh:BlankNodeOrIRI ;
			sh:path observable:registrantContactInfo ;
		] ,
		[
			sh:class observable:ObservableObject ;
			sh:maxCount "1"^^xsd:integer ;
			sh:nodeKind sh:BlankNodeOrIRI ;
			sh:path observable:serverName ;
		] ,
		[
			sh:class observable:ObservableObject ;
			sh:nodeKind sh:BlankNodeOrIRI ;
			sh:path observable:nameServer ;
		] ,
		[
			sh:class observable:WhoisRegistrarInfoType ;
			sh:maxCount "1"^^xsd:integer ;
			sh:nodeKind sh:BlankNodeOrIRI ;
			sh:path observable:registrarInfo ;
		] ,
		[
			sh:datatype xsd:dateTime ;
			sh:maxCount "1"^^xsd:integer ;
			sh:nodeKind sh:Literal ;
			sh:path observable:creationDate ;
		] ,
		[
			sh:datatype xsd:dateTime ;
			sh:maxCount "1"^^xsd:integer ;
			sh:nodeKind sh:Literal ;
			sh:path observable:expirationDate ;
		] ,
		[
			sh:datatype xsd:dateTime ;
			sh:maxCount "1"^^xsd:integer ;
			sh:nodeKind sh:Literal ;
			sh:path observable:lookupDate ;
		] ,
		[
			sh:datatype xsd:dateTime ;
			sh:maxCount "1"^^xsd:integer ;
			sh:nodeKind sh:Literal ;
			sh:path observable:updatedDate ;
		] ,
		[
			sh:datatype xsd:string ;
			sh:maxCount "1"^^xsd:integer ;
			sh:nodeKind sh:Literal ;
			sh:path observable:domainID ;
		] ,
		[
			sh:datatype xsd:string ;
			sh:maxCount "1"^^xsd:integer ;
			sh:nodeKind sh:Literal ;
			sh:path observable:remarks ;
		] ,
		[
			sh:datatype xsd:string ;
			sh:maxCount "1"^^xsd:integer ;
			sh:nodeKind sh:Literal ;
			sh:path observable:sponsoringRegistrar ;
		] ,
		[
			sh:datatype xsd:string ;
			sh:nodeKind sh:Literal ;
			sh:path observable:registrantIDs ;
		] ,
		[
			sh:datatype vocabulary:RegionalRegistryTypeVocab ;
			sh:maxCount "1"^^xsd:integer ;
			sh:nodeKind sh:Literal ;
			sh:path observable:regionalInternetRegistry ;
		] ,
		[
			sh:datatype vocabulary:WhoisDNSSECTypeVocab ;
			sh:maxCount "1"^^xsd:integer ;
			sh:nodeKind sh:Literal ;
			sh:path observable:dnssec ;
		] ,
		[
			sh:datatype vocabulary:WhoisStatusTypeVocab ;
			sh:maxCount "1"^^xsd:integer ;
			sh:nodeKind sh:Literal ;
			sh:path observable:status ;
		]
		;
	sh:targetClass observable:WhoIsFacet ;
	.

observable:WhoisContactFacet
	a
		owl:Class ,
		sh:NodeShape
		;
	rdfs:subClassOf observable:ContactFacet ;
	rdfs:label "WhoIsContactFacet"@en ;
	rdfs:comment "A Whois contact type is a grouping of characteristics unique to contact-related information present in a response record conformant to the WHOIS protocol standard (RFC 3912). [based on https://en.wikipedia.org/wiki/WHOIS]"@en ;
	sh:property [
		sh:datatype vocabulary:WhoisContactTypeVocab ;
		sh:maxCount "1"^^xsd:integer ;
		sh:nodeKind sh:Literal ;
		sh:path observable:whoisContactType ;
	] ;
	sh:targetClass observable:WhoisContactFacet ;
	.

observable:WhoisRegistrarInfoType
	a
		owl:Class ,
		sh:NodeShape
		;
	rdfs:label "WhoisRegistrarInfoType"@en ;
	rdfs:comment "A Whois registrar info type is a grouping of characteristics unique to registrar-related information present in a response record conformant to the WHOIS protocol standard (RFC 3912). [based on https://en.wikipedia.org/wiki/WHOIS]"@en ;
	sh:property
		[
			sh:class location:Location ;
			sh:maxCount "1"^^xsd:integer ;
			sh:nodeKind sh:BlankNodeOrIRI ;
			sh:path observable:geolocationAddress ;
		] ,
		[
			sh:class observable:ObservableObject ;
			sh:maxCount "1"^^xsd:integer ;
			sh:nodeKind sh:BlankNodeOrIRI ;
			sh:path observable:contactPhoneNumber ;
		] ,
		[
			sh:class observable:ObservableObject ;
			sh:maxCount "1"^^xsd:integer ;
			sh:nodeKind sh:BlankNodeOrIRI ;
			sh:path observable:emailAddress ;
		] ,
		[
			sh:class observable:ObservableObject ;
			sh:maxCount "1"^^xsd:integer ;
			sh:nodeKind sh:BlankNodeOrIRI ;
			sh:path observable:referralURL ;
		] ,
		[
			sh:class observable:ObservableObject ;
			sh:maxCount "1"^^xsd:integer ;
			sh:nodeKind sh:BlankNodeOrIRI ;
			sh:path observable:whoisServer ;
		] ,
		[
			sh:datatype xsd:string ;
			sh:maxCount "1"^^xsd:integer ;
			sh:nodeKind sh:Literal ;
			sh:path observable:registrarGUID ;
		] ,
		[
			sh:datatype xsd:string ;
			sh:maxCount "1"^^xsd:integer ;
			sh:nodeKind sh:Literal ;
			sh:path observable:registrarID ;
		] ,
		[
			sh:datatype xsd:string ;
			sh:maxCount "1"^^xsd:integer ;
			sh:nodeKind sh:Literal ;
			sh:path observable:registrarName ;
		]
		;
	sh:targetClass observable:WhoisRegistrarInfoType ;
	.

observable:WifiAddress
	a
		owl:Class ,
		sh:NodeShape
		;
	rdfs:subClassOf observable:MACAddress ;
	rdfs:label "WifiAddress"@en ;
	rdfs:comment "A Wi-Fi address is a media access control (MAC) standards-conformant identifier assigned to a device network interface to enable routing and management of IEEE 802.11 standards-conformant communications to and from that device."@en ;
	sh:targetClass observable:WifiAddress ;
	.

observable:WifiAddressFacet
	a
		owl:Class ,
		sh:NodeShape
		;
	rdfs:subClassOf observable:MACAddressFacet ;
	rdfs:label "WifiAddressFacet"@en ;
	rdfs:comment "A Wi-Fi address facet is a grouping of characteristics unique to a media access control (MAC) standards conformant identifier assigned to a device network interface to enable routing and management of IEEE 802.11 standards-conformant communications to and from that device."@en ;
	sh:property [
		sh:datatype xsd:string ;
		sh:maxCount "1"^^xsd:integer ;
		sh:minCount "1"^^xsd:integer ;
		sh:nodeKind sh:Literal ;
		sh:path observable:addressValue ;
	] ;
	sh:targetClass observable:WifiAddressFacet ;
	.

observable:Wiki
	a
		owl:Class ,
		sh:NodeShape
		;
	rdfs:subClassOf observable:ObservableObject ;
	rdfs:label "Wiki"@en ;
	rdfs:comment "A wiki is an online hypertext publication collaboratively edited and managed by its own audience directly using a web browser. A typical wiki contains multiple pages/articles for the subjects or scope of the project and could be either open to the public or limited to use within an organization for maintaining its internal knowledge base. [based on https://en.wikipedia.org/wiki/Wiki]"@en ;
	sh:targetClass observable:Wiki ;
	.

observable:WikiArticle
	a
		owl:Class ,
		sh:NodeShape
		;
	rdfs:subClassOf observable:ObservableObject ;
	rdfs:label "WikiArticle"@en ;
	rdfs:comment "A wiki article is one or more pages in a wiki focused on characterizing a particular topic."@en ;
	sh:targetClass observable:WikiArticle ;
	.

observable:WindowsAccount
	a
		owl:Class ,
		sh:NodeShape
		;
	rdfs:subClassOf observable:DigitalAccount ;
	rdfs:label "WindowsAccount"@en ;
	rdfs:comment "A Windows account is a user account on a Windows operating system."@en ;
	sh:targetClass observable:WindowsAccount ;
	.

observable:WindowsAccountFacet
	a
		owl:Class ,
		sh:NodeShape
		;
	rdfs:subClassOf core:Facet ;
	rdfs:label "WindowsAccountFacet"@en ;
	rdfs:comment "A Windows account facet is a grouping of characteristics unique to a user account on a Windows operating system."@en ;
	sh:property [
		sh:datatype xsd:string ;
		sh:nodeKind sh:Literal ;
		sh:path observable:groups ;
	] ;
	sh:targetClass observable:WindowsAccountFacet ;
	.

observable:WindowsActiveDirectoryAccount
	a
		owl:Class ,
		sh:NodeShape
		;
	rdfs:subClassOf observable:DigitalAccount ;
	rdfs:label "WindowsActiveDirectoryAccount"@en ;
	rdfs:comment "A Windows Active Directory account is an account managed by directory-based identity-related services of a Windows operating system."@en ;
	sh:targetClass observable:WindowsActiveDirectoryAccount ;
	.

observable:WindowsActiveDirectoryAccountFacet
	a
		owl:Class ,
		sh:NodeShape
		;
	rdfs:subClassOf core:Facet ;
	rdfs:label "WindowsActiveDirectoryAccountFacet"@en ;
	rdfs:comment "A Windows Active Directory account facet is a grouping of characteristics unique to an account managed by directory-based identity-related services of a Windows operating system."@en ;
	sh:property
		[
			sh:datatype xsd:string ;
			sh:maxCount "1"^^xsd:integer ;
			sh:minCount "1"^^xsd:integer ;
			sh:nodeKind sh:Literal ;
			sh:path observable:objectGUID ;
		] ,
		[
			sh:datatype xsd:string ;
			sh:nodeKind sh:Literal ;
			sh:path observable:activeDirectoryGroups ;
		]
		;
	sh:targetClass observable:WindowsActiveDirectoryAccountFacet ;
	.

observable:WindowsComputerSpecification
	a
		owl:Class ,
		sh:NodeShape
		;
	rdfs:subClassOf observable:ObservableObject ;
	rdfs:label "WindowsComputerSpecification"@en ;
	rdfs:comment "A Windows computer specification is the hardware ans software of a programmable electronic device that can store, retrieve, and process data running a Microsoft Windows operating system. [based on merriam-webster.com/dictionary/computer]"@en ;
	sh:targetClass observable:WindowsComputerSpecification ;
	.

observable:WindowsComputerSpecificationFacet
	a
		owl:Class ,
		sh:NodeShape
		;
	rdfs:subClassOf core:Facet ;
	rdfs:label "WindowsComputerSpecificationFacet"@en ;
	rdfs:comment "A Windows computer specification facet is a grouping of characteristics unique to the hardware and software of a programmable electronic device that can store, retrieve, and process data running a Microsoft Windows operating system. [based on merriam-webster.com/dictionary/computer]"@en ;
	sh:property
		[
			sh:class identity:Identity ;
			sh:maxCount "1"^^xsd:integer ;
			sh:nodeKind sh:BlankNodeOrIRI ;
			sh:path observable:registeredOrganization ;
		] ,
		[
			sh:class identity:Identity ;
			sh:maxCount "1"^^xsd:integer ;
			sh:nodeKind sh:BlankNodeOrIRI ;
			sh:path observable:registeredOwner ;
		] ,
		[
			sh:class observable:GlobalFlagType ;
			sh:nodeKind sh:BlankNodeOrIRI ;
			sh:path observable:globalFlagList ;
		] ,
		[
			sh:class observable:ObservableObject ;
			sh:maxCount "1"^^xsd:integer ;
			sh:nodeKind sh:BlankNodeOrIRI ;
			sh:path observable:windowsDirectory ;
		] ,
		[
			sh:class observable:ObservableObject ;
			sh:maxCount "1"^^xsd:integer ;
			sh:nodeKind sh:BlankNodeOrIRI ;
			sh:path observable:windowsSystemDirectory ;
		] ,
		[
			sh:class observable:ObservableObject ;
			sh:maxCount "1"^^xsd:integer ;
			sh:nodeKind sh:BlankNodeOrIRI ;
			sh:path observable:windowsTempDirectory ;
		] ,
		[
			sh:datatype xsd:string ;
			sh:maxCount "1"^^xsd:integer ;
			sh:nodeKind sh:Literal ;
			sh:path observable:msProductID ;
		] ,
		[
			sh:datatype xsd:string ;
			sh:maxCount "1"^^xsd:integer ;
			sh:nodeKind sh:Literal ;
			sh:path observable:msProductName ;
		] ,
		[
			sh:datatype xsd:string ;
			sh:maxCount "1"^^xsd:integer ;
			sh:nodeKind sh:Literal ;
			sh:path observable:netBIOSName ;
		] ,
		[
			sh:datatype xsd:string ;
			sh:nodeKind sh:Literal ;
			sh:path observable:domain ;
		]
		;
	sh:targetClass observable:WindowsComputerSpecificationFacet ;
	.

observable:WindowsCriticalSection
	a
		owl:Class ,
		sh:NodeShape
		;
	rdfs:subClassOf observable:ObservableObject ;
	rdfs:label "WindowsCriticalSection"@en ;
	rdfs:comment "A Windows critical section is a Windows object that provides synchronization similar to that provided by a mutex object, except that a critical section can be used only by the threads of a single process. Critical section objects cannot be shared across processes. Event, mutex, and semaphore objects can also be used in a single-process application, but critical section objects provide a slightly faster, more efficient mechanism for mutual-exclusion synchronization (a processor-specific test and set instruction). Like a mutex object, a critical section object can be owned by only one thread at a time, which makes it useful for protecting a shared resource from simultaneous access. Unlike a mutex object, there is no way to tell whether a critical section has been abandoned. [based on https://docs.microsoft.com/en-us/windows/win32/sync/critical-section-objects]"@en ;
	sh:targetClass observable:WindowsCriticalSection ;
	.

observable:WindowsEvent
	a
		owl:Class ,
		sh:NodeShape
		;
	rdfs:subClassOf observable:ObservableObject ;
	rdfs:label "WindowsEvent"@en ;
	rdfs:comment "A Windows event is a notification record of an occurance of interest (system, security, application, etc.) on a Windows operating system."@en ;
	sh:targetClass observable:WindowsEvent ;
	.

observable:WindowsFilemapping
	a
		owl:Class ,
		sh:NodeShape
		;
	rdfs:subClassOf observable:ObservableObject ;
	rdfs:label "WindowsFilemapping"@en ;
	rdfs:comment "A Windows file mapping is the association of a file's contents with a portion of the virtual address space of a process within a Windows operating system. The system creates a file mapping object (also known as a section object) to maintain this association. A file view is the portion of virtual address space that a process uses to access the file's contents. File mapping allows the process to use both random input and output (I/O) and sequential I/O. It also allows the process to work efficiently with a large data file, such as a database, without having to map the whole file into memory. Multiple processes can also use memory-mapped files to share data. Processes read from and write to the file view using pointers, just as they would with dynamically allocated memory. The use of file mapping improves efficiency because the file resides on disk, but the file view resides in memory.[based on https://docs.microsoft.com/en-us/windows/win32/memory/file-mapping]"@en ;
	sh:targetClass observable:WindowsFilemapping ;
	.

observable:WindowsHandle
	a
		owl:Class ,
		sh:NodeShape
		;
	rdfs:subClassOf observable:ObservableObject ;
	rdfs:label "WindowsHandle"@en ;
	rdfs:comment "A Windows handle is an abstract reference to a resource within the Windows operating system, such as a window, memory, an open file or a pipe. It is the mechanism by which applications interact with such resources in the Windows operating system."@en ;
	sh:targetClass observable:WindowsHandle ;
	.

observable:WindowsHook
	a
		owl:Class ,
		sh:NodeShape
		;
	rdfs:subClassOf observable:ObservableObject ;
	rdfs:label "WindowsHook"@en ;
	rdfs:comment "A Windows hook is a mechanism by which an application can intercept events, such as messages, mouse actions, and keystrokes within the Windows operating system. A function that intercepts a particular type of event is known as a hook procedure. A hook procedure can act on each event it receives, and then modify or discard the event. [based on https://docs.microsoft.com/en-us/windows/win32/winmsg/about-hooks]"@en ;
	sh:targetClass observable:WindowsHook ;
	.

observable:WindowsMailslot
	a
		owl:Class ,
		sh:NodeShape
		;
	rdfs:subClassOf observable:ObservableObject ;
	rdfs:label "WindowsMailslot"@en ;
	rdfs:comment "A Windows mailslot is is a pseudofile that resides in memory, and may be accessed using standard file functions. The data in a mailslot message can be in any form, but cannot be larger than 424 bytes when sent between computers. Unlike disk files, mailslots are temporary. When all handles to a mailslot are closed, the mailslot and all the data it contains are deleted. [based on https://docs.microsoft.com/en-us/windows/win32/ipc/about-mailslots]"@en ;
	sh:targetClass observable:WindowsMailslot ;
	.

observable:WindowsNetworkShare
	a
		owl:Class ,
		sh:NodeShape
		;
	rdfs:subClassOf observable:ObservableObject ;
	rdfs:label "WindowsNetworkShare"@en ;
	rdfs:comment "A Windows network share is a Windows computer resource made available from one host to other hosts on a computer network. It is a device or piece of information on a computer that can be remotely accessed from another computer transparently as if it were a resource in the local machine. Network sharing is made possible by inter-process communication over the network. [based on https://en.wikipedia.org/wiki/Shared_resource]"@en ;
	sh:targetClass observable:WindowsNetworkShare ;
	.

observable:WindowsPEBinaryFile
	a
		owl:Class ,
		sh:NodeShape
		;
	rdfs:subClassOf observable:File ;
	rdfs:label "WindowsPEBinaryFile"@en ;
	rdfs:comment "A Windows PE binary file is a Windows portable executable (PE) file."@en ;
	sh:targetClass observable:WindowsPEBinaryFile ;
	.

observable:WindowsPEBinaryFileFacet
	a
		owl:Class ,
		sh:NodeShape
		;
	rdfs:subClassOf core:Facet ;
	rdfs:label "WindowsPEBinaryFileFacet"@en ;
	rdfs:comment "A Windows PE binary file facet is a grouping of characteristics unique to a Windows portable executable (PE) file."@en ;
	sh:property
		[
			sh:class observable:WindowsPEOptionalHeader ;
			sh:maxCount "1"^^xsd:integer ;
			sh:nodeKind sh:BlankNodeOrIRI ;
			sh:path observable:optionalHeader ;
		] ,
		[
			sh:class observable:WindowsPESection ;
			sh:nodeKind sh:BlankNodeOrIRI ;
			sh:path observable:sections ;
		] ,
		[
			sh:class types:Hash ;
			sh:nodeKind sh:BlankNodeOrIRI ;
			sh:path observable:fileHeaderHashes ;
		] ,
		[
			sh:datatype xsd:dateTime ;
			sh:maxCount "1"^^xsd:integer ;
			sh:nodeKind sh:Literal ;
			sh:path observable:timeDateStamp ;
		] ,
		[
			sh:datatype xsd:hexBinary ;
			sh:nodeKind sh:Literal ;
			sh:path observable:pointerToSymbolTable ;
		] ,
		[
			sh:datatype xsd:integer ;
			sh:maxCount "1"^^xsd:integer ;
			sh:nodeKind sh:Literal ;
			sh:path observable:numberOfSections ;
		] ,
		[
			sh:datatype xsd:integer ;
			sh:maxCount "1"^^xsd:integer ;
			sh:nodeKind sh:Literal ;
			sh:path observable:numberOfSymbols ;
		] ,
		[
			sh:datatype xsd:integer ;
			sh:maxCount "1"^^xsd:integer ;
			sh:nodeKind sh:Literal ;
			sh:path observable:sizeOfOptionalHeader ;
		] ,
		[
			sh:datatype xsd:string ;
			sh:maxCount "1"^^xsd:integer ;
			sh:nodeKind sh:Literal ;
			sh:path observable:impHash ;
		] ,
		[
			sh:datatype xsd:string ;
			sh:maxCount "1"^^xsd:integer ;
			sh:nodeKind sh:Literal ;
			sh:path observable:peType ;
		] ,
		[
			sh:datatype xsd:string ;
			sh:nodeKind sh:Literal ;
			sh:path observable:machine ;
		] ,
		[
			sh:datatype xsd:unsignedShort ;
			sh:nodeKind sh:Literal ;
			sh:path observable:characteristics ;
		]
		;
	sh:targetClass observable:WindowsPEBinaryFileFacet ;
	.

observable:WindowsPEBinaryType
	a rdfs:Datatype ;
	owl:equivalentClass [
		a rdfs:Datatype ;
		owl:oneOf [
			a rdf:List ;
			rdf:first "dll" ;
			rdf:rest [
				a rdf:List ;
				rdf:first "exe" ;
				rdf:rest [
					a rdf:List ;
					rdf:first "sys" ;
					rdf:rest rdf:nil ;
				] ;
			] ;
		] ;
	] ;
	.

observable:WindowsPEFileHeader
	a
		owl:Class ,
		sh:NodeShape
		;
	rdfs:label "WindowsPEFileHeader"@en ;
	rdfs:comment "A Windows PE file header is a grouping of characteristics unique to the 'header' of a Windows PE (Portable Executable) file, consisting of a collection of metadata about the overall nature and structure of the file."@en ;
	sh:property [
		sh:datatype xsd:dateTime ;
		sh:maxCount "1"^^xsd:integer ;
		sh:nodeKind sh:Literal ;
		sh:path observable:timeDateStamp ;
	] ;
	sh:targetClass observable:WindowsPEFileHeader ;
	.

observable:WindowsPEOptionalHeader
	a
		owl:Class ,
		sh:NodeShape
		;
	rdfs:label "WindowsPEOptionalHeader"@en ;
	rdfs:comment "A Windows PE optional header is a grouping of characteristics unique to the 'optional header' of a Windows PE (Portable Executable) file, consisting of a collection of metadata about the executable code structure of the file."@en ;
	sh:property
		[
			sh:datatype xsd:byte ;
			sh:nodeKind sh:Literal ;
			sh:path observable:majorLinkerVersion ;
		] ,
		[
			sh:datatype xsd:byte ;
			sh:nodeKind sh:Literal ;
			sh:path observable:minorLinkerVersion ;
		] ,
		[
			sh:datatype xsd:unsignedInt ;
			sh:nodeKind sh:Literal ;
			sh:path observable:addressOfEntryPoint ;
		] ,
		[
			sh:datatype xsd:unsignedInt ;
			sh:nodeKind sh:Literal ;
			sh:path observable:baseOfCode ;
		] ,
		[
			sh:datatype xsd:unsignedInt ;
			sh:nodeKind sh:Literal ;
			sh:path observable:checksum ;
		] ,
		[
			sh:datatype xsd:unsignedInt ;
			sh:nodeKind sh:Literal ;
			sh:path observable:fileAlignment ;
		] ,
		[
			sh:datatype xsd:unsignedInt ;
			sh:nodeKind sh:Literal ;
			sh:path observable:imageBase ;
		] ,
		[
			sh:datatype xsd:unsignedInt ;
			sh:nodeKind sh:Literal ;
			sh:path observable:loaderFlags ;
		] ,
		[
			sh:datatype xsd:unsignedInt ;
			sh:nodeKind sh:Literal ;
			sh:path observable:numberOfRVAAndSizes ;
		] ,
		[
			sh:datatype xsd:unsignedInt ;
			sh:nodeKind sh:Literal ;
			sh:path observable:sectionAlignment ;
		] ,
		[
			sh:datatype xsd:unsignedInt ;
			sh:nodeKind sh:Literal ;
			sh:path observable:sizeOfCode ;
		] ,
		[
			sh:datatype xsd:unsignedInt ;
			sh:nodeKind sh:Literal ;
			sh:path observable:sizeOfHeaders ;
		] ,
		[
			sh:datatype xsd:unsignedInt ;
			sh:nodeKind sh:Literal ;
			sh:path observable:sizeOfHeapCommit ;
		] ,
		[
			sh:datatype xsd:unsignedInt ;
			sh:nodeKind sh:Literal ;
			sh:path observable:sizeOfHeapReserve ;
		] ,
		[
			sh:datatype xsd:unsignedInt ;
			sh:nodeKind sh:Literal ;
			sh:path observable:sizeOfImage ;
		] ,
		[
			sh:datatype xsd:unsignedInt ;
			sh:nodeKind sh:Literal ;
			sh:path observable:sizeOfInitializedData ;
		] ,
		[
			sh:datatype xsd:unsignedInt ;
			sh:nodeKind sh:Literal ;
			sh:path observable:sizeOfStackCommit ;
		] ,
		[
			sh:datatype xsd:unsignedInt ;
			sh:nodeKind sh:Literal ;
			sh:path observable:sizeOfStackReserve ;
		] ,
		[
			sh:datatype xsd:unsignedInt ;
			sh:nodeKind sh:Literal ;
			sh:path observable:sizeOfUninitializedData ;
		] ,
		[
			sh:datatype xsd:unsignedInt ;
			sh:nodeKind sh:Literal ;
			sh:path observable:win32VersionValue ;
		] ,
		[
			sh:datatype xsd:unsignedShort ;
			sh:nodeKind sh:Literal ;
			sh:path observable:dllCharacteristics ;
		] ,
		[
			sh:datatype xsd:unsignedShort ;
			sh:nodeKind sh:Literal ;
			sh:path observable:magic ;
		] ,
		[
			sh:datatype xsd:unsignedShort ;
			sh:nodeKind sh:Literal ;
			sh:path observable:majorImageVersion ;
		] ,
		[
			sh:datatype xsd:unsignedShort ;
			sh:nodeKind sh:Literal ;
			sh:path observable:majorOSVersion ;
		] ,
		[
			sh:datatype xsd:unsignedShort ;
			sh:nodeKind sh:Literal ;
			sh:path observable:majorSubsystemVersion ;
		] ,
		[
			sh:datatype xsd:unsignedShort ;
			sh:nodeKind sh:Literal ;
			sh:path observable:minorImageVersion ;
		] ,
		[
			sh:datatype xsd:unsignedShort ;
			sh:nodeKind sh:Literal ;
			sh:path observable:minorOSVersion ;
		] ,
		[
			sh:datatype xsd:unsignedShort ;
			sh:nodeKind sh:Literal ;
			sh:path observable:minorSubsystemVersion ;
		] ,
		[
			sh:datatype xsd:unsignedShort ;
			sh:nodeKind sh:Literal ;
			sh:path observable:subsystem ;
		]
		;
	sh:targetClass observable:WindowsPEOptionalHeader ;
	.

observable:WindowsPESection
	a
		owl:Class ,
		sh:NodeShape
		;
	rdfs:label "WindowsPESection"@en ;
	rdfs:comment "A Windows PE section is a grouping of characteristics unique to a specific default or custom-defined region of a Windows PE (Portable Executable) file, consisting of an individual portion of the actual executable content of the file delineated according to unique purpose and memory protection requirements."@en ;
	sh:property
		[
			sh:class types:Hash ;
			sh:nodeKind sh:BlankNodeOrIRI ;
			sh:path observable:hashes ;
		] ,
		[
			sh:datatype xsd:decimal ;
			sh:maxCount "1"^^xsd:integer ;
			sh:nodeKind sh:Literal ;
			sh:path observable:entropy ;
		] ,
		[
			sh:datatype xsd:integer ;
			sh:maxCount "1"^^xsd:integer ;
			sh:nodeKind sh:Literal ;
			sh:path observable:size ;
		] ,
		[
			sh:datatype xsd:string ;
			sh:maxCount "1"^^xsd:integer ;
			sh:minCount "1"^^xsd:integer ;
			sh:nodeKind sh:Literal ;
			sh:path core:name ;
		]
		;
	sh:targetClass observable:WindowsPESection ;
	.

observable:WindowsPrefetch
	a
		owl:Class ,
		sh:NodeShape
		;
	rdfs:subClassOf observable:ObservableObject ;
	rdfs:label "WindowsPrefetch"@en ;
	rdfs:comment "The Windows prefetch contains entries in a Windows prefetch file (used to speed up application startup starting with Windows XP)."@en ;
	sh:targetClass observable:WindowsPrefetch ;
	.

observable:WindowsPrefetchFacet
	a
		owl:Class ,
		sh:NodeShape
		;
	rdfs:subClassOf core:Facet ;
	rdfs:label "WindowsPrefetchFacet"@en ;
	rdfs:comment "A Windows prefetch facet is a grouping of characteristics unique to entries in the Windows prefetch file (used to speed up application startup starting with Windows XP)."@en ;
	sh:property
		[
			sh:class observable:ObservableObject ;
			sh:maxCount "1"^^xsd:integer ;
			sh:nodeKind sh:BlankNodeOrIRI ;
			sh:path observable:volume ;
		] ,
		[
			sh:class observable:ObservableObject ;
			sh:nodeKind sh:BlankNodeOrIRI ;
			sh:path observable:accessedDirectory ;
		] ,
		[
			sh:class observable:ObservableObject ;
			sh:nodeKind sh:BlankNodeOrIRI ;
			sh:path observable:accessedFile ;
		] ,
		[
			sh:datatype xsd:dateTime ;
			sh:maxCount "1"^^xsd:integer ;
			sh:nodeKind sh:Literal ;
			sh:path observable:firstRun ;
		] ,
		[
			sh:datatype xsd:dateTime ;
			sh:maxCount "1"^^xsd:integer ;
			sh:nodeKind sh:Literal ;
			sh:path observable:lastRun ;
		] ,
		[
			sh:datatype xsd:integer ;
			sh:maxCount "1"^^xsd:integer ;
			sh:nodeKind sh:Literal ;
			sh:path observable:timesExecuted ;
		] ,
		[
			sh:datatype xsd:string ;
			sh:maxCount "1"^^xsd:integer ;
			sh:nodeKind sh:Literal ;
			sh:path observable:applicationFileName ;
		] ,
		[
			sh:datatype xsd:string ;
			sh:maxCount "1"^^xsd:integer ;
			sh:nodeKind sh:Literal ;
			sh:path observable:prefetchHash ;
		]
		;
	sh:targetClass observable:WindowsPrefetchFacet ;
	.

observable:WindowsProcess
	a
		owl:Class ,
		sh:NodeShape
		;
	rdfs:subClassOf observable:Process ;
	rdfs:label "WindowsProcess"@en ;
	rdfs:comment "A Windows process is a program running on a Windows operating system."@en ;
	sh:targetClass observable:WindowsProcess ;
	.

observable:WindowsProcessFacet
	a
		owl:Class ,
		sh:NodeShape
		;
	rdfs:subClassOf core:Facet ;
	rdfs:label "WindowsProcessFacet"@en ;
	rdfs:comment "A Windows process facet is a grouping of characteristics unique to a program running on a Windows operating system."@en ;
	sh:property
		[
			sh:class types:Dictionary ;
			sh:maxCount "1"^^xsd:integer ;
			sh:nodeKind sh:BlankNodeOrIRI ;
			sh:path observable:startupInfo ;
		] ,
		[
			sh:datatype xsd:boolean ;
			sh:maxCount "1"^^xsd:integer ;
			sh:nodeKind sh:Literal ;
			sh:path observable:aslrEnabled ;
		] ,
		[
			sh:datatype xsd:boolean ;
			sh:maxCount "1"^^xsd:integer ;
			sh:nodeKind sh:Literal ;
			sh:path observable:depEnabled ;
		] ,
		[
			sh:datatype xsd:string ;
			sh:maxCount "1"^^xsd:integer ;
			sh:nodeKind sh:Literal ;
			sh:path observable:ownerSID ;
		] ,
		[
			sh:datatype xsd:string ;
			sh:maxCount "1"^^xsd:integer ;
			sh:nodeKind sh:Literal ;
			sh:path observable:priority ;
		] ,
		[
			sh:datatype xsd:string ;
			sh:maxCount "1"^^xsd:integer ;
			sh:nodeKind sh:Literal ;
			sh:path observable:windowTitle ;
		]
		;
	sh:targetClass observable:WindowsProcessFacet ;
	.

observable:WindowsRegistryHive
	a
		owl:Class ,
		sh:NodeShape
		;
	rdfs:subClassOf observable:ObservableObject ;
	rdfs:label "WindowsRegistryHive"@en ;
	rdfs:comment "The Windows registry hive is a particular logical group of keys, subkeys, and values in a Windows registry (a hierarchical database that stores low-level settings for the Microsoft Windows operating system and for applications that opt to use the registry). [based on https://en.wikipedia.org/wiki/Windows_Registry]"@en ;
	sh:targetClass observable:WindowsRegistryHive ;
	.

observable:WindowsRegistryHiveFacet
	a
		owl:Class ,
		sh:NodeShape
		;
	rdfs:subClassOf core:Facet ;
	rdfs:label "WindowsRegistryHiveFacet"@en ;
	rdfs:comment "A Windows registry hive facet is a grouping of characteristics unique to a particular logical group of keys, subkeys, and values in a Windows registry (a hierarchical database that stores low-level settings for the Microsoft Windows operating system and for applications that opt to use the registry). [based on https://en.wikipedia.org/wiki/Windows_Registry]"@en ;
	sh:property [
		sh:datatype xsd:string ;
		sh:maxCount "1"^^xsd:integer ;
		sh:nodeKind sh:Literal ;
		sh:path observable:hiveType ;
	] ;
	sh:targetClass observable:WindowsRegistryHiveFacet ;
	.

observable:WindowsRegistryKey
	a
		owl:Class ,
		sh:NodeShape
		;
	rdfs:subClassOf observable:ObservableObject ;
	rdfs:label "WindowsRegistryKey"@en ;
	rdfs:comment "A Windows registry key is a particular key within a Windows registry (a hierarchical database that stores low-level settings for the Microsoft Windows operating system and for applications that opt to use the registry). [based on https://en.wikipedia.org/wiki/Windows_Registry]"@en ;
	sh:targetClass observable:WindowsRegistryKey ;
	.

observable:WindowsRegistryKeyFacet
	a
		owl:Class ,
		sh:NodeShape
		;
	rdfs:subClassOf core:Facet ;
	rdfs:label "WindowsRegistryKeyFacet"@en ;
	rdfs:comment "A Windows registry key facet is a grouping of characteristics unique to a particular key within a Windows registry (A hierarchical database that stores low-level settings for the Microsoft Windows operating system and for applications that opt to use the registry). [based on https://en.wikipedia.org/wiki/Windows_Registry]"@en ;
	sh:property
		[
			sh:class observable:ObservableObject ;
			sh:maxCount "1"^^xsd:integer ;
			sh:nodeKind sh:BlankNodeOrIRI ;
			sh:path observable:creator ;
		] ,
		[
			sh:class observable:WindowsRegistryValue ;
			sh:nodeKind sh:BlankNodeOrIRI ;
			sh:path observable:registryValues ;
		] ,
		[
			sh:datatype xsd:dateTime ;
			sh:maxCount "1"^^xsd:integer ;
			sh:nodeKind sh:Literal ;
			sh:path observable:modifiedTime ;
		] ,
		[
			sh:datatype xsd:integer ;
			sh:maxCount "1"^^xsd:integer ;
			sh:nodeKind sh:Literal ;
			sh:path observable:numberOfSubkeys ;
		] ,
		[
			sh:datatype xsd:string ;
			sh:maxCount "1"^^xsd:integer ;
			sh:minCount "1"^^xsd:integer ;
			sh:nodeKind sh:Literal ;
			sh:path observable:key ;
		]
		;
	sh:targetClass observable:WindowsRegistryKeyFacet ;
	.

observable:WindowsRegistryValue
	a
		owl:Class ,
		sh:NodeShape
		;
	rdfs:label "WindowsRegistryValue"@en ;
	rdfs:comment "A Windows registry value is a grouping of characteristics unique to a particular value within a Windows registry (a hierarchical database that stores low-level settings for the Microsoft Windows operating system and for applications that opt to use the registry. [based on https://en.wikipedia.org/wiki/Windows_Registry]"@en ;
	sh:property
		[
			sh:datatype xsd:string ;
			sh:maxCount "1"^^xsd:integer ;
			sh:minCount "1"^^xsd:integer ;
			sh:nodeKind sh:Literal ;
			sh:path core:name ;
		] ,
		[
			sh:datatype xsd:string ;
			sh:maxCount "1"^^xsd:integer ;
			sh:nodeKind sh:Literal ;
			sh:path observable:data ;
		] ,
		[
			sh:datatype xsd:string ;
			sh:maxCount "1"^^xsd:integer ;
			sh:nodeKind sh:Literal ;
			sh:path observable:dataType ;
		]
		;
	sh:targetClass observable:WindowsRegistryValue ;
	.

observable:WindowsService
	a
		owl:Class ,
		sh:NodeShape
		;
	rdfs:subClassOf observable:ObservableObject ;
	rdfs:label "WindowsService"@en ;
	rdfs:comment "A Windows service is a specific Windows service (a computer program that operates in the background of a Windows operating system, similar to the way a UNIX daemon runs on UNIX). [based on https://en.wikipedia.org/wiki/Windows_service]"@en ;
	sh:targetClass observable:WindowsService ;
	.

observable:WindowsServiceFacet
	a
		owl:Class ,
		sh:NodeShape
		;
	rdfs:subClassOf core:Facet ;
	rdfs:label "WindowsServiceFacet"@en ;
	rdfs:comment "A Windows service facet is a grouping of characteristics unique to a specific Windows service (a computer program that operates in the background of a Windows operating system, similar to the way a UNIX daemon runs on UNIX). [based on https://en.wikipedia.org/wiki/Windows_service]"@en ;
	sh:property
		[
			sh:datatype xsd:string ;
			sh:maxCount "1"^^xsd:integer ;
			sh:minCount "1"^^xsd:integer ;
			sh:nodeKind sh:Literal ;
			sh:path observable:serviceName ;
		] ,
		[
			sh:datatype xsd:string ;
			sh:maxCount "1"^^xsd:integer ;
			sh:nodeKind sh:Literal ;
			sh:path observable:displayName ;
		] ,
		[
			sh:datatype xsd:string ;
			sh:maxCount "1"^^xsd:integer ;
			sh:nodeKind sh:Literal ;
			sh:path observable:groupName ;
		] ,
		[
			sh:datatype xsd:string ;
			sh:maxCount "1"^^xsd:integer ;
			sh:nodeKind sh:Literal ;
			sh:path observable:serviceStatus ;
		] ,
		[
			sh:datatype xsd:string ;
			sh:maxCount "1"^^xsd:integer ;
			sh:nodeKind sh:Literal ;
			sh:path observable:serviceType ;
		] ,
		[
			sh:datatype xsd:string ;
			sh:maxCount "1"^^xsd:integer ;
			sh:nodeKind sh:Literal ;
			sh:path observable:startCommandLine ;
		] ,
		[
			sh:datatype xsd:string ;
			sh:maxCount "1"^^xsd:integer ;
			sh:nodeKind sh:Literal ;
			sh:path observable:startType ;
		] ,
		[
			sh:datatype xsd:string ;
			sh:nodeKind sh:Literal ;
			sh:path observable:descriptions ;
		]
		;
	sh:targetClass observable:WindowsServiceFacet ;
	.

observable:WindowsServiceStartType
	a rdfs:Datatype ;
	owl:equivalentClass [
		a rdfs:Datatype ;
		owl:oneOf [
			a rdf:List ;
			rdf:first "service_auto_start" ;
			rdf:rest [
				a rdf:List ;
				rdf:first "service_boot_start" ;
				rdf:rest [
					a rdf:List ;
					rdf:first "service_demand_start" ;
					rdf:rest [
						a rdf:List ;
						rdf:first "service_disabled" ;
						rdf:rest [
							a rdf:List ;
							rdf:first "service_system_alert" ;
							rdf:rest rdf:nil ;
						] ;
					] ;
				] ;
			] ;
		] ;
	] ;
	.

observable:WindowsServiceStatus
	a rdfs:Datatype ;
	owl:equivalentClass [
		a rdfs:Datatype ;
		owl:oneOf [
			a rdf:List ;
			rdf:first "service_continue_pending" ;
			rdf:rest [
				a rdf:List ;
				rdf:first "service_pause_pending" ;
				rdf:rest [
					a rdf:List ;
					rdf:first "service_paused" ;
					rdf:rest [
						a rdf:List ;
						rdf:first "service_running" ;
						rdf:rest [
							a rdf:List ;
							rdf:first "service_start_pending" ;
							rdf:rest [
								a rdf:List ;
								rdf:first "service_stop_pending" ;
								rdf:rest [
									a rdf:List ;
									rdf:first "service_stopped" ;
									rdf:rest rdf:nil ;
								] ;
							] ;
						] ;
					] ;
				] ;
			] ;
		] ;
	] ;
	.

observable:WindowsServiceType
	a rdfs:Datatype ;
	owl:equivalentClass [
		a rdfs:Datatype ;
		owl:oneOf [
			a rdf:List ;
			rdf:first "service_file_system_driver" ;
			rdf:rest [
				a rdf:List ;
				rdf:first "service_kernel_driver" ;
				rdf:rest [
					a rdf:List ;
					rdf:first "service_win32_own_process" ;
					rdf:rest [
						a rdf:List ;
						rdf:first "service_win32_share_process" ;
						rdf:rest rdf:nil ;
					] ;
				] ;
			] ;
		] ;
	] ;
	.

observable:WindowsSystemRestore
	a
		owl:Class ,
		sh:NodeShape
		;
	rdfs:subClassOf observable:ObservableObject ;
	rdfs:label "WindowsSystemRestore"@en ;
	rdfs:comment "A Windows system restore is a capture of a Windows computer's state (including system files, installed applications, Windows Registry, and system settings) at a particular point in time such that the computer can be reverted to that state in the event of system malfunctions or other problems. [based on https://en.wikipedia.org/wiki/System_Restore]"@en ;
	sh:targetClass observable:WindowsSystemRestore ;
	.

observable:WindowsTask
	a
		owl:Class ,
		sh:NodeShape
		;
	rdfs:subClassOf observable:ObservableObject ;
	rdfs:label "WindowsTask"@en ;
	rdfs:comment "A Windows task is a process that is scheduled to execute on a Windows operating system by the Windows Task Scheduler. [based on http://msdn.microsoft.com/en-us/library/windows/desktop/aa381311(v=vs.85).aspx]"@en ;
	sh:targetClass observable:WindowsTask ;
	.

observable:WindowsTaskFacet
	a
		owl:Class ,
		sh:NodeShape
		;
	rdfs:subClassOf core:Facet ;
	rdfs:label "WindowsTaskFacet"@en ;
	rdfs:comment "A Windows Task facet is a grouping of characteristics unique to a Windows Task (a process that is scheduled to execute on a Windows operating system by the Windows Task Scheduler). [based on http://msdn.microsoft.com/en-us/library/windows/desktop/aa381311(v=vs.85).aspx]"@en ;
	sh:property
		[
			sh:class observable:ObservableObject ;
			sh:maxCount "1"^^xsd:integer ;
			sh:nodeKind sh:BlankNodeOrIRI ;
			sh:path observable:account ;
		] ,
		[
			sh:class observable:ObservableObject ;
			sh:maxCount "1"^^xsd:integer ;
			sh:nodeKind sh:BlankNodeOrIRI ;
			sh:path observable:application ;
		] ,
		[
			sh:class observable:ObservableObject ;
			sh:maxCount "1"^^xsd:integer ;
			sh:nodeKind sh:BlankNodeOrIRI ;
			sh:path observable:workItemData ;
		] ,
		[
			sh:class observable:ObservableObject ;
			sh:maxCount "1"^^xsd:integer ;
			sh:nodeKind sh:BlankNodeOrIRI ;
			sh:path observable:workingDirectory ;
		] ,
		[
			sh:class observable:TaskActionType ;
			sh:nodeKind sh:BlankNodeOrIRI ;
			sh:path observable:actionList ;
		] ,
		[
			sh:class observable:TriggerType ;
			sh:nodeKind sh:BlankNodeOrIRI ;
			sh:path observable:triggerList ;
		] ,
		[
			sh:datatype xsd:dateTime ;
			sh:maxCount "1"^^xsd:integer ;
			sh:nodeKind sh:Literal ;
			sh:path observable:mostRecentRunTime ;
		] ,
		[
			sh:datatype xsd:dateTime ;
			sh:maxCount "1"^^xsd:integer ;
			sh:nodeKind sh:Literal ;
			sh:path observable:nextRunTime ;
		] ,
		[
			sh:datatype xsd:dateTime ;
			sh:maxCount "1"^^xsd:integer ;
			sh:nodeKind sh:Literal ;
			sh:path observable:observableCreatedTime ;
		] ,
		[
			sh:datatype xsd:integer ;
			sh:maxCount "1"^^xsd:integer ;
			sh:nodeKind sh:Literal ;
			sh:path observable:exitCode ;
		] ,
		[
			sh:datatype xsd:integer ;
			sh:maxCount "1"^^xsd:integer ;
			sh:nodeKind sh:Literal ;
			sh:path observable:maxRunTime ;
		] ,
		[
			sh:datatype xsd:string ;
			sh:maxCount "1"^^xsd:integer ;
			sh:nodeKind sh:Literal ;
			sh:path observable:accountLogonType ;
		] ,
		[
			sh:datatype xsd:string ;
			sh:maxCount "1"^^xsd:integer ;
			sh:nodeKind sh:Literal ;
			sh:path observable:accountRunLevel ;
		] ,
		[
			sh:datatype xsd:string ;
			sh:maxCount "1"^^xsd:integer ;
			sh:nodeKind sh:Literal ;
			sh:path observable:imageName ;
		] ,
		[
			sh:datatype xsd:string ;
			sh:maxCount "1"^^xsd:integer ;
			sh:nodeKind sh:Literal ;
			sh:path observable:parameters ;
		] ,
		[
			sh:datatype xsd:string ;
			sh:maxCount "1"^^xsd:integer ;
			sh:nodeKind sh:Literal ;
			sh:path observable:taskComment ;
		] ,
		[
			sh:datatype xsd:string ;
			sh:maxCount "1"^^xsd:integer ;
			sh:nodeKind sh:Literal ;
			sh:path observable:taskCreator ;
		] ,
		[
			sh:datatype vocabulary:TaskFlagVocab ;
			sh:nodeKind sh:Literal ;
			sh:path observable:flags ;
		] ,
		[
			sh:datatype vocabulary:TaskPriorityVocab ;
			sh:maxCount "1"^^xsd:integer ;
			sh:nodeKind sh:Literal ;
			sh:path observable:priority ;
		] ,
		[
			sh:datatype vocabulary:TaskStatusVocab ;
			sh:maxCount "1"^^xsd:integer ;
			sh:nodeKind sh:Literal ;
			sh:path observable:status ;
		]
		;
	sh:targetClass observable:WindowsTaskFacet ;
	.

observable:WindowsThread
	a
		owl:Class ,
		sh:NodeShape
		;
	rdfs:subClassOf observable:Thread ;
	rdfs:label "WindowsThread"@en ;
	rdfs:comment "A Windows thread is a single thread of execution within a Windows process."@en ;
	sh:targetClass observable:WindowsThread ;
	.

observable:WindowsThreadFacet
	a
		owl:Class ,
		sh:NodeShape
		;
	rdfs:subClassOf core:Facet ;
	rdfs:label "WindowsThreadFacet"@en ;
	rdfs:comment "A Windows thread facet is a grouping os characteristics unique to a single thread of execution within a Windows process."@en ;
	sh:property
		[
			sh:datatype xsd:dateTime ;
			sh:maxCount "1"^^xsd:integer ;
			sh:nodeKind sh:Literal ;
			sh:path observable:creationTime ;
		] ,
		[
			sh:datatype xsd:hexBinary ;
			sh:nodeKind sh:Literal ;
			sh:path observable:parameterAddress ;
		] ,
		[
			sh:datatype xsd:hexBinary ;
			sh:nodeKind sh:Literal ;
			sh:path observable:startAddress ;
		] ,
		[
			sh:datatype xsd:integer ;
			sh:maxCount "1"^^xsd:integer ;
			sh:nodeKind sh:Literal ;
			sh:path observable:priority ;
		] ,
		[
			sh:datatype xsd:nonNegativeInteger ;
			sh:nodeKind sh:Literal ;
			sh:path observable:stackSize ;
		] ,
		[
			sh:datatype xsd:nonNegativeInteger ;
			sh:nodeKind sh:Literal ;
			sh:path observable:threadID ;
		] ,
		[
			sh:datatype xsd:string ;
			sh:maxCount "1"^^xsd:integer ;
			sh:nodeKind sh:Literal ;
			sh:path observable:context ;
		] ,
		[
			sh:datatype xsd:string ;
			sh:maxCount "1"^^xsd:integer ;
			sh:nodeKind sh:Literal ;
			sh:path observable:runningStatus ;
		] ,
		[
			sh:datatype xsd:string ;
			sh:maxCount "1"^^xsd:integer ;
			sh:nodeKind sh:Literal ;
			sh:path observable:securityAttributes ;
		] ,
		[
			sh:datatype xsd:unsignedInt ;
			sh:nodeKind sh:Literal ;
			sh:path observable:creationFlags ;
		]
		;
	sh:targetClass observable:WindowsThreadFacet ;
	.

observable:WindowsVolumeFacet
	a
		owl:Class ,
		sh:NodeShape
		;
	rdfs:subClassOf core:Facet ;
	rdfs:label "WindowsVolumeFacet"@en ;
	rdfs:comment "A Windows volume facet is a grouping of characteristics unique to a single accessible storage area (volume) with a single Windows file system. [based on https://en.wikipedia.org/wiki/Volume_(computing)]"@en ;
	sh:property
		[
			sh:datatype xsd:string ;
			sh:maxCount "1"^^xsd:integer ;
			sh:nodeKind sh:Literal ;
			sh:path observable:driveLetter ;
		] ,
		[
			sh:datatype vocabulary:WindowsDriveTypeVocab ;
			sh:maxCount "1"^^xsd:integer ;
			sh:nodeKind sh:Literal ;
			sh:path observable:driveType ;
		] ,
		[
			sh:datatype vocabulary:WindowsVolumeAttributeVocab ;
			sh:maxCount "4"^^xsd:integer ;
			sh:nodeKind sh:Literal ;
			sh:path observable:windowsVolumeAttributes ;
		]
		;
	sh:targetClass observable:WindowsVolumeFacet ;
	.

observable:WindowsWaitableTime
	a
		owl:Class ,
		sh:NodeShape
		;
	rdfs:subClassOf observable:ObservableObject ;
	rdfs:label "WindowsWaitableTime"@en ;
	rdfs:comment "A Windows waitable timer is a synchronization object within the Windows operating system whose state is set to signaled when a specified due time arrives. There are two types of waitable timers that can be created: manual-reset and synchronization. A timer of either type can also be a periodic timer. [based on https://docs.microsoft.com/en-us/windows/win32/sync/waitable-timer-objects]"@en ;
	sh:targetClass observable:WindowsWaitableTime ;
	.

observable:WirelessNetworkConnection
	a
		owl:Class ,
		sh:NodeShape
		;
	rdfs:subClassOf observable:NetworkConnection ;
	rdfs:label "WirelessNetworkConnection"@en ;
	rdfs:comment "A wireless network connection is a connection (completed or attempted) across an IEEE 802.11 standards-confromant digital network (a group of two or more computer systems linked together). [based on https://www.webopedia.com/TERM/N/network.html]"@en ;
	sh:targetClass observable:WirelessNetworkConnection ;
	.

observable:WirelessNetworkConnectionFacet
	a
		owl:Class ,
		sh:NodeShape
		;
	rdfs:subClassOf core:Facet ;
	rdfs:label "WirelessNetworkConnectionFacet"@en ;
	rdfs:comment "A wireless network connection facet is a grouping of characteristics unique to a connection (completed or attempted) across an IEEE 802.11 standards-conformant digital network (a group of two or more computer systems linked together). [based on https://www.webopedia.com/TERM/N/network.html]"@en ;
	sh:property
		[
			sh:datatype xsd:string ;
			sh:maxCount "1"^^xsd:integer ;
			sh:nodeKind sh:Literal ;
			sh:path observable:baseStation ;
		] ,
		[
			sh:datatype xsd:string ;
			sh:maxCount "1"^^xsd:integer ;
			sh:nodeKind sh:Literal ;
			sh:path observable:ssid ;
		]
		;
	sh:targetClass observable:WirelessNetworkConnectionFacet ;
	.

observable:X509Certificate
	a
		owl:Class ,
		sh:NodeShape
		;
	rdfs:subClassOf observable:ObservableObject ;
	rdfs:label "X509Certificate"@en ;
	rdfs:comment "A X.509 certificate is a public key digital identity certificate conformant to the X.509 PKI (Public Key Infrastructure) standard."@en ;
	sh:targetClass observable:X509Certificate ;
	.

observable:X509CertificateFacet
	a
		owl:Class ,
		sh:NodeShape
		;
	rdfs:subClassOf core:Facet ;
	rdfs:label "X509CertificateFacet"@en ;
	rdfs:comment "A X.509 certificate facet is a grouping of characteristics unique to a public key digital identity certificate conformant to the X.509 PKI (Public Key Infrastructure) standard. "@en ;
	sh:property
		[
			sh:class observable:X509V3ExtensionsFacet ;
			sh:maxCount "1"^^xsd:integer ;
			sh:nodeKind sh:BlankNodeOrIRI ;
			sh:path observable:x509v3extensions ;
		] ,
		[
			sh:class types:Hash ;
			sh:maxCount "1"^^xsd:integer ;
			sh:nodeKind sh:BlankNodeOrIRI ;
			sh:path observable:issuerHash ;
		] ,
		[
			sh:class types:Hash ;
			sh:maxCount "1"^^xsd:integer ;
			sh:nodeKind sh:BlankNodeOrIRI ;
			sh:path observable:subjectHash ;
		] ,
		[
			sh:class types:Hash ;
			sh:maxCount "1"^^xsd:integer ;
			sh:nodeKind sh:BlankNodeOrIRI ;
			sh:path observable:thumbprintHash ;
		] ,
		[
			sh:datatype xsd:boolean ;
			sh:maxCount "1"^^xsd:integer ;
			sh:nodeKind sh:Literal ;
			sh:path observable:isSelfSigned ;
		] ,
		[
			sh:datatype xsd:dateTime ;
			sh:maxCount "1"^^xsd:integer ;
			sh:nodeKind sh:Literal ;
			sh:path observable:validityNotAfter ;
		] ,
		[
			sh:datatype xsd:dateTime ;
			sh:maxCount "1"^^xsd:integer ;
			sh:nodeKind sh:Literal ;
			sh:path observable:validityNotBefore ;
		] ,
		[
			sh:datatype xsd:integer ;
			sh:maxCount "1"^^xsd:integer ;
			sh:nodeKind sh:Literal ;
			sh:path observable:subjectPublicKeyExponent ;
		] ,
		[
			sh:datatype xsd:string ;
			sh:maxCount "1"^^xsd:integer ;
			sh:nodeKind sh:Literal ;
			sh:path observable:issuer ;
		] ,
		[
			sh:datatype xsd:string ;
			sh:maxCount "1"^^xsd:integer ;
			sh:nodeKind sh:Literal ;
			sh:path observable:serialNumber ;
		] ,
		[
			sh:datatype xsd:string ;
			sh:maxCount "1"^^xsd:integer ;
			sh:nodeKind sh:Literal ;
			sh:path observable:signature ;
		] ,
		[
			sh:datatype xsd:string ;
			sh:maxCount "1"^^xsd:integer ;
			sh:nodeKind sh:Literal ;
			sh:path observable:signatureAlgorithm ;
		] ,
		[
			sh:datatype xsd:string ;
			sh:maxCount "1"^^xsd:integer ;
			sh:nodeKind sh:Literal ;
			sh:path observable:subject ;
		] ,
		[
			sh:datatype xsd:string ;
			sh:maxCount "1"^^xsd:integer ;
			sh:nodeKind sh:Literal ;
			sh:path observable:subjectPublicKeyAlgorithm ;
		] ,
		[
			sh:datatype xsd:string ;
			sh:maxCount "1"^^xsd:integer ;
			sh:nodeKind sh:Literal ;
			sh:path observable:subjectPublicKeyModulus ;
		] ,
		[
			sh:datatype xsd:string ;
			sh:maxCount "1"^^xsd:integer ;
			sh:nodeKind sh:Literal ;
			sh:path observable:version ;
		]
		;
	sh:targetClass observable:X509CertificateFacet ;
	.

observable:X509V3Certificate
	a
		owl:Class ,
		sh:NodeShape
		;
	rdfs:subClassOf observable:ObservableObject ;
	rdfs:label "X509V3Certificate"@en ;
	rdfs:comment "An X.509 v3 certificate is a public key digital identity certificate conformant to the X.509 v3 PKI (Public Key Infrastructure) standard. "@en ;
	sh:targetClass observable:X509V3Certificate ;
	.

observable:X509V3ExtensionsFacet
	a
		owl:Class ,
		sh:NodeShape
		;
	rdfs:subClassOf core:Facet ;
	rdfs:label "X509V3ExtensionsFacet"@en ;
	rdfs:comment "An X.509 v3 certificate extensions facet is a grouping of characteristics unique to a public key digital identity certificate conformant to the X.509 v3 PKI (Public Key Infrastructure) standard."@en ;
	sh:property
		[
			sh:datatype xsd:dateTime ;
			sh:maxCount "1"^^xsd:integer ;
			sh:nodeKind sh:Literal ;
			sh:path observable:privateKeyUsagePeriodNotAfter ;
		] ,
		[
			sh:datatype xsd:dateTime ;
			sh:maxCount "1"^^xsd:integer ;
			sh:nodeKind sh:Literal ;
			sh:path observable:privateKeyUsagePeriodNotBefore ;
		] ,
		[
			sh:datatype xsd:string ;
			sh:maxCount "1"^^xsd:integer ;
			sh:nodeKind sh:Literal ;
			sh:path observable:authorityKeyIdentifier ;
		] ,
		[
			sh:datatype xsd:string ;
			sh:maxCount "1"^^xsd:integer ;
			sh:nodeKind sh:Literal ;
			sh:path observable:basicConstraints ;
		] ,
		[
			sh:datatype xsd:string ;
			sh:maxCount "1"^^xsd:integer ;
			sh:nodeKind sh:Literal ;
			sh:path observable:certificatePolicies ;
		] ,
		[
			sh:datatype xsd:string ;
			sh:maxCount "1"^^xsd:integer ;
			sh:nodeKind sh:Literal ;
			sh:path observable:crlDistributionPoints ;
		] ,
		[
			sh:datatype xsd:string ;
			sh:maxCount "1"^^xsd:integer ;
			sh:nodeKind sh:Literal ;
			sh:path observable:extendedKeyUsage ;
		] ,
		[
			sh:datatype xsd:string ;
			sh:maxCount "1"^^xsd:integer ;
			sh:nodeKind sh:Literal ;
			sh:path observable:inhibitAnyPolicy ;
		] ,
		[
			sh:datatype xsd:string ;
			sh:maxCount "1"^^xsd:integer ;
			sh:nodeKind sh:Literal ;
			sh:path observable:issuerAlternativeName ;
		] ,
		[
			sh:datatype xsd:string ;
			sh:maxCount "1"^^xsd:integer ;
			sh:nodeKind sh:Literal ;
			sh:path observable:keyUsage ;
		] ,
		[
			sh:datatype xsd:string ;
			sh:maxCount "1"^^xsd:integer ;
			sh:nodeKind sh:Literal ;
			sh:path observable:nameConstraints ;
		] ,
		[
			sh:datatype xsd:string ;
			sh:maxCount "1"^^xsd:integer ;
			sh:nodeKind sh:Literal ;
			sh:path observable:policyConstraints ;
		] ,
		[
			sh:datatype xsd:string ;
			sh:maxCount "1"^^xsd:integer ;
			sh:nodeKind sh:Literal ;
			sh:path observable:policyMappings ;
		] ,
		[
			sh:datatype xsd:string ;
			sh:maxCount "1"^^xsd:integer ;
			sh:nodeKind sh:Literal ;
			sh:path observable:subjectAlternativeName ;
		] ,
		[
			sh:datatype xsd:string ;
			sh:maxCount "1"^^xsd:integer ;
			sh:nodeKind sh:Literal ;
			sh:path observable:subjectDirectoryAttributes ;
		] ,
		[
			sh:datatype xsd:string ;
			sh:maxCount "1"^^xsd:integer ;
			sh:nodeKind sh:Literal ;
			sh:path observable:subjectKeyIdentifier ;
		]
		;
	sh:targetClass observable:X509V3ExtensionsFacet ;
	.

observable:abbreviation
	a owl:DatatypeProperty ;
	rdfs:label "abbreviation"@en ;
	rdfs:comment "The abbreviation of a global flag. See also: http://msdn.microsoft.com/en-us/library/windows/hardware/ff549646(v=vs.85).aspx."@en ;
	rdfs:range xsd:string ;
	.

observable:accessedDirectory
	a owl:ObjectProperty ;
	rdfs:label "accessedDirectory"@en ;
	rdfs:comment "Directories accessed by the prefetch application during startup."@en ;
	rdfs:range observable:ObservableObject ;
	.

observable:accessedFile
	a owl:ObjectProperty ;
	rdfs:label "accessedFile"@en ;
	rdfs:comment "Files (e.g., DLLs and other support files) used by the application during startup."@en ;
	rdfs:range observable:ObservableObject ;
	.

observable:accessedTime
	a owl:DatatypeProperty ;
	rdfs:label "accessedTime"@en ;
	rdfs:comment "The date and time at which the Object was accessed."@en ;
	rdfs:range xsd:dateTime ;
	.

observable:account
	a owl:ObjectProperty ;
	rdfs:label "account"@en ;
	rdfs:comment "Specifies the account used to run the scheduled task. See also: http://msdn.microsoft.com/en-us/library/windows/desktop/aa381228(v=vs.85).aspx."@en ;
	rdfs:range observable:ObservableObject ;
	.

observable:accountIdentifier
	a owl:DatatypeProperty ;
	rdfs:label "accountIdentifier"@en ;
	rdfs:comment "The unique identifier for the account."@en ;
	rdfs:range xsd:string ;
	.

observable:accountIssuer
	a owl:ObjectProperty ;
	rdfs:label "accountIssuer"@en ;
	rdfs:comment "The issuer of this account."@en ;
	rdfs:range core:UcoObject ;
	.

observable:accountLogin
	a owl:DatatypeProperty ;
	rdfs:label "accountLogin"@en ;
	rdfs:comment "The login identifier for the digital account."@en ;
	rdfs:range xsd:string ;
	.

observable:accountLogonType
	a owl:DatatypeProperty ;
	rdfs:label "accountLogonType"@en ;
	rdfs:comment "Specifies the security logon method required to run the tasks associated with the account. See also: http://msdn.microsoft.com/en-us/library/windows/desktop/aa383013(v=vs.85).aspx."@en ;
	rdfs:range xsd:string ;
	.

observable:accountRunLevel
	a owl:DatatypeProperty ;
	rdfs:label "accountRunLevel"@en ;
	rdfs:comment "Specifies the permission level of the account that the task will be run at."@en ;
	rdfs:range xsd:string ;
	.

observable:accountType
	a owl:DatatypeProperty ;
	rdfs:label "accountType"@en ;
	rdfs:comment "The type of account, for instance bank, phone, application, service, etc."@en ;
	rdfs:range vocabulary:AccountTypeVocab ;
	.

observable:actionID
	a owl:DatatypeProperty ;
	rdfs:label "actionID"@en ;
	rdfs:comment "Specifies the user-defined identifier for the action. This identifier is used by the Task Scheduler for logging purposes. See also: http://msdn.microsoft.com/en-us/library/windows/desktop/aa380590(v=vs.85).aspx."@en ;
	rdfs:range xsd:string ;
	.

observable:actionList
	a owl:ObjectProperty ;
	rdfs:label "actionList"@en ;
	rdfs:comment "Specifies a list of actions to be performed by the scheduled task."@en ;
	rdfs:range observable:TaskActionType ;
	.

observable:actionType
	a owl:DatatypeProperty ;
	rdfs:label "actionType"@en ;
	rdfs:comment "Specifies the type of the action. See also: http://msdn.microsoft.com/en-us/library/windows/desktop/aa380596(v=vs.85).aspx."@en ;
	rdfs:range vocabulary:TaskActionTypeVocab ;
	.

observable:activeDirectoryGroups
	a owl:DatatypeProperty ;
	rdfs:label "activeDirectoryGroups"@en ;
	rdfs:range xsd:string ;
	.

observable:adapterName
	a owl:DatatypeProperty ;
	rdfs:label "adapterName"@en ;
	rdfs:comment "Specifies the name of the network adapter used by the network interface."@en ;
	rdfs:range xsd:string ;
	.

observable:addressOfEntryPoint
	a owl:DatatypeProperty ;
	rdfs:label "addressOfEntryPoint"@en ;
	rdfs:comment "Specifies the address of the entry point relative to the image base when the executable is loaded into memory."@en ;
	rdfs:range xsd:unsignedInt ;
	.

observable:addressValue
	a owl:DatatypeProperty ;
	rdfs:label "addressValue"@en ;
	rdfs:comment "The value of an address."@en ;
	rdfs:range xsd:string ;
	.

observable:advertisingID
	a owl:DatatypeProperty ;
	rdfs:label "advertisingID"@en ;
	rdfs:comment "Advertising ID as a UUID. [based on https://developer.android.com/reference/androidx/ads/identifier/AdvertisingIdInfo]"@en ;
	rdfs:range xsd:string ;
	.

observable:allocationStatus
	a owl:DatatypeProperty ;
	rdfs:label "allocationStatus"@en ;
	rdfs:comment "The allocation status of a file."@en ;
	rdfs:range xsd:string ;
	.

observable:alternateDataStreams
	a owl:ObjectProperty ;
	rdfs:label "alternateDataStreams"@en ;
	rdfs:range observable:AlternateDataStream ;
	.

observable:androidFingerprint
	a owl:DatatypeProperty ;
	rdfs:label "androidFingerprint"@en ;
	rdfs:comment "A string that uniquely identifies a build of the Android operating system. [based on https://developer.android.com/reference/android/os/Build#FINGERPRINT]"@en ;
	rdfs:range xsd:string ;
	.

observable:androidID
	a owl:DatatypeProperty ;
	rdfs:label "androidID"@en ;
	rdfs:comment "A 64-bit number (expressed as a hexadecimal string), unique to each combination of app-signing key, user, and device. [based on https://developer.android.com/reference/android/provider/Settings.Secure#ANDROID_ID]"@en ;
	rdfs:range xsd:hexBinary ;
	.

observable:androidVersion
	a owl:DatatypeProperty ;
	rdfs:label "androidVersion"@en ;
	rdfs:comment "The user-visible version string. E.g., '1.0' or '3.4b5' or 'bananas'. This field is an opaque string. Do not assume that its value has any particular structure or that values of RELEASE from different releases can be somehow ordered. [based on https://developer.android.com/reference/android/os/Build.VERSION#RELEASE]"@en ;
	rdfs:range xsd:string ;
	.

observable:application
	a owl:ObjectProperty ;
	rdfs:label "application"@en ;
	rdfs:comment "The application associated with this object."@en ;
	rdfs:range observable:ObservableObject ;
	.

observable:applicationFileName
	a owl:DatatypeProperty ;
	rdfs:label "applicationFileName"@en ;
	rdfs:comment "Name of the executable of the prefetch file."@en ;
	rdfs:range xsd:string ;
	.

observable:applicationIdentifier
	a owl:DatatypeProperty ;
	rdfs:label "applicationIdentifier"@en ;
	rdfs:range xsd:string ;
	.

observable:archiveType
	a owl:DatatypeProperty ;
	rdfs:label "archiveType"@en ;
	rdfs:comment "The type of a file archive, e.g. ZIP, GZIP or RAR."@en ;
	rdfs:range xsd:string ;
	.

observable:arguments
	a owl:DatatypeProperty ;
	rdfs:label "arguments"@en ;
	rdfs:comment "A list of arguments utilized in initiating the process."@en ;
	rdfs:range xsd:string ;
	.

observable:asHandle
	a owl:DatatypeProperty ;
	rdfs:label "asHandle"@en ;
	rdfs:range xsd:string ;
	.

observable:aslrEnabled
	a owl:DatatypeProperty ;
	rdfs:label "aslrEnabled"@en ;
	rdfs:range xsd:boolean ;
	.

observable:attendant
	a owl:ObjectProperty ;
	rdfs:label "attendant"@en ;
	rdfs:comment "The attendants of the event."@en ;
	rdfs:range identity:Identity ;
	.

observable:audioType
	a owl:DatatypeProperty ;
	rdfs:label "audioType"@en ;
	rdfs:comment "The type of a audio. For example: music or speech."@en ;
	rdfs:range xsd:string ;
	.

observable:authorityKeyIdentifier
	a owl:DatatypeProperty ;
	rdfs:label "authorityKeyIdentifier"@en ;
	rdfs:range xsd:string ;
	.

observable:availableRam
	a owl:DatatypeProperty ;
	rdfs:label "availableRam"@en ;
	rdfs:comment "Specifies the amount of physical memory available on the system, in bytes."@en ;
	rdfs:range xsd:integer ;
	.

observable:baseOfCode
	a owl:DatatypeProperty ;
	rdfs:label "baseOfCode"@en ;
	rdfs:comment "Specifies the address that is relative to the image base of the beginning-of-code section when it is loaded into memory."@en ;
	rdfs:range xsd:unsignedInt ;
	.

observable:baseStation
	a owl:DatatypeProperty ;
	rdfs:label "baseStation"@en ;
	rdfs:comment "The base station."@en ;
	rdfs:range xsd:string ;
	.

observable:basicConstraints
	a owl:DatatypeProperty ;
	rdfs:label "basicConstraints"@en ;
	rdfs:range xsd:string ;
	.

observable:bcc
	a owl:ObjectProperty ;
	rdfs:label "bcc"@en ;
	rdfs:range observable:ObservableObject ;
	.

observable:binary
	a owl:ObjectProperty ;
	rdfs:label "binary"@en ;
	rdfs:range observable:ObservableObject ;
	.

observable:biosDate
	a owl:DatatypeProperty ;
	rdfs:label "biosDate"@en ;
	rdfs:comment "Specifies the date of the BIOS (e.g. the datestamp of the BIOS revision)."@en ;
	rdfs:range xsd:dateTime ;
	.

observable:biosManufacturer
	a owl:DatatypeProperty ;
	rdfs:label "biosManufacturer"@en ;
	rdfs:comment "Specifies the manufacturer of the BIOS."@en ;
	rdfs:range xsd:string ;
	.

observable:biosReleaseDate
	a owl:DatatypeProperty ;
	rdfs:label "biosReleaseDate"@en ;
	rdfs:comment "Specifies the date the BIOS was released."@en ;
	rdfs:range xsd:dateTime ;
	.

observable:biosSerialNumber
	a owl:DatatypeProperty ;
	rdfs:label "biosSerialNumber"@en ;
	rdfs:comment "Specifies the serial number of the BIOS."@en ;
	rdfs:range xsd:string ;
	.

observable:biosVersion
	a owl:DatatypeProperty ;
	rdfs:label "biosVersion"@en ;
	rdfs:comment "Specifies the version of the BIOS."@en ;
	rdfs:range xsd:string ;
	.

observable:bitRate
	a owl:DatatypeProperty ;
	rdfs:label "bitRate"@en ;
	rdfs:comment "The bitrate of the audio in bits per second."@en ;
	rdfs:range xsd:integer ;
	.

observable:bitness
	a owl:DatatypeProperty ;
	rdfs:label "bitness"@en ;
	rdfs:comment "Specifies the bitness of the operating system (i.e. 32 or 64). Note that this is potentially different from the word size of the underlying hardware or CPU. A 32-bit operating system can be installed on a machine running a 64-bit processor."@en ;
	rdfs:range xsd:string ;
	.

observable:bitsPerPixel
	a owl:DatatypeProperty ;
	rdfs:label "bitsPerPixel"@en ;
	rdfs:range xsd:integer ;
	.

observable:blockType
	a owl:DatatypeProperty ;
	rdfs:label "blockType"@en ;
	rdfs:comment "The blockType property specifies the block type of a particular memory object."@en ;
	rdfs:range vocabulary:MemoryBlockTypeVocab ;
	.

observable:bluetoothDeviceName
	a owl:DatatypeProperty ;
	rdfs:label "bluetoothDeviceName"@en ;
	rdfs:comment "Name configured withing Bluetooth settings on a device."@en ;
	rdfs:range xsd:string ;
	.

observable:body
	a owl:DatatypeProperty ;
	rdfs:label "body"@en ;
	rdfs:range xsd:string ;
	.

observable:bodyMultipart
	a owl:ObjectProperty ;
	rdfs:label "bodyMultipart"@en ;
	rdfs:comment "A list of the MIME parts that make up the email body. This field MAY only be used if isMultipart is true."@en ;
	rdfs:range observable:MimePartType ;
	.

observable:bodyRaw
	a owl:ObjectProperty ;
	rdfs:label "bodyRaw"@en ;
	rdfs:range observable:ObservableObject ;
	.

observable:bookmarkPath
	a owl:DatatypeProperty ;
	rdfs:label "bookmarkPath"@en ;
	rdfs:comment "The folder containing the bookmark."@en ;
	rdfs:range xsd:string ;
	.

observable:browserInformation
	a owl:ObjectProperty ;
	rdfs:label "Browser Information"@en ;
	rdfs:comment "Specifies information about the particular Web Browser."@en ;
	rdfs:range observable:ObservableObject ;
	.

observable:browserUserProfile
	a owl:DatatypeProperty ;
	rdfs:label "Browser User Profile"@en ;
	rdfs:comment "Specifies the web browser user profile for which the URL history entry was created."@en ;
	rdfs:range xsd:string ;
	.

observable:byteOrder
	a owl:DatatypeProperty ;
	rdfs:label "byteOrder"@en ;
	rdfs:range vocabulary:EndiannessTypeVocab ;
	.

observable:byteStringValue
	a owl:DatatypeProperty ;
	rdfs:label "byteStringValue"@en ;
	rdfs:comment "Specifies the raw, byte-string representation of the extracted string."@en ;
	.

observable:callType
	a owl:DatatypeProperty ;
	rdfs:label "callType"@en ;
	rdfs:comment "The type of a phone call,for example incoming, outgoing, missed."@en ;
	rdfs:range xsd:string ;
	.

observable:camera
	a owl:ObjectProperty ;
	rdfs:label "camera"@en ;
	rdfs:comment "The name/make of the camera that was used for taking the picture."@en ;
	rdfs:range observable:ObservableObject ;
	.

observable:canEscalatePrivs
	a owl:DatatypeProperty ;
	rdfs:label "canEscalatePrivs"@en ;
	rdfs:range xsd:boolean ;
	.

observable:carrier
	a owl:ObjectProperty ;
	rdfs:label "carrier"@en ;
	rdfs:comment "Telecommunications service provider that sold the SIM card."@en ;
	rdfs:range identity:Identity ;
	.

observable:categories
	a owl:DatatypeProperty ;
	rdfs:label "categories"@en ;
	rdfs:comment "Categories applied to the object."@en ;
	rdfs:range xsd:string ;
	.

observable:cc
	a owl:ObjectProperty ;
	rdfs:label "cc"@en ;
	rdfs:range observable:ObservableObject ;
	.

observable:certificateIssuer
	a owl:ObjectProperty ;
	rdfs:label "certificateIssuer"@en ;
	rdfs:range identity:Identity ;
	.

observable:certificatePolicies
	a owl:DatatypeProperty ;
	rdfs:label "certificatePolicies"@en ;
	rdfs:range xsd:string ;
	.

observable:certificateSubject
	a owl:ObjectProperty ;
	rdfs:label "certificateSubject"@en ;
	rdfs:range core:UcoObject ;
	.

observable:characteristics
	a owl:DatatypeProperty ;
	rdfs:label "characteristics"@en ;
	rdfs:comment "Specifies the flags that indicate the fileâ€™s characteristics."@en ;
	rdfs:range xsd:unsignedShort ;
	.

observable:checksum
	a owl:DatatypeProperty ;
	rdfs:label "checksum"@en ;
	rdfs:comment "Specifies the checksum of the PE binary."@en ;
	rdfs:range xsd:unsignedInt ;
	.

observable:clockSetting
	a owl:DatatypeProperty ;
	rdfs:label "clockSetting"@en ;
	rdfs:comment "The generalizedTime value on the mobile device when it was processed."@en ;
	rdfs:range xsd:dateTime ;
	.

observable:clusterSize
	a owl:DatatypeProperty ;
	rdfs:label "clusterSize"@en ;
	rdfs:comment "The size of cluster allocation units in a file system."@en ;
	rdfs:range xsd:integer ;
	.

observable:columnName
	a owl:DatatypeProperty ;
	rdfs:label "columnName"@en ;
	rdfs:range xsd:string ;
	.

observable:comClassID
	a owl:DatatypeProperty ;
	rdfs:label "comClassID"@en ;
	rdfs:comment "Specifies the ID of the COM action. See also: http://msdn.microsoft.com/en-us/library/windows/desktop/aa380613(v=vs.85).aspx."@en ;
	rdfs:range xsd:string ;
	.

observable:comData
	a owl:DatatypeProperty ;
	rdfs:label "comData"@en ;
	rdfs:comment "Specifies the data associated with the COM handler. See also: http://msdn.microsoft.com/en-us/library/windows/desktop/aa380613(v=vs.85).aspx."@en ;
	rdfs:range xsd:string ;
	.

observable:comment
	a owl:DatatypeProperty ;
	rdfs:label "comment"@en ;
	rdfs:range xsd:string ;
	.

observable:compressionMethod
	a owl:DatatypeProperty ;
	rdfs:label "compressionMethod"@en ;
	rdfs:comment "The algorithm used to compress the data."@en ;
	rdfs:range xsd:string ;
	.

observable:compressionRatio
	a owl:DatatypeProperty ;
	rdfs:label "compressionRatio"@en ;
	rdfs:comment "The compression ratio of the compressed data."@en ;
	rdfs:range xsd:decimal ;
	.

observable:computerName
	a owl:DatatypeProperty ;
	rdfs:label "computerName"@en ;
	rdfs:comment "A name of the computer on which the log entry was created."@en ;
	rdfs:range xsd:string ;
	.

observable:contact
	a owl:ObjectProperty ;
	rdfs:label "contact"@en ;
	rdfs:comment "Contact specifies information characterizing contact details for a single entity."@en ;
	rdfs:range observable:ObservableObject ;
	.

observable:contactAddress
	a owl:ObjectProperty ;
	rdfs:label "contactAddress"@en ;
	rdfs:comment "Contact address specifies information characterizing a geolocation address of a contact entity."@en ;
	rdfs:range observable:ContactAddress ;
	.

observable:contactAddressScope
	a owl:DatatypeProperty ;
	rdfs:label "contactAddressScope"@en ;
	rdfs:comment "Contact address scope specifies the relevant scope (home, work, school, etc) for a geolocation address of a contact entity."@en ;
	rdfs:range [
		a rdfs:Datatype ;
		owl:unionOf (
			xsd:string
			vocabulary:ContactAddressScopeVocab
		) ;
	] ;
	.

observable:contactAffiliation
	a owl:ObjectProperty ;
	rdfs:label "contactAffiliation"@en ;
	rdfs:comment "Contact affiliation specifies information characterizing details of an organizational affiliation for a single contact entity."@en ;
	rdfs:range observable:ContactAffiliation ;
	.

observable:contactEmail
	a owl:ObjectProperty ;
	rdfs:label "contactEmail"@en ;
	rdfs:comment "Contact email specifies information characterizing details for contacting a contact entity by email."@en ;
	rdfs:range observable:ContactEmail ;
	.

observable:contactEmailScope
	a owl:DatatypeProperty ;
	rdfs:label "contactEmailScope"@en ;
	rdfs:comment "Contact email scope specifies the relevant scope (home, work, school, etc) of details for contacting a contact entity by email."@en ;
	rdfs:range [
		a rdfs:Datatype ;
		owl:unionOf (
			xsd:string
			vocabulary:ContactEmailScopeVocab
		) ;
	] ;
	.

observable:contactGroup
	a owl:DatatypeProperty ;
	rdfs:label "contactGroup"@en ;
	rdfs:comment "Contact group specifies the name/tag of a particular named/tagged grouping of contacts."@en ;
	rdfs:range xsd:string ;
	.

observable:contactID
	a owl:DatatypeProperty ;
	rdfs:label "contactID"@en ;
	rdfs:comment "Specifies an ID for the contact."@en ;
	rdfs:range xsd:string ;
	.

observable:contactMessaging
	a owl:ObjectProperty ;
	rdfs:label "contactMessaging"@en ;
	rdfs:comment "Contact messaging specifies information characterizing details for contacting a contact entity by digital messaging."@en ;
	rdfs:range observable:ContactMessaging ;
	.

observable:contactMessagingPlatform
	a owl:ObjectProperty ;
	rdfs:label "contactMessagingPlatform"@en ;
	rdfs:comment "A contact messaging platform specifies a digital messaging platform associated with a contact."@en ;
	rdfs:range observable:ObservableObject ;
	.

observable:contactNote
	a owl:DatatypeProperty ;
	rdfs:label "contactNote"@en ;
	rdfs:comment "Contact note specifies a comment/note associated with a given contact."@en ;
	rdfs:range xsd:string ;
	.

observable:contactOrganization
	a owl:ObjectProperty ;
	rdfs:label "contactOrganization"@en ;
	rdfs:comment "The name of the organization a contact works for or is assocciated with."@en ;
	rdfs:range identity:Organization ;
	.

observable:contactPhone
	a owl:ObjectProperty ;
	rdfs:label "contactPhone"@en ;
	rdfs:comment "Contact phone specifies information characterizing details for contacting a contact entity by telephone."@en ;
	rdfs:range observable:ContactPhone ;
	.

observable:contactPhoneNumber
	a owl:ObjectProperty ;
	rdfs:label "contactPhoneNumber"@en ;
	rdfs:comment "Contact phone number specifies a telephone service account number for contacting a contact entity by telephone."@en ;
	rdfs:range observable:ObservableObject ;
	.

observable:contactPhoneScope
	a owl:DatatypeProperty ;
	rdfs:label "contactPhoneScope"@en ;
	rdfs:comment "Contact phone scope specifies the relevant scope (home, work, school, etc) of details for contacting a contact entity by telephone."@en ;
	rdfs:range [
		a rdfs:Datatype ;
		owl:unionOf (
			xsd:string
			vocabulary:ContactPhoneScopeVocab
		) ;
	] ;
	.

observable:contactProfile
	a owl:ObjectProperty ;
	rdfs:label "contactProfile"@en ;
	rdfs:comment "Contact profile specifies information characterizing details for contacting a contact entity by online service."@en ;
	rdfs:range observable:ContactProfile ;
	.

observable:contactProfilePlatform
	a owl:ObjectProperty ;
	rdfs:label "contactProfilePlatform"@en ;
	rdfs:comment "A contact profile platform specifies an online service platform associated with a contact."@en ;
	rdfs:range observable:ObservableObject ;
	.

observable:contactSIP
	a owl:ObjectProperty ;
	rdfs:label "contactSIP"@en ;
	rdfs:comment "Contact SIP specifies information characterizing details for contacting a contact entity by Session Initiation Protocol (SIP)."@en ;
	rdfs:range observable:ContactSIP ;
	.

observable:contactSIPScope
	a owl:DatatypeProperty ;
	rdfs:label "contactSIPScope"@en ;
	rdfs:comment "Contact SIP scope specifies the relevant scope (home, work, school, etc) of details for contacting a contact entity by Session Initiation Protocol (SIP)."@en ;
	rdfs:range [
		a rdfs:Datatype ;
		owl:unionOf (
			xsd:string
			vocabulary:ContactSIPScopeVocab
		) ;
	] ;
	.

observable:contactURL
	a owl:ObjectProperty ;
	rdfs:label "contactURL"@en ;
	rdfs:comment "Contact URL specifies information characterizing details for contacting a contact entity by Uniform Resource Locator (URL)."@en ;
	rdfs:range observable:ContactURL ;
	.

observable:contactURLScope
	a owl:DatatypeProperty ;
	rdfs:label "contactURLScope"@en ;
	rdfs:comment "Contact url scope specifies the relevant scope (homepage, home, work, school, etc) of details for contacting a contact entity by Uniform Resource Locator (URL)."@en ;
	rdfs:range [
		a rdfs:Datatype ;
		owl:unionOf (
			xsd:string
			vocabulary:ContactURLScopeVocab
		) ;
	] ;
	.

observable:contentDisposition
	a owl:DatatypeProperty ;
	rdfs:label "contentDisposition"@en ;
	rdfs:range xsd:string ;
	.

observable:contentType
	a owl:DatatypeProperty ;
	rdfs:label "contentType"@en ;
	rdfs:range xsd:string ;
	.

observable:context
	a owl:DatatypeProperty ;
	rdfs:label "context"@en ;
	rdfs:range xsd:string ;
	.

observable:controlCode
	a owl:DatatypeProperty ;
	rdfs:label "controlCode"@en ;
	rdfs:comment "Specifies the actual control code that was sent to the observable object."@en ;
	rdfs:range xsd:string ;
	.

observable:cookieDomain
	a owl:ObjectProperty ;
	rdfs:label "cookieDomain"@en ;
	rdfs:comment "The domain for which the cookie is stored, for example nfi.minjus.nl."@en ;
	rdfs:range observable:ObservableObject ;
	.

observable:cookieName
	a owl:DatatypeProperty ;
	rdfs:label "cookieName"@en ;
	rdfs:comment "The name of the cookie."@en ;
	rdfs:range xsd:string ;
	.

observable:cookiePath
	a owl:DatatypeProperty ;
	rdfs:label "cookiePath"@en ;
	rdfs:comment "String representation of the path of the cookie."@en ;
	rdfs:range xsd:string ;
	.

observable:cpeid
	a owl:DatatypeProperty ;
	rdfs:label "cpeid"@en ;
	rdfs:comment "Specifies the Common Platform Enumeration identifier for the software."@en ;
	rdfs:range xsd:string ;
	.

observable:cpu
	a owl:DatatypeProperty ;
	rdfs:label "cpu"@en ;
	rdfs:comment "Specifies the name of the CPU used by the system."@en ;
	rdfs:range xsd:string ;
	.

observable:cpuFamily
	a owl:DatatypeProperty ;
	rdfs:label "cpuFamily"@en ;
	rdfs:comment "Specifies the name of the CPU family used by the system."@en ;
	rdfs:range xsd:string ;
	.

observable:creationDate
	a owl:DatatypeProperty ;
	rdfs:label "creationDate"@en ;
	rdfs:comment "Specifies the date in which the registered domain was created."@en ;
	rdfs:range xsd:dateTime ;
	.

observable:creationFlags
	a owl:DatatypeProperty ;
	rdfs:label "creationFlags"@en ;
	rdfs:range xsd:unsignedInt ;
	.

observable:creationTime
	a owl:DatatypeProperty ;
	rdfs:label "creationTime"@en ;
	rdfs:range xsd:dateTime ;
	.

observable:creator
	a owl:ObjectProperty ;
	rdfs:label "creator"@en ;
	rdfs:comment "Specifies the name of the creator of the registry key."@en ;
	rdfs:range observable:ObservableObject ;
	.

observable:creatorUser
	a owl:ObjectProperty ;
	rdfs:label "creatorUser"@en ;
	rdfs:comment "The user that created/owns the process."@en ;
	rdfs:range observable:ObservableObject ;
	.

observable:crlDistributionPoints
	a owl:DatatypeProperty ;
	rdfs:label "crlDistributionPoints"@en ;
	rdfs:range xsd:string ;
	.

observable:currentSystemDate
	a owl:DatatypeProperty ;
	rdfs:label "currentSystemDate"@en ;
	rdfs:comment "Specifies the current date on the system."@en ;
	rdfs:range xsd:dateTime ;
	.

observable:currentWorkingDirectory
	a owl:DatatypeProperty ;
	rdfs:label "currentWorkingDirectory"@en ;
	rdfs:range xsd:string ;
	.

observable:cyberAction
	a owl:ObjectProperty ;
	rdfs:label "cyberAction"@en ;
	rdfs:comment "The action taken in response to the event."@en ;
	rdfs:range observable:ObservableAction ;
	.

observable:data
	a owl:DatatypeProperty ;
	rdfs:label "data"@en ;
	rdfs:range xsd:string ;
	.

observable:dataPayload
	a owl:DatatypeProperty ;
	rdfs:label "dataPayload"@en ;
	rdfs:range xsd:string ;
	.

observable:dataPayloadReferenceURL
	a owl:ObjectProperty ;
	rdfs:label "dataPayloadReferenceURL"@en ;
	rdfs:range observable:ObservableObject ;
	.

observable:dataType
	a owl:DatatypeProperty ;
	rdfs:label "dataType"@en ;
	rdfs:range xsd:string ;
	.

observable:depEnabled
	a owl:DatatypeProperty ;
	rdfs:label "depEnabled"@en ;
	rdfs:range xsd:boolean ;
	.

observable:descriptions
	a owl:DatatypeProperty ;
	rdfs:label "descriptions"@en ;
	rdfs:range xsd:string ;
	.

observable:destination
	a owl:DatatypeProperty ;
	rdfs:label "destination"@en ;
	rdfs:comment "The destination of a global flag. See also: http://msdn.microsoft.com/en-us/library/windows/hardware/ff549646(v=vs.85).aspx."@en ;
	rdfs:range xsd:string ;
	.

observable:destinationFlags
	a owl:DatatypeProperty ;
	rdfs:label "destinationFlags"@en ;
	rdfs:comment """Specifies the destination TCP flags.
          """@en ;
	.

observable:destinationPort
	a owl:DatatypeProperty ;
	rdfs:label "destinationPort"@en ;
	rdfs:comment "Specifies the destination port used in the connection, as an integer in the range of 0 - 65535."@en ;
	rdfs:range xsd:integer ;
	.

observable:deviceType
	a owl:DatatypeProperty ;
	rdfs:label "deviceType"@en ;
	rdfs:range xsd:string ;
	.

observable:dhcpLeaseExpires
	a owl:DatatypeProperty ;
	rdfs:label "dhcpLeaseExpires"@en ;
	rdfs:comment "Specifies the date/time that the DHCP lease obtained on the network interface expires."@en ;
	rdfs:range xsd:dateTime ;
	.

observable:dhcpLeaseObtained
	a owl:DatatypeProperty ;
	rdfs:label "dhcpLeaseObtained"@en ;
	rdfs:comment "Specifies the date/time that the DHCP lease was obtained on the network interface."@en ;
	rdfs:range xsd:dateTime ;
	.

observable:dhcpServer
	a owl:ObjectProperty ;
	rdfs:label "dhcpServer"@en ;
	rdfs:comment "Specifies the list of DHCP server IP Addresses used by the network interface."@en ;
	rdfs:range observable:ObservableObject ;
	.

observable:diskPartitionType
	a owl:DatatypeProperty ;
	rdfs:label "diskPartitionType"@en ;
	rdfs:comment "Specifies the type of partition being characterized."@en ;
	rdfs:range xsd:string ;
	.

observable:diskSize
	a owl:DatatypeProperty ;
	rdfs:label "diskSize"@en ;
	rdfs:comment "The size of the disk, in bytes."@en ;
	rdfs:range xsd:integer ;
	.

observable:diskType
	a owl:DatatypeProperty ;
	rdfs:label "diskType"@en ;
	rdfs:comment "The type of disk being characterized, e.g., removable."@en ;
	rdfs:range xsd:string ;
	.

observable:displayName
	a owl:DatatypeProperty ;
	rdfs:label "displayName"@en ;
	rdfs:comment "Display name specifies the name to display for some entity within a user interface."@en ;
	rdfs:range xsd:string ;
	.

observable:dllCharacteristics
	a owl:DatatypeProperty ;
	rdfs:label "dllCharacteristics"@en ;
	rdfs:comment "Specifies the flags that characterize the PE binary."@en ;
	rdfs:range xsd:unsignedShort ;
	.

observable:dnssec
	a owl:DatatypeProperty ;
	rdfs:label "dnssec"@en ;
	rdfs:comment "Specifies the DNSSEC property associated with a Whois entry. Acceptable values are: 'Signed' or 'Unsigned'."@en ;
	rdfs:range vocabulary:WhoisDNSSECTypeVocab ;
	.

observable:documentInformationDictionary
	a owl:ObjectProperty ;
	rdfs:label "documentInformationDictionary"@en ;
	rdfs:range types:ControlledDictionary ;
	.

observable:domain
	a owl:DatatypeProperty ;
	rdfs:label "domain"@en ;
	rdfs:comment "The domain(s) that the system belongs to."@en ;
	rdfs:range xsd:string ;
	.

observable:domainID
	a owl:DatatypeProperty ;
	rdfs:label "domainID"@en ;
	rdfs:comment "Specifies the domain id for the domain associated with a Whois entry."@en ;
	rdfs:range xsd:string ;
	.

observable:domainName
	a owl:ObjectProperty ;
	rdfs:label "domainName"@en ;
	rdfs:comment "Specifies the corresponding domain name for a whois entry."@en ;
	rdfs:range observable:ObservableObject ;
	.

observable:driveLetter
	a owl:DatatypeProperty ;
	rdfs:label "driveLetter"@en ;
	rdfs:comment "Specifies the drive letter of a windows volume."@en ;
	rdfs:range xsd:string ;
	.

observable:driveType
	a owl:DatatypeProperty ;
	rdfs:label "driveType"@en ;
	rdfs:comment "Specifies the drive type of a windows volume."@en ;
	rdfs:range vocabulary:WindowsDriveTypeVocab ;
	.

observable:dst
	a owl:ObjectProperty ;
	rdfs:label "dst"@en ;
	rdfs:comment "Specifies the destination(s) of the network connection."@en ;
	rdfs:range observable:ObservableObject ;
	.

observable:dstBytes
	a owl:DatatypeProperty ;
	rdfs:label "dstBytes"@en ;
	rdfs:range xsd:integer ;
	.

observable:dstPackets
	a owl:DatatypeProperty ;
	rdfs:label "dstPackets"@en ;
	rdfs:range xsd:integer ;
	.

observable:dstPayload
	a owl:ObjectProperty ;
	rdfs:label "dstPayload"@en ;
	rdfs:range observable:ObservableObject ;
	.

observable:duration
	a owl:DatatypeProperty ;
	rdfs:label "duration"@en ;
	rdfs:comment "The duration of the phone call in seconds."@en ;
	rdfs:range xsd:integer ;
	.

observable:effectiveGroup
	a owl:DatatypeProperty ;
	rdfs:label "effectiveGroup"@en ;
	rdfs:comment "Specifies the name of the effective group used in the user session."@en ;
	rdfs:range xsd:string ;
	.

observable:effectiveGroupID
	a owl:DatatypeProperty ;
	rdfs:label "effectiveGroupID"@en ;
	rdfs:comment "Specifies the effective group ID of the group used in the user session."@en ;
	rdfs:range xsd:string ;
	.

observable:effectiveUser
	a owl:ObjectProperty ;
	rdfs:label "effectiveUser"@en ;
	rdfs:comment "Specifies the effective user details used in the user session."@en ;
	rdfs:range observable:ObservableObject ;
	.

observable:emailAddress
	a owl:ObjectProperty ;
	rdfs:label "emailAddress"@en ;
	rdfs:comment "An email address."@en ;
	rdfs:range observable:ObservableObject ;
	.

observable:encoding
	a owl:DatatypeProperty ;
	rdfs:label "Encoding"@en ;
	rdfs:comment "The encoding method used for the extracted string."@en ;
	rdfs:range xsd:string ;
	.

observable:encodingMethod
	a owl:DatatypeProperty ;
	rdfs:label "encodingMethod"@en ;
	rdfs:range xsd:string ;
	.

observable:encryptionIV
	a owl:DatatypeProperty ;
	rdfs:label "encryptionIV"@en ;
	rdfs:range xsd:string ;
	.

observable:encryptionKey
	a owl:DatatypeProperty ;
	rdfs:label "encryptionKey"@en ;
	rdfs:range xsd:string ;
	.

observable:encryptionMethod
	a owl:DatatypeProperty ;
	rdfs:label "encryptionMethod"@en ;
	rdfs:range xsd:string ;
	.

observable:encryptionMode
	a owl:DatatypeProperty ;
	rdfs:label "encryptionMode"@en ;
	rdfs:range xsd:string ;
	.

observable:endTime
	a owl:DatatypeProperty ;
	rdfs:label "endTime"@en ;
	rdfs:range xsd:dateTime ;
	.

observable:englishTranslation
	a owl:DatatypeProperty ;
	rdfs:label "englishTranslation"@en ;
	rdfs:comment "Specifies the English translation of the string, if it is not written in English."@en ;
	rdfs:range xsd:string ;
	.

observable:entropy
	a owl:DatatypeProperty ;
	rdfs:label "entropy"@en ;
	rdfs:comment "Shannon entropy (a measure of randomness) of the data."@en ;
	rdfs:range xsd:decimal ;
	.

observable:entryID
	a owl:DatatypeProperty ;
	rdfs:label "entryID"@en ;
	rdfs:comment "A unique identifier for the file within the filesystem."@en ;
	rdfs:range xsd:integer ;
	.

observable:environmentVariables
	a owl:ObjectProperty ;
	rdfs:label "environmentVariables"@en ;
	rdfs:comment "A list of environment variables associated with the process. "@en ;
	rdfs:range types:Dictionary ;
	.

observable:eventID
	a owl:DatatypeProperty ;
	rdfs:label "eventID"@en ;
	rdfs:comment "The identifier of the event."@en ;
	rdfs:range xsd:string ;
	.

observable:eventStatus
	a owl:DatatypeProperty ;
	rdfs:label "eventStatus"@en ;
	rdfs:comment "The status of the event, for instance accepted, pending or cancelled."@en ;
	rdfs:range xsd:string ;
	.

observable:eventText
	a owl:DatatypeProperty ;
	rdfs:label "eventText"@en ;
	rdfs:comment "The textual representation of the event."@en ;
	rdfs:range xsd:string ;
	.

observable:eventType
	a owl:DatatypeProperty ;
	rdfs:label "eventType"@en ;
	rdfs:comment "The type of the event, for example 'information', 'warning' or 'error'."@en ;
	rdfs:range xsd:string ;
	.

observable:execArguments
	a owl:DatatypeProperty ;
	rdfs:label "execArguments"@en ;
	rdfs:comment "Specifies the arguments associated with the command-line operation launched by the action. See also: http://msdn.microsoft.com/en-us/library/windows/desktop/aa380715(v=vs.85).aspx."@en ;
	rdfs:range xsd:string ;
	.

observable:execProgramHashes
	a owl:ObjectProperty ;
	rdfs:label "execProgramHashes"@en ;
	rdfs:comment "Specifies the hashes of the executable file launched by the action."@en ;
	rdfs:range types:Hash ;
	.

observable:execProgramPath
	a owl:DatatypeProperty ;
	rdfs:label "execProgramPath"@en ;
	rdfs:comment "Specifies the path to the executable file launched by the action. See also: http://msdn.microsoft.com/en-us/library/windows/desktop/aa380715(v=vs.85).aspx."@en ;
	rdfs:range xsd:string ;
	.

observable:execWorkingDirectory
	a owl:DatatypeProperty ;
	rdfs:label "execWorkingDirectory"@en ;
	rdfs:comment "Specifies the directory that contains either the executable file or the files that are used by the executable file launched by the action. See also: http://msdn.microsoft.com/en-us/library/windows/desktop/aa380715(v=vs.85).aspx."@en ;
	rdfs:range xsd:string ;
	.

observable:exifData
	a owl:ObjectProperty ;
	rdfs:label "exifData"@en ;
	rdfs:range types:ControlledDictionary ;
	.

observable:exitCode
	a owl:DatatypeProperty ;
	rdfs:label "exitCode"@en ;
	rdfs:comment "Specifies the last exit code of the scheduled task. See also: http://msdn.microsoft.com/en-us/library/windows/desktop/aa381245(v=vs.85).aspx."@en ;
	rdfs:range xsd:integer ;
	.

observable:exitStatus
	a owl:DatatypeProperty ;
	rdfs:label "exitStatus"@en ;
	rdfs:comment "A small number passed from the process to the parent process when it has finished executing. In general, 0 indicates successful termination, any other number indicates a failure."@en ;
	rdfs:range xsd:integer ;
	.

observable:exitTime
	a owl:DatatypeProperty ;
	rdfs:label "exitTime"@en ;
	rdfs:comment "The time at which the process exited."@en ;
	rdfs:range xsd:dateTime ;
	.

observable:expirationDate
	a owl:DatatypeProperty ;
	rdfs:label "expirationDate"@en ;
	rdfs:comment "Specifies the date in which the registered domain will expire."@en ;
	rdfs:range xsd:dateTime ;
	.

observable:expirationTime
	a owl:DatatypeProperty ;
	rdfs:label "expirationTime"@en ;
	rdfs:comment "The date and time at which the validity of the object expires."@en ;
	rdfs:range xsd:dateTime ;
	.

observable:extDeletionTime
	a owl:DatatypeProperty ;
	rdfs:label "extDeletionTime"@en ;
	rdfs:comment "Specifies the time at which the file represented by an Inode was 'deleted'."@en ;
	rdfs:range xsd:dateTime ;
	.

observable:extFileType
	a owl:DatatypeProperty ;
	rdfs:label "extFileType"@en ;
	rdfs:comment "Specifies the EXT file type (FIFO, Directory, Regular file, Symbolic link, etc) for the Inode."@en ;
	rdfs:range xsd:integer ;
	.

observable:extFlags
	a owl:DatatypeProperty ;
	rdfs:label "extFlags"@en ;
	rdfs:comment "Specifies user flags to further protect (limit its use and modification) the file represented by an Inode."@en ;
	rdfs:range xsd:integer ;
	.

observable:extHardLinkCount
	a owl:DatatypeProperty ;
	rdfs:label "extHardLinkCount"@en ;
	rdfs:comment "Specifies a count of how many hard links point to an Inode."@en ;
	rdfs:range xsd:integer ;
	.

observable:extInodeChangeTime
	a owl:DatatypeProperty ;
	rdfs:label "extInodeChangeTime"@en ;
	rdfs:comment "The date and time at which the file Inode metadata was last modified."@en ;
	rdfs:range xsd:dateTime ;
	.

observable:extInodeID
	a owl:DatatypeProperty ;
	rdfs:label "extInodeID"@en ;
	rdfs:comment "Specifies a single Inode identifier."@en ;
	rdfs:range xsd:integer ;
	.

observable:extPermissions
	a owl:DatatypeProperty ;
	rdfs:label "extPermissions"@en ;
	rdfs:comment "Specifies the read/write/execute permissions for the file represented by an EXT Inode."@en ;
	rdfs:range xsd:integer ;
	.

observable:extSGID
	a owl:DatatypeProperty ;
	rdfs:label "extSGID"@en ;
	rdfs:comment "Specifies the group ID for the file represented by an Inode."@en ;
	rdfs:range xsd:integer ;
	.

observable:extSUID
	a owl:DatatypeProperty ;
	rdfs:label "extSUID"@en ;
	rdfs:comment "Specifies the user ID that 'owns' the file represented by an Inode."@en ;
	rdfs:range xsd:integer ;
	.

observable:extendedKeyUsage
	a owl:DatatypeProperty ;
	rdfs:label "extendedKeyUsage"@en ;
	rdfs:range xsd:string ;
	.

observable:extension
	a owl:DatatypeProperty ;
	rdfs:label "extension"@en ;
	rdfs:comment "The file name extension: everything after the last dot. Not present if the file has no dot in its name."@en ;
	rdfs:range xsd:string ;
	.

observable:favoritesCount
	a owl:DatatypeProperty ;
	rdfs:label "Favorites Count"@en-US ;
	rdfs:comment "Specifies the number of times that this profile has favorited a tweet."@en-US ;
	rdfs:range xsd:nonNegativeInteger ;
	.

observable:fileAlignment
	a owl:DatatypeProperty ;
	rdfs:label "fileAlignment"@en ;
	rdfs:comment "Specifies the factor (in bytes) that is used to align the raw data of sections in the image file."@en ;
	rdfs:range xsd:unsignedInt ;
	.

observable:fileHeaderHashes
	a owl:ObjectProperty ;
	rdfs:label "fileHeaderHashes"@en ;
	rdfs:comment "Specifies any hashes that were computed for the file header."@en ;
	rdfs:range types:Hash ;
	.

observable:fileName
	a owl:DatatypeProperty ;
	rdfs:label "fileName"@en ;
	rdfs:comment "Specifies the name associated with a file in a file system."@en ;
	rdfs:range xsd:string ;
	.

observable:filePath
	a owl:DatatypeProperty ;
	rdfs:label "filePath"@en ;
	rdfs:comment "Specifies the file path for the location of a file within a filesystem."@en ;
	rdfs:range xsd:string ;
	.

observable:fileSystemType
	a owl:DatatypeProperty ;
	rdfs:label "fileSystemType"@en ;
	rdfs:comment "The specific type of a file system."@en ;
	rdfs:range xsd:string ;
	.

observable:firstLoginTime
	a owl:DatatypeProperty ;
	rdfs:label "firstLoginTime"@en ;
	rdfs:comment "The date and time of the first login of the account."@en ;
	rdfs:range xsd:dateTime ;
	.

observable:firstName
	a owl:DatatypeProperty ;
	rdfs:label "firstName"@en ;
	rdfs:comment "The first name of a person."@en ;
	rdfs:range xsd:string ;
	.

observable:firstRun
	a owl:DatatypeProperty ;
	rdfs:label "firstRun"@en ;
	rdfs:comment "Timestamp of when the prefetch application was first run."@en ;
	rdfs:range xsd:dateTime ;
	.

observable:firstVisit
	a owl:DatatypeProperty ;
	rdfs:label "First Visit Time"@en ;
	rdfs:comment "Specifies the date/time that the URL referred to by the URL field was first visited."@en-US ;
	rdfs:range xsd:dateTime ;
	.

observable:flags
	a owl:DatatypeProperty ;
	rdfs:label "flags"@en ;
	rdfs:comment "Specifies any flags that modify the behavior of the scheduled task. See also: http://msdn.microsoft.com/en-us/library/windows/desktop/aa381248(v=vs.85).aspx."@en ;
	rdfs:range vocabulary:TaskFlagVocab ;
	.

observable:followersCount
	a owl:DatatypeProperty ;
	rdfs:label "Followers Count"@en-US ;
	rdfs:comment "Specifies the followers count associated with the twitter profile."@en-US ;
	rdfs:range xsd:nonNegativeInteger ;
	.

observable:format
	a owl:DatatypeProperty ;
	rdfs:label "format"@en ;
	rdfs:comment "The format of the audio. For example: mp3 or flac."@en ;
	rdfs:range xsd:string ;
	.

observable:fragment
	a owl:DatatypeProperty ;
	rdfs:label "fragment"@en ;
	rdfs:comment "Fragment pointing to a specific part in the resource."@en ;
	rdfs:range xsd:string ;
	.

observable:fragmentIndex
	a owl:DatatypeProperty ;
	rdfs:label "fragmentIndex"@en ;
	rdfs:range xsd:integer ;
	.

observable:freeSpace
	a owl:DatatypeProperty ;
	rdfs:label "freeSpace"@en ;
	rdfs:comment "The amount of free space on the disk, in bytes."@en ;
	rdfs:range xsd:integer ;
	.

observable:friendsCount
	a owl:DatatypeProperty ;
	rdfs:label "Friends Count"@en-US ;
	rdfs:comment "Specifies the friends count associated with the twitter profile."@en-US ;
	rdfs:range xsd:nonNegativeInteger ;
	.

observable:from
	a owl:ObjectProperty ;
	rdfs:label "from"@en ;
	rdfs:comment "The phone number of the initiating party."@en ;
	rdfs:range observable:ObservableObject ;
	.

observable:fromURLVisit
	a owl:ObjectProperty ;
	rdfs:label "From URL Visit"@en ;
	rdfs:comment "Specifies the URL visit origination point (i.e., URL) of the URL captured in the URL history entry, if applicable."@en ;
	rdfs:range observable:ObservableObject ;
	.

observable:fullValue
	a owl:DatatypeProperty ;
	rdfs:label "fullValue"@en ;
	rdfs:comment "The full string value of the URL."@en ;
	rdfs:range xsd:string ;
	.

observable:geoLocationEntry
	a owl:ObjectProperty ;
	rdfs:label "geoLocationEntry"@en ;
	rdfs:range observable:ObservableObject ;
	.

observable:geolocationAddress
	a owl:ObjectProperty ;
	rdfs:label "geolocationAddress"@en ;
	rdfs:comment "An administrative address for a particular geolocation."@en ;
	rdfs:range location:Location ;
	.

observable:gid
	a owl:DatatypeProperty ;
	rdfs:label "gid"@en ;
	rdfs:range xsd:integer ;
	.

observable:globalFlagList
	a owl:ObjectProperty ;
	rdfs:label "globalFlagList"@en ;
	rdfs:comment "A list of global flags. See also: http://msdn.microsoft.com/en-us/library/windows/hardware/ff549557(v=vs.85).aspx."@en ;
	rdfs:range observable:GlobalFlagType ;
	.

observable:gpu
	a owl:DatatypeProperty ;
	rdfs:label "gpu"@en ;
	rdfs:comment "Specifies the name of the GPU used by the system."@en ;
	rdfs:range xsd:string ;
	.

observable:gpuFamily
	a owl:DatatypeProperty ;
	rdfs:label "gpuFamily"@en ;
	rdfs:comment "Specifies the name of the GPU family used by the system."@en ;
	rdfs:range xsd:string ;
	.

observable:groupName
	a owl:DatatypeProperty ;
	rdfs:label "groupName"@en ;
	rdfs:range xsd:string ;
	.

observable:groups
	a owl:DatatypeProperty ;
	rdfs:label "groups"@en ;
	rdfs:range xsd:string ;
	.

observable:hasChanged
	a owl:DatatypeProperty ;
	rdfs:label "hasChanged"@en ;
	rdfs:range xsd:boolean ;
	.

observable:hash
	a owl:ObjectProperty ;
	rdfs:label "hash"@en ;
	rdfs:comment "Hash values of the data."@en ;
	rdfs:range types:Hash ;
	.

observable:hashes
	a owl:ObjectProperty ;
	rdfs:label "hashes"@en ;
	rdfs:comment "Specifies any hashes computed over the section."@en ;
	rdfs:range types:Hash ;
	.

observable:headerRaw
	a owl:ObjectProperty ;
	rdfs:label "headerRaw"@en ;
	rdfs:range observable:ObservableObject ;
	.

observable:hexadecimalValue
	a owl:DatatypeProperty ;
	rdfs:label "hexadecimalValue"@en ;
	rdfs:comment "The hexadecimal value of a global flag. See also: http://msdn.microsoft.com/en-us/library/windows/hardware/ff549646(v=vs.85).aspx."@en ;
	rdfs:range xsd:hexBinary ;
	.

observable:hiveType
	a owl:DatatypeProperty ;
	rdfs:label "hiveType"@en ;
	rdfs:comment "The type of a registry hive."@en ;
	rdfs:range xsd:string ;
	.

observable:homeDirectory
	a owl:DatatypeProperty ;
	rdfs:label "homeDirectory"@en ;
	rdfs:range xsd:string ;
	.

observable:host
	a owl:ObjectProperty ;
	rdfs:label "host"@en ;
	rdfs:comment "Domain name or IP address where the resource is located."@en ;
	rdfs:range observable:ObservableObject ;
	.

observable:hostname
	a owl:DatatypeProperty ;
	rdfs:label "hostname"@en ;
	rdfs:comment "Specifies the hostname of the system."@en ;
	rdfs:range xsd:string ;
	.

observable:httpMesageBodyLength
	a owl:DatatypeProperty ;
	rdfs:label "httpMesageBodyLength"@en ;
	rdfs:comment "Specifies the length of an HTTP message body in bytes."@en ;
	rdfs:range xsd:integer ;
	.

observable:httpMessageBodyData
	a owl:ObjectProperty ;
	rdfs:label "httpMessageBodyData"@en ;
	rdfs:comment "Specifies the data contained in an HTTP message body."@en ;
	rdfs:range observable:ObservableObject ;
	.

observable:httpRequestHeader
	a owl:ObjectProperty ;
	rdfs:label "httpRequestHeader"@en ;
	rdfs:comment "Specifies all of the HTTP header fields that may be found in the HTTP client request"@en ;
	rdfs:range types:Dictionary ;
	.

observable:iComHandlerAction
	a owl:ObjectProperty ;
	rdfs:label "iComHandlerAction"@en ;
	rdfs:comment "Specifies the data associated with the task action-fired COM handler."@en ;
	rdfs:range observable:IComHandlerActionType ;
	.

observable:iEmailAction
	a owl:ObjectProperty ;
	rdfs:label "iEmailAction"@en ;
	rdfs:comment "Specifies an action that sends an e-mail, which in this context refers to actual email message sent. See also: http://msdn.microsoft.com/en-us/library/windows/desktop/aa380693(v=vs.85).aspx."@en ;
	rdfs:range observable:ObservableObject ;
	.

observable:iExecAction
	a owl:ObjectProperty ;
	rdfs:label "iExecAction"@en ;
	rdfs:comment "Specifies an action that executes a command-line operation. See also: http://msdn.microsoft.com/en-us/library/windows/desktop/aa380715(v=vs.85).aspx."@en ;
	rdfs:range observable:IExecActionType ;
	.

observable:iShowMessageAction
	a owl:ObjectProperty ;
	rdfs:label "iShowMessageAction"@en ;
	rdfs:comment "Specifies an action that shows a message box when a task is activated. See also: http://msdn.microsoft.com/en-us/library/windows/desktop/aa381302(v=vs.85).aspx."@en ;
	rdfs:range observable:IShowMessageActionType ;
	.

observable:icmpCode
	a owl:DatatypeProperty ;
	rdfs:label "icmpCode"@en ;
	rdfs:comment "Specifies the ICMP code byte."@en ;
	rdfs:range xsd:hexBinary ;
	.

observable:icmpType
	a owl:DatatypeProperty ;
	rdfs:label "icmpType"@en ;
	rdfs:comment "Specifies the ICMP type byte."@en ;
	rdfs:range xsd:hexBinary ;
	.

observable:imageBase
	a owl:DatatypeProperty ;
	rdfs:label "imageBase"@en ;
	rdfs:comment "Specifies the address that is relative to the image base of the beginning-of-data section when it is loaded into memory."@en ;
	rdfs:range xsd:unsignedInt ;
	.

observable:imageCompressionMethod
	a owl:DatatypeProperty ;
	rdfs:label "imageCompressionMethod"@en ;
	rdfs:range xsd:string ;
	.

observable:imageName
	a owl:DatatypeProperty ;
	rdfs:label "imageName"@en ;
	rdfs:comment "Specifies the image name for the task."@en ;
	rdfs:range xsd:string ;
	.

observable:imageType
	a owl:DatatypeProperty ;
	rdfs:label "imageType"@en ;
	rdfs:comment "The type of the image, e.g. EnCase, RAW or LocalFolder."@en ;
	rdfs:range xsd:string ;
	.

observable:impHash
	a owl:DatatypeProperty ;
	rdfs:label "impHash"@en ;
	rdfs:comment "Specifies the special import hash, or â€˜imphashâ€™, calculated for the PE Binary based on its imported libraries and functions. "@en ;
	rdfs:range xsd:string ;
	.

observable:inReplyTo
	a owl:ObjectProperty ;
	rdfs:label "inReplyTo"@en ;
	rdfs:comment "One of more unique identifiers for identifying the email(s) this email is a reply to."@en ;
	rdfs:range observable:ObservableObject ;
	.

observable:inetLocation
	a owl:ObjectProperty ;
	rdfs:label "Internet Location"@en-US ;
	rdfs:comment "Specifies a location on the Internet."@en-US ;
	rdfs:range observable:ObservableObject ;
	.

observable:inhibitAnyPolicy
	a owl:DatatypeProperty ;
	rdfs:label "inhibitAnyPolicy"@en ;
	rdfs:range xsd:string ;
	.

observable:installDate
	a owl:DatatypeProperty ;
	rdfs:label "installDate"@en ;
	rdfs:comment "Specifies the date the operating system was installed."@en ;
	rdfs:range xsd:dateTime ;
	.

observable:ip
	a owl:ObjectProperty ;
	rdfs:label "ip"@en ;
	rdfs:comment "Specifies the list of IP addresses used by the network interface."@en ;
	rdfs:range observable:ObservableObject ;
	.

observable:ipAddress
	a owl:ObjectProperty ;
	rdfs:label "ipAddress"@en ;
	rdfs:comment "Specifies the corresponding ip address for a whois entry. Usually corresponds to a name server lookup."@en ;
	rdfs:range observable:ObservableObject ;
	.

observable:ipGateway
	a owl:ObjectProperty ;
	rdfs:label "ipGateway"@en ;
	rdfs:comment "Specifies the list of IP Gateway IP Addresses used by the network interface."@en ;
	rdfs:range observable:ObservableObject ;
	.

observable:ipfix
	a owl:ObjectProperty ;
	rdfs:label "ipfix"@en ;
	rdfs:comment "Specifies any IP Flow Information Export (IPFIX) data for the network traffic flow."@en ;
	rdfs:range types:Dictionary ;
	.

observable:isADBRootEnabled
	a owl:DatatypeProperty ;
	rdfs:label "isADBRootEnabled"@en ;
	rdfs:comment "Root access through the Android Debug Bridge (ADB) daemon observed to be enabled. [based on https://developer.android.com/studio/command-line/adb]"@en ;
	rdfs:range xsd:boolean ;
	.

observable:isActive
	a owl:DatatypeProperty ;
	rdfs:label "isActive"@en ;
	rdfs:comment "Indicates whether the network connection is still active."@en ;
	rdfs:range xsd:boolean ;
	.

observable:isDirectory
	a owl:DatatypeProperty ;
	rdfs:label "isDirectory"@en ;
	rdfs:comment "Specifies whether a file entry represents a directory."@en ;
	rdfs:range xsd:boolean ;
	.

observable:isDisabled
	a owl:DatatypeProperty ;
	rdfs:label "isDisabled"@en ;
	rdfs:comment "Is the digital account disabled?"@en ;
	rdfs:range xsd:boolean ;
	.

observable:isEnabled
	a owl:DatatypeProperty ;
	rdfs:label "isEnabled"@en ;
	rdfs:comment "Specifies whether the trigger is enabled."@en ;
	rdfs:range xsd:boolean ;
	.

observable:isEncrypted
	a owl:DatatypeProperty ;
	rdfs:label "isEncrypted"@en ;
	rdfs:range xsd:boolean ;
	.

observable:isHidden
	a owl:DatatypeProperty ;
	rdfs:label "isHidden"@en ;
	rdfs:comment """The isHidden property specifies whether the process is hidden or not.
          """@en ;
	rdfs:range xsd:boolean ;
	.

observable:isInjected
	a owl:DatatypeProperty ;
	rdfs:label "isInjected"@en ;
	rdfs:comment "The isInjected property specifies whether or not the particular memory object has had data/code injected into it by another process."@en ;
	rdfs:range xsd:boolean ;
	.

observable:isLimitAdTrackingEnabled
	a owl:DatatypeProperty ;
	rdfs:label "isLimitAdTrackingEnabled"@en ;
	rdfs:comment "Limits advertising tracking if enabled. [based on https://developer.android.com/reference/androidx/ads/identifier/AdvertisingIdInfo]"@en ;
	rdfs:range xsd:boolean ;
	.

observable:isMapped
	a owl:DatatypeProperty ;
	rdfs:label "isMapped"@en ;
	rdfs:comment "The isMapped property specifies whether or not the particular memory object has been assigned a byte-for-byte correlation with some portion of a file or file-like resource."@en ;
	rdfs:range xsd:boolean ;
	.

observable:isMimeEncoded
	a owl:DatatypeProperty ;
	rdfs:label "isMimeEncoded"@en ;
	rdfs:range xsd:boolean ;
	.

observable:isMultipart
	a owl:DatatypeProperty ;
	rdfs:label "isMultipart"@en ;
	rdfs:range xsd:boolean ;
	.

observable:isNamed
	a owl:DatatypeProperty ;
	rdfs:label "isNamed"@en ;
	rdfs:range xsd:boolean ;
	.

observable:isOptimized
	a owl:DatatypeProperty ;
	rdfs:label "isOptimized"@en ;
	rdfs:range xsd:boolean ;
	.

observable:isPrivate
	a owl:DatatypeProperty ;
	rdfs:label "isPrivate"@en ;
	rdfs:comment "Is the event marked as private?"@en ;
	rdfs:range xsd:boolean ;
	.

observable:isPrivileged
	a owl:DatatypeProperty ;
	rdfs:label "isPrivileged"@en ;
	rdfs:range xsd:boolean ;
	.

observable:isProtected
	a owl:DatatypeProperty ;
	rdfs:label "isProtected"@en ;
	rdfs:comment "The isProtected property specifies whether or not the particular memory object is protected (read/write only from the process that allocated it)."@en ;
	rdfs:range xsd:boolean ;
	.

observable:isRead
	a owl:DatatypeProperty ;
	rdfs:label "isRead"@en ;
	rdfs:range xsd:boolean ;
	.

observable:isSURootEnabled
	a owl:DatatypeProperty ;
	rdfs:label "isSURootEnabled"@en ;
	rdfs:comment "Root access through Linux SU binary observed to be enabled. [based on https://en.wikipedia.org/wiki/Rooting_(Android)]"@en ;
	rdfs:range xsd:boolean ;
	.

observable:isSecure
	a owl:DatatypeProperty ;
	rdfs:label "isSecure"@en ;
	rdfs:comment "Is the cookie secure? If the cookie is secure it cannot be delivered over an unencrypted session such as http."@en ;
	rdfs:range xsd:boolean ;
	.

observable:isSelfSigned
	a owl:DatatypeProperty ;
	rdfs:label "isSelfSigned"@en ;
	rdfs:range xsd:boolean ;
	.

observable:isServiceAccount
	a owl:DatatypeProperty ;
	rdfs:label "isServiceAccount"@en ;
	rdfs:range xsd:boolean ;
	.

observable:isTLD
	a owl:DatatypeProperty ;
	rdfs:label "isTLD"@en ;
	rdfs:range xsd:boolean ;
	.

observable:isVolatile
	a owl:DatatypeProperty ;
	rdfs:label "isVolatile"@en ;
	rdfs:comment "The isVolatile property specifies whether or not the particular memory object is volatile."@en ;
	rdfs:range xsd:boolean ;
	.

observable:issuer
	a owl:DatatypeProperty ;
	rdfs:label "issuer"@en ;
	rdfs:range xsd:string ;
	.

observable:issuerAlternativeName
	a owl:DatatypeProperty ;
	rdfs:label "issuerAlternativeName"@en ;
	rdfs:range xsd:string ;
	.

observable:issuerHash
	a owl:ObjectProperty ;
	rdfs:label "issuerHash"@en ;
	rdfs:comment "A hash calculated on the certificate issuer name."@en ;
	rdfs:range types:Hash ;
	.

observable:key
	a owl:DatatypeProperty ;
	rdfs:label "key"@en ;
	rdfs:range xsd:string ;
	.

observable:keyUsage
	a owl:DatatypeProperty ;
	rdfs:label "keyUsage"@en ;
	rdfs:range xsd:string ;
	.

observable:keypadUnlockCode
	a owl:DatatypeProperty ;
	rdfs:label "keypadUnlockCode"@en ;
	rdfs:comment "A code or password set on a device for security that must be entered to gain access to the device."@en ;
	rdfs:range xsd:string ;
	.

observable:keywordSearchTerm
	a owl:DatatypeProperty ;
	rdfs:label "Keyword Search Term"@en ;
	rdfs:comment "Specifies a string representing a keyword search term contained within the URL field."@en ;
	rdfs:range xsd:string ;
	.

observable:labels
	a owl:DatatypeProperty ;
	rdfs:label "labels"@en ;
	rdfs:comment "Named and colored label."@en ;
	rdfs:range xsd:string ;
	.

observable:language
	a owl:DatatypeProperty ;
	rdfs:label "language"@en ;
	rdfs:comment """Specifies the language the string is written in, e.g. English.
          For consistency, it is strongly recommended to use the ISO 639-2 language code, if available. Please see http://www.loc.gov/standards/iso639-2/php/code_list.php for a list of ISO 639-2 codes."""@en ;
	rdfs:range xsd:string ;
	.

observable:lastLoginTime
	a owl:DatatypeProperty ;
	rdfs:label "lastLoginTime"@en ;
	rdfs:comment "The date and time of the last login of the account."@en ;
	rdfs:range xsd:dateTime ;
	.

observable:lastName
	a owl:DatatypeProperty ;
	rdfs:label "lastName"@en ;
	rdfs:comment "The last name of a person."@en ;
	rdfs:range xsd:string ;
	.

observable:lastRun
	a owl:DatatypeProperty ;
	rdfs:label "lastRun"@en ;
	rdfs:comment "Timestamp of when the prefetch application was last run."@en ;
	rdfs:range xsd:dateTime ;
	.

observable:lastTimeContacted
	a owl:DatatypeProperty ;
	rdfs:label "lastTimeContacted"@en ;
	rdfs:comment "Last time contacted specifies the date and time that a particular contact was last contacted."@en ;
	.

observable:lastVisit
	a owl:DatatypeProperty ;
	rdfs:label "Last Visit Time"@en ;
	rdfs:comment "Specifies the date/time that the URL referred to by the URL field was last visited."@en ;
	rdfs:range xsd:dateTime ;
	.

observable:length
	a owl:DatatypeProperty ;
	rdfs:label "length"@en ;
	rdfs:comment "Specifies the length, in characters, of the extracted string."@en ;
	rdfs:range xsd:integer ;
	.

observable:libraryType
	a owl:DatatypeProperty ;
	rdfs:label "libraryType"@en ;
	rdfs:comment "Specifies the type of library being characterized."@en ;
	rdfs:range xsd:string ;
	.

observable:listedCount
	a owl:DatatypeProperty ;
	rdfs:label "listedCount"@en ;
	rdfs:comment "Specifies the number of public lists that this profile is associated with."@en ;
	rdfs:range xsd:integer ;
	.

observable:loaderFlags
	a owl:DatatypeProperty ;
	rdfs:label "loaderFlags"@en ;
	rdfs:comment "Specifies the reserved loader flags"@en ;
	rdfs:range xsd:unsignedInt ;
	.

observable:localTime
	a owl:DatatypeProperty ;
	rdfs:label "localTime"@en ;
	rdfs:comment "Specifies the local time on the system."@en ;
	rdfs:range xsd:dateTime ;
	.

observable:location
	a owl:ObjectProperty ;
	rdfs:label "location"@en ;
	rdfs:comment "An associated location."@en ;
	rdfs:range location:Location ;
	.

observable:loginTime
	a owl:DatatypeProperty ;
	rdfs:label "loginTime"@en ;
	rdfs:comment "Specifies the date/time of the login for the user session."@en ;
	rdfs:range xsd:dateTime ;
	.

observable:logoutTime
	a owl:DatatypeProperty ;
	rdfs:label "logoutTime"@en ;
	rdfs:comment "Specifies the date/time of the logout for the user session."@en ;
	rdfs:range xsd:dateTime ;
	.

observable:lookupDate
	a owl:DatatypeProperty ;
	rdfs:label "lookupDate"@en ;
	rdfs:comment "Specifies the date and time that the Whois record was queried."@en ;
	rdfs:range xsd:dateTime ;
	.

observable:macAddress
	a owl:ObjectProperty ;
	rdfs:label "macAddress"@en ;
	rdfs:comment "Specifies the MAC or hardware address of the physical network card. "@en ;
	rdfs:range observable:ObservableObject ;
	.

observable:machine
	a owl:DatatypeProperty ;
	rdfs:label "machine"@en ;
	rdfs:comment "Specifies the type of target machine."@en ;
	rdfs:range xsd:string ;
	.

observable:magic
	a owl:DatatypeProperty ;
	rdfs:label "magic"@en ;
	rdfs:comment "Specifies the value that indicates the type of the PE binary."@en ;
	rdfs:range xsd:unsignedShort ;
	.

observable:magicNumber
	a owl:DatatypeProperty ;
	rdfs:label "magicNumber"@en ;
	rdfs:range xsd:string ;
	.

observable:majorImageVersion
	a owl:DatatypeProperty ;
	rdfs:label "majorImageVersion"@en ;
	rdfs:comment "Specifies the major version number of the image."@en ;
	rdfs:range xsd:unsignedShort ;
	.

observable:majorLinkerVersion
	a owl:DatatypeProperty ;
	rdfs:label "majorLinkerVersion"@en ;
	rdfs:comment "Specifies the linker major version number."@en ;
	rdfs:range xsd:byte ;
	.

observable:majorOSVersion
	a owl:DatatypeProperty ;
	rdfs:label "majorOSVersion"@en ;
	rdfs:comment "Specifies the major version number of the required operating system."@en ;
	rdfs:range xsd:unsignedShort ;
	.

observable:majorSubsystemVersion
	a owl:DatatypeProperty ;
	rdfs:label "majorSubsystemVersion"@en ;
	rdfs:comment "Specifies the major version number of the subsystem."@en ;
	rdfs:range xsd:unsignedShort ;
	.

observable:manuallyEnteredCount
	a owl:DatatypeProperty ;
	rdfs:label "Manually-Entered Count"@en ;
	rdfs:comment "Specifies the number of times the URL referred to by the URL field was manually entered into the browser's address field by the user. This field is only applicable for URL history entries generated by Google's Chrome browser."@en ;
	rdfs:range xsd:nonNegativeInteger ;
	.

observable:manufacturer
	a owl:DatatypeProperty ;
	rdfs:label "manufacturer"@en ;
	rdfs:range xsd:string ;
	.

observable:maxRunTime
	a owl:DatatypeProperty ;
	rdfs:label "maxRunTime"@en ;
	rdfs:comment "Specifies the maximum run time of the scheduled task before terminating, in milliseconds. See also: http://msdn.microsoft.com/en-us/library/windows/desktop/aa381874(v=vs.85).aspx."@en ;
	rdfs:range xsd:integer ;
	.

observable:message
	a owl:ObjectProperty ;
	rdfs:label "message"@en ;
	rdfs:range observable:ObservableObject ;
	.

observable:messageID
	a owl:DatatypeProperty ;
	rdfs:label "messageID"@en ;
	rdfs:comment "An unique identifier for the message."@en ;
	rdfs:range xsd:string ;
	.

observable:messageText
	a owl:DatatypeProperty ;
	rdfs:label "messageText"@en ;
	rdfs:comment "The contents of the message."@en ;
	rdfs:range xsd:string ;
	.

observable:messageType
	a owl:DatatypeProperty ;
	rdfs:label "messageType"@en ;
	rdfs:comment "Message type specifies what sort of message (email, chat, SMS, etc) a Message is."@en ;
	rdfs:range xsd:string ;
	.

observable:messagingAddress
	a owl:ObjectProperty ;
	rdfs:label "messagingAddress"@en ;
	rdfs:comment "A messaging address specifies details of an identifier for digital messsaging communication."@en ;
	rdfs:range observable:ObservableObject ;
	.

observable:metadataChangeTime
	a owl:DatatypeProperty ;
	rdfs:label "metadataChangeTime"@en ;
	rdfs:comment "The date and time at which the file metadata was last modified."@en ;
	rdfs:range xsd:dateTime ;
	.

observable:mftFileID
	a owl:DatatypeProperty ;
	rdfs:label "mftFileID"@en ;
	rdfs:comment "Specifies the record number for the file within an NTFS Master File Table."@en ;
	rdfs:range xsd:integer ;
	.

observable:mftFileNameAccessedTime
	a owl:DatatypeProperty ;
	rdfs:label "mftFileNameAccessedTime"@en ;
	rdfs:comment "The access date and time recorded in an MFT entry $File_Name attribute."@en ;
	rdfs:range xsd:dateTime ;
	.

observable:mftFileNameCreatedTime
	a owl:DatatypeProperty ;
	rdfs:label "mftFileNameCreatedTime"@en ;
	rdfs:comment "The creation date and time recorded in an MFT entry $File_Name attribute."@en ;
	rdfs:range xsd:dateTime ;
	.

observable:mftFileNameLength
	a owl:DatatypeProperty ;
	rdfs:label "mftFileNameLength"@en ;
	rdfs:comment " Specifies the length of an NTFS file name, in unicode characters."@en ;
	rdfs:range xsd:integer ;
	.

observable:mftFileNameModifiedTime
	a owl:DatatypeProperty ;
	rdfs:label "mftFileNameModifiedTime"@en ;
	rdfs:comment "The modification date and time recorded in an MFT entry $File_Name attribute."@en ;
	rdfs:range xsd:dateTime ;
	.

observable:mftFileNameRecordChangeTime
	a owl:DatatypeProperty ;
	rdfs:label "mftFileNameRecordChangeTime"@en ;
	rdfs:comment "The metadata modification date and time recorded in an MFT entry $File_Name attribute."@en ;
	rdfs:range xsd:dateTime ;
	.

observable:mftFlags
	a owl:DatatypeProperty ;
	rdfs:label "mftFlags"@en ;
	rdfs:comment "Specifies basic permissions for the file (Read-Only, Hidden, Archive, Compressed, etc.)."@en ;
	rdfs:range xsd:integer ;
	.

observable:mftParentID
	a owl:DatatypeProperty ;
	rdfs:label "mftParentID"@en ;
	rdfs:comment "Specifies the record number within an NTFS Master File Table for parent directory of the file."@en ;
	rdfs:range xsd:integer ;
	.

observable:mftRecordChangeTime
	a owl:DatatypeProperty ;
	rdfs:label "mftRecordChangeTime"@en ;
	rdfs:comment "The date and time at which an NTFS file metadata was last modified."@en ;
	rdfs:range xsd:dateTime ;
	.

observable:middleName
	a owl:DatatypeProperty ;
	rdfs:label "middleName"@en ;
	rdfs:comment "The middle name of a person."@en ;
	rdfs:range xsd:string ;
	.

observable:mimeClass
	a owl:DatatypeProperty ;
	rdfs:label "mimeClass"@en ;
	rdfs:range xsd:string ;
	.

observable:mimeType
	a owl:DatatypeProperty ;
	rdfs:label "mimeType"@en ;
	rdfs:comment "MIME type of the data. For example 'text/html' or 'audio/mp3'."@en ;
	rdfs:range xsd:string ;
	.

observable:minorImageVersion
	a owl:DatatypeProperty ;
	rdfs:label "minorImageVersion"@en ;
	rdfs:comment "Specifies the minor version number of the image."@en ;
	rdfs:range xsd:unsignedShort ;
	.

observable:minorLinkerVersion
	a owl:DatatypeProperty ;
	rdfs:label "minorLinkerVersion"@en ;
	rdfs:comment "Specifies the linker minor version number."@en ;
	rdfs:range xsd:byte ;
	.

observable:minorOSVersion
	a owl:DatatypeProperty ;
	rdfs:label "minorOSVersion"@en ;
	rdfs:comment "Specifies the minor version number of the required operating system."@en ;
	rdfs:range xsd:unsignedShort ;
	.

observable:minorSubsystemVersion
	a owl:DatatypeProperty ;
	rdfs:label "minorSubsystemVersion"@en ;
	rdfs:comment """Specifies the minor version number of the subsystem.
          """@en ;
	rdfs:range xsd:unsignedShort ;
	.

observable:mockLocationsAllowed
	a owl:DatatypeProperty ;
	rdfs:label "mockLocationsAllowed"@en ;
	rdfs:comment "???."@en ;
	rdfs:range xsd:boolean ;
	.

observable:model
	a owl:DatatypeProperty ;
	rdfs:label "model"@en ;
	rdfs:range xsd:string ;
	.

observable:modifiedTime
	a owl:DatatypeProperty ;
	rdfs:label "modifiedTime"@en ;
	rdfs:comment "The date and time at which the Object was last modified."@en ;
	rdfs:range xsd:dateTime ;
	.

observable:mostRecentRunTime
	a owl:DatatypeProperty ;
	rdfs:label "mostRecentRunTime"@en ;
	rdfs:comment "Specifies the most recent run date/time of this scheduled task. See also: http://msdn.microsoft.com/en-us/library/windows/desktop/aa381254(v=vs.85).aspx."@en ;
	rdfs:range xsd:dateTime ;
	.

observable:mountPoint
	a owl:DatatypeProperty ;
	rdfs:label "mountPoint"@en ;
	rdfs:comment "Specifies the mount point of the partition."@en ;
	rdfs:range xsd:string ;
	.

observable:msProductID
	a owl:DatatypeProperty ;
	rdfs:label "msProductID"@en ;
	rdfs:comment "The Microsoft Product ID. See also: http://support.microsoft.com/gp/pidwin."@en ;
	rdfs:range xsd:string ;
	.

observable:msProductName
	a owl:DatatypeProperty ;
	rdfs:label "msProductName"@en ;
	rdfs:comment "The Microsoft ProductName of the current installation of Windows. This is typically found in HKEY_LOCAL_MACHINE\\Software\\Microsoft\\Windows\\CurrentVersion!ProductName."@en ;
	rdfs:range xsd:string ;
	.

observable:nameConstraints
	a owl:DatatypeProperty ;
	rdfs:label "nameConstraints"@en ;
	rdfs:range xsd:string ;
	.

observable:namePhonetic
	a owl:DatatypeProperty ;
	rdfs:label "namePhonetic"@en ;
	rdfs:comment "Name phonetic specifies the phonetic pronunciation of the name of a person."@en ;
	rdfs:range xsd:string ;
	.

observable:namePrefix
	a owl:DatatypeProperty ;
	rdfs:label "namePrefix"@en ;
	rdfs:comment "Name prefix specifies an honorific prefix (coming ordinally before first/given name) for the name of a person."@en ;
	rdfs:range xsd:string ;
	.

observable:nameServer
	a owl:ObjectProperty ;
	rdfs:label "nameServer"@en ;
	rdfs:comment "Specifies a list of name server entries for a Whois entry."@en ;
	rdfs:range observable:ObservableObject ;
	.

observable:nameSuffix
	a owl:DatatypeProperty ;
	rdfs:label "nameSuffix"@en ;
	rdfs:comment "Name suffix specifies an suffix (coming ordinally after last/family name) for the name of a person."@en ;
	rdfs:range xsd:string ;
	.

observable:netBIOSName
	a owl:DatatypeProperty ;
	rdfs:label "netBIOSName"@en ;
	rdfs:comment "Specifies the NetBIOS (Network Basic Input/Output System) name of the Windows system. This is not the same as the host name."@en ;
	rdfs:range xsd:string ;
	.

observable:network
	a owl:DatatypeProperty ;
	rdfs:label "network"@en ;
	rdfs:comment "???."@en ;
	rdfs:range xsd:string ;
	.

observable:networkInterface
	a owl:ObjectProperty ;
	rdfs:label "networkInterface"@en ;
	rdfs:comment "Specifies the list of network interfaces present on the system."@en ;
	rdfs:range observable:ObservableObject ;
	.

observable:newObject
	a owl:ObjectProperty ;
	rdfs:label "newObject"@en ;
	rdfs:comment "Specifies the observable object and its properties as they are after the state change effect occurred."@en ;
	rdfs:range observable:ObservableObject ;
	.

observable:nextRunTime
	a owl:DatatypeProperty ;
	rdfs:label "nextRunTime"@en ;
	rdfs:comment "Specifies the next run date/time of the scheduled task. See also: http://msdn.microsoft.com/en-us/library/windows/desktop/aa381257(v=vs.85).aspx."@en ;
	rdfs:range xsd:dateTime ;
	.

observable:nickname
	a owl:DatatypeProperty ;
	rdfs:label "nickname"@en ;
	rdfs:comment "Nickname specifies an alternate, unofficial and typically informal name for a person independent of their official name."@en ;
	rdfs:range xsd:string ;
	.

observable:ntfsHardLinkCount
	a owl:DatatypeProperty ;
	rdfs:label "ntfsHardLinkCount"@en ;
	rdfs:comment "Specifies the number of directory entries that reference an NTFS file record."@en ;
	rdfs:range xsd:integer ;
	.

observable:ntfsOwnerID
	a owl:DatatypeProperty ;
	rdfs:label "ntfsOwnerID"@en ;
	rdfs:comment "Specifies the identifier of the file owner, from the security index."@en ;
	rdfs:range xsd:string ;
	.

observable:ntfsOwnerSID
	a owl:DatatypeProperty ;
	rdfs:label "ntfsOwnerSID"@en ;
	rdfs:comment "Specifies the security ID (key in the $SII Index and $SDS DataStream in the file $Secure) for an NTFS file."@en ;
	rdfs:range xsd:string ;
	.

observable:number
	a owl:DatatypeProperty ;
	rdfs:label "number"@en ;
	rdfs:range xsd:integer ;
	.

observable:numberOfLaunches
	a owl:DatatypeProperty ;
	rdfs:label "numberOfLaunches"@en ;
	rdfs:range xsd:integer ;
	.

observable:numberOfRVAAndSizes
	a owl:DatatypeProperty ;
	rdfs:label "numberOfRVAAndSizes"@en ;
	rdfs:comment "Specifies the number of data-directory entries in the remainder of the optional header."@en ;
	rdfs:range xsd:unsignedInt ;
	.

observable:numberOfSections
	a owl:DatatypeProperty ;
	rdfs:label "numberOfSections"@en ;
	rdfs:comment "Specifies the number of sections in the PE binary, as a non-negative integer."@en ;
	rdfs:range xsd:integer ;
	.

observable:numberOfSubkeys
	a owl:DatatypeProperty ;
	rdfs:label "numberOfSubkeys"@en ;
	rdfs:range xsd:integer ;
	.

observable:numberOfSymbols
	a owl:DatatypeProperty ;
	rdfs:label "numberOfSymbols"@en ;
	rdfs:comment "Specifies the number of entries in the symbol table of the PE binary, as a non-negative integer."@en ;
	rdfs:range xsd:integer ;
	.

observable:numberTimesContacted
	a owl:DatatypeProperty ;
	rdfs:label "numberTimesContacted"@en ;
	rdfs:comment "Number times contacted specifies the number of times a particular contact has been contacted."@en ;
	rdfs:range xsd:integer ;
	.

observable:objectGUID
	a owl:DatatypeProperty ;
	rdfs:label "objectGUID"@en ;
	rdfs:range xsd:string ;
	.

observable:observableCreatedTime
	a owl:DatatypeProperty ;
	rdfs:label "observableCreatedTime"@en ;
	rdfs:comment "The date and time at which the observable object being characterized was created. This time pertains to an intrinsic characteristic of the observable object, and would be consistent across independent characterizations or observations of the observable object."@en ;
	rdfs:range xsd:dateTime ;
	.

observable:oldObject
	a owl:ObjectProperty ;
	rdfs:label "oldObject"@en ;
	rdfs:comment "Specifies the observable object and its properties as they were before the state change effect occurred."@en ;
	rdfs:range observable:ObservableObject ;
	.

observable:openFileDescriptor
	a owl:DatatypeProperty ;
	rdfs:label "openFileDescriptor"@en ;
	rdfs:comment "Specifies a listing of the current file descriptors used by the Unix process."@en ;
	rdfs:range xsd:integer ;
	.

observable:operatingSystem
	a owl:ObjectProperty ;
	rdfs:label "operatingSystem"@en ;
	rdfs:range observable:ObservableObject ;
	.

observable:optionalHeader
	a owl:ObjectProperty ;
	rdfs:label "optionalHeader"@en ;
	rdfs:comment "Specifies the PE optional header of the PE binary."@en ;
	rdfs:range observable:WindowsPEOptionalHeader ;
	.

observable:options
	a owl:DatatypeProperty ;
	rdfs:label "options"@en ;
	rdfs:comment "Specifies any options used when mounting the volume."@en ;
	rdfs:range xsd:string ;
	.

observable:organizationDepartment
	a owl:DatatypeProperty ;
	rdfs:label "organizationDepartment"@en ;
	rdfs:comment "Specifies a particular suborganization (division, branch, office, etc.) that exists within a larger organization."@en ;
	rdfs:range xsd:string ;
	.

observable:organizationLocation
	a owl:ObjectProperty ;
	rdfs:label "organizationLocation"@en ;
	rdfs:comment "Specifies a geolocation address of an organization."@en ;
	rdfs:range observable:ContactAddress ;
	.

observable:organizationPosition
	a owl:DatatypeProperty ;
	rdfs:label "organizationPosition"@en ;
	rdfs:comment "Specifies the title or role that a person plays within an organization."@en ;
	rdfs:range xsd:string ;
	.

observable:otherHeaders
	a owl:ObjectProperty ;
	rdfs:label "otherHeaders"@en ;
	rdfs:range types:Dictionary ;
	.

observable:owner
	a owl:ObjectProperty ;
	rdfs:label "owner"@en ;
	rdfs:comment "Specifies the owner of an Observable Object."@en ;
	rdfs:range core:UcoObject ;
	.

observable:ownerSID
	a owl:DatatypeProperty ;
	rdfs:label "ownerSID"@en ;
	rdfs:range xsd:string ;
	.

observable:pageTitle
	a owl:DatatypeProperty ;
	rdfs:label "Page Title"@en ;
	rdfs:comment "Specifies the title of a web page."@en ;
	rdfs:range xsd:string ;
	.

observable:parameterAddress
	a owl:DatatypeProperty ;
	rdfs:label "parameterAddress"@en ;
	rdfs:range xsd:hexBinary ;
	.

observable:parameters
	a owl:DatatypeProperty ;
	rdfs:label "parameters"@en ;
	rdfs:comment "Specifies the command line parameters used to launch the scheduled task. See also: http://msdn.microsoft.com/en-us/library/windows/desktop/aa381875(v=vs.85).aspx."@en ;
	rdfs:range xsd:string ;
	.

observable:parent
	a owl:ObjectProperty ;
	rdfs:label "parent"@en ;
	rdfs:comment "The process that created this process."@en ;
	rdfs:range observable:ObservableObject ;
	.

observable:participant
	a owl:ObjectProperty ;
	rdfs:label "participant"@en ;
	rdfs:range observable:ObservableObject ;
	.

observable:partition
	a owl:ObjectProperty ;
	rdfs:label "partition"@en ;
	rdfs:comment "The partitions that reside on the disk."@en ;
	rdfs:range observable:ObservableObject ;
	.

observable:partitionID
	a owl:DatatypeProperty ;
	rdfs:label "partitionID"@en ;
	rdfs:comment "Specifies the identifier of the partition, as provided by the containing partition table.  This identifier is the index value within the partition table, and is expected to be an incrementing alphanumeric value (numeric in most partition systems), not a GUID or UUID.  Sorting partitions by this index should first attempt to sort a numeric cast of the value."@en ;
	rdfs:range xsd:string ;
	.

observable:partitionLength
	a owl:DatatypeProperty ;
	rdfs:label "partitionLength"@en ;
	rdfs:comment "Specifies the length of the partition, in bytes."@en ;
	rdfs:range xsd:integer ;
	.

observable:partitionOffset
	a owl:DatatypeProperty ;
	rdfs:label "partitionOffset"@en ;
	rdfs:comment "Specifies the starting offset of the partition, in bytes."@en ;
	rdfs:range xsd:integer ;
	.

observable:password
	a owl:DatatypeProperty ;
	rdfs:label "password"@en ;
	rdfs:comment "Specifies an authentication password."@en ;
	rdfs:range xsd:string ;
	.

observable:passwordLastChanged
	a owl:DatatypeProperty ;
	rdfs:label "passwordLastChanged"@en ;
	rdfs:comment "The date and time that the password was last changed."@en ;
	rdfs:range xsd:dateTime ;
	.

observable:passwordType
	a owl:DatatypeProperty ;
	rdfs:label "passwordType"@en ;
	rdfs:comment "The type of password, for instance plain-text or encrypted."@en ;
	rdfs:range xsd:string ;
	.

observable:path
	a owl:DatatypeProperty ;
	rdfs:label "path"@en ;
	rdfs:comment "Specifies the location of one object within another containing object."@en ;
	rdfs:range xsd:string ;
	.

observable:pdfId0
	a owl:DatatypeProperty ;
	rdfs:label "pdfId0"@en ;
	rdfs:range xsd:string ;
	.

observable:pdfId1
	a owl:DatatypeProperty ;
	rdfs:label "pdfId1"@en ;
	rdfs:range xsd:string ;
	.

observable:peType
	a owl:DatatypeProperty ;
	rdfs:label "peType"@en ;
	rdfs:comment "Specifies the type of the PE binary."@en ;
	rdfs:range xsd:string ;
	.

observable:phoneActivationTime
	a owl:DatatypeProperty ;
	rdfs:label "phoneActivationTime"@en ;
	rdfs:comment "The date and time that a device was activated."@en ;
	rdfs:range xsd:dateTime ;
	.

observable:phoneNumber
	a owl:DatatypeProperty ;
	rdfs:label "phoneNumber"@en ;
	rdfs:comment "A phone number(account)."@en ;
	rdfs:range xsd:string ;
	.

observable:pictureHeight
	a owl:DatatypeProperty ;
	rdfs:label "pictureHeight"@en ;
	rdfs:range xsd:integer ;
	.

observable:pictureType
	a owl:DatatypeProperty ;
	rdfs:label "pictureType"@en ;
	rdfs:comment "The type of a picture, for example a thumbnail."@en ;
	rdfs:range xsd:string ;
	.

observable:pictureWidth
	a owl:DatatypeProperty ;
	rdfs:label "pictureWidth"@en ;
	rdfs:comment "The width of the picture in pixels."@en ;
	rdfs:range xsd:integer ;
	.

observable:pid
	a owl:DatatypeProperty ;
	rdfs:label "pid"@en ;
	rdfs:comment "The Process ID, or PID, of the process."@en ;
	rdfs:range xsd:integer ;
	.

observable:pointerToSymbolTable
	a owl:DatatypeProperty ;
	rdfs:label "pointerToSymbolTable"@en ;
	rdfs:comment "Specifies the file offset of the COFF symbol table."@en ;
	rdfs:range xsd:hexBinary ;
	.

observable:policyConstraints
	a owl:DatatypeProperty ;
	rdfs:label "policyConstraints"@en ;
	rdfs:range xsd:string ;
	.

observable:policyMappings
	a owl:DatatypeProperty ;
	rdfs:label "policyMappings"@en ;
	rdfs:range xsd:string ;
	.

observable:port
	a owl:DatatypeProperty ;
	rdfs:label "port"@en ;
	rdfs:comment "Port on which communication takes place."@en ;
	rdfs:range xsd:integer ;
	.

observable:prefetchHash
	a owl:DatatypeProperty ;
	rdfs:label "prefetchHash"@en ;
	rdfs:comment "An eight character hash of the location from which the application was run."@en ;
	rdfs:range xsd:string ;
	.

observable:priority
	a owl:DatatypeProperty ;
	rdfs:label "priority"@en ;
	rdfs:comment "The priority of the email."@en ;
	rdfs:range [
		a rdfs:Datatype ;
		owl:unionOf (
			xsd:integer
			xsd:string
			vocabulary:TaskPriorityVocab
		) ;
	] ;
	.

observable:privateKeyUsagePeriodNotAfter
	a owl:DatatypeProperty ;
	rdfs:label "privateKeyUsagePeriodNotAfter"@en ;
	rdfs:range xsd:dateTime ;
	.

observable:privateKeyUsagePeriodNotBefore
	a owl:DatatypeProperty ;
	rdfs:label "privateKeyUsagePeriodNotBefore"@en ;
	rdfs:range xsd:dateTime ;
	.

observable:processorArchitecture
	a owl:DatatypeProperty ;
	rdfs:label "processorArchitecture"@en ;
	rdfs:comment "Specifies the specific architecture (e.g. x86) used by the CPU of the system."@en ;
	rdfs:range xsd:string ;
	.

observable:profile
	a owl:ObjectProperty ;
	rdfs:label "profile"@en ;
	rdfs:comment "A profile specifies a particular online service profile."@en ;
	rdfs:range observable:ObservableObject ;
	.

observable:profileAccount
	a owl:ObjectProperty ;
	rdfs:label "Profile Account"@en-US ;
	rdfs:comment "Specifies the online service account associated with the profile."@en-US ;
	rdfs:range observable:ObservableObject ;
	.

observable:profileBackgroundHash
	a owl:ObjectProperty ;
	rdfs:label "Profile Background Hash"@en-US ;
	rdfs:comment "Specifies hashes of the background associated with the profile."@en-US ;
	rdfs:range types:Hash ;
	.

observable:profileBackgroundLocation
	a owl:ObjectProperty ;
	rdfs:label "Profile Background Location"@en-US ;
	rdfs:comment "Specifies the network location of the background associated with the profile."@en-US ;
	rdfs:range observable:ObservableObject ;
	.

observable:profileBannerHash
	a owl:ObjectProperty ;
	rdfs:label "Profile Banner Hash"@en-US ;
	rdfs:comment "Specifies hashes of the banner associated with the profile."@en-US ;
	rdfs:range types:Hash ;
	.

observable:profileBannerLocation
	a owl:ObjectProperty ;
	rdfs:label "Profile Banner Location"@en-US ;
	rdfs:comment "Specifies the network location of the banner associated with the profile."@en-US ;
	rdfs:range observable:ObservableObject ;
	.

observable:profileCreated
	a owl:DatatypeProperty ;
	rdfs:label "Profile Created"@en-US ;
	rdfs:comment "Specifies the date and time the profile was created."@en-US ;
	rdfs:range xsd:dateTime ;
	.

observable:profileIdentity
	a owl:ObjectProperty ;
	rdfs:label "Profile Identity"@en-US ;
	rdfs:comment "Specifies the identity associated with the profile."@en-US ;
	rdfs:range identity:Identity ;
	.

observable:profileImageHash
	a owl:ObjectProperty ;
	rdfs:label "Profile Image Hash"@en-US ;
	rdfs:comment "Specifies hashes of the profile image associated with the profile."@en-US ;
	rdfs:range types:Hash ;
	.

observable:profileImageLocation
	a owl:ObjectProperty ;
	rdfs:label "Profile Image Location"@en-US ;
	rdfs:comment "Specifies the network location of the profile image associated with the profile."@en-US ;
	rdfs:range observable:ObservableObject ;
	.

observable:profileIsProtected
	a owl:DatatypeProperty ;
	rdfs:label "Is_Protected"@en-US ;
	rdfs:comment "Specifies whether the twitter profile is protected."@en-US ;
	rdfs:range xsd:boolean ;
	.

observable:profileIsVerified
	a owl:DatatypeProperty ;
	rdfs:label "Is_Verified"@en-US ;
	rdfs:comment "Specifies whether the twitter profile is verified."@en-US ;
	rdfs:range xsd:boolean ;
	.

observable:profileLanguage
	a owl:DatatypeProperty ;
	rdfs:label "Profile Language"@en-US ;
	rdfs:comment "Specifies the language associated with the profile. When present, it MUST be a language code conformant to RFC 5646/BCP47."@en-US ;
	rdfs:range xsd:string ;
	.

observable:profileService
	a owl:ObjectProperty ;
	rdfs:label "Profile Service"@en-US ;
	rdfs:comment "Specifies the online service associated with the profile."@en-US ;
	rdfs:range observable:ObservableObject ;
	.

observable:profileWebsite
	a owl:ObjectProperty ;
	rdfs:label "Profile Website"@en-US ;
	rdfs:comment "Specifies the website URL associated with the profile."@en-US ;
	rdfs:range observable:ObservableObject ;
	.

observable:properties
	a owl:DatatypeProperty ;
	rdfs:label "properties"@en ;
	rdfs:comment "Specifies the properties that were enumerated as a result of the action on the observable object."@en ;
	rdfs:range xsd:string ;
	.

observable:propertyName
	a owl:DatatypeProperty ;
	rdfs:label "propertyName"@en ;
	rdfs:comment "Specifies the Name of the property being read."@en ;
	rdfs:range xsd:string ;
	.

observable:protocols
	a owl:ObjectProperty ;
	rdfs:label "protocols"@en ;
	rdfs:comment "Specifies the protocols involved in the network connection, along with their corresponding state. "@en ;
	rdfs:range types:ControlledDictionary ;
	.

observable:query
	a owl:DatatypeProperty ;
	rdfs:label "query"@en ;
	rdfs:comment "Query passed to the resource."@en ;
	rdfs:range xsd:string ;
	.

observable:rangeOffset
	a owl:DatatypeProperty ;
	rdfs:label "rangeOffset"@en ;
	rdfs:comment "The offset at which the start of data can be found, relative to the rangeOffsetType defined."@en ;
	rdfs:range xsd:integer ;
	.

observable:rangeOffsetType
	a owl:DatatypeProperty ;
	rdfs:label "rangeOffsetType"@en ;
	rdfs:comment "The type of offset defined for the range (e.g., image, file, address)."@en ;
	rdfs:range xsd:string ;
	.

observable:rangeSize
	a owl:DatatypeProperty ;
	rdfs:label "rangeSize"@en ;
	rdfs:comment "The size of the data in bytes."@en ;
	rdfs:range xsd:integer ;
	.

observable:receivedLines
	a owl:DatatypeProperty ;
	rdfs:label "receivedLines"@en ;
	rdfs:range xsd:string ;
	.

observable:receivedTime
	a owl:DatatypeProperty ;
	rdfs:label "receivedTime"@en ;
	rdfs:comment "The date and time at which the message received. "@en ;
	rdfs:range xsd:dateTime ;
	.

observable:recurrence
	a owl:DatatypeProperty ;
	rdfs:label "recurrence"@en ;
	rdfs:comment "Recurrence of the event."@en ;
	rdfs:range xsd:string ;
	.

observable:references
	a owl:ObjectProperty ;
	rdfs:label "references"@en ;
	rdfs:comment "A list of email message identifiers this email relates to."@en ;
	rdfs:range observable:ObservableObject ;
	.

observable:referralURL
	a owl:ObjectProperty ;
	rdfs:label "referralURL"@en ;
	rdfs:comment "Specifies the corresponding referral URL for a registrar."@en ;
	rdfs:range observable:ObservableObject ;
	.

observable:referrerUrl
	a owl:ObjectProperty ;
	rdfs:label "referrerURL"@en ;
	rdfs:comment "Specifies the origination point (i.e., URL) of a URL request."@en ;
	rdfs:range observable:ObservableObject ;
	.

observable:regionEndAddress
	a owl:DatatypeProperty ;
	rdfs:label "regionEndAddress"@en ;
	rdfs:comment "The regionEndAddress property specifies the ending address of the particular memory region."@en ;
	rdfs:range xsd:hexBinary ;
	.

observable:regionSize
	a owl:DatatypeProperty ;
	rdfs:label "regionSize"@en ;
	rdfs:comment "The regionSize property specifies the size of the particular memory region, in bytes."@en ;
	rdfs:range xsd:integer ;
	.

observable:regionStartAddress
	a owl:DatatypeProperty ;
	rdfs:label "regionStartAddress"@en ;
	rdfs:comment """The regionStartAddress property specifies the starting address of the particular memory region.
          """@en ;
	rdfs:range xsd:hexBinary ;
	.

observable:regionalInternetRegistry
	a owl:DatatypeProperty ;
	rdfs:label "regionalInternetRegistry"@en ;
	rdfs:comment "specifies the name of the Regional Internet Registry (RIR) which allocated the IP address contained in a WHOIS entry."@en ;
	rdfs:range vocabulary:RegionalRegistryTypeVocab ;
	.

observable:registeredOrganization
	a owl:ObjectProperty ;
	rdfs:label "registeredOrganization"@en ;
	rdfs:comment "The organization that this copy of Windows is registered to."@en ;
	rdfs:range identity:Identity ;
	.

observable:registeredOwner
	a owl:ObjectProperty ;
	rdfs:label "registeredOwner"@en ;
	rdfs:comment "The person or organization that is the registered owner of this copy of Windows."@en ;
	rdfs:range identity:Identity ;
	.

observable:registrantContactInfo
	a owl:ObjectProperty ;
	rdfs:label "registrantContactInfo"@en ;
	rdfs:comment "Specifies contact info for the registrant of a domain within a WHOIS entity."@en ;
	rdfs:range observable:ObservableObject ;
	.

observable:registrantIDs
	a owl:DatatypeProperty ;
	rdfs:label "registrantIDs"@en ;
	rdfs:comment "Specifies the registrant IDs associated with a domain lookup."@en ;
	rdfs:range xsd:string ;
	.

observable:registrarGUID
	a owl:DatatypeProperty ;
	rdfs:label "registrarGUID"@en ;
	rdfs:comment "Specifies the Registrar GUID field of a Whois entry."@en ;
	rdfs:range xsd:string ;
	.

observable:registrarID
	a owl:DatatypeProperty ;
	rdfs:label "registrarID"@en ;
	rdfs:comment "Specifies the Registrar ID field of a Whois entry."@en ;
	rdfs:range xsd:string ;
	.

observable:registrarInfo
	a owl:ObjectProperty ;
	rdfs:label "registrarInfo"@en ;
	rdfs:comment "Specifies registrar info that would be returned from a registrar lookup."@en ;
	rdfs:range observable:WhoisRegistrarInfoType ;
	.

observable:registrarName
	a owl:DatatypeProperty ;
	rdfs:label "registrarName"@en ;
	rdfs:comment "The name of the registrar organization."@en ;
	rdfs:range xsd:string ;
	.

observable:registryValues
	a owl:ObjectProperty ;
	rdfs:label "registryValues"@en ;
	rdfs:comment "The values that were enumerated as a result of the action on the object."@en ;
	rdfs:range observable:WindowsRegistryValue ;
	.

observable:remarks
	a owl:DatatypeProperty ;
	rdfs:label "remarks"@en ;
	rdfs:comment "Specifies any remarks associated with this Whois entry."@en ;
	rdfs:range xsd:string ;
	.

observable:remindTime
	a owl:DatatypeProperty ;
	rdfs:label "remindTime"@en ;
	rdfs:range xsd:dateTime ;
	.

observable:requestMethod
	a owl:DatatypeProperty ;
	rdfs:label "requestMethod"@en ;
	rdfs:comment """Specifies the HTTP method portion of the HTTP request line, as a lowercase string.
          """@en ;
	rdfs:range xsd:string ;
	.

observable:requestValue
	a owl:DatatypeProperty ;
	rdfs:label "requestValue"@en ;
	rdfs:comment "Specifies the value (typically a resource path) portion of the HTTP request line."@en ;
	rdfs:range xsd:string ;
	.

observable:requestVersion
	a owl:DatatypeProperty ;
	rdfs:label "requestVersion"@en ;
	rdfs:comment "Specifies the HTTP version portion of the HTTP request line, as a lowercase string."@en ;
	rdfs:range xsd:string ;
	.

observable:rowCondition
	a owl:DatatypeProperty ;
	rdfs:label "rowCondition"@en ;
	rdfs:range xsd:string ;
	.

observable:rowIndex
	a owl:DatatypeProperty ;
	rdfs:label "rowIndex"@en ;
	rdfs:range xsd:positiveInteger ;
	.

observable:ruid
	a owl:DatatypeProperty ;
	rdfs:label "ruid"@en ;
	rdfs:comment "Specifies the real user ID, which represents the Unix user who created the process."@en ;
	rdfs:range xsd:nonNegativeInteger ;
	.

observable:runningStatus
	a owl:DatatypeProperty ;
	rdfs:label "runningStatus"@en ;
	rdfs:range xsd:string ;
	.

observable:scheme
	a owl:DatatypeProperty ;
	rdfs:label "scheme"@en ;
	rdfs:comment "Identifies the type of URL."@en ;
	rdfs:range xsd:string ;
	.

observable:sectionAlignment
	a owl:DatatypeProperty ;
	rdfs:label "sectionAlignment"@en ;
	rdfs:comment "Specifies the alignment (in bytes) of PE sections when they are loaded into memory."@en ;
	rdfs:range xsd:unsignedInt ;
	.

observable:sections
	a owl:ObjectProperty ;
	rdfs:label "sections"@en ;
	rdfs:comment "Specifies metadata about the sections in the PE file."@en ;
	rdfs:range observable:WindowsPESection ;
	.

observable:sectorSize
	a owl:DatatypeProperty ;
	rdfs:label "sectorSize"@en ;
	rdfs:comment "The sector size of the volume in bytes."@en ;
	rdfs:range xsd:integer ;
	.

observable:securityAttributes
	a owl:DatatypeProperty ;
	rdfs:label "securityAttributes"@en ;
	rdfs:range xsd:string ;
	.

observable:sender
	a owl:ObjectProperty ;
	rdfs:label "sender"@en ;
	rdfs:range observable:ObservableObject ;
	.

observable:sentTime
	a owl:DatatypeProperty ;
	rdfs:label "sentTime"@en ;
	rdfs:comment "The date and time at which the message sent."@en ;
	rdfs:range xsd:dateTime ;
	.

observable:serialNumber
	a owl:DatatypeProperty ;
	rdfs:label "serialNumber"@en ;
	rdfs:range xsd:string ;
	.

observable:serverName
	a owl:ObjectProperty ;
	rdfs:label "serverName"@en ;
	rdfs:comment "Specifies the corresponding server name for a whois entry. This usually corresponds to a name server lookup."@en ;
	rdfs:range observable:ObservableObject ;
	.

observable:serviceName
	a owl:DatatypeProperty ;
	rdfs:label "serviceName"@en ;
	rdfs:range xsd:string ;
	.

observable:serviceStatus
	a owl:DatatypeProperty ;
	rdfs:label "serviceStatus"@en ;
	rdfs:range xsd:string ;
	.

observable:serviceType
	a owl:DatatypeProperty ;
	rdfs:label "serviceType"@en ;
	rdfs:range xsd:string ;
	.

observable:sessionID
	a owl:DatatypeProperty ;
	rdfs:label "sessionID"@en ;
	rdfs:comment "An identifier for the session from which the message originates."@en ;
	rdfs:range xsd:string ;
	.

observable:shell
	a owl:DatatypeProperty ;
	rdfs:label "shell"@en ;
	rdfs:range xsd:string ;
	.

observable:showMessageBody
	a owl:DatatypeProperty ;
	rdfs:label "showMessageBody"@en ;
	rdfs:comment "Specifies the message text that is displayed in the body of the message box by the action. See also: http://msdn.microsoft.com/en-us/library/windows/desktop/aa381302(v=vs.85).aspx."@en ;
	rdfs:range xsd:string ;
	.

observable:showMessageTitle
	a owl:DatatypeProperty ;
	rdfs:label "showMessageTitle"@en ;
	rdfs:comment "Specifies the title of the message box shown by the action. See also: http://msdn.microsoft.com/en-us/library/windows/desktop/aa381302(v=vs.85).aspx."@en ;
	rdfs:range xsd:string ;
	.

observable:sid
	a owl:DatatypeProperty ;
	rdfs:label "sid"@en ;
	rdfs:range xsd:string ;
	.

observable:signature
	a owl:DatatypeProperty ;
	rdfs:label "signature"@en ;
	rdfs:comment "A"@en ;
	rdfs:range xsd:string ;
	.

observable:signatureAlgorithm
	a owl:DatatypeProperty ;
	rdfs:label "signatureAlgorithm"@en ;
	rdfs:range xsd:string ;
	.

observable:signatureDescription
	a owl:DatatypeProperty ;
	rdfs:label "signatureDescription"@en ;
	rdfs:range xsd:string ;
	.

observable:signatureExists
	a owl:DatatypeProperty ;
	rdfs:label "signatureExists"@en ;
	rdfs:range xsd:boolean ;
	.

observable:signatureVerified
	a owl:DatatypeProperty ;
	rdfs:label "signatureVerified"@en ;
	rdfs:range xsd:boolean ;
	.

observable:sipAddress
	a owl:ObjectProperty ;
	rdfs:label "sipAddress"@en ;
	rdfs:comment "A SIP address specifies Session Initiation Protocol (SIP) identifier."@en ;
	rdfs:range observable:ObservableObject ;
	.

observable:size
	a owl:DatatypeProperty ;
	rdfs:label "size"@en ;
	rdfs:comment "Specifies the size of the section, in bytes."@en ;
	rdfs:range xsd:integer ;
	.

observable:sizeInBytes
	a owl:DatatypeProperty ;
	rdfs:label "sizeInBytes"@en ;
	rdfs:comment "The size of the data in bytes."@en ;
	rdfs:range xsd:integer ;
	.

observable:sizeOfCode
	a owl:DatatypeProperty ;
	rdfs:label "sizeOfCode"@en ;
	rdfs:comment "Specifies the size of the code (text) section. If there are multiple such sections, this refers to the sum of the sizes of each section."@en ;
	rdfs:range xsd:unsignedInt ;
	.

observable:sizeOfHeaders
	a owl:DatatypeProperty ;
	rdfs:label "sizeOfHeaders"@en ;
	rdfs:comment "Specifies the combined size of the MS-DOS, PE header, and section headers, rounded up a multiple of the value specified in the file_alignment header."@en ;
	rdfs:range xsd:unsignedInt ;
	.

observable:sizeOfHeapCommit
	a owl:DatatypeProperty ;
	rdfs:label "sizeOfHeapCommit"@en ;
	rdfs:comment "Specifies the size of the local heap space to commit."@en ;
	rdfs:range xsd:unsignedInt ;
	.

observable:sizeOfHeapReserve
	a owl:DatatypeProperty ;
	rdfs:label "sizeOfHeapReserve"@en ;
	rdfs:comment "Specifies the size of the local heap space to reserve."@en ;
	rdfs:range xsd:unsignedInt ;
	.

observable:sizeOfImage
	a owl:DatatypeProperty ;
	rdfs:label "sizeOfImage"@en ;
	rdfs:comment "Specifies the size, in bytes, of the image, including all headers, as the image is loaded in memory."@en ;
	rdfs:range xsd:unsignedInt ;
	.

observable:sizeOfInitializedData
	a owl:DatatypeProperty ;
	rdfs:label "sizeOfInitializedData"@en ;
	rdfs:comment "Specifies the size of the initialized data section. If there are multiple such sections, this refers to the sum of the sizes of each section."@en ;
	rdfs:range xsd:unsignedInt ;
	.

observable:sizeOfOptionalHeader
	a owl:DatatypeProperty ;
	rdfs:label "sizeOfOptionalHeader"@en ;
	rdfs:comment "Specifies the size of the optional header of the PE binary. "@en ;
	rdfs:range xsd:integer ;
	.

observable:sizeOfStackCommit
	a owl:DatatypeProperty ;
	rdfs:label "sizeOfStackCommit"@en ;
	rdfs:comment "Specifies the size of the stack to commit."@en ;
	rdfs:range xsd:unsignedInt ;
	.

observable:sizeOfStackReserve
	a owl:DatatypeProperty ;
	rdfs:label "sizeOfStackReserve"@en ;
	rdfs:comment "Specifies the size of the stack to reserve."@en ;
	rdfs:range xsd:unsignedInt ;
	.

observable:sizeOfUninitializedData
	a owl:DatatypeProperty ;
	rdfs:label "sizeOfUninitializedData"@en ;
	rdfs:comment "Specifies the size of the uninitialized data section. If there are multiple such sections, this refers to the sum of the sizes of each section."@en ;
	rdfs:range xsd:unsignedInt ;
	.

observable:sourceApplication
	a owl:ObjectProperty ;
	rdfs:label "sourceApplication"@en ;
	rdfs:comment "Source application specifies the software application that a particular contact or contact list is associated with."@en ;
	rdfs:range observable:ObservableObject ;
	.

observable:sourceFlags
	a owl:DatatypeProperty ;
	rdfs:label "sourceFlags"@en ;
	rdfs:comment "Specifies the source TCP flags."@en ;
	rdfs:range xsd:hexBinary ;
	.

observable:sourcePort
	a owl:DatatypeProperty ;
	rdfs:label "sourcePort"@en ;
	rdfs:comment """Specifies the source port used in the connection, as an integer in the range of 0 - 65535.
          """@en ;
	rdfs:range xsd:integer ;
	.

observable:spaceLeft
	a owl:DatatypeProperty ;
	rdfs:label "spaceLeft"@en ;
	rdfs:comment "Specifies the amount of space left on the partition, in bytes."@en ;
	rdfs:range xsd:integer ;
	.

observable:spaceUsed
	a owl:DatatypeProperty ;
	rdfs:label "spaceUsed"@en ;
	rdfs:comment "Specifies the amount of space used on the partition, in bytes."@en ;
	rdfs:range xsd:integer ;
	.

observable:sponsoringRegistrar
	a owl:DatatypeProperty ;
	rdfs:label "sponsoringRegistrar"@en ;
	rdfs:comment "Specifies the name of the sponsoring registrar for a domain."@en ;
	rdfs:range xsd:string ;
	.

observable:src
	a owl:ObjectProperty ;
	rdfs:label "src"@en ;
	rdfs:comment "Specifies the source(s) of the network connection."@en ;
	rdfs:range core:UcoObject ;
	.

observable:srcBytes
	a owl:DatatypeProperty ;
	rdfs:label "srcBytes"@en ;
	rdfs:range xsd:integer ;
	.

observable:srcPackets
	a owl:DatatypeProperty ;
	rdfs:label "srcPackets"@en ;
	rdfs:range xsd:integer ;
	.

observable:srcPayload
	a owl:ObjectProperty ;
	rdfs:label "srcPayload"@en ;
	rdfs:range observable:ObservableObject ;
	.

observable:ssid
	a owl:DatatypeProperty ;
	rdfs:label "ssid"@en ;
	rdfs:comment "Network identifier."@en ;
	rdfs:range xsd:string ;
	.

observable:stackSize
	a owl:DatatypeProperty ;
	rdfs:label "stackSize"@en ;
	rdfs:range xsd:nonNegativeInteger ;
	.

observable:startAddress
	a owl:DatatypeProperty ;
	rdfs:label "startAddress"@en ;
	rdfs:range xsd:hexBinary ;
	.

observable:startCommandLine
	a owl:DatatypeProperty ;
	rdfs:label "startCommandLine"@en ;
	rdfs:range xsd:string ;
	.

observable:startTime
	a owl:DatatypeProperty ;
	rdfs:label "startTime"@en ;
	rdfs:range xsd:dateTime ;
	.

observable:startType
	a owl:DatatypeProperty ;
	rdfs:label "startType"@en ;
	rdfs:range xsd:string ;
	.

observable:startupInfo
	a owl:ObjectProperty ;
	rdfs:label "startupInfo"@en ;
	rdfs:range types:Dictionary ;
	.

observable:state
	a owl:DatatypeProperty ;
	rdfs:label "State"@en ;
	rdfs:range xsd:string ;
	.

observable:status
	a owl:DatatypeProperty ;
	rdfs:label "status"@en ;
	rdfs:comment "Specifies a list of statuses for a given Whois entry."@en ;
	rdfs:range [
		a rdfs:Datatype ;
		owl:unionOf (
			xsd:string
			vocabulary:TaskStatusVocab
			vocabulary:WhoisStatusTypeVocab
		) ;
	] ;
	.

observable:statusesCount
	a owl:DatatypeProperty ;
	rdfs:label "Statuses Count"@en-US ;
	rdfs:comment "Specifies the number of tweets that this profile has issued."@en-US ;
	rdfs:range xsd:nonNegativeInteger ;
	.

observable:storageCapacityInBytes
	a owl:DatatypeProperty ;
	rdfs:label "storageCapacityInBytes"@en ;
	rdfs:comment "The number of bytes that can be stored on a SIM card."@en ;
	rdfs:range xsd:integer ;
	.

observable:stringValue
	a owl:DatatypeProperty ;
	rdfs:label "stringValue"@en ;
	rdfs:comment "Specifies the actual value of the extracted string."@en ;
	rdfs:range xsd:string ;
	.

observable:strings
	a owl:ObjectProperty ;
	rdfs:label "strings"@en ;
	rdfs:range observable:ExtractedString ;
	.

observable:subject
	a owl:DatatypeProperty ;
	rdfs:label "subject"@en ;
	rdfs:comment "The subject of the email."@en ;
	rdfs:range xsd:string ;
	.

observable:subjectAlternativeName
	a owl:DatatypeProperty ;
	rdfs:label "subjectAlternativeName"@en ;
	rdfs:range xsd:string ;
	.

observable:subjectDirectoryAttributes
	a owl:DatatypeProperty ;
	rdfs:label "subjectDirectoryAttributes"@en ;
	rdfs:range xsd:string ;
	.

observable:subjectHash
	a owl:ObjectProperty ;
	rdfs:label "subjectHash"@en ;
	rdfs:comment "A hash calculated on the certificate subject name."@en ;
	rdfs:range types:Hash ;
	.

observable:subjectKeyIdentifier
	a owl:DatatypeProperty ;
	rdfs:label "subjectKeyIdentifier"@en ;
	rdfs:range xsd:string ;
	.

observable:subjectPublicKeyAlgorithm
	a owl:DatatypeProperty ;
	rdfs:label "subjectPublicKeyAlgorithm"@en ;
	rdfs:range xsd:string ;
	.

observable:subjectPublicKeyExponent
	a owl:DatatypeProperty ;
	rdfs:label "subjectPublicKeyExponent"@en ;
	rdfs:range xsd:integer ;
	.

observable:subjectPublicKeyModulus
	a owl:DatatypeProperty ;
	rdfs:label "subjectPublicKeyModulus"@en ;
	rdfs:range xsd:string ;
	.

observable:subsystem
	a owl:DatatypeProperty ;
	rdfs:label "subsystem"@en ;
	rdfs:comment "Specifies the subsystem (e.g., GUI, device driver, etc.) that is required to run this image."@en ;
	rdfs:range xsd:unsignedShort ;
	.

observable:swid
	a owl:DatatypeProperty ;
	rdfs:label "swid"@en ;
	rdfs:comment "Specifies the SWID tag for the software."@en ;
	rdfs:range xsd:string ;
	.

observable:symbolicName
	a owl:DatatypeProperty ;
	rdfs:label "symbolicName"@en ;
	rdfs:comment "The symbolic name of a global flag. See also: http://msdn.microsoft.com/en-us/library/windows/hardware/ff549646(v=vs.85).aspx."@en ;
	rdfs:range xsd:string ;
	.

observable:systemTime
	a owl:DatatypeProperty ;
	rdfs:label "systemTime"@en ;
	rdfs:range xsd:dateTime ;
	.

observable:tableName
	a owl:DatatypeProperty ;
	rdfs:label "tableName"@en ;
	rdfs:range xsd:string ;
	.

observable:targetFile
	a owl:ObjectProperty ;
	rdfs:label "targetFile"@en ;
	rdfs:comment "Specifies the file targeted by a symbolic link."@en ;
	rdfs:range observable:ObservableObject ;
	.

observable:taskComment
	a owl:DatatypeProperty ;
	rdfs:label "taskComment"@en ;
	rdfs:comment "Specifies a comment for the scheduled task. See also: http://msdn.microsoft.com/en-us/library/windows/desktop/aa381232(v=vs.85).aspx."@en ;
	rdfs:range xsd:string ;
	.

observable:taskCreator
	a owl:DatatypeProperty ;
	rdfs:label "taskCreator"@en ;
	rdfs:comment "Specifies the name of the creator of the scheduled task. See also: http://msdn.microsoft.com/en-us/library/windows/desktop/aa381235(v=vs.85).aspx."@en ;
	rdfs:range xsd:string ;
	.

observable:text
	a owl:DatatypeProperty ;
	rdfs:label "text"@en ;
	rdfs:range xsd:string ;
	.

observable:threadID
	a owl:DatatypeProperty ;
	rdfs:label "threadID"@en ;
	rdfs:range xsd:nonNegativeInteger ;
	.

observable:thumbprintHash
	a owl:ObjectProperty ;
	rdfs:label "thumbprintHash"@en ;
	rdfs:comment "A hash calculated on the entire certificate including signature."@en ;
	rdfs:range types:Hash ;
	.

observable:timeDateStamp
	a owl:DatatypeProperty ;
	rdfs:label "timeDateStamp"@en ;
	rdfs:comment "Specifies the time when the PE binary was created."@en ;
	rdfs:range xsd:dateTime ;
	.

observable:timesExecuted
	a owl:DatatypeProperty ;
	rdfs:label "timesExecuted"@en ;
	rdfs:comment "The number of times the prefetch application has executed."@en ;
	rdfs:range xsd:integer ;
	.

observable:timezoneDST
	a owl:DatatypeProperty ;
	rdfs:label "timezoneDST"@en ;
	rdfs:comment "Specifies the time zone used by the system, taking daylight savings time (DST) into account."@en ;
	rdfs:range xsd:string ;
	.

observable:timezoneStandard
	a owl:DatatypeProperty ;
	rdfs:label "timezoneStandard"@en ;
	rdfs:comment "Specifies the time zone used by the system, without taking daylight savings time (DST) into account."@en ;
	rdfs:range xsd:string ;
	.

observable:to
	a owl:ObjectProperty ;
	rdfs:label "to"@en ;
	rdfs:comment "The receiver's phone number."@en ;
	rdfs:range observable:ObservableObject ;
	.

observable:totalFragments
	a owl:DatatypeProperty ;
	rdfs:label "totalFragments"@en ;
	rdfs:range xsd:integer ;
	.

observable:totalRam
	a owl:DatatypeProperty ;
	rdfs:label "totalRam"@en ;
	rdfs:comment "Specifies the total amount of physical memory present on the system, in bytes."@en ;
	rdfs:range xsd:integer ;
	.

observable:totalSpace
	a owl:DatatypeProperty ;
	rdfs:label "totalSpace"@en ;
	rdfs:comment "Specifies the total amount of space available on the partition, in bytes."@en ;
	rdfs:range xsd:integer ;
	.

observable:triggerBeginTime
	a owl:DatatypeProperty ;
	rdfs:label "triggerBeginTime"@en ;
	rdfs:comment "Specifies the date/time that the trigger is activated."@en ;
	rdfs:range xsd:dateTime ;
	.

observable:triggerDelay
	a owl:DatatypeProperty ;
	rdfs:label "triggerDelay"@en ;
	rdfs:comment "Specifies the delay that takes place between when the task is registered and when the task is started."@en ;
	rdfs:range xsd:string ;
	.

observable:triggerEndTime
	a owl:DatatypeProperty ;
	rdfs:label "triggerEndTime"@en ;
	rdfs:comment "Specifies the date/time that the trigger is deactivated."@en ;
	rdfs:range xsd:dateTime ;
	.

observable:triggerFrequency
	a owl:DatatypeProperty ;
	rdfs:label "triggerFrequency"@en ;
	rdfs:comment "Specifies the frequency at which the trigger repeats."@en ;
	rdfs:range vocabulary:TriggerFrequencyVocab ;
	.

observable:triggerList
	a owl:ObjectProperty ;
	rdfs:label "triggerList"@en ;
	rdfs:comment "Specifies a set of triggers used by the scheduled task. See also: http://msdn.microsoft.com/en-us/library/windows/desktop/aa383264(v=vs.85).aspx."@en ;
	rdfs:range observable:TriggerType ;
	.

observable:triggerMaxRunTime
	a owl:DatatypeProperty ;
	rdfs:label "triggerMaxRunTime"@en ;
	rdfs:comment "The maximum amount of time that the task launched by the trigger is allowed to run. See also: http://msdn.microsoft.com/en-us/library/windows/desktop/aa383868(v=vs.85).aspx."@en ;
	rdfs:range xsd:string ;
	.

observable:triggerSessionChangeType
	a owl:DatatypeProperty ;
	rdfs:label "triggerSessionChangeType"@en ;
	rdfs:comment "Specifies the type of Terminal Server session change that would trigger a task launch. See also: http://msdn.microsoft.com/en-us/library/windows/desktop/aa381298(v=vs.85).aspx."@en ;
	rdfs:range xsd:string ;
	.

observable:triggerType
	a owl:DatatypeProperty ;
	rdfs:label "triggerType"@en ;
	rdfs:comment "Specifies the type of the task trigger."@en ;
	rdfs:range vocabulary:TriggerTypeVocab ;
	.

observable:twitterHandle
	a owl:DatatypeProperty ;
	rdfs:label "Twitter Handle"@en-US ;
	rdfs:comment "Specifies the twitter handle associated with the profile."@en-US ;
	rdfs:range xsd:string ;
	.

observable:twitterId
	a owl:DatatypeProperty ;
	rdfs:label "Twitter ID"@en-US ;
	rdfs:comment "Specifies the twitter id associated with the profile."@en-US ;
	rdfs:range xsd:string ;
	.

observable:updatedDate
	a owl:DatatypeProperty ;
	rdfs:label "updatedDate"@en ;
	rdfs:comment "Specifies the date in which the registered domain information was last updated."@en ;
	rdfs:range xsd:dateTime ;
	.

observable:uptime
	a owl:DatatypeProperty ;
	rdfs:label "uptime"@en ;
	rdfs:comment "Specifies the duration that represents the current amount of time that the system has been up."@en ;
	rdfs:range xsd:string ;
	.

observable:url
	a owl:ObjectProperty ;
	rdfs:label "url"@en ;
	rdfs:comment "Specifies a URL associated with a particular observable object or facet."@en ;
	rdfs:range observable:ObservableObject ;
	.

observable:urlHistoryEntry
	a owl:ObjectProperty ;
	rdfs:label "URL History Entries"@en ;
	rdfs:comment "Specifies a URL history record stored in the browser's history."@en ;
	rdfs:range observable:URLHistoryEntry ;
	.

observable:urlTargeted
	a owl:DatatypeProperty ;
	rdfs:label "urlTargeted"@en ;
	rdfs:comment "The target of the bookmark."@en ;
	rdfs:range xsd:anyURI ;
	.

observable:urlTransitionType
	a owl:DatatypeProperty ;
	rdfs:label "Transition Type"@en ;
	rdfs:comment "Specifies how a browser navigated to a particular URL on a particular visit."@en ;
	rdfs:range [
		a rdfs:Datatype ;
		owl:unionOf (
			xsd:string
			vocabulary:URLTransitionTypeVocab
		) ;
	] ;
	.

observable:userLocationString
	a owl:DatatypeProperty ;
	rdfs:label "User Location String"@en-US ;
	rdfs:comment "Specifies the user-provided location string associated with the profile."@en-US ;
	rdfs:range xsd:string ;
	.

observable:userName
	a owl:ObjectProperty ;
	rdfs:label "userName"@en ;
	rdfs:comment "Username used to authenticate to this resource."@en ;
	rdfs:range observable:ObservableObject ;
	.

observable:validityNotAfter
	a owl:DatatypeProperty ;
	rdfs:label "validityNotAfter"@en ;
	rdfs:range xsd:dateTime ;
	.

observable:validityNotBefore
	a owl:DatatypeProperty ;
	rdfs:label "validityNotBefore"@en ;
	rdfs:range xsd:dateTime ;
	.

observable:value
	a owl:DatatypeProperty ;
	rdfs:label "value"@en ;
	rdfs:range xsd:string ;
	.

observable:values
	a owl:DatatypeProperty ;
	rdfs:label "values"@en ;
	rdfs:comment "The values that were enumerated as a result of the action on the object."@en ;
	rdfs:range xsd:string ;
	.

observable:version
	a owl:DatatypeProperty ;
	rdfs:label "version"@en ;
	rdfs:range xsd:string ;
	.

observable:visibility
	a owl:DatatypeProperty ;
	rdfs:label "visibility"@en ;
	rdfs:range xsd:boolean ;
	.

observable:visitCount
	a owl:DatatypeProperty ;
	rdfs:label "visitCount"@en ;
	rdfs:comment "Specifies the number of times a URL has been visited by a particular web browser."@en ;
	rdfs:range xsd:integer ;
	.

observable:visitDuration
	a owl:DatatypeProperty ;
	rdfs:label "Visit Duration"@en ;
	rdfs:comment "Specifies the duration of a specific visit of a URL within a particular browser."@en ;
	rdfs:range xsd:duration ;
	.

observable:visitTime
	a owl:DatatypeProperty ;
	rdfs:label "Visit Time"@en ;
	rdfs:comment "Specifies the date/time of a specific visit of a URL within a particular browser."@en ;
	rdfs:range xsd:dateTime ;
	.

observable:volume
	a owl:ObjectProperty ;
	rdfs:label "volume"@en ;
	rdfs:comment "The volume from which the prefetch application was run. If the applicatin was run from multiple volumes, there will be a separate prefetch file for each."@en ;
	rdfs:range observable:ObservableObject ;
	.

observable:volumeID
	a owl:DatatypeProperty ;
	rdfs:label "volumeID"@en ;
	rdfs:comment "The unique identifier of the volume."@en ;
	rdfs:range xsd:string ;
	.

observable:whoisContactType
	a owl:DatatypeProperty ;
	rdfs:label "whoisContactType"@en ;
	rdfs:comment "Specifies what type of WHOIS contact this is."@en ;
	rdfs:range [
		a rdfs:Datatype ;
		owl:unionOf (
			xsd:string
			vocabulary:WhoisContactTypeVocab
		) ;
	] ;
	.

observable:whoisServer
	a owl:ObjectProperty ;
	rdfs:label "whoisServer"@en ;
	rdfs:comment "Specifies the corresponding whois server for a registrar."@en ;
	rdfs:range observable:ObservableObject ;
	.

observable:win32VersionValue
	a owl:DatatypeProperty ;
	rdfs:label "win32VersionValue"@en ;
	rdfs:comment "Specifies the reserved win32 version value."@en ;
	rdfs:range xsd:unsignedInt ;
	.

observable:windowTitle
	a owl:DatatypeProperty ;
	rdfs:label "windowTitle"@en ;
	rdfs:range xsd:string ;
	.

observable:windowsDirectory
	a owl:ObjectProperty ;
	rdfs:label "windowsDirectory"@en ;
	rdfs:comment "The Windows_Directory field specifies the fully-qualified path to the Windows install directory."@en ;
	rdfs:range observable:ObservableObject ;
	.

observable:windowsSystemDirectory
	a owl:ObjectProperty ;
	rdfs:label "windowsSystemDirectory"@en ;
	rdfs:comment "The Windows_System_Directory field specifies the fully-qualified path to the Windows system directory."@en ;
	rdfs:range observable:ObservableObject ;
	.

observable:windowsTempDirectory
	a owl:ObjectProperty ;
	rdfs:label "windowsTempDirectory"@en ;
	rdfs:comment "The Windows_Temp_Directory field specifies the fully-qualified path to the Windows temporary files directory."@en ;
	rdfs:range observable:ObservableObject ;
	.

observable:windowsVolumeAttributes
	a owl:DatatypeProperty ;
	rdfs:label "windowsVolumeAttributes"@en ;
	rdfs:comment "Specifies the attributes of a windows volume."@en ;
	rdfs:range vocabulary:WindowsVolumeAttributeVocab ;
	.

observable:workItemData
	a owl:ObjectProperty ;
	rdfs:label "workItemData"@en ;
	rdfs:comment "Specifies application defined data associated with the scheduled task. See also: http://msdn.microsoft.com/en-us/library/windows/desktop/aa381271(v=vs.85).aspx."@en ;
	rdfs:range observable:ObservableObject ;
	.

observable:workingDirectory
	a owl:ObjectProperty ;
	rdfs:label "workingDirectory"@en ;
	rdfs:comment "Specifies the working directory for the scheduled task. See also: http://msdn.microsoft.com/en-us/library/windows/desktop/aa381878(v=vs.85).aspx."@en ;
	rdfs:range observable:ObservableObject ;
	.

observable:x509v3extensions
	a owl:ObjectProperty ;
	rdfs:label "x509V3Extensions"@en ;
	rdfs:range observable:X509V3ExtensionsFacet ;
	.

observable:xMailer
	a owl:DatatypeProperty ;
	rdfs:label "xMailer"@en ;
	rdfs:range xsd:string ;
	.

observable:xOriginatingIP
	a owl:ObjectProperty ;
	rdfs:label "xOriginatingIP"@en ;
	rdfs:range observable:ObservableObject ;
	.
<|MERGE_RESOLUTION|>--- conflicted
+++ resolved
@@ -3798,6 +3798,12 @@
 			sh:datatype xsd:boolean ;
 			sh:maxCount "1"^^xsd:integer ;
 			sh:nodeKind sh:Literal ;
+			sh:path observable:isLimitAdTrackingEnabled ;
+		] ,
+		[
+			sh:datatype xsd:boolean ;
+			sh:maxCount "1"^^xsd:integer ;
+			sh:nodeKind sh:Literal ;
 			sh:path observable:mockLocationsAllowed ;
 		] ,
 		[
@@ -3857,17 +3863,7 @@
 		[
 			sh:datatype xsd:string ;
 			sh:nodeKind sh:Literal ;
-<<<<<<< HEAD
 			sh:path observable:MSISDN ;
-=======
-			sh:path observable:advertisingID ;
-		] ,
-		[
-			sh:datatype xsd:boolean ;
-			sh:maxCount "1"^^xsd:integer ;
-			sh:nodeKind sh:Literal ;
-			sh:path observable:isLimitAdTrackingEnabled ;
->>>>>>> 400b79e1
 		]
 		;
 	sh:targetClass observable:MobileDeviceFacet ;
