--- conflicted
+++ resolved
@@ -48,10 +48,7 @@
   object_status_XFAIL_validation.ttl \
   observable_creation_time_XFAIL_validation.ttl \
   operating_system_PASS_validation.ttl \
-<<<<<<< HEAD
   operating_system_XFAIL_validation.ttl \
-=======
->>>>>>> 760b9950
   owl_axiom_PASS_validation.ttl \
   owl_axiom_XFAIL_validation.ttl \
   owl_properties_PASS_validation.ttl \
@@ -130,10 +127,7 @@
   object_status_XFAIL_validation.ttl \
   observable_creation_time_XFAIL_validation.ttl \
   operating_system_PASS_validation.ttl \
-<<<<<<< HEAD
   operating_system_XFAIL_validation.ttl \
-=======
->>>>>>> 760b9950
   owl_axiom_PASS_validation.ttl \
   owl_axiom_XFAIL_validation.ttl \
   owl_properties_PASS_validation.ttl \
