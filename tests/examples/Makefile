#!/usr/bin/make -f

# This software was developed at the National Institute of Standards
# and Technology by employees of the Federal Government in the course
# of their official duties. Pursuant to title 17 Section 105 of the
# United States Code this software is not subject to copyright
# protection and is in the public domain. NIST assumes no
# responsibility whatsoever for its use by other parties, and makes
# no guarantees, expressed or implied, about its quality,
# reliability, or any other characteristic.
#
# We would appreciate acknowledgement if the software is used.

SHELL := /bin/bash

top_srcdir := $(shell cd ../.. ; pwd)

tests_srcdir := $(top_srcdir)/tests

all: \
  action_inheritance_PASS_validation.ttl \
  action_inheritance_XFAIL_validation.ttl \
  action_result_PASS_validation.ttl \
  alternate_data_stream_PASS_validation.ttl \
  co_PASS_validation.ttl \
  co_XFAIL_validation.ttl \
  configuration_setting_PASS_validation.ttl \
  configuration_setting_XFAIL_validation.ttl \
  database_records_PASS_validation.ttl \
  database_records_XFAIL_validation.ttl \
<<<<<<< HEAD
  dictionary_PASS_validation.ttl \
=======
  disjointedness_PASS_validation.ttl \
>>>>>>> c4294c70
  event_XFAIL_validation.ttl \
  file_url_PASS_validation.ttl \
  has_facet_inverse_functional_PASS_validation.ttl \
  has_facet_inverse_functional_XFAIL_validation.ttl \
  hash_PASS_validation.ttl \
  hash_XFAIL_validation.ttl \
  location_PASS_validation.ttl \
  location_XFAIL_validation.ttl \
  message_thread_PASS_validation.ttl \
  message_thread_XFAIL_validation.ttl \
  observable_creation_time_PASS_validation.ttl \
  owl_axiom_PASS_validation.ttl \
  owl_axiom_XFAIL_validation.ttl \
  owl_properties_PASS_validation.ttl \
  owl_properties_XFAIL_validation.ttl \
  rdf_list_PASS_validation.ttl \
  rdf_list_XFAIL_validation.ttl \
  relationship_PASS_validation.ttl \
  relationship_XFAIL_validation.ttl \
  thread_PASS_validation.ttl \
  thread_XFAIL_validation.ttl \
  uco_thing_XFAIL_validation.ttl

.PRECIOUS: \
  %_validation.ttl

# NOTE - this recipe makes an allowance for a certain failure type
# reported by pyshacl.  Pyshacl will exit status 1 in the case where
# "DataGraph is Non-Conformant".  This XFAIL test is intenced to
# generate a non-conformance result, and feed that result forward to
# pytest.  Hence, the Make recipe allows for an exit status of 0 or 1.
# (0 would cause an expected failure later in pytest.)
# Note that should another issue cause an exit status of 1, pytest will
# fail because the result validation-graph file would not have expected
# characteristics.
%_validation.ttl: \
  %.json \
  $(top_srcdir)/.venv.done.log \
  $(tests_srcdir)/uco_monolithic.ttl
	source $(top_srcdir)/venv/bin/activate \
	  && pyshacl \
	    --allow-warnings \
	    --data-file-format json-ld \
	    --format turtle \
	    --inference none \
	    --ont-file-format turtle \
	    --ont-graph $(tests_srcdir)/uco_monolithic.ttl \
	    --shacl $(tests_srcdir)/uco_monolithic.ttl \
	    --shacl-file-format turtle \
	    --output __$@ \
	    $< \
	    ; rc=$$? ; test 0 -eq $$rc -o 1 -eq $$rc
	java -jar $(top_srcdir)/lib/rdf-toolkit.jar \
	  --inline-blank-nodes \
	  --source __$@ \
	  --source-format turtle \
	  --target _$@ \
	  --target-format turtle
	rm __$@
	mv _$@ $@

check: \
  action_inheritance_PASS_validation.ttl \
  action_inheritance_XFAIL_validation.ttl \
  action_result_PASS_validation.ttl \
  alternate_data_stream_PASS_validation.ttl \
  co_PASS_validation.ttl \
  co_XFAIL_validation.ttl \
  configuration_setting_PASS_validation.ttl \
  configuration_setting_XFAIL_validation.ttl \
  database_records_PASS_validation.ttl \
  database_records_XFAIL_validation.ttl \
<<<<<<< HEAD
  dictionary_PASS_validation.ttl \
=======
  disjointedness_PASS_validation.ttl \
>>>>>>> c4294c70
  event_XFAIL_validation.ttl \
  file_url_PASS_validation.ttl \
  has_facet_inverse_functional_PASS_validation.ttl \
  has_facet_inverse_functional_XFAIL_validation.ttl \
  hash_PASS_validation.ttl \
  hash_XFAIL_validation.ttl \
  location_PASS_validation.ttl \
  location_XFAIL_validation.ttl \
  message_thread_PASS_validation.ttl \
  message_thread_XFAIL_validation.ttl \
  observable_creation_time_PASS_validation.ttl \
  owl_axiom_PASS_validation.ttl \
  owl_axiom_XFAIL_validation.ttl \
  owl_properties_PASS_validation.ttl \
  owl_properties_XFAIL_validation.ttl \
  rdf_list_PASS_validation.ttl \
  rdf_list_XFAIL_validation.ttl \
  relationship_PASS_validation.ttl \
  relationship_XFAIL_validation.ttl \
  thread_PASS_validation.ttl \
  thread_XFAIL_validation.ttl \
  uco_thing_XFAIL_validation.ttl
	source $(top_srcdir)/venv/bin/activate \
	  && pytest \
	    --log-level=DEBUG

clean:
	@rm -f \
	  *_validation.ttl<|MERGE_RESOLUTION|>--- conflicted
+++ resolved
@@ -28,11 +28,8 @@
   configuration_setting_XFAIL_validation.ttl \
   database_records_PASS_validation.ttl \
   database_records_XFAIL_validation.ttl \
-<<<<<<< HEAD
   dictionary_PASS_validation.ttl \
-=======
   disjointedness_PASS_validation.ttl \
->>>>>>> c4294c70
   event_XFAIL_validation.ttl \
   file_url_PASS_validation.ttl \
   has_facet_inverse_functional_PASS_validation.ttl \
@@ -105,11 +102,8 @@
   configuration_setting_XFAIL_validation.ttl \
   database_records_PASS_validation.ttl \
   database_records_XFAIL_validation.ttl \
-<<<<<<< HEAD
   dictionary_PASS_validation.ttl \
-=======
   disjointedness_PASS_validation.ttl \
->>>>>>> c4294c70
   event_XFAIL_validation.ttl \
   file_url_PASS_validation.ttl \
   has_facet_inverse_functional_PASS_validation.ttl \
