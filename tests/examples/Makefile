--- conflicted
+++ resolved
@@ -41,14 +41,10 @@
   location_XFAIL_validation.ttl \
   message_thread_PASS_validation.ttl \
   message_thread_XFAIL_validation.ttl \
-<<<<<<< HEAD
   object_status_PASS_validation.ttl \
   object_status_XFAIL_validation.ttl \
-  observable_creation_time_PASS_validation.ttl \
   operating_system_PASS_validation.ttl \
-=======
   observable_creation_time_XFAIL_validation.ttl \
->>>>>>> 6c2bb528
   owl_axiom_PASS_validation.ttl \
   owl_axiom_XFAIL_validation.ttl \
   owl_properties_PASS_validation.ttl \
@@ -123,14 +119,10 @@
   location_XFAIL_validation.ttl \
   message_thread_PASS_validation.ttl \
   message_thread_XFAIL_validation.ttl \
-<<<<<<< HEAD
   object_status_PASS_validation.ttl \
   object_status_XFAIL_validation.ttl \
-  observable_creation_time_PASS_validation.ttl \
   operating_system_PASS_validation.ttl \
-=======
   observable_creation_time_XFAIL_validation.ttl \
->>>>>>> 6c2bb528
   owl_axiom_PASS_validation.ttl \
   owl_axiom_XFAIL_validation.ttl \
   owl_properties_PASS_validation.ttl \
