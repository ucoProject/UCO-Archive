#!/usr/bin/make -f

# This software was developed at the National Institute of Standards
# and Technology by employees of the Federal Government in the course
# of their official duties. Pursuant to title 17 Section 105 of the
# United States Code this software is not subject to copyright
# protection and is in the public domain. NIST assumes no
# responsibility whatsoever for its use by other parties, and makes
# no guarantees, expressed or implied, about its quality,
# reliability, or any other characteristic.
#
# We would appreciate acknowledgement if the software is used.

SHELL := /bin/bash

top_srcdir := $(shell cd ../.. ; pwd)

tests_srcdir := $(top_srcdir)/tests

all: \
  action_inheritance_PASS_validation.ttl \
  action_inheritance_XFAIL_validation.ttl \
  action_result_PASS_validation.ttl \
  alternate_data_stream_PASS_validation.ttl \
  co_PASS_validation.ttl \
  co_XFAIL_validation.ttl \
  configuration_setting_PASS_validation.ttl \
  configuration_setting_XFAIL_validation.ttl \
  database_records_PASS_validation.ttl \
  database_records_XFAIL_validation.ttl \
  dictionary_PASS_validation.ttl \
<<<<<<< HEAD
  disjointedness_PASS_validation.ttl \
=======
  dictionary_XFAIL_validation.ttl \
>>>>>>> 6d4b8502
  event_XFAIL_validation.ttl \
  file_url_PASS_validation.ttl \
  has_facet_inverse_functional_PASS_validation.ttl \
  has_facet_inverse_functional_XFAIL_validation.ttl \
  hash_PASS_validation.ttl \
  hash_XFAIL_validation.ttl \
  location_PASS_validation.ttl \
  location_XFAIL_validation.ttl \
  message_thread_PASS_validation.ttl \
  message_thread_XFAIL_validation.ttl \
  observable_creation_time_PASS_validation.ttl \
  owl_axiom_PASS_validation.ttl \
  owl_axiom_XFAIL_validation.ttl \
  owl_cardinality_restrictions_PASS_validation.ttl \
  owl_cardinality_restrictions_XFAIL_validation.ttl \
  owl_properties_PASS_validation.ttl \
  owl_properties_XFAIL_validation.ttl \
  rdf_list_PASS_validation.ttl \
  rdf_list_XFAIL_validation.ttl \
  relationship_PASS_validation.ttl \
  relationship_XFAIL_validation.ttl \
  thread_PASS_validation.ttl \
  thread_XFAIL_validation.ttl \
  uco_thing_XFAIL_validation.ttl

.PRECIOUS: \
  %_validation.ttl

# NOTE - this recipe makes an allowance for a certain failure type
# reported by pyshacl.  Pyshacl will exit status 1 in the case where
# "DataGraph is Non-Conformant".  This XFAIL test is intenced to
# generate a non-conformance result, and feed that result forward to
# pytest.  Hence, the Make recipe allows for an exit status of 0 or 1.
# (0 would cause an expected failure later in pytest.)
# Note that should another issue cause an exit status of 1, pytest will
# fail because the result validation-graph file would not have expected
# characteristics.
%_validation.ttl: \
  %.json \
  $(top_srcdir)/.venv.done.log \
  $(tests_srcdir)/uco_monolithic.ttl
	source $(top_srcdir)/venv/bin/activate \
	  && pyshacl \
	    --allow-warnings \
	    --data-file-format json-ld \
	    --format turtle \
	    --inference none \
	    --ont-file-format turtle \
	    --ont-graph $(tests_srcdir)/uco_monolithic.ttl \
	    --shacl $(tests_srcdir)/uco_monolithic.ttl \
	    --shacl-file-format turtle \
	    --output __$@ \
	    $< \
	    ; rc=$$? ; test 0 -eq $$rc -o 1 -eq $$rc
	java -jar $(top_srcdir)/lib/rdf-toolkit.jar \
	  --inline-blank-nodes \
	  --source __$@ \
	  --source-format turtle \
	  --target _$@ \
	  --target-format turtle
	rm __$@
	mv _$@ $@

check: \
  action_inheritance_PASS_validation.ttl \
  action_inheritance_XFAIL_validation.ttl \
  action_result_PASS_validation.ttl \
  alternate_data_stream_PASS_validation.ttl \
  co_PASS_validation.ttl \
  co_XFAIL_validation.ttl \
  configuration_setting_PASS_validation.ttl \
  configuration_setting_XFAIL_validation.ttl \
  database_records_PASS_validation.ttl \
  database_records_XFAIL_validation.ttl \
  dictionary_PASS_validation.ttl \
<<<<<<< HEAD
  disjointedness_PASS_validation.ttl \
=======
  dictionary_XFAIL_validation.ttl \
>>>>>>> 6d4b8502
  event_XFAIL_validation.ttl \
  file_url_PASS_validation.ttl \
  has_facet_inverse_functional_PASS_validation.ttl \
  has_facet_inverse_functional_XFAIL_validation.ttl \
  hash_PASS_validation.ttl \
  hash_XFAIL_validation.ttl \
  location_PASS_validation.ttl \
  location_XFAIL_validation.ttl \
  message_thread_PASS_validation.ttl \
  message_thread_XFAIL_validation.ttl \
  observable_creation_time_PASS_validation.ttl \
  owl_axiom_PASS_validation.ttl \
  owl_axiom_XFAIL_validation.ttl \
  owl_cardinality_restrictions_PASS_validation.ttl \
  owl_cardinality_restrictions_XFAIL_validation.ttl \
  owl_properties_PASS_validation.ttl \
  owl_properties_XFAIL_validation.ttl \
  rdf_list_PASS_validation.ttl \
  rdf_list_XFAIL_validation.ttl \
  relationship_PASS_validation.ttl \
  relationship_XFAIL_validation.ttl \
  thread_PASS_validation.ttl \
  thread_XFAIL_validation.ttl \
  uco_thing_XFAIL_validation.ttl
	source $(top_srcdir)/venv/bin/activate \
	  && pytest \
	    --log-level=DEBUG

clean:
	@rm -f \
	  *_validation.ttl<|MERGE_RESOLUTION|>--- conflicted
+++ resolved
@@ -29,11 +29,8 @@
   database_records_PASS_validation.ttl \
   database_records_XFAIL_validation.ttl \
   dictionary_PASS_validation.ttl \
-<<<<<<< HEAD
+  dictionary_XFAIL_validation.ttl \
   disjointedness_PASS_validation.ttl \
-=======
-  dictionary_XFAIL_validation.ttl \
->>>>>>> 6d4b8502
   event_XFAIL_validation.ttl \
   file_url_PASS_validation.ttl \
   has_facet_inverse_functional_PASS_validation.ttl \
@@ -109,11 +106,8 @@
   database_records_PASS_validation.ttl \
   database_records_XFAIL_validation.ttl \
   dictionary_PASS_validation.ttl \
-<<<<<<< HEAD
+  dictionary_XFAIL_validation.ttl \
   disjointedness_PASS_validation.ttl \
-=======
-  dictionary_XFAIL_validation.ttl \
->>>>>>> 6d4b8502
   event_XFAIL_validation.ttl \
   file_url_PASS_validation.ttl \
   has_facet_inverse_functional_PASS_validation.ttl \
