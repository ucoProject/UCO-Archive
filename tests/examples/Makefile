#!/usr/bin/make -f

# This software was developed at the National Institute of Standards
# and Technology by employees of the Federal Government in the course
# of their official duties. Pursuant to title 17 Section 105 of the
# United States Code this software is not subject to copyright
# protection and is in the public domain. NIST assumes no
# responsibility whatsoever for its use by other parties, and makes
# no guarantees, expressed or implied, about its quality,
# reliability, or any other characteristic.
#
# We would appreciate acknowledgement if the software is used.

SHELL := /bin/bash

top_srcdir := $(shell cd ../.. ; pwd)

tests_srcdir := $(top_srcdir)/tests

all: \
  action_inheritance_PASS_validation.ttl \
  action_inheritance_XFAIL_validation.ttl \
  action_result_PASS_validation.ttl \
  co_PASS_validation.ttl \
  co_XFAIL_validation.ttl \
  configuration_setting_PASS_validation.ttl \
  configuration_setting_XFAIL_validation.ttl \
  database_records_PASS_validation.ttl \
  database_records_XFAIL_validation.ttl \
<<<<<<< HEAD
  file_url_XFAIL_validation.ttl \
=======
  event_XFAIL_validation.ttl \
  file_url_PASS_validation.ttl \
>>>>>>> 195c9e9b
  has_facet_inverse_functional_PASS_validation.ttl \
  has_facet_inverse_functional_XFAIL_validation.ttl \
  hash_PASS_validation.ttl \
  hash_XFAIL_validation.ttl \
  location_PASS_validation.ttl \
  location_XFAIL_validation.ttl \
  message_thread_PASS_validation.ttl \
  message_thread_XFAIL_validation.ttl \
  observable_creation_time_XFAIL_validation.ttl \
  owl_axiom_PASS_validation.ttl \
  owl_axiom_XFAIL_validation.ttl \
  owl_properties_PASS_validation.ttl \
  owl_properties_XFAIL_validation.ttl \
  rdf_list_PASS_validation.ttl \
  rdf_list_XFAIL_validation.ttl \
  relationship_PASS_validation.ttl \
  relationship_XFAIL_validation.ttl \
  thread_PASS_validation.ttl \
  thread_XFAIL_validation.ttl \
  uco_thing_XFAIL_validation.ttl

.PRECIOUS: \
  %_validation.ttl

# NOTE - this recipe makes an allowance for a certain failure type
# reported by pyshacl.  Pyshacl will exit status 1 in the case where
# "DataGraph is Non-Conformant".  This XFAIL test is intenced to
# generate a non-conformance result, and feed that result forward to
# pytest.  Hence, the Make recipe allows for an exit status of 0 or 1.
# (0 would cause an expected failure later in pytest.)
# Note that should another issue cause an exit status of 1, pytest will
# fail because the result validation-graph file would not have expected
# characteristics.
%_validation.ttl: \
  %.json \
  $(top_srcdir)/.venv.done.log \
  $(tests_srcdir)/uco_monolithic.ttl
	source $(top_srcdir)/venv/bin/activate \
	  && pyshacl \
	    --allow-warnings \
	    --data-file-format json-ld \
	    --format turtle \
	    --inference none \
	    --ont-file-format turtle \
	    --ont-graph $(tests_srcdir)/uco_monolithic.ttl \
	    --shacl $(tests_srcdir)/uco_monolithic.ttl \
	    --shacl-file-format turtle \
	    --output __$@ \
	    $< \
	    ; rc=$$? ; test 0 -eq $$rc -o 1 -eq $$rc
	java -jar $(top_srcdir)/lib/rdf-toolkit.jar \
	  --inline-blank-nodes \
	  --source __$@ \
	  --source-format turtle \
	  --target _$@ \
	  --target-format turtle
	rm __$@
	mv _$@ $@

check: \
  action_inheritance_PASS_validation.ttl \
  action_inheritance_XFAIL_validation.ttl \
  action_result_PASS_validation.ttl \
  co_PASS_validation.ttl \
  co_XFAIL_validation.ttl \
  configuration_setting_PASS_validation.ttl \
  configuration_setting_XFAIL_validation.ttl \
  database_records_PASS_validation.ttl \
  database_records_XFAIL_validation.ttl \
<<<<<<< HEAD
  file_url_XFAIL_validation.ttl \
=======
  event_XFAIL_validation.ttl \
  file_url_PASS_validation.ttl \
>>>>>>> 195c9e9b
  has_facet_inverse_functional_PASS_validation.ttl \
  has_facet_inverse_functional_XFAIL_validation.ttl \
  hash_PASS_validation.ttl \
  hash_XFAIL_validation.ttl \
  location_PASS_validation.ttl \
  location_XFAIL_validation.ttl \
  message_thread_PASS_validation.ttl \
  message_thread_XFAIL_validation.ttl \
  observable_creation_time_XFAIL_validation.ttl \
  owl_axiom_PASS_validation.ttl \
  owl_axiom_XFAIL_validation.ttl \
  owl_properties_PASS_validation.ttl \
  owl_properties_XFAIL_validation.ttl \
  rdf_list_PASS_validation.ttl \
  rdf_list_XFAIL_validation.ttl \
  relationship_PASS_validation.ttl \
  relationship_XFAIL_validation.ttl \
  thread_PASS_validation.ttl \
  thread_XFAIL_validation.ttl \
  uco_thing_XFAIL_validation.ttl
	source $(top_srcdir)/venv/bin/activate \
	  && pytest \
	    --log-level=DEBUG

clean:
	@rm -f \
	  *_validation.ttl<|MERGE_RESOLUTION|>--- conflicted
+++ resolved
@@ -27,12 +27,8 @@
   configuration_setting_XFAIL_validation.ttl \
   database_records_PASS_validation.ttl \
   database_records_XFAIL_validation.ttl \
-<<<<<<< HEAD
+  event_XFAIL_validation.ttl \
   file_url_XFAIL_validation.ttl \
-=======
-  event_XFAIL_validation.ttl \
-  file_url_PASS_validation.ttl \
->>>>>>> 195c9e9b
   has_facet_inverse_functional_PASS_validation.ttl \
   has_facet_inverse_functional_XFAIL_validation.ttl \
   hash_PASS_validation.ttl \
@@ -102,12 +98,8 @@
   configuration_setting_XFAIL_validation.ttl \
   database_records_PASS_validation.ttl \
   database_records_XFAIL_validation.ttl \
-<<<<<<< HEAD
+  event_XFAIL_validation.ttl \
   file_url_XFAIL_validation.ttl \
-=======
-  event_XFAIL_validation.ttl \
-  file_url_PASS_validation.ttl \
->>>>>>> 195c9e9b
   has_facet_inverse_functional_PASS_validation.ttl \
   has_facet_inverse_functional_XFAIL_validation.ttl \
   hash_PASS_validation.ttl \
