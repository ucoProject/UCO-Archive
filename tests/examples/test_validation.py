#!/usr/bin/env python3

# This software was developed at the National Institute of Standards
# and Technology by employees of the Federal Government in the course
# of their official duties. Pursuant to title 17 Section 105 of the
# United States Code this software is not subject to copyright
# protection and is in the public domain. NIST assumes no
# responsibility whatsoever for its use by other parties, and makes
# no guarantees, expressed or implied, about its quality,
# reliability, or any other characteristic.
#
# We would appreciate acknowledgement if the software is used.

"""
Tests in this file confirm that the JSON-LD files with "PASS" in the
name to pass SHACL validation, and JSON-LD files with "XFAIL" in the
name not only to fail SHACL validation, but also to report a set of
properties used in their JSON-LD that triggered SHACL validation errors.

This test was written to be called with the pytest framework, expecting
the only functions to be called to be named "test_*".
"""

import pathlib
import logging
import typing

import pytest
import rdflib.plugins.sparql

NS_CO = rdflib.Namespace("http://purl.org/co/")
NS_SH = rdflib.SH
NS_SKOS = rdflib.SKOS
NS_UCO_ACTION = rdflib.Namespace("https://ontology.unifiedcyberontology.org/uco/action/")
NS_UCO_CO = rdflib.Namespace("https://ontology.unifiedcyberontology.org/co/")
NS_UCO_CORE = rdflib.Namespace("https://ontology.unifiedcyberontology.org/uco/core/")
NS_UCO_LOCATION = rdflib.Namespace("https://ontology.unifiedcyberontology.org/uco/location/")
NS_UCO_OBSERVABLE = rdflib.Namespace("https://ontology.unifiedcyberontology.org/uco/observable/")
NS_UCO_TYPES = rdflib.Namespace("https://ontology.unifiedcyberontology.org/uco/types/")

NSDICT = {"sh": NS_SH}

@pytest.fixture(scope="session")
def monolithic_ontology_graph() -> rdflib.Graph:
    graph = rdflib.Graph()
    monolithic_ttl_path = pathlib.Path(__file__).parent.parent / "uco_monolithic.ttl"
    graph.parse(str(monolithic_ttl_path), format="turtle")
    return graph

def load_validation_graph(
  filename : str,
  expected_conformance : bool
) -> rdflib.Graph:
    g = rdflib.Graph()
    g.parse(filename, format="turtle")
    g.namespace_manager.bind("sh", NS_SH)

    query = rdflib.plugins.sparql.prepareQuery("""\
SELECT ?lConforms
WHERE {
  ?nReport
    a sh:ValidationReport ;
    sh:conforms ?lConforms ;
    .
}
""", initNs=NSDICT)

    computed_conformance = None
    for result in g.query(query):
        (l_conforms,) = result
        computed_conformance = bool(l_conforms)
    assert expected_conformance == computed_conformance
    return g

def confirm_validation_results(
  filename : str,
  expected_conformance: bool,
  *,
  expected_focus_node_severities : typing.Optional[typing.Tuple[typing.Set[str], str]] = None,
  expected_result_paths : typing.Optional[typing.Set[str]] = None,
  expected_source_shapes: typing.Optional[typing.Set[str]] = None
) -> None:
    """
    The expected-sets are sets where names are known.

    Blank nodes are omitted, and should be tested with a different set.
    """
    g = load_validation_graph(filename, expected_conformance)

    computed_focus_node_severities = set()
    computed_result_paths = set()
    computed_source_shapes = set()

    query = rdflib.plugins.sparql.prepareQuery("""\
SELECT DISTINCT ?nFocusNode ?nResultPath ?nSeverity ?nSourceShape
WHERE {
  ?nReport
    a sh:ValidationReport ;
    sh:result ?nValidationResult ;
    .

  ?nValidationResult
    a sh:ValidationResult ;
    sh:focusNode ?nFocusNode ;
    sh:resultSeverity ?nSeverity ;
    sh:sourceShape ?nSourceShape ;
    .

  # sh:not violations do not have a sh:resultPath.
  OPTIONAL {
  ?nValidationResult
    sh:resultPath ?nResultPath ;
    .
  }
}
""", initNs=NSDICT)

    for result in g.query(query):
        (n_focus_node, n_result_path, n_severity, n_source_shape) = result

        computed_focus_node_severities.add((str(n_focus_node), str(n_severity)))

        if isinstance(n_result_path, rdflib.URIRef):
            computed_result_paths.add(str(n_result_path))

        if isinstance(n_source_shape, rdflib.URIRef):
            computed_source_shapes.add(str(n_source_shape))

    if not expected_focus_node_severities is None:
        try:
            assert expected_focus_node_severities == computed_focus_node_severities
        except:
            logging.error("Please review %s and its associated .json file to identify the ground truth validation error mismatch pertaining to named focus nodes noted in this function.", filename)
            raise

    if not expected_result_paths is None:
        try:
            assert expected_result_paths == computed_result_paths
        except:
            logging.error("Please review %s and its associated .json file to identify the ground truth validation error mismatch pertaining to data properties noted in this function.", filename)
            raise

    if not expected_source_shapes is None:
        try:
            assert expected_source_shapes == computed_source_shapes
        except:
            logging.error("Please review %s and its associated .json file to identify the ground truth validation error mismatch pertaining to named source shapes noted in this function.", filename)
            raise

def test_action_inheritance_PASS_validation():
    """
    Confirm the PASS instance data passes validation.
    """
    confirm_validation_results(
      "action_inheritance_PASS_validation.ttl",
      True,
      expected_focus_node_severities={
        ("http://example.org/kb/action1", str(NS_SH.Info)),
      }
    )

def test_action_inheritance_XFAIL_validation():
    """
    Confirm the XFAIL instance data fails validation based on an expected set of properties not conforming to shape constraints.
    """
    confirm_validation_results(
      "action_inheritance_XFAIL_validation.ttl",
      False,
      expected_result_paths={
        str(NS_UCO_ACTION.action),
        str(NS_UCO_ACTION.actionStatus)
      }
    )

def test_action_result_PASS_validation():
    """
    Confirm the PASS instance data passes validation.
    """
    g = load_validation_graph("action_result_PASS_validation.ttl", True)
    assert isinstance(g, rdflib.Graph)

def test_configuration_setting_PASS_validation() -> None:
    g = load_validation_graph("configuration_setting_PASS_validation.ttl", True)
    assert isinstance(g, rdflib.Graph)

def test_configuration_setting_XFAIL_validation() -> None:
<<<<<<< HEAD
    g = load_validation_graph("configuration_setting_XFAIL_validation.ttl", False)
    assert isinstance(g, rdflib.Graph)

def test_has_facet_inverse_functional_PASS() -> None:
    confirm_validation_results(
      "has_facet_inverse_functional_PASS_validation.ttl",
      True
    )

def test_has_facet_inverse_functional_XFAIL() -> None:
    confirm_validation_results(
      "has_facet_inverse_functional_XFAIL_validation.ttl",
      False,
      expected_focus_node_severities={
        ("http://example.org/kb/facet-1", str(NS_SH.Violation))
      }
    )

=======
    confirm_validation_results(
      "configuration_setting_XFAIL_validation.ttl",
      False,
      expected_focus_node_severities={
        ("http://example.org/kb/configuration-entry-3", str(NS_SH.Violation)),
        ("http://example.org/kb/configured-object-2", str(NS_SH.Violation)),
      }
)
>>>>>>> a373f35d

def test_hash_PASS() -> None:
    g = load_validation_graph("hash_PASS_validation.ttl", True)
    assert isinstance(g, rdflib.Graph)

def test_hash_XFAIL() -> None:
    confirm_validation_results(
      "hash_XFAIL_validation.ttl",
      False,
      expected_focus_node_severities={
        ("http://example.org/kb/hash-2", str(NS_SH.Info)),
        ("http://example.org/kb/hash-3", str(NS_SH.Violation)),
        ("http://example.org/kb/hash-4", str(NS_SH.Info)),
        ("http://example.org/kb/hash-5", str(NS_SH.Info)),
        ("http://example.org/kb/hash-5", str(NS_SH.Violation))
      }
    )

def test_co_PASS_validation():
    confirm_validation_results("co_PASS_validation.ttl", True)

def test_co_XFAIL_validation():
    # The "index" entry's spelling is due to Namespace objects being
    # strings, therefore having the .index() function defined.
    confirm_validation_results(
      "co_XFAIL_validation.ttl",
      False,
      expected_result_paths={
        str(NS_CO.firstItem),
        str(NS_CO["index"]),
        str(NS_CO.item),
        str(NS_CO.itemContent),
        str(NS_CO.lastItem),
        str(NS_CO.nextItem),
        str(NS_CO.previousItem),
        str(NS_CO.size),
      },
      expected_source_shapes={
        str(NS_UCO_CO["firstItem-subjects-shape"]),
        str(NS_UCO_CO["firstItem-subjects-previousItem-shape"]),
        str(NS_UCO_CO["item-subjects-shape"]),
        str(NS_UCO_CO["itemContent-subjects-shape"]),
        str(NS_UCO_CO["lastItem-subjects-shape"]),
        str(NS_UCO_CO["nextItem-subjects-shape"]),
        str(NS_UCO_CO["previousItem-subjects-shape"]),
        str(NS_UCO_CO["size-subjects-shape"]),
      }
    )

def test_location_PASS_validation():
    """
    Confirm the PASS instance data passes validation.
    """
    g = load_validation_graph("location_PASS_validation.ttl", True)
    assert isinstance(g, rdflib.Graph)

def test_location_XFAIL_validation():
    """
    Confirm the XFAIL instance data fails validation based on an expected set of properties not conforming to shape constraints.
    """
    confirm_validation_results(
      "location_XFAIL_validation.ttl",
      False,
      expected_result_paths={
        str(NS_UCO_CORE.hasFacet),
        str(NS_UCO_LOCATION.postalCode)
      }
    )

@pytest.mark.xfail(strict=True)
def test_location_XFAIL_validation_XPASS_wrong_concept_name():
    """
    Report the XFAIL instance data XPASSes one of the induced errors - the non-existent concept core:descriptionButWrongName is not reported as an error.
    Should a SHACL mechanism later be identified to detect this error, this test can be retired, adding NS_UCO_CORE.descriptionButWrongName to the expected IRI set in test_location_XFAIL_validation().
    """
    confirm_validation_results(
      "location_XFAIL_validation.ttl",
      False,
      expected_result_paths={
        str(NS_UCO_CORE.descriptionButWrongName)
      }
    )

def test_message_thread(monolithic_ontology_graph: rdflib.Graph) -> None:
    r"""
    Confirm the answer to this question:
    What are all of the messages that followed the first in the thread kb:message-thread-1?

    message-thread-1 forked, and has these reply paths:

     1     2     3
    * --- * --- *
     \     \
      \     \ 4
       \     *
     5  \ 6
    * --- *

     7
    *

    (Message 7 is outside the thread.)
    """

    expected: typing.Set[str] = {
        "http://example.org/kb/message-2",
        "http://example.org/kb/message-3",
        "http://example.org/kb/message-4",
        "http://example.org/kb/message-6",
    }
    computed: typing.Set[str] = set()

    data_graph = rdflib.Graph()
    data_filepath = pathlib.Path(__file__).parent / "message_thread_PASS.json"
    data_graph.parse(str(data_filepath), format="json-ld")

    analysis_graph = data_graph + monolithic_ontology_graph

    query_str = """\
PREFIX co: <http://purl.org/co/>
PREFIX kb: <http://example.org/kb/>
PREFIX rdfs: <http://www.w3.org/2000/01/rdf-schema#>
PREFIX types: <https://ontology.unifiedcyberontology.org/uco/types/>

SELECT ?nLaterMessage
WHERE {
  ?nFirstMessageItem
    co:itemContent kb:message-1 ;
    (types:threadNextItem|types:threadSuccessor)+ / co:itemContent ?nLaterMessage ;
    .
}
"""

    for result in analysis_graph.query(query_str):
        computed.add(str(result[0]))

    assert expected == computed

def test_message_thread_PASS_validation():
    confirm_validation_results("message_thread_PASS_validation.ttl", True)

def test_message_thread_XFAIL_validation():
    confirm_validation_results("message_thread_XFAIL_validation.ttl", False)

def test_mime_PASS_validation() -> None:
    confirm_validation_results(
      "mime_PASS_validation.ttl",
      True,
      expected_result_paths={
        str(NS_SKOS.notation),
        str(NS_UCO_OBSERVABLE.mimeType)
      }
    )

def test_mime_XFAIL_validation() -> None:
    confirm_validation_results(
      "mime_XFAIL_validation.ttl",
      False,
      expected_result_paths={
        str(NS_SKOS.notation),
        str(NS_UCO_OBSERVABLE.mimeType)
      }
    )

def test_mime_prefix_PASS_validation() -> None:
    confirm_validation_results(
      "mime_prefix_PASS_validation.ttl",
      True,
      expected_focus_node_severities=set()
    )

def test_owl_axiom_PASS() -> None:
    confirm_validation_results(
      "owl_axiom_PASS_validation.ttl",
      True,
      expected_focus_node_severities=set()
    )

def test_owl_axiom_XFAIL() -> None:
    confirm_validation_results(
      "owl_axiom_XFAIL_validation.ttl",
      False,
      expected_focus_node_severities={
        ("http://example.org/kb/axiom-1", str(NS_SH.Violation)),
      }
    )

def test_owl_properties_PASS() -> None:
    confirm_validation_results(
      "owl_properties_PASS_validation.ttl",
      True,
      expected_focus_node_severities=set()
    )

def test_owl_properties_XFAIL() -> None:
    confirm_validation_results(
      "owl_properties_XFAIL_validation.ttl",
      False,
      expected_focus_node_severities={
        ("http://example.org/kb/cross-property-ad", str(NS_SH.Violation)),
        ("http://example.org/kb/cross-property-ao", str(NS_SH.Violation)),
        ("http://example.org/kb/cross-property-do", str(NS_SH.Violation)),
      }
    )

def test_rdf_list_PASS() -> None:
    confirm_validation_results(
      "rdf_list_PASS_validation.ttl",
      True,
      expected_focus_node_severities=set()
    )

def test_rdf_list_XFAIL() -> None:
    confirm_validation_results(
      "rdf_list_XFAIL_validation.ttl",
      False
    )

def test_relationship_PASS_partial() -> None:
    """
    This test should be replaced with test_relationship_XFAIL_full when the semi-open vocabulary design current as of UCO 0.8.0 is re-done.
    """
    confirm_validation_results(
      "relationship_PASS_validation.ttl",
      True,
      expected_focus_node_severities=set()
    )

@pytest.mark.xfail(reason="Test expected to fail under semi-open vocabulary design current as of UCO 0.8.0.", strict=True)
def test_relationship_PASS_full() -> None:
    confirm_validation_results(
      "relationship_PASS_validation.ttl",
      True,
      expected_focus_node_severities={
        ("http://example.org/kb/relationship-1-1-1", str(NS_SH.Info)),
        ("http://example.org/kb/relationship-1-2-1", str(NS_SH.Info)),
        ("http://example.org/kb/relationship-1-3-1", str(NS_SH.Info)),
        ("http://example.org/kb/relationship-2-1-1", str(NS_SH.Info)),
        ("http://example.org/kb/relationship-2-2-1", str(NS_SH.Info)),
        ("http://example.org/kb/relationship-2-3-1", str(NS_SH.Info)),
      }
    )

def test_relationship_XFAIL_partial() -> None:
    """
    This test should be replaced with test_relationship_XFAIL_full when the semi-open vocabulary design current as of UCO 0.8.0 is re-done.
    """
    confirm_validation_results(
      "relationship_XFAIL_validation.ttl",
      False,
      expected_focus_node_severities={
        ("http://example.org/kb/relationship-1-1-2", str(NS_SH.Violation)),
        ("http://example.org/kb/relationship-1-1-3", str(NS_SH.Violation)),
        ('http://example.org/kb/relationship-1-2-2', str(NS_SH.Violation)),
        ("http://example.org/kb/relationship-1-2-3", str(NS_SH.Violation)),
        ("http://example.org/kb/relationship-1-3-2", str(NS_SH.Violation)),
        ('http://example.org/kb/relationship-1-3-3', str(NS_SH.Violation)),
        ("http://example.org/kb/relationship-2-1-2", str(NS_SH.Violation)),
        ("http://example.org/kb/relationship-2-1-3", str(NS_SH.Violation)),
        ("http://example.org/kb/relationship-2-2-2", str(NS_SH.Violation)),
        ("http://example.org/kb/relationship-2-2-3", str(NS_SH.Violation)),
        ("http://example.org/kb/relationship-2-3-2", str(NS_SH.Violation)),
        ('http://example.org/kb/relationship-2-3-3', str(NS_SH.Violation)),
      }
    )

@pytest.mark.xfail(reason="Test expected to fail under semi-open vocabulary design current as of UCO 0.8.0.", strict=True)
def test_relationship_XFAIL_full() -> None:
    confirm_validation_results(
      "relationship_XFAIL_validation.ttl",
      False,
      expected_focus_node_severities={
        ("http://example.org/kb/relationship-1-1-2", str(NS_SH.Violation)),
        ("http://example.org/kb/relationship-1-1-3", str(NS_SH.Violation)),
        ("http://example.org/kb/relationship-1-2-3", str(NS_SH.Violation)),
        ("http://example.org/kb/relationship-1-3-2", str(NS_SH.Violation)),
        ("http://example.org/kb/relationship-2-1-2", str(NS_SH.Info)),
        ("http://example.org/kb/relationship-2-1-2", str(NS_SH.Violation)),
        ("http://example.org/kb/relationship-2-1-3", str(NS_SH.Violation)),
        ("http://example.org/kb/relationship-2-2-2", str(NS_SH.Info)),
        ("http://example.org/kb/relationship-2-2-2", str(NS_SH.Violation)),
        ("http://example.org/kb/relationship-2-2-3", str(NS_SH.Violation)),
        ("http://example.org/kb/relationship-2-3-2", str(NS_SH.Info)),
        ("http://example.org/kb/relationship-2-3-2", str(NS_SH.Violation)),
      }
    )

def test_thread_PASS_validation():
    confirm_validation_results("thread_PASS_validation.ttl", True)

def test_thread_XFAIL_validation():
    confirm_validation_results(
      "thread_XFAIL_validation.ttl",
      False,
      expected_result_paths={
        str(NS_CO.item),
        str(NS_CO.itemContent),
        str(NS_UCO_TYPES.threadOriginItem),
      }
    )<|MERGE_RESOLUTION|>--- conflicted
+++ resolved
@@ -184,9 +184,14 @@
     assert isinstance(g, rdflib.Graph)
 
 def test_configuration_setting_XFAIL_validation() -> None:
-<<<<<<< HEAD
-    g = load_validation_graph("configuration_setting_XFAIL_validation.ttl", False)
-    assert isinstance(g, rdflib.Graph)
+    confirm_validation_results(
+      "configuration_setting_XFAIL_validation.ttl",
+      False,
+      expected_focus_node_severities={
+        ("http://example.org/kb/configuration-entry-3", str(NS_SH.Violation)),
+        ("http://example.org/kb/configured-object-2", str(NS_SH.Violation)),
+      }
+)
 
 def test_has_facet_inverse_functional_PASS() -> None:
     confirm_validation_results(
@@ -203,16 +208,6 @@
       }
     )
 
-=======
-    confirm_validation_results(
-      "configuration_setting_XFAIL_validation.ttl",
-      False,
-      expected_focus_node_severities={
-        ("http://example.org/kb/configuration-entry-3", str(NS_SH.Violation)),
-        ("http://example.org/kb/configured-object-2", str(NS_SH.Violation)),
-      }
-)
->>>>>>> a373f35d
 
 def test_hash_PASS() -> None:
     g = load_validation_graph("hash_PASS_validation.ttl", True)
