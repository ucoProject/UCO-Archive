#!/usr/bin/env python3

# This software was developed at the National Institute of Standards
# and Technology by employees of the Federal Government in the course
# of their official duties. Pursuant to title 17 Section 105 of the
# United States Code this software is not subject to copyright
# protection and is in the public domain. NIST assumes no
# responsibility whatsoever for its use by other parties, and makes
# no guarantees, expressed or implied, about its quality,
# reliability, or any other characteristic.
#
# We would appreciate acknowledgement if the software is used.

"""
Tests in this file confirm that the JSON-LD files with "PASS" in the
name to pass SHACL validation, and JSON-LD files with "XFAIL" in the
name not only to fail SHACL validation, but also to report a set of
properties used in their JSON-LD that triggered SHACL validation errors.

This test was written to be called with the pytest framework, expecting
the only functions to be called to be named "test_*".
"""

import pathlib
import logging
import typing

import pytest
import rdflib.plugins.sparql

NS_CO = rdflib.Namespace("http://purl.org/co/")
NS_SH = rdflib.SH
NS_SKOS = rdflib.SKOS
NS_UCO_ACTION = rdflib.Namespace("https://ontology.unifiedcyberontology.org/uco/action/")
NS_UCO_CO = rdflib.Namespace("https://ontology.unifiedcyberontology.org/co/")
NS_UCO_CORE = rdflib.Namespace("https://ontology.unifiedcyberontology.org/uco/core/")
NS_UCO_LOCATION = rdflib.Namespace("https://ontology.unifiedcyberontology.org/uco/location/")
NS_UCO_OBSERVABLE = rdflib.Namespace("https://ontology.unifiedcyberontology.org/uco/observable/")
NS_UCO_TYPES = rdflib.Namespace("https://ontology.unifiedcyberontology.org/uco/types/")

NSDICT = {"sh": NS_SH}

@pytest.fixture(scope="session")
def monolithic_ontology_graph() -> rdflib.Graph:
    graph = rdflib.Graph()
    monolithic_ttl_path = pathlib.Path(__file__).parent.parent / "uco_monolithic.ttl"
    graph.parse(str(monolithic_ttl_path), format="turtle")
    return graph

def load_validation_graph(
  filename : str,
  expected_conformance : bool
) -> rdflib.Graph:
    g = rdflib.Graph()
    g.parse(filename, format="turtle")
    g.namespace_manager.bind("sh", NS_SH)

    query = rdflib.plugins.sparql.prepareQuery("""\
SELECT ?lConforms
WHERE {
  ?nReport
    a sh:ValidationReport ;
    sh:conforms ?lConforms ;
    .
}
""", initNs=NSDICT)

    computed_conformance = None
    for result in g.query(query):
        (l_conforms,) = result
        computed_conformance = bool(l_conforms)
    assert expected_conformance == computed_conformance
    return g

def confirm_validation_results(
  filename : str,
  expected_conformance: bool,
  *,
  expected_focus_node_severities : typing.Optional[typing.Tuple[typing.Set[str], str]] = None,
  expected_result_paths : typing.Optional[typing.Set[str]] = None,
  expected_source_shapes: typing.Optional[typing.Set[str]] = None
) -> None:
    """
    The expected-sets are sets where names are known.

    Blank nodes are omitted, and should be tested with a different set.
    """
    g = load_validation_graph(filename, expected_conformance)

    computed_focus_node_severities = set()
    computed_result_paths = set()
    computed_source_shapes = set()

    query = rdflib.plugins.sparql.prepareQuery("""\
SELECT DISTINCT ?nFocusNode ?nResultPath ?nSeverity ?nSourceShape
WHERE {
  ?nReport
    a sh:ValidationReport ;
    sh:result ?nValidationResult ;
    .

  ?nValidationResult
    a sh:ValidationResult ;
    sh:focusNode ?nFocusNode ;
    sh:resultSeverity ?nSeverity ;
    sh:sourceShape ?nSourceShape ;
    .

  # sh:not violations do not have a sh:resultPath.
  OPTIONAL {
  ?nValidationResult
    sh:resultPath ?nResultPath ;
    .
  }
}
""", initNs=NSDICT)

    for result in g.query(query):
        (n_focus_node, n_result_path, n_severity, n_source_shape) = result

        computed_focus_node_severities.add((str(n_focus_node), str(n_severity)))

        if isinstance(n_result_path, rdflib.URIRef):
            computed_result_paths.add(str(n_result_path))

        if isinstance(n_source_shape, rdflib.URIRef):
            computed_source_shapes.add(str(n_source_shape))

    if not expected_focus_node_severities is None:
        try:
            assert expected_focus_node_severities == computed_focus_node_severities
        except:
            logging.error("Please review %s and its associated .json file to identify the ground truth validation error mismatch pertaining to named focus nodes noted in this function.", filename)
            raise

    if not expected_result_paths is None:
        try:
            assert expected_result_paths == computed_result_paths
        except:
            logging.error("Please review %s and its associated .json file to identify the ground truth validation error mismatch pertaining to data properties noted in this function.", filename)
            raise

    if not expected_source_shapes is None:
        try:
            assert expected_source_shapes == computed_source_shapes
        except:
            logging.error("Please review %s and its associated .json file to identify the ground truth validation error mismatch pertaining to named source shapes noted in this function.", filename)
            raise

def test_action_inheritance_PASS_validation():
    """
    Confirm the PASS instance data passes validation.
    """
    confirm_validation_results(
      "action_inheritance_PASS_validation.ttl",
      True,
      expected_focus_node_severities={
        ("http://example.org/kb/action1", str(NS_SH.Info)),
      }
    )

def test_action_inheritance_XFAIL_validation():
    """
    Confirm the XFAIL instance data fails validation based on an expected set of properties not conforming to shape constraints.
    """
    confirm_validation_results(
      "action_inheritance_XFAIL_validation.ttl",
      False,
      expected_result_paths={
        str(NS_UCO_ACTION.action),
        str(NS_UCO_ACTION.actionStatus)
      }
    )

def test_action_result_PASS_validation():
    """
    Confirm the PASS instance data passes validation.
    """
    g = load_validation_graph("action_result_PASS_validation.ttl", True)
    assert isinstance(g, rdflib.Graph)

def test_hash_PASS() -> None:
    g = load_validation_graph("hash_PASS_validation.ttl", True)
    assert isinstance(g, rdflib.Graph)

def test_hash_XFAIL() -> None:
    confirm_validation_results(
      "hash_XFAIL_validation.ttl",
      False,
      expected_focus_node_severities={
        ("http://example.org/kb/hash-2", str(NS_SH.Info)),
        ("http://example.org/kb/hash-3", str(NS_SH.Violation)),
        ("http://example.org/kb/hash-4", str(NS_SH.Info)),
        ("http://example.org/kb/hash-5", str(NS_SH.Info)),
        ("http://example.org/kb/hash-5", str(NS_SH.Violation))
      }
    )

def test_co_PASS_validation():
    confirm_validation_results("co_PASS_validation.ttl", True)

def test_co_XFAIL_validation():
    # The "index" entry's spelling is due to Namespace objects being
    # strings, therefore having the .index() function defined.
    confirm_validation_results(
      "co_XFAIL_validation.ttl",
      False,
      expected_result_paths={
        str(NS_CO.firstItem),
        str(NS_CO["index"]),
        str(NS_CO.item),
        str(NS_CO.itemContent),
        str(NS_CO.lastItem),
        str(NS_CO.nextItem),
        str(NS_CO.previousItem),
        str(NS_CO.size),
      },
      expected_source_shapes={
        str(NS_UCO_CO["firstItem-subjects-shape"]),
        str(NS_UCO_CO["firstItem-subjects-previousItem-shape"]),
        str(NS_UCO_CO["item-subjects-shape"]),
        str(NS_UCO_CO["itemContent-subjects-shape"]),
        str(NS_UCO_CO["lastItem-subjects-shape"]),
        str(NS_UCO_CO["nextItem-subjects-shape"]),
        str(NS_UCO_CO["previousItem-subjects-shape"]),
        str(NS_UCO_CO["size-subjects-shape"]),
      }
    )

def test_location_PASS_validation():
    """
    Confirm the PASS instance data passes validation.
    """
    g = load_validation_graph("location_PASS_validation.ttl", True)
    assert isinstance(g, rdflib.Graph)

def test_location_XFAIL_validation():
    """
    Confirm the XFAIL instance data fails validation based on an expected set of properties not conforming to shape constraints.
    """
    confirm_validation_results(
      "location_XFAIL_validation.ttl",
      False,
      expected_result_paths={
        str(NS_UCO_CORE.hasFacet),
        str(NS_UCO_LOCATION.postalCode)
      }
    )

@pytest.mark.xfail(strict=True)
def test_location_XFAIL_validation_XPASS_wrong_concept_name():
    """
    Report the XFAIL instance data XPASSes one of the induced errors - the non-existent concept core:descriptionButWrongName is not reported as an error.
    Should a SHACL mechanism later be identified to detect this error, this test can be retired, adding NS_UCO_CORE.descriptionButWrongName to the expected IRI set in test_location_XFAIL_validation().
    """
    confirm_validation_results(
      "location_XFAIL_validation.ttl",
      False,
      expected_result_paths={
        str(NS_UCO_CORE.descriptionButWrongName)
      }
    )

def test_message_thread(monolithic_ontology_graph: rdflib.Graph) -> None:
    r"""
    Confirm the answer to this question:
    What are all of the messages that followed the first in the thread kb:message-thread-1?

    message-thread-1 forked, and has these reply paths:

     1     2     3
    * --- * --- *
     \     \
      \     \ 4
       \     *
     5  \ 6
    * --- *

     7
    *

    (Message 7 is outside the thread.)
    """

    expected: typing.Set[str] = {
        "http://example.org/kb/message-2",
        "http://example.org/kb/message-3",
        "http://example.org/kb/message-4",
        "http://example.org/kb/message-6",
    }
    computed: typing.Set[str] = set()

    data_graph = rdflib.Graph()
    data_filepath = pathlib.Path(__file__).parent / "message_thread_PASS.json"
    data_graph.parse(str(data_filepath), format="json-ld")

    analysis_graph = data_graph + monolithic_ontology_graph

    query_str = """\
PREFIX co: <http://purl.org/co/>
PREFIX kb: <http://example.org/kb/>
PREFIX rdfs: <http://www.w3.org/2000/01/rdf-schema#>
PREFIX types: <https://ontology.unifiedcyberontology.org/uco/types/>

SELECT ?nLaterMessage
WHERE {
  ?nFirstMessageItem
    co:itemContent kb:message-1 ;
    (types:threadNextItem|types:threadSuccessor)+ / co:itemContent ?nLaterMessage ;
    .
}
"""

    for result in analysis_graph.query(query_str):
        computed.add(str(result[0]))

    assert expected == computed

def test_message_thread_PASS_validation():
    confirm_validation_results("message_thread_PASS_validation.ttl", True)

def test_message_thread_XFAIL_validation():
    confirm_validation_results("message_thread_XFAIL_validation.ttl", False)

<<<<<<< HEAD
def test_mime_PASS_validation() -> None:
    confirm_validation_results(
      "mime_PASS_validation.ttl",
      True,
      expected_result_paths={
        str(NS_SKOS.notation),
        str(NS_UCO_OBSERVABLE.mimeType)
      }
    )

def test_mime_XFAIL_validation() -> None:
    confirm_validation_results(
      "mime_XFAIL_validation.ttl",
      False,
      expected_result_paths={
        str(NS_SKOS.notation),
        str(NS_UCO_OBSERVABLE.mimeType)
      }
    )

def test_mime_prefix_PASS_validation() -> None:
    confirm_validation_results(
      "mime_prefix_PASS_validation.ttl",
=======
def test_owl_axiom_PASS() -> None:
    confirm_validation_results(
      "owl_axiom_PASS_validation.ttl",
      True,
      expected_focus_node_severities=set()
    )

def test_owl_axiom_XFAIL() -> None:
    confirm_validation_results(
      "owl_axiom_XFAIL_validation.ttl",
      False,
      expected_focus_node_severities={
        ("http://example.org/kb/axiom-1", str(NS_SH.Violation)),
      }
    )

def test_owl_properties_PASS() -> None:
    confirm_validation_results(
      "owl_properties_PASS_validation.ttl",
      True,
      expected_focus_node_severities=set()
    )

def test_owl_properties_XFAIL() -> None:
    confirm_validation_results(
      "owl_properties_XFAIL_validation.ttl",
      False,
      expected_focus_node_severities={
        ("http://example.org/kb/cross-property-ad", str(NS_SH.Violation)),
        ("http://example.org/kb/cross-property-ao", str(NS_SH.Violation)),
        ("http://example.org/kb/cross-property-do", str(NS_SH.Violation)),
      }
    )

def test_rdf_list_PASS() -> None:
    confirm_validation_results(
      "rdf_list_PASS_validation.ttl",
>>>>>>> a6f39a70
      True,
      expected_focus_node_severities=set()
    )

<<<<<<< HEAD
=======
def test_rdf_list_XFAIL() -> None:
    confirm_validation_results(
      "rdf_list_XFAIL_validation.ttl",
      False
    )

>>>>>>> a6f39a70
def test_relationship_PASS_partial() -> None:
    """
    This test should be replaced with test_relationship_XFAIL_full when the semi-open vocabulary design current as of UCO 0.8.0 is re-done.
    """
    confirm_validation_results(
      "relationship_PASS_validation.ttl",
      True,
      expected_focus_node_severities=set()
    )

@pytest.mark.xfail(reason="Test expected to fail under semi-open vocabulary design current as of UCO 0.8.0.", strict=True)
def test_relationship_PASS_full() -> None:
    confirm_validation_results(
      "relationship_PASS_validation.ttl",
      True,
      expected_focus_node_severities={
        ("http://example.org/kb/relationship-1-1-1", str(NS_SH.Info)),
        ("http://example.org/kb/relationship-1-2-1", str(NS_SH.Info)),
        ("http://example.org/kb/relationship-1-3-1", str(NS_SH.Info)),
        ("http://example.org/kb/relationship-2-1-1", str(NS_SH.Info)),
        ("http://example.org/kb/relationship-2-2-1", str(NS_SH.Info)),
        ("http://example.org/kb/relationship-2-3-1", str(NS_SH.Info)),
      }
    )

def test_relationship_XFAIL_partial() -> None:
    """
    This test should be replaced with test_relationship_XFAIL_full when the semi-open vocabulary design current as of UCO 0.8.0 is re-done.
    """
    confirm_validation_results(
      "relationship_XFAIL_validation.ttl",
      False,
      expected_focus_node_severities={
        ("http://example.org/kb/relationship-1-1-2", str(NS_SH.Violation)),
        ("http://example.org/kb/relationship-1-1-3", str(NS_SH.Violation)),
        ('http://example.org/kb/relationship-1-2-2', str(NS_SH.Violation)),
        ("http://example.org/kb/relationship-1-2-3", str(NS_SH.Violation)),
        ("http://example.org/kb/relationship-1-3-2", str(NS_SH.Violation)),
        ('http://example.org/kb/relationship-1-3-3', str(NS_SH.Violation)),
        ("http://example.org/kb/relationship-2-1-2", str(NS_SH.Violation)),
        ("http://example.org/kb/relationship-2-1-3", str(NS_SH.Violation)),
        ("http://example.org/kb/relationship-2-2-2", str(NS_SH.Violation)),
        ("http://example.org/kb/relationship-2-2-3", str(NS_SH.Violation)),
        ("http://example.org/kb/relationship-2-3-2", str(NS_SH.Violation)),
        ('http://example.org/kb/relationship-2-3-3', str(NS_SH.Violation)),
      }
    )

@pytest.mark.xfail(reason="Test expected to fail under semi-open vocabulary design current as of UCO 0.8.0.", strict=True)
def test_relationship_XFAIL_full() -> None:
    confirm_validation_results(
      "relationship_XFAIL_validation.ttl",
      False,
      expected_focus_node_severities={
        ("http://example.org/kb/relationship-1-1-2", str(NS_SH.Violation)),
        ("http://example.org/kb/relationship-1-1-3", str(NS_SH.Violation)),
        ("http://example.org/kb/relationship-1-2-3", str(NS_SH.Violation)),
        ("http://example.org/kb/relationship-1-3-2", str(NS_SH.Violation)),
        ("http://example.org/kb/relationship-2-1-2", str(NS_SH.Info)),
        ("http://example.org/kb/relationship-2-1-2", str(NS_SH.Violation)),
        ("http://example.org/kb/relationship-2-1-3", str(NS_SH.Violation)),
        ("http://example.org/kb/relationship-2-2-2", str(NS_SH.Info)),
        ("http://example.org/kb/relationship-2-2-2", str(NS_SH.Violation)),
        ("http://example.org/kb/relationship-2-2-3", str(NS_SH.Violation)),
        ("http://example.org/kb/relationship-2-3-2", str(NS_SH.Info)),
        ("http://example.org/kb/relationship-2-3-2", str(NS_SH.Violation)),
      }
    )

def test_thread_PASS_validation():
    confirm_validation_results("thread_PASS_validation.ttl", True)

def test_thread_XFAIL_validation():
    confirm_validation_results(
      "thread_XFAIL_validation.ttl",
      False,
      expected_result_paths={
        str(NS_CO.item),
        str(NS_CO.itemContent),
        str(NS_UCO_TYPES.threadOriginItem),
      }
    )<|MERGE_RESOLUTION|>--- conflicted
+++ resolved
@@ -322,7 +322,6 @@
 def test_message_thread_XFAIL_validation():
     confirm_validation_results("message_thread_XFAIL_validation.ttl", False)
 
-<<<<<<< HEAD
 def test_mime_PASS_validation() -> None:
     confirm_validation_results(
       "mime_PASS_validation.ttl",
@@ -346,7 +345,10 @@
 def test_mime_prefix_PASS_validation() -> None:
     confirm_validation_results(
       "mime_prefix_PASS_validation.ttl",
-=======
+      True,
+      expected_focus_node_severities=set()
+    )
+
 def test_owl_axiom_PASS() -> None:
     confirm_validation_results(
       "owl_axiom_PASS_validation.ttl",
@@ -384,20 +386,16 @@
 def test_rdf_list_PASS() -> None:
     confirm_validation_results(
       "rdf_list_PASS_validation.ttl",
->>>>>>> a6f39a70
       True,
       expected_focus_node_severities=set()
     )
 
-<<<<<<< HEAD
-=======
 def test_rdf_list_XFAIL() -> None:
     confirm_validation_results(
       "rdf_list_XFAIL_validation.ttl",
       False
     )
 
->>>>>>> a6f39a70
 def test_relationship_PASS_partial() -> None:
     """
     This test should be replaced with test_relationship_XFAIL_full when the semi-open vocabulary design current as of UCO 0.8.0 is re-done.
