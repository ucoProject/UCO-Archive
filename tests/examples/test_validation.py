#!/usr/bin/env python3

# This software was developed at the National Institute of Standards
# and Technology by employees of the Federal Government in the course
# of their official duties. Pursuant to title 17 Section 105 of the
# United States Code this software is not subject to copyright
# protection and is in the public domain. NIST assumes no
# responsibility whatsoever for its use by other parties, and makes
# no guarantees, expressed or implied, about its quality,
# reliability, or any other characteristic.
#
# We would appreciate acknowledgement if the software is used.

"""
Tests in this file confirm that the JSON-LD files with "PASS" in the
name to pass SHACL validation, and JSON-LD files with "XFAIL" in the
name not only to fail SHACL validation, but also to report a set of
properties used in their JSON-LD that triggered SHACL validation errors.

This test was written to be called with the pytest framework, expecting
the only functions to be called to be named "test_*".
"""

import pathlib
import logging
import typing

import pytest
import rdflib.plugins.sparql

NS_CO = rdflib.Namespace("http://purl.org/co/")
NS_DCTERMS = rdflib.DCTERMS
NS_OWL = rdflib.OWL
NS_SH = rdflib.SH
NS_UCO_ACTION = rdflib.Namespace("https://ontology.unifiedcyberontology.org/uco/action/")
NS_UCO_CO = rdflib.Namespace("https://ontology.unifiedcyberontology.org/co/")
NS_UCO_CORE = rdflib.Namespace("https://ontology.unifiedcyberontology.org/uco/core/")
NS_UCO_LOCATION = rdflib.Namespace("https://ontology.unifiedcyberontology.org/uco/location/")
NS_UCO_TYPES = rdflib.Namespace("https://ontology.unifiedcyberontology.org/uco/types/")

NSDICT = {"sh": NS_SH}

@pytest.fixture(scope="session")
def monolithic_ontology_graph() -> rdflib.Graph:
    graph = rdflib.Graph()
    monolithic_ttl_path = pathlib.Path(__file__).parent.parent / "uco_monolithic.ttl"
    graph.parse(str(monolithic_ttl_path), format="turtle")
    return graph

def load_validation_graph(
  filename : str,
  expected_conformance : bool
) -> rdflib.Graph:
    g = rdflib.Graph()
    g.parse(filename, format="turtle")
    g.namespace_manager.bind("sh", NS_SH)

    query = rdflib.plugins.sparql.processor.prepareQuery("""\
SELECT ?lConforms
WHERE {
  ?nReport
    a sh:ValidationReport ;
    sh:conforms ?lConforms ;
    .
}
""", initNs=NSDICT)

    computed_conformance = None
    for result in g.query(query):
        (l_conforms,) = result
        computed_conformance = bool(l_conforms)
    assert expected_conformance == computed_conformance
    return g

def confirm_validation_results(
  filename : str,
  expected_conformance: bool,
  *,
  expected_focus_node_severities : typing.Optional[typing.Set[typing.Tuple[str, str]]] = None,
  expected_result_paths : typing.Optional[typing.Set[str]] = None,
  expected_source_shapes: typing.Optional[typing.Set[str]] = None
) -> None:
    """
    The expected-sets are sets where names are known.

    Blank nodes are omitted, and should be tested with a different set.
    """
    g = load_validation_graph(filename, expected_conformance)

    computed_focus_node_severities = set()
    computed_result_paths = set()
    computed_source_shapes = set()

    query = rdflib.plugins.sparql.processor.prepareQuery("""\
SELECT DISTINCT ?nFocusNode ?nResultPath ?nSeverity ?nSourceShape
WHERE {
  ?nReport
    a sh:ValidationReport ;
    sh:result ?nValidationResult ;
    .

  ?nValidationResult
    a sh:ValidationResult ;
    sh:focusNode ?nFocusNode ;
    sh:resultSeverity ?nSeverity ;
    sh:sourceShape ?nSourceShape ;
    .

  # sh:not violations do not have a sh:resultPath.
  OPTIONAL {
  ?nValidationResult
    sh:resultPath ?nResultPath ;
    .
  }
}
""", initNs=NSDICT)

    for result in g.query(query):
        (n_focus_node, n_result_path, n_severity, n_source_shape) = result

        computed_focus_node_severities.add((str(n_focus_node), str(n_severity)))

        if isinstance(n_result_path, rdflib.URIRef):
            computed_result_paths.add(str(n_result_path))

        if isinstance(n_source_shape, rdflib.URIRef):
            computed_source_shapes.add(str(n_source_shape))

    if not expected_focus_node_severities is None:
        try:
            assert expected_focus_node_severities == computed_focus_node_severities
        except:
            logging.error("Please review %s and its associated .json file to identify the ground truth validation error mismatch pertaining to named focus nodes noted in this function.", filename)
            raise

    if not expected_result_paths is None:
        try:
            assert expected_result_paths == computed_result_paths
        except:
            logging.error("Please review %s and its associated .json file to identify the ground truth validation error mismatch pertaining to data properties noted in this function.", filename)
            raise

    if not expected_source_shapes is None:
        try:
            assert expected_source_shapes == computed_source_shapes
        except:
            logging.error("Please review %s and its associated .json file to identify the ground truth validation error mismatch pertaining to named source shapes noted in this function.", filename)
            raise

def test_action_inheritance_PASS_validation() -> None:
    """
    Confirm the PASS instance data passes validation.
    """
    confirm_validation_results(
      "action_inheritance_PASS_validation.ttl",
      True,
      expected_focus_node_severities={
        ("http://example.org/kb/action-7acb25ab-0a51-4495-9133-baa69c3be54e", str(NS_SH.Info)),
      }
    )

def test_action_inheritance_XFAIL_validation() -> None:
    """
    Confirm the XFAIL instance data fails validation based on an expected set of properties not conforming to shape constraints.
    """
    confirm_validation_results(
      "action_inheritance_XFAIL_validation.ttl",
      False,
      expected_result_paths={
        str(NS_UCO_ACTION.action),
        str(NS_UCO_ACTION.actionStatus)
      }
    )

def test_action_result_PASS_validation() -> None:
    """
    Confirm the PASS instance data passes validation.
    """
    g = load_validation_graph("action_result_PASS_validation.ttl", True)
    assert isinstance(g, rdflib.Graph)

def test_alternate_data_stream_PASS_validation() -> None:
    confirm_validation_results(
      "alternate_data_stream_PASS_validation.ttl",
      True,
      expected_focus_node_severities={
        ("http://example.org/kb/AlternateDataStream-07b3c41a-080c-4916-8375-c18148763e13", str(NS_SH.Warning)),
      }
    )

def test_configuration_setting_PASS_validation() -> None:
    g = load_validation_graph("configuration_setting_PASS_validation.ttl", True)
    assert isinstance(g, rdflib.Graph)

def test_configuration_setting_XFAIL_validation() -> None:
    confirm_validation_results(
      "configuration_setting_XFAIL_validation.ttl",
      False,
      expected_focus_node_severities={
        ("http://example.org/kb/configuration-entry-5f0fc3ea-e763-4b6d-997a-be0d1ceffc8c", str(NS_SH.Violation)),
        ("http://example.org/kb/configured-object-7156bff0-b805-4190-83ee-230fae31e33a", str(NS_SH.Violation)),
      }
)

def test_database_records_PASS() -> None:
    confirm_validation_results(
      "database_records_PASS_validation.ttl",
      True
    )

def test_database_records_XFAIL() -> None:
    confirm_validation_results(
      "database_records_XFAIL_validation.ttl",
      False,
      expected_focus_node_severities={
        ("http://example.org/kb/table-field-facet-46aafb6e-0be4-4412-a938-16c4b5ae5314", str(NS_SH.Violation)),
        ("http://example.org/kb/table-field-facet-37182dba-4dbd-4b97-b49e-8038b7fbfd29", str(NS_SH.Violation)),
      }
    )

<<<<<<< HEAD
def test_disjointedness_PASS() -> None:
    confirm_validation_results(
      "disjointedness_PASS_validation.ttl",
      True,
      expected_focus_node_severities={
        ("http://example.org/kb/File-33a25932-3a1a-4828-a90f-d31818b495ce", str(NS_SH.Warning)),
=======
def test_dictionary_PASS() -> None:
    confirm_validation_results(
      "dictionary_PASS_validation.ttl",
      True,
      expected_focus_node_severities={
        ("http://example.org/kb/Dictionary-a8e5e8e1-b3de-4ac4-99dd-e36f96beea4d", str(NS_SH.Warning)),
        ('http://example.org/kb/Dictionary-e9adf6c1-0287-4290-95a9-c94a128d7ff6', str(NS_SH.Warning)),
>>>>>>> f9d273b3
      }
    )

def test_event_XFAIL() -> None:
    confirm_validation_results(
        "event_XFAIL_validation.ttl",
        False,
        expected_focus_node_severities = {
          ("http://example.org/kb/Action-0-03ee1fe6-12cf-4a35-b7dd-06d4e69369b5", str(NS_SH.Violation)),
        }
    )

def test_file_url_PASS_validation() -> None:
    confirm_validation_results(
      "file_url_PASS_validation.ttl",
      True,
      expected_focus_node_severities={
        ("http://example.org/kb/Thing-23a38d67-3432-458b-9651-955b418c2a77", str(NS_SH.Warning)),
      }
    )

def test_has_facet_inverse_functional_PASS() -> None:
    confirm_validation_results(
      "has_facet_inverse_functional_PASS_validation.ttl",
      True
    )

def test_has_facet_inverse_functional_XFAIL() -> None:
    confirm_validation_results(
      "has_facet_inverse_functional_XFAIL_validation.ttl",
      False,
      expected_focus_node_severities={
        ("http://example.org/kb/facet-b94b9cce-f11a-49f2-b5d4-9efff5e8ab2d", str(NS_SH.Violation))
      }
    )

def test_hash_PASS() -> None:
    g = load_validation_graph("hash_PASS_validation.ttl", True)
    assert isinstance(g, rdflib.Graph)

def test_hash_XFAIL() -> None:
    confirm_validation_results(
      "hash_XFAIL_validation.ttl",
      False,
      expected_focus_node_severities={
        ("http://example.org/kb/hash-04dcd1dc-6920-4977-a898-e242870249a4", str(NS_SH.Info)),
        ("http://example.org/kb/hash-af4b0c85-b042-4e2d-a213-210b3d7f115c", str(NS_SH.Violation)),
        ("http://example.org/kb/hash-e97431ea-6fb8-46d9-9c23-94be4b7cc977", str(NS_SH.Info)),
        ("http://example.org/kb/hash-f46c714f-559a-4325-bf8a-4ef60c92c771", str(NS_SH.Info)),
        ("http://example.org/kb/hash-f46c714f-559a-4325-bf8a-4ef60c92c771", str(NS_SH.Violation))
      }
    )

def test_co_PASS_validation() -> None:
    confirm_validation_results("co_PASS_validation.ttl", True)

def test_co_XFAIL_validation() -> None:
    # The "index" entry's spelling is due to Namespace objects being
    # strings, therefore having the .index() function defined.
    confirm_validation_results(
      "co_XFAIL_validation.ttl",
      False,
      expected_result_paths={
        str(NS_CO.firstItem),
        str(NS_CO["index"]),
        str(NS_CO.item),
        str(NS_CO.itemContent),
        str(NS_CO.lastItem),
        str(NS_CO.nextItem),
        str(NS_CO.previousItem),
        str(NS_CO.size),
      },
      expected_source_shapes={
        str(NS_UCO_CO["firstItem-subjects-shape"]),
        str(NS_UCO_CO["firstItem-subjects-previousItem-shape"]),
        str(NS_UCO_CO["item-subjects-shape"]),
        str(NS_UCO_CO["itemContent-subjects-shape"]),
        str(NS_UCO_CO["lastItem-subjects-shape"]),
        str(NS_UCO_CO["nextItem-subjects-shape"]),
        str(NS_UCO_CO["previousItem-subjects-shape"]),
        str(NS_UCO_CO["size-subjects-shape"]),
      }
    )

def test_location_PASS_validation() -> None:
    """
    Confirm the PASS instance data passes validation.
    """
    g = load_validation_graph("location_PASS_validation.ttl", True)
    assert isinstance(g, rdflib.Graph)

def test_location_XFAIL_validation() -> None:
    """
    Confirm the XFAIL instance data fails validation based on an expected set of properties not conforming to shape constraints.
    """
    confirm_validation_results(
      "location_XFAIL_validation.ttl",
      False,
      expected_result_paths={
        str(NS_UCO_CORE.hasFacet),
        str(NS_UCO_LOCATION.postalCode)
      }
    )

@pytest.mark.xfail(strict=True)
def test_location_XFAIL_validation_XPASS_wrong_concept_name() -> None:
    """
    Report the XFAIL instance data XPASSes one of the induced errors - the non-existent concept core:descriptionButWrongName is not reported as an error.
    Should a SHACL mechanism later be identified to detect this error, this test can be retired, adding NS_UCO_CORE.descriptionButWrongName to the expected IRI set in test_location_XFAIL_validation().
    """
    confirm_validation_results(
      "location_XFAIL_validation.ttl",
      False,
      expected_result_paths={
        str(NS_UCO_CORE.descriptionButWrongName)
      }
    )

def test_message_thread(monolithic_ontology_graph: rdflib.Graph) -> None:
    r"""
    Confirm the answer to this question:
    What are all of the messages that followed the first in the thread kb:message-thread-86bef664...?

    message-thread-86bef664... forked, and has these reply paths:

     1     2     3
    * --- * --- *
     \     \
      \     \ 4
       \     *
     5  \ 6
    * --- *

     7
    *

    (Message 7 is outside the thread.)
    """

    expected: typing.Set[str] = {
        "http://example.org/kb/message-2-2e770ebe-cc83-46cd-b340-9c2ba081c002",
        "http://example.org/kb/message-3-3ec6dff5-edcc-4b64-ad51-aa8a262dcef1",
        "http://example.org/kb/message-4-51392250-533d-4a04-89d7-6db6340d09c3",
        "http://example.org/kb/message-6-7e4f6696-13cb-443b-bccf-ac1bd1c90300",
    }
    computed: typing.Set[str] = set()

    data_graph = rdflib.Graph()
    data_filepath = pathlib.Path(__file__).parent / "message_thread_PASS.json"
    data_graph.parse(str(data_filepath), format="json-ld")

    analysis_graph = data_graph + monolithic_ontology_graph

    query_str = """\
PREFIX co: <http://purl.org/co/>
PREFIX kb: <http://example.org/kb/>
PREFIX rdfs: <http://www.w3.org/2000/01/rdf-schema#>
PREFIX types: <https://ontology.unifiedcyberontology.org/uco/types/>

SELECT ?nLaterMessage
WHERE {
  ?nFirstMessageItem
    co:itemContent kb:message-1-01a38f9a-d91b-4f7a-b446-308829b0b6c3 ;
    (types:threadNextItem|types:threadSuccessor)+ / co:itemContent ?nLaterMessage ;
    .
}
"""

    for result in analysis_graph.query(query_str):
        computed.add(str(result[0]))

    assert expected == computed

def test_message_thread_PASS_validation() -> None:
    confirm_validation_results("message_thread_PASS_validation.ttl", True)

def test_message_thread_XFAIL_validation() -> None:
    confirm_validation_results("message_thread_XFAIL_validation.ttl", False)

def test_observable_creation_time_PASS() -> None:
    confirm_validation_results(
      "observable_creation_time_PASS_validation.ttl",
      True,
      expected_focus_node_severities={
        (
          "http://example.org/kb/windows-thread-da52a01e-41cc-42d5-85be-ca14bfa10fd6",
          str(NS_SH.Warning)
        ),
        (
          "http://example.org/kb/windows-thread-facet-4967ae35-f00b-49c8-9dd2-38e3bdf851e1",
          str(NS_SH.Warning)
        )
      }
    )

def test_owl_axiom_PASS() -> None:
    confirm_validation_results(
      "owl_axiom_PASS_validation.ttl",
      True,
      expected_focus_node_severities=set()
    )

def test_owl_axiom_XFAIL() -> None:
    confirm_validation_results(
      "owl_axiom_XFAIL_validation.ttl",
      False,
      expected_focus_node_severities={
        ("http://example.org/kb/axiom-1", str(NS_SH.Violation)),
      }
    )

def test_owl_cardinality_restrictions_PASS() -> None:
    confirm_validation_results(
      "owl_cardinality_restrictions_PASS_validation.ttl",
      True,
      expected_focus_node_severities=set()
    )

def test_owl_cardinality_restrictions_XFAIL() -> None:
    # This test is defined by counting the number of results.
    expected_validation_result_tally: int = 17
    computed_validation_result_tally: int = 0

    expected_focus_identifiers: typing.Dict[str, int] = {
      "http://example.org/kb/Thing-exact-xfail-3/Restriction": 1,
      "http://example.org/kb/Thing-exact-xfail-4/Restriction": 1,
      "http://example.org/kb/Thing-max-xfail-3/Restriction": 1,
      "http://example.org/kb/Thing-max-xfail-4/Restriction": 1,
      "http://example.org/kb/Thing-min-xfail-3/Restriction": 1,
      "http://example.org/kb/Thing-min-xfail-4/Restriction": 1,
      "http://example.org/kb/Thing-unqualified-cardinality-with-class-xfail-1/Restriction": 1,
      "http://example.org/kb/Thing-plural-cardinality-xfail-1/Restriction": 2,
      "http://example.org/kb/Thing-plural-qualified-cardinality-xfail-1/Restriction": 2,
    }
    computed_focus_identifiers: typing.Dict[str, int] = dict()
    # The nature of the tests pertaining to these identifiers mean the
    # node references do not appear directly in the ValidationReport.
    excused_identifiers: typing.Set[str] = {
      "http://example.org/kb/Restriction-1",
      "http://example.org/kb/Restriction-2",
      "http://example.org/kb/Restriction-3",
      "http://example.org/kb/Thing-exact-xfail-2/Restriction",
      "http://example.org/kb/Thing-max-xfail-2/Restriction",
      "http://example.org/kb/Thing-min-xfail-2/Restriction",
    }

    g = load_validation_graph(
      "owl_cardinality_restrictions_XFAIL_validation.ttl",
      False
    )

    for triple0 in g.triples((None, NS_SH.result, None)):
        computed_validation_result_tally += 1

    # Confirm some of the test nodes triggered multiple results.
    # Because OWL requires some of the triggering nodes be blank nodes,
    # use dcterms:identifier to store a string-literal identifier.
    for result in g.query(
        """\
PREFIX dcterms: <http://purl.org/dc/terms/>
PREFIX sh: <http://www.w3.org/ns/shacl#>
SELECT ?nValidationResult ?lIdentifier
WHERE {
  ?nValidationResult
    a sh:ValidationResult ;
    sh:focusNode ?nFocusNode ;
    .
  ?nFocusNode
    dcterms:identifier ?lIdentifier ;
    .
}
"""
    ):
        assert isinstance(result, rdflib.query.ResultRow)
        assert isinstance(result[0], rdflib.term.BNode)
        assert isinstance(result[1], rdflib.Literal)
        n_validation_result: rdflib.term.BNode = result[0]
        l_identifier: rdflib.Literal = result[1]
        identifier_string: str = l_identifier.toPython()
        if identifier_string not in computed_focus_identifiers:
            computed_focus_identifiers[identifier_string] = 0
        computed_focus_identifiers[identifier_string] += 1

    assert expected_validation_result_tally == computed_validation_result_tally
    assert expected_focus_identifiers == computed_focus_identifiers

    # Confirm coverage regardless of triggering or not.
    all_dcterms_identifiers: typing.Set[str] = set()
    g.parse("owl_cardinality_restrictions_XFAIL.json", format="json-ld")
    for l_object in g.objects(None, NS_DCTERMS.identifier):
        assert isinstance(l_object, rdflib.Literal)
        all_dcterms_identifiers.add(str(l_object))

    assert all_dcterms_identifiers == excused_identifiers | {x for x in expected_focus_identifiers.keys()}

def test_owl_properties_PASS() -> None:
    confirm_validation_results(
      "owl_properties_PASS_validation.ttl",
      True,
      expected_focus_node_severities=set()
    )

def test_owl_properties_XFAIL() -> None:
    confirm_validation_results(
      "owl_properties_XFAIL_validation.ttl",
      False,
      expected_focus_node_severities={
        ("http://example.org/kb/cross-property-ad", str(NS_SH.Violation)),
        ("http://example.org/kb/cross-property-ao", str(NS_SH.Violation)),
        ("http://example.org/kb/cross-property-do", str(NS_SH.Violation)),
      }
    )

def test_rdf_list_PASS() -> None:
    confirm_validation_results(
      "rdf_list_PASS_validation.ttl",
      True,
      expected_focus_node_severities=set()
    )

def test_rdf_list_XFAIL() -> None:
    confirm_validation_results(
      "rdf_list_XFAIL_validation.ttl",
      False
    )

def test_relationship_PASS_partial() -> None:
    """
    This test should be replaced with test_relationship_XFAIL_full when the semi-open vocabulary design current as of UCO 0.8.0 is re-done.
    """
    confirm_validation_results(
      "relationship_PASS_validation.ttl",
      True,
      expected_focus_node_severities=set()
    )

@pytest.mark.xfail(reason="Test expected to fail under semi-open vocabulary design current as of UCO 0.8.0.", strict=True)
def test_relationship_PASS_full() -> None:
    confirm_validation_results(
      "relationship_PASS_validation.ttl",
      True,
      expected_focus_node_severities={
        ("http://example.org/kb/relationship-1-1-1-7273698b-34ef-4d04-8cbf-99bdcad7a336", str(NS_SH.Info)),
        ("http://example.org/kb/relationship-1-2-1-87a18d97-1bd2-4b02-9438-96ddbcba9372", str(NS_SH.Info)),
        ("http://example.org/kb/relationship-1-3-1-9b94518f-4415-4869-ae49-af66e99d0250", str(NS_SH.Info)),
        ("http://example.org/kb/relationship-2-1-1-a6ba4ba1-00b2-436e-b64a-4475355560cd", str(NS_SH.Info)),
        ("http://example.org/kb/relationship-2-2-1-a8e6100b-4e1c-4ec8-a6a4-a4db8ecb8233", str(NS_SH.Info)),
        ("http://example.org/kb/relationship-2-3-1-b8d01d00-5a32-4c8f-8a30-11a69b8c5420", str(NS_SH.Info)),
      }
    )

def test_relationship_XFAIL_partial() -> None:
    """
    This test should be replaced with test_relationship_XFAIL_full when the semi-open vocabulary design current as of UCO 0.8.0 is re-done.
    """
    confirm_validation_results(
      "relationship_XFAIL_validation.ttl",
      False,
      expected_focus_node_severities={
        ("http://example.org/kb/relationship-1-1-2-2e668923-bfb7-4f54-afb6-66074ab5b9b0", str(NS_SH.Violation)),
        ("http://example.org/kb/relationship-1-1-3-35598cb0-1770-49af-a417-51e91774df89", str(NS_SH.Violation)),
        ('http://example.org/kb/relationship-1-2-2-3ee0cc25-5923-40df-ba8f-0cce5f18f724', str(NS_SH.Violation)),
        ("http://example.org/kb/relationship-1-2-3-46da302e-cff3-4634-bcf8-6f52649e2496", str(NS_SH.Violation)),
        ("http://example.org/kb/relationship-1-3-2-746aeee5-c857-4afb-8dba-85d5d60be279", str(NS_SH.Violation)),
        ('http://example.org/kb/relationship-1-3-3-779c2646-dd1d-4fac-9e22-5a14bd78c6ea', str(NS_SH.Violation)),
        ("http://example.org/kb/relationship-2-1-2-800dd373-2916-4104-a2bb-2715cbc80804", str(NS_SH.Violation)),
        ("http://example.org/kb/relationship-2-1-3-803a8e5c-f09a-403d-9c8d-91b08a3c0bbd", str(NS_SH.Violation)),
        ("http://example.org/kb/relationship-2-2-2-851c5f1a-1f1e-4315-b7b8-6d7f4a602e98", str(NS_SH.Violation)),
        ("http://example.org/kb/relationship-2-2-3-90046c36-98f7-4f69-8566-2541eaad1dce", str(NS_SH.Violation)),
        ("http://example.org/kb/relationship-2-3-2-c1e3518a-b808-49ee-9d68-73aaa6ec2ea7", str(NS_SH.Violation)),
        ('http://example.org/kb/relationship-2-3-3-cee42e22-3f76-465f-b737-62f2786eadfc', str(NS_SH.Violation)),
      }
    )

@pytest.mark.xfail(reason="Test expected to fail under semi-open vocabulary design current as of UCO 0.8.0.", strict=True)
def test_relationship_XFAIL_full() -> None:
    confirm_validation_results(
      "relationship_XFAIL_validation.ttl",
      False,
      expected_focus_node_severities={
        ("http://example.org/kb/relationship-1-1-2-2e668923-bfb7-4f54-afb6-66074ab5b9b0", str(NS_SH.Violation)),
        ("http://example.org/kb/relationship-1-1-3-35598cb0-1770-49af-a417-51e91774df89", str(NS_SH.Violation)),
        ("http://example.org/kb/relationship-1-2-3-46da302e-cff3-4634-bcf8-6f52649e2496", str(NS_SH.Violation)),
        ("http://example.org/kb/relationship-1-3-2-746aeee5-c857-4afb-8dba-85d5d60be279", str(NS_SH.Violation)),
        ("http://example.org/kb/relationship-2-1-2-800dd373-2916-4104-a2bb-2715cbc80804", str(NS_SH.Info)),
        ("http://example.org/kb/relationship-2-1-2-800dd373-2916-4104-a2bb-2715cbc80804", str(NS_SH.Violation)),
        ("http://example.org/kb/relationship-2-1-3-803a8e5c-f09a-403d-9c8d-91b08a3c0bbd", str(NS_SH.Violation)),
        ("http://example.org/kb/relationship-2-2-2-851c5f1a-1f1e-4315-b7b8-6d7f4a602e98", str(NS_SH.Info)),
        ("http://example.org/kb/relationship-2-2-2-851c5f1a-1f1e-4315-b7b8-6d7f4a602e98", str(NS_SH.Violation)),
        ("http://example.org/kb/relationship-2-2-3-90046c36-98f7-4f69-8566-2541eaad1dce", str(NS_SH.Violation)),
        ("http://example.org/kb/relationship-2-3-2-c1e3518a-b808-49ee-9d68-73aaa6ec2ea7", str(NS_SH.Info)),
        ("http://example.org/kb/relationship-2-3-2-c1e3518a-b808-49ee-9d68-73aaa6ec2ea7", str(NS_SH.Violation)),
      }
    )

def test_thread_PASS_validation() -> None:
    confirm_validation_results("thread_PASS_validation.ttl", True)

def test_thread_XFAIL_validation() -> None:
    confirm_validation_results(
      "thread_XFAIL_validation.ttl",
      False,
      expected_result_paths={
        str(NS_CO.item),
        str(NS_CO.itemContent),
        str(NS_UCO_TYPES.threadOriginItem),
      }
    )

def uco_thing_XFAIL_validation() -> None:
    confirm_validation_results(
      "uco_thing_XFAIL_validation.ttl",
      False,
    )<|MERGE_RESOLUTION|>--- conflicted
+++ resolved
@@ -218,14 +218,6 @@
       }
     )
 
-<<<<<<< HEAD
-def test_disjointedness_PASS() -> None:
-    confirm_validation_results(
-      "disjointedness_PASS_validation.ttl",
-      True,
-      expected_focus_node_severities={
-        ("http://example.org/kb/File-33a25932-3a1a-4828-a90f-d31818b495ce", str(NS_SH.Warning)),
-=======
 def test_dictionary_PASS() -> None:
     confirm_validation_results(
       "dictionary_PASS_validation.ttl",
@@ -233,7 +225,15 @@
       expected_focus_node_severities={
         ("http://example.org/kb/Dictionary-a8e5e8e1-b3de-4ac4-99dd-e36f96beea4d", str(NS_SH.Warning)),
         ('http://example.org/kb/Dictionary-e9adf6c1-0287-4290-95a9-c94a128d7ff6', str(NS_SH.Warning)),
->>>>>>> f9d273b3
+      }
+    )
+
+def test_disjointedness_PASS() -> None:
+    confirm_validation_results(
+      "disjointedness_PASS_validation.ttl",
+      True,
+      expected_focus_node_severities={
+        ("http://example.org/kb/File-33a25932-3a1a-4828-a90f-d31818b495ce", str(NS_SH.Warning)),
       }
     )
 
