#!/usr/bin/env python3

# This software was developed at the National Institute of Standards
# and Technology by employees of the Federal Government in the course
# of their official duties. Pursuant to title 17 Section 105 of the
# United States Code this software is not subject to copyright
# protection and is in the public domain. NIST assumes no
# responsibility whatsoever for its use by other parties, and makes
# no guarantees, expressed or implied, about its quality,
# reliability, or any other characteristic.
#
# We would appreciate acknowledgement if the software is used.

"""
Tests in this file confirm that the JSON-LD files with "PASS" in the
name to pass SHACL validation, and JSON-LD files with "XFAIL" in the
name not only to fail SHACL validation, but also to report a set of
properties used in their JSON-LD that triggered SHACL validation errors.

This test was written to be called with the pytest framework, expecting
the only functions to be called to be named "test_*".
"""

import pathlib
import logging
import typing

import pytest
import rdflib.plugins.sparql

NS_CO = rdflib.Namespace("http://purl.org/co/")
NS_DCTERMS = rdflib.DCTERMS
NS_OWL = rdflib.OWL
NS_SH = rdflib.SH
NS_UCO_ACTION = rdflib.Namespace("https://ontology.unifiedcyberontology.org/uco/action/")
NS_UCO_CO = rdflib.Namespace("https://ontology.unifiedcyberontology.org/co/")
NS_UCO_CORE = rdflib.Namespace("https://ontology.unifiedcyberontology.org/uco/core/")
NS_UCO_LOCATION = rdflib.Namespace("https://ontology.unifiedcyberontology.org/uco/location/")
NS_UCO_TYPES = rdflib.Namespace("https://ontology.unifiedcyberontology.org/uco/types/")

NSDICT = {"sh": NS_SH}

@pytest.fixture(scope="session")
def monolithic_ontology_graph() -> rdflib.Graph:
    graph = rdflib.Graph()
    monolithic_ttl_path = pathlib.Path(__file__).parent.parent / "uco_monolithic.ttl"
    graph.parse(str(monolithic_ttl_path), format="turtle")
    return graph

def load_validation_graph(
  filename : str,
  expected_conformance : bool
) -> rdflib.Graph:
    g = rdflib.Graph()
    g.parse(filename, format="turtle")
    g.namespace_manager.bind("sh", NS_SH)

    query = rdflib.plugins.sparql.processor.prepareQuery("""\
SELECT ?lConforms
WHERE {
  ?nReport
    a sh:ValidationReport ;
    sh:conforms ?lConforms ;
    .
}
""", initNs=NSDICT)

    computed_conformance = None
    for result in g.query(query):
        (l_conforms,) = result
        computed_conformance = bool(l_conforms)
    assert expected_conformance == computed_conformance
    return g

def confirm_validation_results(
  filename : str,
  expected_conformance: bool,
  *,
  expected_focus_node_severities : typing.Optional[typing.Set[typing.Tuple[str, str]]] = None,
  expected_result_paths : typing.Optional[typing.Set[str]] = None,
  expected_source_shapes: typing.Optional[typing.Set[str]] = None
) -> None:
    """
    The expected-sets are sets where names are known.

    Blank nodes are omitted, and should be tested with a different set.
    """
    g = load_validation_graph(filename, expected_conformance)

    computed_focus_node_severities = set()
    computed_result_paths = set()
    computed_source_shapes = set()

    query = rdflib.plugins.sparql.processor.prepareQuery("""\
SELECT DISTINCT ?nFocusNode ?nResultPath ?nSeverity ?nSourceShape
WHERE {
  ?nReport
    a sh:ValidationReport ;
    sh:result ?nValidationResult ;
    .

  ?nValidationResult
    a sh:ValidationResult ;
    sh:focusNode ?nFocusNode ;
    sh:resultSeverity ?nSeverity ;
    sh:sourceShape ?nSourceShape ;
    .

  # sh:not violations do not have a sh:resultPath.
  OPTIONAL {
  ?nValidationResult
    sh:resultPath ?nResultPath ;
    .
  }
}
""", initNs=NSDICT)

    for result in g.query(query):
        (n_focus_node, n_result_path, n_severity, n_source_shape) = result

        computed_focus_node_severities.add((str(n_focus_node), str(n_severity)))

        if isinstance(n_result_path, rdflib.URIRef):
            computed_result_paths.add(str(n_result_path))

        if isinstance(n_source_shape, rdflib.URIRef):
            computed_source_shapes.add(str(n_source_shape))

    if not expected_focus_node_severities is None:
        try:
            assert expected_focus_node_severities == computed_focus_node_severities
        except:
            logging.error("Please review %s and its associated .json file to identify the ground truth validation error mismatch pertaining to named focus nodes noted in this function.", filename)
            raise

    if not expected_result_paths is None:
        try:
            assert expected_result_paths == computed_result_paths
        except:
            logging.error("Please review %s and its associated .json file to identify the ground truth validation error mismatch pertaining to data properties noted in this function.", filename)
            raise

    if not expected_source_shapes is None:
        try:
            assert expected_source_shapes == computed_source_shapes
        except:
            logging.error("Please review %s and its associated .json file to identify the ground truth validation error mismatch pertaining to named source shapes noted in this function.", filename)
            raise

def test_action_inheritance_PASS_validation() -> None:
    """
    Confirm the PASS instance data passes validation.
    """
    confirm_validation_results(
      "action_inheritance_PASS_validation.ttl",
      True,
      expected_focus_node_severities={
        ("http://example.org/kb/action-7acb25ab-0a51-4495-9133-baa69c3be54e", str(NS_SH.Info)),
      }
    )

def test_action_inheritance_XFAIL_validation() -> None:
    """
    Confirm the XFAIL instance data fails validation based on an expected set of properties not conforming to shape constraints.
    """
    confirm_validation_results(
      "action_inheritance_XFAIL_validation.ttl",
      False,
      expected_result_paths={
        str(NS_UCO_ACTION.action),
        str(NS_UCO_ACTION.actionStatus)
      }
    )

def test_action_result_PASS_validation() -> None:
    """
    Confirm the PASS instance data passes validation.
    """
    g = load_validation_graph("action_result_PASS_validation.ttl", True)
    assert isinstance(g, rdflib.Graph)

def test_alternate_data_stream_PASS_validation() -> None:
    confirm_validation_results(
      "alternate_data_stream_PASS_validation.ttl",
      True
    )

def test_configuration_setting_PASS_validation() -> None:
    g = load_validation_graph("configuration_setting_PASS_validation.ttl", True)
    assert isinstance(g, rdflib.Graph)

def test_configuration_setting_XFAIL_validation() -> None:
    confirm_validation_results(
      "configuration_setting_XFAIL_validation.ttl",
      False,
      expected_focus_node_severities={
        ("http://example.org/kb/configuration-entry-5f0fc3ea-e763-4b6d-997a-be0d1ceffc8c", str(NS_SH.Violation)),
        ("http://example.org/kb/configured-object-7156bff0-b805-4190-83ee-230fae31e33a", str(NS_SH.Violation)),
      }
)

def test_database_records_PASS() -> None:
    confirm_validation_results(
      "database_records_PASS_validation.ttl",
      True
    )

def test_database_records_XFAIL() -> None:
    confirm_validation_results(
      "database_records_XFAIL_validation.ttl",
      False,
      expected_focus_node_severities={
        ("http://example.org/kb/table-field-facet-46aafb6e-0be4-4412-a938-16c4b5ae5314", str(NS_SH.Violation)),
        ("http://example.org/kb/table-field-facet-37182dba-4dbd-4b97-b49e-8038b7fbfd29", str(NS_SH.Violation)),
      }
    )

<<<<<<< HEAD
def test_disjointedness_XFAIL() -> None:
=======
def test_dictionary_PASS() -> None:
    confirm_validation_results(
      "dictionary_PASS_validation.ttl",
      True,
      expected_focus_node_severities={
        ("http://example.org/kb/Dictionary-a8e5e8e1-b3de-4ac4-99dd-e36f96beea4d", str(NS_SH.Warning)),
        ('http://example.org/kb/Dictionary-e9adf6c1-0287-4290-95a9-c94a128d7ff6', str(NS_SH.Warning)),
      }
    )

def test_disjointedness_PASS() -> None:
>>>>>>> 0a6de6f2
    confirm_validation_results(
      "disjointedness_XFAIL_validation.ttl",
      False,
      expected_focus_node_severities={
        ("http://example.org/kb/File-33a25932-3a1a-4828-a90f-d31818b495ce", str(NS_SH.Violation)),
      }
    )

def test_event_XFAIL() -> None:
    confirm_validation_results(
        "event_XFAIL_validation.ttl",
        False,
        expected_focus_node_severities = {
          ("http://example.org/kb/Action-0-03ee1fe6-12cf-4a35-b7dd-06d4e69369b5", str(NS_SH.Violation)),
        }
    )

def test_file_url_XFAIL_validation() -> None:
    confirm_validation_results(
      "file_url_XFAIL_validation.ttl",
      False,
    )

def test_has_facet_inverse_functional_PASS() -> None:
    confirm_validation_results(
      "has_facet_inverse_functional_PASS_validation.ttl",
      True
    )

def test_has_facet_inverse_functional_XFAIL() -> None:
    confirm_validation_results(
      "has_facet_inverse_functional_XFAIL_validation.ttl",
      False,
      expected_focus_node_severities={
        ("http://example.org/kb/facet-b94b9cce-f11a-49f2-b5d4-9efff5e8ab2d", str(NS_SH.Violation))
      }
    )

def test_hash_PASS() -> None:
    g = load_validation_graph("hash_PASS_validation.ttl", True)
    assert isinstance(g, rdflib.Graph)

def test_hash_XFAIL() -> None:
    confirm_validation_results(
      "hash_XFAIL_validation.ttl",
      False,
      expected_focus_node_severities={
        ("http://example.org/kb/hash-04dcd1dc-6920-4977-a898-e242870249a4", str(NS_SH.Info)),
        ("http://example.org/kb/hash-af4b0c85-b042-4e2d-a213-210b3d7f115c", str(NS_SH.Violation)),
        ("http://example.org/kb/hash-e97431ea-6fb8-46d9-9c23-94be4b7cc977", str(NS_SH.Info)),
        ("http://example.org/kb/hash-f46c714f-559a-4325-bf8a-4ef60c92c771", str(NS_SH.Info)),
        ("http://example.org/kb/hash-f46c714f-559a-4325-bf8a-4ef60c92c771", str(NS_SH.Violation))
      }
    )

def test_co_PASS_validation() -> None:
    confirm_validation_results("co_PASS_validation.ttl", True)

def test_co_XFAIL_validation() -> None:
    # The "index" entry's spelling is due to Namespace objects being
    # strings, therefore having the .index() function defined.
    confirm_validation_results(
      "co_XFAIL_validation.ttl",
      False,
      expected_result_paths={
        str(NS_CO.firstItem),
        str(NS_CO["index"]),
        str(NS_CO.item),
        str(NS_CO.itemContent),
        str(NS_CO.lastItem),
        str(NS_CO.nextItem),
        str(NS_CO.previousItem),
        str(NS_CO.size),
      },
      expected_source_shapes={
        str(NS_UCO_CO["firstItem-subjects-shape"]),
        str(NS_UCO_CO["firstItem-subjects-previousItem-shape"]),
        str(NS_UCO_CO["item-subjects-shape"]),
        str(NS_UCO_CO["itemContent-subjects-shape"]),
        str(NS_UCO_CO["lastItem-subjects-shape"]),
        str(NS_UCO_CO["nextItem-subjects-shape"]),
        str(NS_UCO_CO["previousItem-subjects-shape"]),
        str(NS_UCO_CO["size-subjects-shape"]),
      }
    )

def test_location_PASS_validation() -> None:
    """
    Confirm the PASS instance data passes validation.
    """
    g = load_validation_graph("location_PASS_validation.ttl", True)
    assert isinstance(g, rdflib.Graph)

def test_location_XFAIL_validation() -> None:
    """
    Confirm the XFAIL instance data fails validation based on an expected set of properties not conforming to shape constraints.
    """
    confirm_validation_results(
      "location_XFAIL_validation.ttl",
      False,
      expected_result_paths={
        str(NS_UCO_CORE.hasFacet),
        str(NS_UCO_LOCATION.postalCode)
      }
    )

@pytest.mark.xfail(strict=True)
def test_location_XFAIL_validation_XPASS_wrong_concept_name() -> None:
    """
    Report the XFAIL instance data XPASSes one of the induced errors - the non-existent concept core:descriptionButWrongName is not reported as an error.
    Should a SHACL mechanism later be identified to detect this error, this test can be retired, adding NS_UCO_CORE.descriptionButWrongName to the expected IRI set in test_location_XFAIL_validation().
    """
    confirm_validation_results(
      "location_XFAIL_validation.ttl",
      False,
      expected_result_paths={
        str(NS_UCO_CORE.descriptionButWrongName)
      }
    )

def test_message_thread(monolithic_ontology_graph: rdflib.Graph) -> None:
    r"""
    Confirm the answer to this question:
    What are all of the messages that followed the first in the thread kb:message-thread-86bef664...?

    message-thread-86bef664... forked, and has these reply paths:

     1     2     3
    * --- * --- *
     \     \
      \     \ 4
       \     *
     5  \ 6
    * --- *

     7
    *

    (Message 7 is outside the thread.)
    """

    expected: typing.Set[str] = {
        "http://example.org/kb/message-2-2e770ebe-cc83-46cd-b340-9c2ba081c002",
        "http://example.org/kb/message-3-3ec6dff5-edcc-4b64-ad51-aa8a262dcef1",
        "http://example.org/kb/message-4-51392250-533d-4a04-89d7-6db6340d09c3",
        "http://example.org/kb/message-6-7e4f6696-13cb-443b-bccf-ac1bd1c90300",
    }
    computed: typing.Set[str] = set()

    data_graph = rdflib.Graph()
    data_filepath = pathlib.Path(__file__).parent / "message_thread_PASS.json"
    data_graph.parse(str(data_filepath), format="json-ld")

    analysis_graph = data_graph + monolithic_ontology_graph

    query_str = """\
PREFIX co: <http://purl.org/co/>
PREFIX kb: <http://example.org/kb/>
PREFIX rdfs: <http://www.w3.org/2000/01/rdf-schema#>
PREFIX types: <https://ontology.unifiedcyberontology.org/uco/types/>

SELECT ?nLaterMessage
WHERE {
  ?nFirstMessageItem
    co:itemContent kb:message-1-01a38f9a-d91b-4f7a-b446-308829b0b6c3 ;
    (types:threadNextItem|types:threadSuccessor)+ / co:itemContent ?nLaterMessage ;
    .
}
"""

    for result in analysis_graph.query(query_str):
        computed.add(str(result[0]))

    assert expected == computed

def test_message_thread_PASS_validation() -> None:
    confirm_validation_results("message_thread_PASS_validation.ttl", True)

def test_message_thread_XFAIL_validation() -> None:
    confirm_validation_results("message_thread_XFAIL_validation.ttl", False)

def test_observable_creation_time_XFAIL() -> None:
    confirm_validation_results(
      "observable_creation_time_XFAIL_validation.ttl",
      False,
      expected_focus_node_severities={
        (
          "http://example.org/kb/windows-thread-facet-4967ae35-f00b-49c8-9dd2-38e3bdf851e1",
          str(NS_SH.Violation)
        )
      }
    )

def test_owl_axiom_PASS() -> None:
    confirm_validation_results(
      "owl_axiom_PASS_validation.ttl",
      True,
      expected_focus_node_severities=set()
    )

def test_owl_axiom_XFAIL() -> None:
    confirm_validation_results(
      "owl_axiom_XFAIL_validation.ttl",
      False,
      expected_focus_node_severities={
        ("http://example.org/kb/axiom-1", str(NS_SH.Violation)),
      }
    )

def test_owl_cardinality_restrictions_PASS() -> None:
    confirm_validation_results(
      "owl_cardinality_restrictions_PASS_validation.ttl",
      True,
      expected_focus_node_severities=set()
    )

def test_owl_cardinality_restrictions_XFAIL() -> None:
    # This test is defined by counting the number of results.
    expected_validation_result_tally: int = 17
    computed_validation_result_tally: int = 0

    expected_focus_identifiers: typing.Dict[str, int] = {
      "http://example.org/kb/Thing-exact-xfail-3/Restriction": 1,
      "http://example.org/kb/Thing-exact-xfail-4/Restriction": 1,
      "http://example.org/kb/Thing-max-xfail-3/Restriction": 1,
      "http://example.org/kb/Thing-max-xfail-4/Restriction": 1,
      "http://example.org/kb/Thing-min-xfail-3/Restriction": 1,
      "http://example.org/kb/Thing-min-xfail-4/Restriction": 1,
      "http://example.org/kb/Thing-unqualified-cardinality-with-class-xfail-1/Restriction": 1,
      "http://example.org/kb/Thing-plural-cardinality-xfail-1/Restriction": 2,
      "http://example.org/kb/Thing-plural-qualified-cardinality-xfail-1/Restriction": 2,
    }
    computed_focus_identifiers: typing.Dict[str, int] = dict()
    # The nature of the tests pertaining to these identifiers mean the
    # node references do not appear directly in the ValidationReport.
    excused_identifiers: typing.Set[str] = {
      "http://example.org/kb/Restriction-1",
      "http://example.org/kb/Restriction-2",
      "http://example.org/kb/Restriction-3",
      "http://example.org/kb/Thing-exact-xfail-2/Restriction",
      "http://example.org/kb/Thing-max-xfail-2/Restriction",
      "http://example.org/kb/Thing-min-xfail-2/Restriction",
    }

    g = load_validation_graph(
      "owl_cardinality_restrictions_XFAIL_validation.ttl",
      False
    )

    for triple0 in g.triples((None, NS_SH.result, None)):
        computed_validation_result_tally += 1

    # Confirm some of the test nodes triggered multiple results.
    # Because OWL requires some of the triggering nodes be blank nodes,
    # use dcterms:identifier to store a string-literal identifier.
    for result in g.query(
        """\
PREFIX dcterms: <http://purl.org/dc/terms/>
PREFIX sh: <http://www.w3.org/ns/shacl#>
SELECT ?nValidationResult ?lIdentifier
WHERE {
  ?nValidationResult
    a sh:ValidationResult ;
    sh:focusNode ?nFocusNode ;
    .
  ?nFocusNode
    dcterms:identifier ?lIdentifier ;
    .
}
"""
    ):
        assert isinstance(result, rdflib.query.ResultRow)
        assert isinstance(result[0], rdflib.term.BNode)
        assert isinstance(result[1], rdflib.Literal)
        n_validation_result: rdflib.term.BNode = result[0]
        l_identifier: rdflib.Literal = result[1]
        identifier_string: str = l_identifier.toPython()
        if identifier_string not in computed_focus_identifiers:
            computed_focus_identifiers[identifier_string] = 0
        computed_focus_identifiers[identifier_string] += 1

    assert expected_validation_result_tally == computed_validation_result_tally
    assert expected_focus_identifiers == computed_focus_identifiers

    # Confirm coverage regardless of triggering or not.
    all_dcterms_identifiers: typing.Set[str] = set()
    g.parse("owl_cardinality_restrictions_XFAIL.json", format="json-ld")
    for l_object in g.objects(None, NS_DCTERMS.identifier):
        assert isinstance(l_object, rdflib.Literal)
        all_dcterms_identifiers.add(str(l_object))

    assert all_dcterms_identifiers == excused_identifiers | {x for x in expected_focus_identifiers.keys()}

def test_owl_properties_PASS() -> None:
    confirm_validation_results(
      "owl_properties_PASS_validation.ttl",
      True,
      expected_focus_node_severities=set()
    )

def test_owl_properties_XFAIL() -> None:
    confirm_validation_results(
      "owl_properties_XFAIL_validation.ttl",
      False,
      expected_focus_node_severities={
        ("http://example.org/kb/cross-property-ad", str(NS_SH.Violation)),
        ("http://example.org/kb/cross-property-ao", str(NS_SH.Violation)),
        ("http://example.org/kb/cross-property-do", str(NS_SH.Violation)),
      }
    )

def test_rdf_list_PASS() -> None:
    confirm_validation_results(
      "rdf_list_PASS_validation.ttl",
      True,
      expected_focus_node_severities=set()
    )

def test_rdf_list_XFAIL() -> None:
    confirm_validation_results(
      "rdf_list_XFAIL_validation.ttl",
      False
    )

def test_relationship_PASS_partial() -> None:
    """
    This test should be replaced with test_relationship_XFAIL_full when the semi-open vocabulary design current as of UCO 0.8.0 is re-done.
    """
    confirm_validation_results(
      "relationship_PASS_validation.ttl",
      True,
      expected_focus_node_severities=set()
    )

@pytest.mark.xfail(reason="Test expected to fail under semi-open vocabulary design current as of UCO 0.8.0.", strict=True)
def test_relationship_PASS_full() -> None:
    confirm_validation_results(
      "relationship_PASS_validation.ttl",
      True,
      expected_focus_node_severities={
        ("http://example.org/kb/relationship-1-1-1-7273698b-34ef-4d04-8cbf-99bdcad7a336", str(NS_SH.Info)),
        ("http://example.org/kb/relationship-1-2-1-87a18d97-1bd2-4b02-9438-96ddbcba9372", str(NS_SH.Info)),
        ("http://example.org/kb/relationship-1-3-1-9b94518f-4415-4869-ae49-af66e99d0250", str(NS_SH.Info)),
        ("http://example.org/kb/relationship-2-1-1-a6ba4ba1-00b2-436e-b64a-4475355560cd", str(NS_SH.Info)),
        ("http://example.org/kb/relationship-2-2-1-a8e6100b-4e1c-4ec8-a6a4-a4db8ecb8233", str(NS_SH.Info)),
        ("http://example.org/kb/relationship-2-3-1-b8d01d00-5a32-4c8f-8a30-11a69b8c5420", str(NS_SH.Info)),
      }
    )

def test_relationship_XFAIL_partial() -> None:
    """
    This test should be replaced with test_relationship_XFAIL_full when the semi-open vocabulary design current as of UCO 0.8.0 is re-done.
    """
    confirm_validation_results(
      "relationship_XFAIL_validation.ttl",
      False,
      expected_focus_node_severities={
        ("http://example.org/kb/relationship-1-1-2-2e668923-bfb7-4f54-afb6-66074ab5b9b0", str(NS_SH.Violation)),
        ("http://example.org/kb/relationship-1-1-3-35598cb0-1770-49af-a417-51e91774df89", str(NS_SH.Violation)),
        ('http://example.org/kb/relationship-1-2-2-3ee0cc25-5923-40df-ba8f-0cce5f18f724', str(NS_SH.Violation)),
        ("http://example.org/kb/relationship-1-2-3-46da302e-cff3-4634-bcf8-6f52649e2496", str(NS_SH.Violation)),
        ("http://example.org/kb/relationship-1-3-2-746aeee5-c857-4afb-8dba-85d5d60be279", str(NS_SH.Violation)),
        ('http://example.org/kb/relationship-1-3-3-779c2646-dd1d-4fac-9e22-5a14bd78c6ea', str(NS_SH.Violation)),
        ("http://example.org/kb/relationship-2-1-2-800dd373-2916-4104-a2bb-2715cbc80804", str(NS_SH.Violation)),
        ("http://example.org/kb/relationship-2-1-3-803a8e5c-f09a-403d-9c8d-91b08a3c0bbd", str(NS_SH.Violation)),
        ("http://example.org/kb/relationship-2-2-2-851c5f1a-1f1e-4315-b7b8-6d7f4a602e98", str(NS_SH.Violation)),
        ("http://example.org/kb/relationship-2-2-3-90046c36-98f7-4f69-8566-2541eaad1dce", str(NS_SH.Violation)),
        ("http://example.org/kb/relationship-2-3-2-c1e3518a-b808-49ee-9d68-73aaa6ec2ea7", str(NS_SH.Violation)),
        ('http://example.org/kb/relationship-2-3-3-cee42e22-3f76-465f-b737-62f2786eadfc', str(NS_SH.Violation)),
      }
    )

@pytest.mark.xfail(reason="Test expected to fail under semi-open vocabulary design current as of UCO 0.8.0.", strict=True)
def test_relationship_XFAIL_full() -> None:
    confirm_validation_results(
      "relationship_XFAIL_validation.ttl",
      False,
      expected_focus_node_severities={
        ("http://example.org/kb/relationship-1-1-2-2e668923-bfb7-4f54-afb6-66074ab5b9b0", str(NS_SH.Violation)),
        ("http://example.org/kb/relationship-1-1-3-35598cb0-1770-49af-a417-51e91774df89", str(NS_SH.Violation)),
        ("http://example.org/kb/relationship-1-2-3-46da302e-cff3-4634-bcf8-6f52649e2496", str(NS_SH.Violation)),
        ("http://example.org/kb/relationship-1-3-2-746aeee5-c857-4afb-8dba-85d5d60be279", str(NS_SH.Violation)),
        ("http://example.org/kb/relationship-2-1-2-800dd373-2916-4104-a2bb-2715cbc80804", str(NS_SH.Info)),
        ("http://example.org/kb/relationship-2-1-2-800dd373-2916-4104-a2bb-2715cbc80804", str(NS_SH.Violation)),
        ("http://example.org/kb/relationship-2-1-3-803a8e5c-f09a-403d-9c8d-91b08a3c0bbd", str(NS_SH.Violation)),
        ("http://example.org/kb/relationship-2-2-2-851c5f1a-1f1e-4315-b7b8-6d7f4a602e98", str(NS_SH.Info)),
        ("http://example.org/kb/relationship-2-2-2-851c5f1a-1f1e-4315-b7b8-6d7f4a602e98", str(NS_SH.Violation)),
        ("http://example.org/kb/relationship-2-2-3-90046c36-98f7-4f69-8566-2541eaad1dce", str(NS_SH.Violation)),
        ("http://example.org/kb/relationship-2-3-2-c1e3518a-b808-49ee-9d68-73aaa6ec2ea7", str(NS_SH.Info)),
        ("http://example.org/kb/relationship-2-3-2-c1e3518a-b808-49ee-9d68-73aaa6ec2ea7", str(NS_SH.Violation)),
      }
    )

def test_thread_PASS_validation() -> None:
    confirm_validation_results("thread_PASS_validation.ttl", True)

def test_thread_XFAIL_validation() -> None:
    confirm_validation_results(
      "thread_XFAIL_validation.ttl",
      False,
      expected_result_paths={
        str(NS_CO.item),
        str(NS_CO.itemContent),
        str(NS_UCO_TYPES.threadOriginItem),
      }
    )

def uco_thing_XFAIL_validation() -> None:
    confirm_validation_results(
      "uco_thing_XFAIL_validation.ttl",
      False,
    )<|MERGE_RESOLUTION|>--- conflicted
+++ resolved
@@ -215,9 +215,6 @@
       }
     )
 
-<<<<<<< HEAD
-def test_disjointedness_XFAIL() -> None:
-=======
 def test_dictionary_PASS() -> None:
     confirm_validation_results(
       "dictionary_PASS_validation.ttl",
@@ -228,8 +225,7 @@
       }
     )
 
-def test_disjointedness_PASS() -> None:
->>>>>>> 0a6de6f2
+def test_disjointedness_XFAIL() -> None:
     confirm_validation_results(
       "disjointedness_XFAIL_validation.ttl",
       False,
