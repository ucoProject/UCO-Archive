#!/usr/bin/env python3

# This software was developed at the National Institute of Standards
# and Technology by employees of the Federal Government in the course
# of their official duties. Pursuant to title 17 Section 105 of the
# United States Code this software is not subject to copyright
# protection and is in the public domain. NIST assumes no
# responsibility whatsoever for its use by other parties, and makes
# no guarantees, expressed or implied, about its quality,
# reliability, or any other characteristic.
#
# We would appreciate acknowledgement if the software is used.

"""
Tests in this file confirm that the JSON-LD files with "PASS" in the
name to pass SHACL validation, and JSON-LD files with "XFAIL" in the
name not only to fail SHACL validation, but also to report a set of
properties used in their JSON-LD that triggered SHACL validation errors.

This test was written to be called with the pytest framework, expecting
the only functions to be called to be named "test_*".
"""

import pathlib
import logging
import typing

import pytest
import rdflib.plugins.sparql

NS_CO = rdflib.Namespace("http://purl.org/co/")
NS_DCTERMS = rdflib.DCTERMS
NS_OWL = rdflib.OWL
NS_SH = rdflib.SH
NS_UCO_ACTION = rdflib.Namespace("https://ontology.unifiedcyberontology.org/uco/action/")
NS_UCO_CO = rdflib.Namespace("https://ontology.unifiedcyberontology.org/co/")
NS_UCO_CORE = rdflib.Namespace("https://ontology.unifiedcyberontology.org/uco/core/")
NS_UCO_LOCATION = rdflib.Namespace("https://ontology.unifiedcyberontology.org/uco/location/")
NS_UCO_TYPES = rdflib.Namespace("https://ontology.unifiedcyberontology.org/uco/types/")

NSDICT = {"sh": NS_SH}

@pytest.fixture(scope="session")
def monolithic_ontology_graph() -> rdflib.Graph:
    graph = rdflib.Graph()
    monolithic_ttl_path = pathlib.Path(__file__).parent.parent / "uco_monolithic.ttl"
    graph.parse(str(monolithic_ttl_path), format="turtle")
    return graph

def load_validation_graph(
  filename : str,
  expected_conformance : bool
) -> rdflib.Graph:
    g = rdflib.Graph()
    g.parse(filename, format="turtle")
    g.namespace_manager.bind("sh", NS_SH)

    query = rdflib.plugins.sparql.processor.prepareQuery("""\
SELECT ?lConforms
WHERE {
  ?nReport
    a sh:ValidationReport ;
    sh:conforms ?lConforms ;
    .
}
""", initNs=NSDICT)

    computed_conformance = None
    for result in g.query(query):
        (l_conforms,) = result
        computed_conformance = bool(l_conforms)
    assert expected_conformance == computed_conformance
    return g

def confirm_validation_results(
  filename : str,
  expected_conformance: bool,
  *,
  expected_focus_node_severities : typing.Optional[typing.Set[typing.Tuple[str, str]]] = None,
  expected_result_paths : typing.Optional[typing.Set[str]] = None,
  expected_source_shapes: typing.Optional[typing.Set[str]] = None
) -> None:
    """
    The expected-sets are sets where names are known.

    Blank nodes are omitted, and should be tested with a different set.
    """
    g = load_validation_graph(filename, expected_conformance)

    computed_focus_node_severities = set()
    computed_result_paths = set()
    computed_source_shapes = set()

    query = rdflib.plugins.sparql.processor.prepareQuery("""\
SELECT DISTINCT ?nFocusNode ?nResultPath ?nSeverity ?nSourceShape
WHERE {
  ?nReport
    a sh:ValidationReport ;
    sh:result ?nValidationResult ;
    .

  ?nValidationResult
    a sh:ValidationResult ;
    sh:focusNode ?nFocusNode ;
    sh:resultSeverity ?nSeverity ;
    sh:sourceShape ?nSourceShape ;
    .

  # sh:not violations do not have a sh:resultPath.
  OPTIONAL {
  ?nValidationResult
    sh:resultPath ?nResultPath ;
    .
  }
}
""", initNs=NSDICT)

    for result in g.query(query):
        (n_focus_node, n_result_path, n_severity, n_source_shape) = result

        computed_focus_node_severities.add((str(n_focus_node), str(n_severity)))

        if isinstance(n_result_path, rdflib.URIRef):
            computed_result_paths.add(str(n_result_path))

        if isinstance(n_source_shape, rdflib.URIRef):
            computed_source_shapes.add(str(n_source_shape))

    if not expected_focus_node_severities is None:
        try:
            assert expected_focus_node_severities == computed_focus_node_severities
        except:
            logging.error("Please review %s and its associated .json file to identify the ground truth validation error mismatch pertaining to named focus nodes noted in this function.", filename)
            raise

    if not expected_result_paths is None:
        try:
            assert expected_result_paths == computed_result_paths
        except:
            logging.error("Please review %s and its associated .json file to identify the ground truth validation error mismatch pertaining to data properties noted in this function.", filename)
            raise

    if not expected_source_shapes is None:
        try:
            assert expected_source_shapes == computed_source_shapes
        except:
            logging.error("Please review %s and its associated .json file to identify the ground truth validation error mismatch pertaining to named source shapes noted in this function.", filename)
            raise

def test_action_inheritance_PASS_validation() -> None:
    """
    Confirm the PASS instance data passes validation.
    """
    confirm_validation_results(
      "action_inheritance_PASS_validation.ttl",
      True,
      expected_focus_node_severities={
        ("http://example.org/kb/action-7acb25ab-0a51-4495-9133-baa69c3be54e", str(NS_SH.Info)),
      }
    )

def test_action_inheritance_XFAIL_validation() -> None:
    """
    Confirm the XFAIL instance data fails validation based on an expected set of properties not conforming to shape constraints.
    """
    confirm_validation_results(
      "action_inheritance_XFAIL_validation.ttl",
      False,
      expected_result_paths={
        str(NS_UCO_ACTION.action),
        str(NS_UCO_ACTION.actionStatus)
      }
    )

def test_action_result_PASS_validation() -> None:
    """
    Confirm the PASS instance data passes validation.
    """
    g = load_validation_graph("action_result_PASS_validation.ttl", True)
    assert isinstance(g, rdflib.Graph)

def test_alternate_data_stream_PASS_validation() -> None:
    confirm_validation_results(
      "alternate_data_stream_PASS_validation.ttl",
      True
    )

def test_configuration_setting_PASS_validation() -> None:
    g = load_validation_graph("configuration_setting_PASS_validation.ttl", True)
    assert isinstance(g, rdflib.Graph)

def test_configuration_setting_XFAIL_validation() -> None:
    confirm_validation_results(
      "configuration_setting_XFAIL_validation.ttl",
      False,
      expected_focus_node_severities={
        ("http://example.org/kb/configuration-entry-5f0fc3ea-e763-4b6d-997a-be0d1ceffc8c", str(NS_SH.Violation)),
        ("http://example.org/kb/configured-object-7156bff0-b805-4190-83ee-230fae31e33a", str(NS_SH.Violation)),
      }
)

def test_database_records_PASS() -> None:
    confirm_validation_results(
      "database_records_PASS_validation.ttl",
      True
    )

def test_database_records_XFAIL() -> None:
    confirm_validation_results(
      "database_records_XFAIL_validation.ttl",
      False,
      expected_focus_node_severities={
        ("http://example.org/kb/table-field-facet-46aafb6e-0be4-4412-a938-16c4b5ae5314", str(NS_SH.Violation)),
        ("http://example.org/kb/table-field-facet-37182dba-4dbd-4b97-b49e-8038b7fbfd29", str(NS_SH.Violation)),
      }
    )

def test_disjointedness_XFAIL() -> None:
    confirm_validation_results(
      "disjointedness_XFAIL_validation.ttl",
      False,
      expected_focus_node_severities={
        ("http://example.org/kb/File-33a25932-3a1a-4828-a90f-d31818b495ce", str(NS_SH.Violation)),
      }
    )

def test_event_XFAIL() -> None:
    confirm_validation_results(
        "event_XFAIL_validation.ttl",
        False,
        expected_focus_node_severities = {
          ("http://example.org/kb/Action-0-03ee1fe6-12cf-4a35-b7dd-06d4e69369b5", str(NS_SH.Violation)),
        }
    )

def test_file_url_XFAIL_validation() -> None:
    confirm_validation_results(
      "file_url_XFAIL_validation.ttl",
      False,
    )

def test_has_facet_inverse_functional_PASS() -> None:
    confirm_validation_results(
      "has_facet_inverse_functional_PASS_validation.ttl",
      True
    )

def test_has_facet_inverse_functional_XFAIL() -> None:
    confirm_validation_results(
      "has_facet_inverse_functional_XFAIL_validation.ttl",
      False,
      expected_focus_node_severities={
        ("http://example.org/kb/facet-b94b9cce-f11a-49f2-b5d4-9efff5e8ab2d", str(NS_SH.Violation))
      }
    )

def test_hash_PASS() -> None:
    g = load_validation_graph("hash_PASS_validation.ttl", True)
    assert isinstance(g, rdflib.Graph)

def test_hash_XFAIL() -> None:
    confirm_validation_results(
      "hash_XFAIL_validation.ttl",
      False,
      expected_focus_node_severities={
        ("http://example.org/kb/hash-04dcd1dc-6920-4977-a898-e242870249a4", str(NS_SH.Info)),
        ("http://example.org/kb/hash-af4b0c85-b042-4e2d-a213-210b3d7f115c", str(NS_SH.Violation)),
        ("http://example.org/kb/hash-e97431ea-6fb8-46d9-9c23-94be4b7cc977", str(NS_SH.Info)),
        ("http://example.org/kb/hash-f46c714f-559a-4325-bf8a-4ef60c92c771", str(NS_SH.Info)),
        ("http://example.org/kb/hash-f46c714f-559a-4325-bf8a-4ef60c92c771", str(NS_SH.Violation))
      }
    )

def test_co_PASS_validation() -> None:
    confirm_validation_results("co_PASS_validation.ttl", True)

def test_co_XFAIL_validation() -> None:
    # The "index" entry's spelling is due to Namespace objects being
    # strings, therefore having the .index() function defined.
    confirm_validation_results(
      "co_XFAIL_validation.ttl",
      False,
      expected_result_paths={
        str(NS_CO.firstItem),
        str(NS_CO["index"]),
        str(NS_CO.item),
        str(NS_CO.itemContent),
        str(NS_CO.lastItem),
        str(NS_CO.nextItem),
        str(NS_CO.previousItem),
        str(NS_CO.size),
      },
      expected_source_shapes={
        str(NS_UCO_CO["firstItem-subjects-shape"]),
        str(NS_UCO_CO["firstItem-subjects-previousItem-shape"]),
        str(NS_UCO_CO["item-subjects-shape"]),
        str(NS_UCO_CO["itemContent-subjects-shape"]),
        str(NS_UCO_CO["lastItem-subjects-shape"]),
        str(NS_UCO_CO["nextItem-subjects-shape"]),
        str(NS_UCO_CO["previousItem-subjects-shape"]),
        str(NS_UCO_CO["size-subjects-shape"]),
      }
    )

def test_location_PASS_validation() -> None:
    """
    Confirm the PASS instance data passes validation.
    """
    g = load_validation_graph("location_PASS_validation.ttl", True)
    assert isinstance(g, rdflib.Graph)

def test_location_XFAIL_validation() -> None:
    """
    Confirm the XFAIL instance data fails validation based on an expected set of properties not conforming to shape constraints.
    """
    confirm_validation_results(
      "location_XFAIL_validation.ttl",
      False,
      expected_result_paths={
        str(NS_UCO_CORE.hasFacet),
        str(NS_UCO_LOCATION.postalCode)
      }
    )

@pytest.mark.xfail(strict=True)
def test_location_XFAIL_validation_XPASS_wrong_concept_name() -> None:
    """
    Report the XFAIL instance data XPASSes one of the induced errors - the non-existent concept core:descriptionButWrongName is not reported as an error.
    Should a SHACL mechanism later be identified to detect this error, this test can be retired, adding NS_UCO_CORE.descriptionButWrongName to the expected IRI set in test_location_XFAIL_validation().
    """
    confirm_validation_results(
      "location_XFAIL_validation.ttl",
      False,
      expected_result_paths={
        str(NS_UCO_CORE.descriptionButWrongName)
      }
    )

def test_message_thread(monolithic_ontology_graph: rdflib.Graph) -> None:
    r"""
    Confirm the answer to this question:
    What are all of the messages that followed the first in the thread kb:message-thread-86bef664...?

    message-thread-86bef664... forked, and has these reply paths:

     1     2     3
    * --- * --- *
     \     \
      \     \ 4
       \     *
     5  \ 6
    * --- *

     7
    *

    (Message 7 is outside the thread.)
    """

    expected: typing.Set[str] = {
        "http://example.org/kb/message-2-2e770ebe-cc83-46cd-b340-9c2ba081c002",
        "http://example.org/kb/message-3-3ec6dff5-edcc-4b64-ad51-aa8a262dcef1",
        "http://example.org/kb/message-4-51392250-533d-4a04-89d7-6db6340d09c3",
        "http://example.org/kb/message-6-7e4f6696-13cb-443b-bccf-ac1bd1c90300",
    }
    computed: typing.Set[str] = set()

    data_graph = rdflib.Graph()
    data_filepath = pathlib.Path(__file__).parent / "message_thread_PASS.json"
    data_graph.parse(str(data_filepath), format="json-ld")

    analysis_graph = data_graph + monolithic_ontology_graph

    query_str = """\
PREFIX co: <http://purl.org/co/>
PREFIX kb: <http://example.org/kb/>
PREFIX rdfs: <http://www.w3.org/2000/01/rdf-schema#>
PREFIX types: <https://ontology.unifiedcyberontology.org/uco/types/>

SELECT ?nLaterMessage
WHERE {
  ?nFirstMessageItem
    co:itemContent kb:message-1-01a38f9a-d91b-4f7a-b446-308829b0b6c3 ;
    (types:threadNextItem|types:threadSuccessor)+ / co:itemContent ?nLaterMessage ;
    .
}
"""

    for result in analysis_graph.query(query_str):
        computed.add(str(result[0]))

    assert expected == computed

def test_message_thread_PASS_validation() -> None:
    confirm_validation_results("message_thread_PASS_validation.ttl", True)

def test_message_thread_XFAIL_validation() -> None:
    confirm_validation_results("message_thread_XFAIL_validation.ttl", False)

def test_observable_creation_time_XFAIL() -> None:
    confirm_validation_results(
      "observable_creation_time_XFAIL_validation.ttl",
      False,
      expected_focus_node_severities={
<<<<<<< HEAD
        ("http://example.org/kb/windows-thread-da52a01e-41cc-42d5-85be-ca14bfa10fd6", str(NS_SH.Warning)),
        ("http://example.org/kb/windows-thread-facet-4967ae35-f00b-49c8-9dd2-38e3bdf851e1", str(NS_SH.Violation)),
=======
        (
          "http://example.org/kb/windows-thread-facet-4967ae35-f00b-49c8-9dd2-38e3bdf851e1",
          str(NS_SH.Violation)
        )
>>>>>>> 396ced2d
      }
    )

def test_owl_axiom_PASS() -> None:
    confirm_validation_results(
      "owl_axiom_PASS_validation.ttl",
      True,
      expected_focus_node_severities=set()
    )

def test_owl_axiom_XFAIL() -> None:
    confirm_validation_results(
      "owl_axiom_XFAIL_validation.ttl",
      False,
      expected_focus_node_severities={
        ("http://example.org/kb/axiom-1", str(NS_SH.Violation)),
      }
    )

def test_owl_cardinality_restrictions_PASS() -> None:
    confirm_validation_results(
      "owl_cardinality_restrictions_PASS_validation.ttl",
      True,
      expected_focus_node_severities=set()
    )

def test_owl_cardinality_restrictions_XFAIL() -> None:
    # This test is defined by counting the number of results.
    expected_validation_result_tally: int = 17
    computed_validation_result_tally: int = 0

    expected_focus_identifiers: typing.Dict[str, int] = {
      "http://example.org/kb/Thing-exact-xfail-3/Restriction": 1,
      "http://example.org/kb/Thing-exact-xfail-4/Restriction": 1,
      "http://example.org/kb/Thing-max-xfail-3/Restriction": 1,
      "http://example.org/kb/Thing-max-xfail-4/Restriction": 1,
      "http://example.org/kb/Thing-min-xfail-3/Restriction": 1,
      "http://example.org/kb/Thing-min-xfail-4/Restriction": 1,
      "http://example.org/kb/Thing-unqualified-cardinality-with-class-xfail-1/Restriction": 1,
      "http://example.org/kb/Thing-plural-cardinality-xfail-1/Restriction": 2,
      "http://example.org/kb/Thing-plural-qualified-cardinality-xfail-1/Restriction": 2,
    }
    computed_focus_identifiers: typing.Dict[str, int] = dict()
    # The nature of the tests pertaining to these identifiers mean the
    # node references do not appear directly in the ValidationReport.
    excused_identifiers: typing.Set[str] = {
      "http://example.org/kb/Restriction-1",
      "http://example.org/kb/Restriction-2",
      "http://example.org/kb/Restriction-3",
      "http://example.org/kb/Thing-exact-xfail-2/Restriction",
      "http://example.org/kb/Thing-max-xfail-2/Restriction",
      "http://example.org/kb/Thing-min-xfail-2/Restriction",
    }

    g = load_validation_graph(
      "owl_cardinality_restrictions_XFAIL_validation.ttl",
      False
    )

    for triple0 in g.triples((None, NS_SH.result, None)):
        computed_validation_result_tally += 1

    # Confirm some of the test nodes triggered multiple results.
    # Because OWL requires some of the triggering nodes be blank nodes,
    # use dcterms:identifier to store a string-literal identifier.
    for result in g.query(
        """\
PREFIX dcterms: <http://purl.org/dc/terms/>
PREFIX sh: <http://www.w3.org/ns/shacl#>
SELECT ?nValidationResult ?lIdentifier
WHERE {
  ?nValidationResult
    a sh:ValidationResult ;
    sh:focusNode ?nFocusNode ;
    .
  ?nFocusNode
    dcterms:identifier ?lIdentifier ;
    .
}
"""
    ):
        assert isinstance(result, rdflib.query.ResultRow)
        assert isinstance(result[0], rdflib.term.BNode)
        assert isinstance(result[1], rdflib.Literal)
        n_validation_result: rdflib.term.BNode = result[0]
        l_identifier: rdflib.Literal = result[1]
        identifier_string: str = l_identifier.toPython()
        if identifier_string not in computed_focus_identifiers:
            computed_focus_identifiers[identifier_string] = 0
        computed_focus_identifiers[identifier_string] += 1

    assert expected_validation_result_tally == computed_validation_result_tally
    assert expected_focus_identifiers == computed_focus_identifiers

    # Confirm coverage regardless of triggering or not.
    all_dcterms_identifiers: typing.Set[str] = set()
    g.parse("owl_cardinality_restrictions_XFAIL.json", format="json-ld")
    for l_object in g.objects(None, NS_DCTERMS.identifier):
        assert isinstance(l_object, rdflib.Literal)
        all_dcterms_identifiers.add(str(l_object))

    assert all_dcterms_identifiers == excused_identifiers | {x for x in expected_focus_identifiers.keys()}

def test_owl_properties_PASS() -> None:
    confirm_validation_results(
      "owl_properties_PASS_validation.ttl",
      True,
      expected_focus_node_severities=set()
    )

def test_owl_properties_XFAIL() -> None:
    confirm_validation_results(
      "owl_properties_XFAIL_validation.ttl",
      False,
      expected_focus_node_severities={
        ("http://example.org/kb/cross-property-ad", str(NS_SH.Violation)),
        ("http://example.org/kb/cross-property-ao", str(NS_SH.Violation)),
        ("http://example.org/kb/cross-property-do", str(NS_SH.Violation)),
      }
    )

def test_rdf_list_PASS() -> None:
    confirm_validation_results(
      "rdf_list_PASS_validation.ttl",
      True,
      expected_focus_node_severities=set()
    )

def test_rdf_list_XFAIL() -> None:
    confirm_validation_results(
      "rdf_list_XFAIL_validation.ttl",
      False
    )

def test_relationship_PASS_partial() -> None:
    """
    This test should be replaced with test_relationship_XFAIL_full when the semi-open vocabulary design current as of UCO 0.8.0 is re-done.
    """
    confirm_validation_results(
      "relationship_PASS_validation.ttl",
      True,
      expected_focus_node_severities=set()
    )

@pytest.mark.xfail(reason="Test expected to fail under semi-open vocabulary design current as of UCO 0.8.0.", strict=True)
def test_relationship_PASS_full() -> None:
    confirm_validation_results(
      "relationship_PASS_validation.ttl",
      True,
      expected_focus_node_severities={
        ("http://example.org/kb/relationship-1-1-1-7273698b-34ef-4d04-8cbf-99bdcad7a336", str(NS_SH.Info)),
        ("http://example.org/kb/relationship-1-2-1-87a18d97-1bd2-4b02-9438-96ddbcba9372", str(NS_SH.Info)),
        ("http://example.org/kb/relationship-1-3-1-9b94518f-4415-4869-ae49-af66e99d0250", str(NS_SH.Info)),
        ("http://example.org/kb/relationship-2-1-1-a6ba4ba1-00b2-436e-b64a-4475355560cd", str(NS_SH.Info)),
        ("http://example.org/kb/relationship-2-2-1-a8e6100b-4e1c-4ec8-a6a4-a4db8ecb8233", str(NS_SH.Info)),
        ("http://example.org/kb/relationship-2-3-1-b8d01d00-5a32-4c8f-8a30-11a69b8c5420", str(NS_SH.Info)),
      }
    )

def test_relationship_XFAIL_partial() -> None:
    """
    This test should be replaced with test_relationship_XFAIL_full when the semi-open vocabulary design current as of UCO 0.8.0 is re-done.
    """
    confirm_validation_results(
      "relationship_XFAIL_validation.ttl",
      False,
      expected_focus_node_severities={
        ("http://example.org/kb/relationship-1-1-2-2e668923-bfb7-4f54-afb6-66074ab5b9b0", str(NS_SH.Violation)),
        ("http://example.org/kb/relationship-1-1-3-35598cb0-1770-49af-a417-51e91774df89", str(NS_SH.Violation)),
        ('http://example.org/kb/relationship-1-2-2-3ee0cc25-5923-40df-ba8f-0cce5f18f724', str(NS_SH.Violation)),
        ("http://example.org/kb/relationship-1-2-3-46da302e-cff3-4634-bcf8-6f52649e2496", str(NS_SH.Violation)),
        ("http://example.org/kb/relationship-1-3-2-746aeee5-c857-4afb-8dba-85d5d60be279", str(NS_SH.Violation)),
        ('http://example.org/kb/relationship-1-3-3-779c2646-dd1d-4fac-9e22-5a14bd78c6ea', str(NS_SH.Violation)),
        ("http://example.org/kb/relationship-2-1-2-800dd373-2916-4104-a2bb-2715cbc80804", str(NS_SH.Violation)),
        ("http://example.org/kb/relationship-2-1-3-803a8e5c-f09a-403d-9c8d-91b08a3c0bbd", str(NS_SH.Violation)),
        ("http://example.org/kb/relationship-2-2-2-851c5f1a-1f1e-4315-b7b8-6d7f4a602e98", str(NS_SH.Violation)),
        ("http://example.org/kb/relationship-2-2-3-90046c36-98f7-4f69-8566-2541eaad1dce", str(NS_SH.Violation)),
        ("http://example.org/kb/relationship-2-3-2-c1e3518a-b808-49ee-9d68-73aaa6ec2ea7", str(NS_SH.Violation)),
        ('http://example.org/kb/relationship-2-3-3-cee42e22-3f76-465f-b737-62f2786eadfc', str(NS_SH.Violation)),
      }
    )

@pytest.mark.xfail(reason="Test expected to fail under semi-open vocabulary design current as of UCO 0.8.0.", strict=True)
def test_relationship_XFAIL_full() -> None:
    confirm_validation_results(
      "relationship_XFAIL_validation.ttl",
      False,
      expected_focus_node_severities={
        ("http://example.org/kb/relationship-1-1-2-2e668923-bfb7-4f54-afb6-66074ab5b9b0", str(NS_SH.Violation)),
        ("http://example.org/kb/relationship-1-1-3-35598cb0-1770-49af-a417-51e91774df89", str(NS_SH.Violation)),
        ("http://example.org/kb/relationship-1-2-3-46da302e-cff3-4634-bcf8-6f52649e2496", str(NS_SH.Violation)),
        ("http://example.org/kb/relationship-1-3-2-746aeee5-c857-4afb-8dba-85d5d60be279", str(NS_SH.Violation)),
        ("http://example.org/kb/relationship-2-1-2-800dd373-2916-4104-a2bb-2715cbc80804", str(NS_SH.Info)),
        ("http://example.org/kb/relationship-2-1-2-800dd373-2916-4104-a2bb-2715cbc80804", str(NS_SH.Violation)),
        ("http://example.org/kb/relationship-2-1-3-803a8e5c-f09a-403d-9c8d-91b08a3c0bbd", str(NS_SH.Violation)),
        ("http://example.org/kb/relationship-2-2-2-851c5f1a-1f1e-4315-b7b8-6d7f4a602e98", str(NS_SH.Info)),
        ("http://example.org/kb/relationship-2-2-2-851c5f1a-1f1e-4315-b7b8-6d7f4a602e98", str(NS_SH.Violation)),
        ("http://example.org/kb/relationship-2-2-3-90046c36-98f7-4f69-8566-2541eaad1dce", str(NS_SH.Violation)),
        ("http://example.org/kb/relationship-2-3-2-c1e3518a-b808-49ee-9d68-73aaa6ec2ea7", str(NS_SH.Info)),
        ("http://example.org/kb/relationship-2-3-2-c1e3518a-b808-49ee-9d68-73aaa6ec2ea7", str(NS_SH.Violation)),
      }
    )

def test_thread_PASS_validation() -> None:
    confirm_validation_results("thread_PASS_validation.ttl", True)

def test_thread_XFAIL_validation() -> None:
    confirm_validation_results(
      "thread_XFAIL_validation.ttl",
      False,
      expected_result_paths={
        str(NS_CO.item),
        str(NS_CO.itemContent),
        str(NS_UCO_TYPES.threadOriginItem),
      }
    )

def uco_thing_XFAIL_validation() -> None:
    confirm_validation_results(
      "uco_thing_XFAIL_validation.ttl",
      False,
    )<|MERGE_RESOLUTION|>--- conflicted
+++ resolved
@@ -402,15 +402,10 @@
       "observable_creation_time_XFAIL_validation.ttl",
       False,
       expected_focus_node_severities={
-<<<<<<< HEAD
-        ("http://example.org/kb/windows-thread-da52a01e-41cc-42d5-85be-ca14bfa10fd6", str(NS_SH.Warning)),
-        ("http://example.org/kb/windows-thread-facet-4967ae35-f00b-49c8-9dd2-38e3bdf851e1", str(NS_SH.Violation)),
-=======
         (
           "http://example.org/kb/windows-thread-facet-4967ae35-f00b-49c8-9dd2-38e3bdf851e1",
           str(NS_SH.Violation)
         )
->>>>>>> 396ced2d
       }
     )
 
