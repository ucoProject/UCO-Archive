#!/usr/bin/env python3

# This software was developed at the National Institute of Standards
# and Technology by employees of the Federal Government in the course
# of their official duties. Pursuant to title 17 Section 105 of the
# United States Code this software is not subject to copyright
# protection and is in the public domain. NIST assumes no
# responsibility whatsoever for its use by other parties, and makes
# no guarantees, expressed or implied, about its quality,
# reliability, or any other characteristic.
#
# We would appreciate acknowledgement if the software is used.

"""
Tests in this file confirm that the JSON-LD files with "PASS" in the
name to pass SHACL validation, and JSON-LD files with "XFAIL" in the
name not only to fail SHACL validation, but also to report a set of
properties used in their JSON-LD that triggered SHACL validation errors.

This test was written to be called with the pytest framework, expecting
the only functions to be called to be named "test_*".
"""

import pathlib
import logging
import typing

import pytest
import rdflib.plugins.sparql

NS_CO = rdflib.Namespace("http://purl.org/co/")
NS_SH = rdflib.SH
NS_SKOS = rdflib.SKOS
NS_UCO_ACTION = rdflib.Namespace("https://ontology.unifiedcyberontology.org/uco/action/")
NS_UCO_CO = rdflib.Namespace("https://ontology.unifiedcyberontology.org/co/")
NS_UCO_CORE = rdflib.Namespace("https://ontology.unifiedcyberontology.org/uco/core/")
NS_UCO_LOCATION = rdflib.Namespace("https://ontology.unifiedcyberontology.org/uco/location/")
NS_UCO_OBSERVABLE = rdflib.Namespace("https://ontology.unifiedcyberontology.org/uco/observable/")
NS_UCO_TYPES = rdflib.Namespace("https://ontology.unifiedcyberontology.org/uco/types/")

NSDICT = {"sh": NS_SH}

@pytest.fixture(scope="session")
def monolithic_ontology_graph() -> rdflib.Graph:
    graph = rdflib.Graph()
    monolithic_ttl_path = pathlib.Path(__file__).parent.parent / "uco_monolithic.ttl"
    graph.parse(str(monolithic_ttl_path), format="turtle")
    return graph

def load_validation_graph(
  filename : str,
  expected_conformance : bool
) -> rdflib.Graph:
    g = rdflib.Graph()
    g.parse(filename, format="turtle")
    g.namespace_manager.bind("sh", NS_SH)

    query = rdflib.plugins.sparql.prepareQuery("""\
SELECT ?lConforms
WHERE {
  ?nReport
    a sh:ValidationReport ;
    sh:conforms ?lConforms ;
    .
}
""", initNs=NSDICT)

    computed_conformance = None
    for result in g.query(query):
        (l_conforms,) = result
        computed_conformance = bool(l_conforms)
    assert expected_conformance == computed_conformance
    return g

def confirm_validation_results(
  filename : str,
  expected_conformance: bool,
  *,
  expected_focus_node_severities : typing.Optional[typing.Tuple[typing.Set[str], str]] = None,
  expected_result_paths : typing.Optional[typing.Set[str]] = None,
  expected_source_shapes: typing.Optional[typing.Set[str]] = None
) -> None:
    """
    The expected-sets are sets where names are known.

    Blank nodes are omitted, and should be tested with a different set.
    """
    g = load_validation_graph(filename, expected_conformance)

    computed_focus_node_severities = set()
    computed_result_paths = set()
    computed_source_shapes = set()

    query = rdflib.plugins.sparql.prepareQuery("""\
SELECT DISTINCT ?nFocusNode ?nResultPath ?nSeverity ?nSourceShape
WHERE {
  ?nReport
    a sh:ValidationReport ;
    sh:result ?nValidationResult ;
    .

  ?nValidationResult
    a sh:ValidationResult ;
    sh:focusNode ?nFocusNode ;
    sh:resultSeverity ?nSeverity ;
    sh:sourceShape ?nSourceShape ;
    .

  # sh:not violations do not have a sh:resultPath.
  OPTIONAL {
  ?nValidationResult
    sh:resultPath ?nResultPath ;
    .
  }
}
""", initNs=NSDICT)

    for result in g.query(query):
        (n_focus_node, n_result_path, n_severity, n_source_shape) = result

        computed_focus_node_severities.add((str(n_focus_node), str(n_severity)))

        if isinstance(n_result_path, rdflib.URIRef):
            computed_result_paths.add(str(n_result_path))

        if isinstance(n_source_shape, rdflib.URIRef):
            computed_source_shapes.add(str(n_source_shape))

    if not expected_focus_node_severities is None:
        try:
            assert expected_focus_node_severities == computed_focus_node_severities
        except:
            logging.error("Please review %s and its associated .json file to identify the ground truth validation error mismatch pertaining to named focus nodes noted in this function.", filename)
            raise

    if not expected_result_paths is None:
        try:
            assert expected_result_paths == computed_result_paths
        except:
            logging.error("Please review %s and its associated .json file to identify the ground truth validation error mismatch pertaining to data properties noted in this function.", filename)
            raise

    if not expected_source_shapes is None:
        try:
            assert expected_source_shapes == computed_source_shapes
        except:
            logging.error("Please review %s and its associated .json file to identify the ground truth validation error mismatch pertaining to named source shapes noted in this function.", filename)
            raise

def test_action_inheritance_PASS_validation():
    """
    Confirm the PASS instance data passes validation.
    """
    confirm_validation_results(
      "action_inheritance_PASS_validation.ttl",
      True,
      expected_focus_node_severities={
        ("http://example.org/kb/action1", str(NS_SH.Info)),
      }
    )

def test_action_inheritance_XFAIL_validation():
    """
    Confirm the XFAIL instance data fails validation based on an expected set of properties not conforming to shape constraints.
    """
    confirm_validation_results(
      "action_inheritance_XFAIL_validation.ttl",
      False,
      expected_result_paths={
        str(NS_UCO_ACTION.action),
        str(NS_UCO_ACTION.actionStatus)
      }
    )

def test_action_result_PASS_validation():
    """
    Confirm the PASS instance data passes validation.
    """
    g = load_validation_graph("action_result_PASS_validation.ttl", True)
    assert isinstance(g, rdflib.Graph)

def test_hash_PASS() -> None:
    g = load_validation_graph("hash_PASS_validation.ttl", True)
    assert isinstance(g, rdflib.Graph)

def test_hash_XFAIL() -> None:
    confirm_validation_results(
      "hash_XFAIL_validation.ttl",
      False,
      expected_focus_node_severities={
        ("http://example.org/kb/hash-2", str(NS_SH.Info)),
        ("http://example.org/kb/hash-3", str(NS_SH.Violation)),
        ("http://example.org/kb/hash-4", str(NS_SH.Info)),
        ("http://example.org/kb/hash-5", str(NS_SH.Info)),
        ("http://example.org/kb/hash-5", str(NS_SH.Violation))
      }
    )

def test_co_PASS_validation():
    confirm_validation_results("co_PASS_validation.ttl", True)

def test_co_XFAIL_validation():
    # The "index" entry's spelling is due to Namespace objects being
    # strings, therefore having the .index() function defined.
    confirm_validation_results(
      "co_XFAIL_validation.ttl",
      False,
      expected_result_paths={
        str(NS_CO.firstItem),
        str(NS_CO["index"]),
        str(NS_CO.item),
        str(NS_CO.itemContent),
        str(NS_CO.lastItem),
        str(NS_CO.nextItem),
        str(NS_CO.previousItem),
        str(NS_CO.size),
      },
      expected_source_shapes={
        str(NS_UCO_CO["firstItem-subjects-shape"]),
        str(NS_UCO_CO["firstItem-subjects-previousItem-shape"]),
        str(NS_UCO_CO["item-subjects-shape"]),
        str(NS_UCO_CO["itemContent-subjects-shape"]),
        str(NS_UCO_CO["lastItem-subjects-shape"]),
        str(NS_UCO_CO["nextItem-subjects-shape"]),
        str(NS_UCO_CO["previousItem-subjects-shape"]),
        str(NS_UCO_CO["size-subjects-shape"]),
      }
    )

def test_location_PASS_validation():
    """
    Confirm the PASS instance data passes validation.
    """
    g = load_validation_graph("location_PASS_validation.ttl", True)
    assert isinstance(g, rdflib.Graph)

def test_location_XFAIL_validation():
    """
    Confirm the XFAIL instance data fails validation based on an expected set of properties not conforming to shape constraints.
    """
    confirm_validation_results(
      "location_XFAIL_validation.ttl",
      False,
      expected_result_paths={
        str(NS_UCO_CORE.hasFacet),
        str(NS_UCO_LOCATION.postalCode)
      }
    )

@pytest.mark.xfail(strict=True)
def test_location_XFAIL_validation_XPASS_wrong_concept_name():
    """
    Report the XFAIL instance data XPASSes one of the induced errors - the non-existent concept core:descriptionButWrongName is not reported as an error.
    Should a SHACL mechanism later be identified to detect this error, this test can be retired, adding NS_UCO_CORE.descriptionButWrongName to the expected IRI set in test_location_XFAIL_validation().
    """
    confirm_validation_results(
      "location_XFAIL_validation.ttl",
      False,
      expected_result_paths={
        str(NS_UCO_CORE.descriptionButWrongName)
      }
    )

def test_message_thread(monolithic_ontology_graph: rdflib.Graph) -> None:
    r"""
    Confirm the answer to this question:
    What are all of the messages that followed the first in the thread kb:message-thread-1?

    message-thread-1 forked, and has these reply paths:

     1     2     3
    * --- * --- *
     \     \
      \     \ 4
       \     *
     5  \ 6
    * --- *

     7
    *

    (Message 7 is outside the thread.)
    """

    expected: typing.Set[str] = {
        "http://example.org/kb/message-2",
        "http://example.org/kb/message-3",
        "http://example.org/kb/message-4",
        "http://example.org/kb/message-6",
    }
    computed: typing.Set[str] = set()

    data_graph = rdflib.Graph()
    data_filepath = pathlib.Path(__file__).parent / "message_thread_PASS.json"
    data_graph.parse(str(data_filepath), format="json-ld")

    analysis_graph = data_graph + monolithic_ontology_graph

    query_str = """\
PREFIX co: <http://purl.org/co/>
PREFIX kb: <http://example.org/kb/>
PREFIX rdfs: <http://www.w3.org/2000/01/rdf-schema#>
PREFIX types: <https://ontology.unifiedcyberontology.org/uco/types/>

SELECT ?nLaterMessage
WHERE {
  ?nFirstMessageItem
    co:itemContent kb:message-1 ;
    (types:threadNextItem|types:threadSuccessor)+ / co:itemContent ?nLaterMessage ;
    .
}
"""

    for result in analysis_graph.query(query_str):
        computed.add(str(result[0]))

    assert expected == computed

def test_message_thread_PASS_validation():
    confirm_validation_results("message_thread_PASS_validation.ttl", True)

<<<<<<< HEAD
def test_mime_PASS_validation() -> None:
    confirm_validation_results(
      "mime_PASS_validation.ttl",
      True,
      expected_result_paths={
        str(NS_SKOS.notation),
        str(NS_UCO_OBSERVABLE.mimeType)
      }
    )

def test_mime_XFAIL_validation() -> None:
    confirm_validation_results(
      "mime_XFAIL_validation.ttl",
      False,
      expected_result_paths={
        str(NS_SKOS.notation),
        str(NS_UCO_OBSERVABLE.mimeType)
      }
    )

def test_mime_prefix_PASS_validation() -> None:
    confirm_validation_results(
      "mime_prefix_PASS_validation.ttl",
      True,
      expected_focus_node_severities=set()
    )
=======
def test_message_thread_XFAIL_validation():
    confirm_validation_results("message_thread_XFAIL_validation.ttl", False)
>>>>>>> bf6f9f3c

def test_relationship_PASS_partial() -> None:
    """
    This test should be replaced with test_relationship_XFAIL_full when the semi-open vocabulary design current as of UCO 0.8.0 is re-done.
    """
    confirm_validation_results(
      "relationship_PASS_validation.ttl",
      True,
      expected_focus_node_severities=set()
    )

@pytest.mark.xfail(reason="Test expected to fail under semi-open vocabulary design current as of UCO 0.8.0.", strict=True)
def test_relationship_PASS_full() -> None:
    confirm_validation_results(
      "relationship_PASS_validation.ttl",
      True,
      expected_focus_node_severities={
        ("http://example.org/kb/relationship-1-1-1", str(NS_SH.Info)),
        ("http://example.org/kb/relationship-1-2-1", str(NS_SH.Info)),
        ("http://example.org/kb/relationship-1-3-1", str(NS_SH.Info)),
        ("http://example.org/kb/relationship-2-1-1", str(NS_SH.Info)),
        ("http://example.org/kb/relationship-2-2-1", str(NS_SH.Info)),
        ("http://example.org/kb/relationship-2-3-1", str(NS_SH.Info)),
      }
    )

def test_relationship_XFAIL_partial() -> None:
    """
    This test should be replaced with test_relationship_XFAIL_full when the semi-open vocabulary design current as of UCO 0.8.0 is re-done.
    """
    confirm_validation_results(
      "relationship_XFAIL_validation.ttl",
      False,
      expected_focus_node_severities={
        ("http://example.org/kb/relationship-1-1-2", str(NS_SH.Violation)),
        ("http://example.org/kb/relationship-1-1-3", str(NS_SH.Violation)),
        ('http://example.org/kb/relationship-1-2-2', str(NS_SH.Violation)),
        ("http://example.org/kb/relationship-1-2-3", str(NS_SH.Violation)),
        ("http://example.org/kb/relationship-1-3-2", str(NS_SH.Violation)),
        ('http://example.org/kb/relationship-1-3-3', str(NS_SH.Violation)),
        ("http://example.org/kb/relationship-2-1-2", str(NS_SH.Violation)),
        ("http://example.org/kb/relationship-2-1-3", str(NS_SH.Violation)),
        ("http://example.org/kb/relationship-2-2-2", str(NS_SH.Violation)),
        ("http://example.org/kb/relationship-2-2-3", str(NS_SH.Violation)),
        ("http://example.org/kb/relationship-2-3-2", str(NS_SH.Violation)),
        ('http://example.org/kb/relationship-2-3-3', str(NS_SH.Violation)),
      }
    )

@pytest.mark.xfail(reason="Test expected to fail under semi-open vocabulary design current as of UCO 0.8.0.", strict=True)
def test_relationship_XFAIL_full() -> None:
    confirm_validation_results(
      "relationship_XFAIL_validation.ttl",
      False,
      expected_focus_node_severities={
        ("http://example.org/kb/relationship-1-1-2", str(NS_SH.Violation)),
        ("http://example.org/kb/relationship-1-1-3", str(NS_SH.Violation)),
        ("http://example.org/kb/relationship-1-2-3", str(NS_SH.Violation)),
        ("http://example.org/kb/relationship-1-3-2", str(NS_SH.Violation)),
        ("http://example.org/kb/relationship-2-1-2", str(NS_SH.Info)),
        ("http://example.org/kb/relationship-2-1-2", str(NS_SH.Violation)),
        ("http://example.org/kb/relationship-2-1-3", str(NS_SH.Violation)),
        ("http://example.org/kb/relationship-2-2-2", str(NS_SH.Info)),
        ("http://example.org/kb/relationship-2-2-2", str(NS_SH.Violation)),
        ("http://example.org/kb/relationship-2-2-3", str(NS_SH.Violation)),
        ("http://example.org/kb/relationship-2-3-2", str(NS_SH.Info)),
        ("http://example.org/kb/relationship-2-3-2", str(NS_SH.Violation)),
      }
    )

def test_thread_PASS_validation():
    confirm_validation_results("thread_PASS_validation.ttl", True)

def test_thread_XFAIL_validation():
    confirm_validation_results(
      "thread_XFAIL_validation.ttl",
      False,
      expected_result_paths={
        str(NS_CO.item),
        str(NS_CO.itemContent),
        str(NS_UCO_TYPES.threadOriginItem),
      }
    )<|MERGE_RESOLUTION|>--- conflicted
+++ resolved
@@ -319,7 +319,9 @@
 def test_message_thread_PASS_validation():
     confirm_validation_results("message_thread_PASS_validation.ttl", True)
 
-<<<<<<< HEAD
+def test_message_thread_XFAIL_validation():
+    confirm_validation_results("message_thread_XFAIL_validation.ttl", False)
+
 def test_mime_PASS_validation() -> None:
     confirm_validation_results(
       "mime_PASS_validation.ttl",
@@ -346,10 +348,6 @@
       True,
       expected_focus_node_severities=set()
     )
-=======
-def test_message_thread_XFAIL_validation():
-    confirm_validation_results("message_thread_XFAIL_validation.ttl", False)
->>>>>>> bf6f9f3c
 
 def test_relationship_PASS_partial() -> None:
     """
