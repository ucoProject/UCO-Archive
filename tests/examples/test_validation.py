--- conflicted
+++ resolved
@@ -207,9 +207,6 @@
       }
     )
 
-<<<<<<< HEAD
-def test_file_url_XFAIL_validation() -> None:
-=======
 def test_event_XFAIL() -> None:
     confirm_validation_results(
         "event_XFAIL_validation.ttl",
@@ -219,8 +216,7 @@
         }
     )
 
-def test_file_url_PASS_validation() -> None:
->>>>>>> 195c9e9b
+def test_file_url_XFAIL_validation() -> None:
     confirm_validation_results(
       "file_url_XFAIL_validation.ttl",
       False,
