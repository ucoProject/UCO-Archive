#!/usr/bin/make -f

# This software was developed at the National Institute of Standards
# and Technology by employees of the Federal Government in the course
# of their official duties. Pursuant to title 17 Section 105 of the
# United States Code this software is not subject to copyright
# protection and is in the public domain. NIST assumes no
# responsibility whatsoever for its use by other parties, and makes
# no guarantees, expressed or implied, about its quality,
# reliability, or any other characteristic.
#
# We would appreciate acknowledgement if the software is used.

SHELL := /bin/bash

top_srcdir := $(shell cd .. ; pwd)

PYTHON3 ?= $(shell which python3.9 2>/dev/null || which python3.8 2>/dev/null || which python3.7 2>/dev/null || which python3.6 2>/dev/null || which python3)

uco_turtle_files := $(shell /bin/ls $(top_srcdir)/ontology/*/*.ttl $(top_srcdir)/ontology/*/*/*.ttl)

all:

.PHONY: \
  check-dependencies

# The two CASE-Utility... files are to trigger rebuilds based on command-line interface changes or version increments.
.venv.done.log: \
  $(top_srcdir)/.git_submodule_init.done.log \
  $(top_srcdir)/dependencies/CASE-Utility-SHACL-Inheritance-Reviewer/case_shacl_inheritance_reviewer/__init__.py \
  $(top_srcdir)/dependencies/CASE-Utility-SHACL-Inheritance-Reviewer/setup.cfg \
  requirements.txt
	rm -rf venv
	$(PYTHON3) -m venv \
	  venv
	source venv/bin/activate \
	  && pip install \
	    --upgrade \
	    pip \
	    setuptools \
	    wheel
	source venv/bin/activate \
	  && pip install \
	    $(top_srcdir)/dependencies/CASE-Utility-SHACL-Inheritance-Reviewer
	source venv/bin/activate \
	  && pip install \
	    --requirement requirements.txt
	touch $@

check: \
  check-dependencies \
  inheritance_review.ttl \
  uco_monolithic.ttl
	source venv/bin/activate \
	  && pytest \
	    --ignore examples \
	    --log-level=DEBUG
	$(MAKE) \
	  --directory examples \
	  check

check-dependencies: \
  .venv.done.log
	$(MAKE) \
	  --directory dependencies \
	  check

clean:
	@$(MAKE) \
	  --directory examples \
	  clean
	@$(MAKE) \
	  --directory dependencies \
	  clean
	@rm -f \
	  .venv.done.log \
	  uco_monolithic.ttl
	@rm -rf \
	  venv

inheritance_review.ttl: \
  $(uco_turtle_files) \
  .venv.done.log
	rm -f _$@
	source venv/bin/activate \
	  && case_shacl_inheritance_reviewer \
	    --strict \
	    _$@ \
	    $(uco_turtle_files) \
	    || (cat _$@ && exit 1)
	mv _$@ $@

uco_monolithic.ttl: \
  $(top_srcdir)/.lib.done.log \
  $(uco_turtle_files) \
  .venv.done.log 
	source venv/bin/activate \
<<<<<<< HEAD
          && rdfpipe \
	    --input-format ttl \
	    --output-format ttl \
	    $(uco_turtle_files) \
	    > __$@
=======
	  && python3 src/glom_graph.py \
	    __$@ \
	    $(uco_turtle_files)
	# Review UCO for OWL 2 DL conformance.
	source venv/bin/activate \
	  && pyshacl \
	    --allow-warnings \
	    --data-file-format turtle \
	    --format turtle \
	    --inference none \
	    --ont-file-format turtle \
	    --shacl $(top_srcdir)/ontology/owl/owl.ttl \
	    --shacl-file-format turtle \
	    __$@
>>>>>>> 8a94f89c
	java -jar $(top_srcdir)/lib/rdf-toolkit.jar \
	  --inline-blank-nodes \
	  --source __$@ \
	  --source-format turtle \
	  --target _$@ \
	  --target-format turtle
	rm __$@
	mv _$@ $@<|MERGE_RESOLUTION|>--- conflicted
+++ resolved
@@ -95,16 +95,11 @@
   $(uco_turtle_files) \
   .venv.done.log 
 	source venv/bin/activate \
-<<<<<<< HEAD
           && rdfpipe \
 	    --input-format ttl \
 	    --output-format ttl \
 	    $(uco_turtle_files) \
 	    > __$@
-=======
-	  && python3 src/glom_graph.py \
-	    __$@ \
-	    $(uco_turtle_files)
 	# Review UCO for OWL 2 DL conformance.
 	source venv/bin/activate \
 	  && pyshacl \
@@ -116,7 +111,6 @@
 	    --shacl $(top_srcdir)/ontology/owl/owl.ttl \
 	    --shacl-file-format turtle \
 	    __$@
->>>>>>> 8a94f89c
 	java -jar $(top_srcdir)/lib/rdf-toolkit.jar \
 	  --inline-blank-nodes \
 	  --source __$@ \
