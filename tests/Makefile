#!/usr/bin/make -f

# This software was developed at the National Institute of Standards
# and Technology by employees of the Federal Government in the course
# of their official duties. Pursuant to title 17 Section 105 of the
# United States Code this software is not subject to copyright
# protection and is in the public domain. NIST assumes no
# responsibility whatsoever for its use by other parties, and makes
# no guarantees, expressed or implied, about its quality,
# reliability, or any other characteristic.
#
# We would appreciate acknowledgement if the software is used.

SHELL := /bin/bash

top_srcdir := $(shell cd .. ; pwd)

PYTHON3 ?= $(shell which python3.9 2>/dev/null || which python3.8 2>/dev/null || which python3.7 2>/dev/null || which python3.6 2>/dev/null || which python3)

uco_turtle_files := $(shell /bin/ls $(top_srcdir)/ontology/*/*.ttl $(top_srcdir)/ontology/*/*/*.ttl)

all:

.PHONY: \
  check-dependencies

# The two CASE-Utility... files are to trigger rebuilds based on command-line interface changes or version increments.
.venv.done.log: \
  $(top_srcdir)/.git_submodule_init.done.log \
  $(top_srcdir)/dependencies/CASE-Utility-SHACL-Inheritance-Reviewer/case_shacl_inheritance_reviewer/__init__.py \
  $(top_srcdir)/dependencies/CASE-Utility-SHACL-Inheritance-Reviewer/setup.cfg \
  requirements.txt
	rm -rf venv
	$(PYTHON3) -m venv \
	  venv
	source venv/bin/activate \
	  && pip install \
	    --upgrade \
	    pip \
	    setuptools \
	    wheel
	source venv/bin/activate \
	  && pip install \
	    $(top_srcdir)/dependencies/CASE-Utility-SHACL-Inheritance-Reviewer
	source venv/bin/activate \
	  && pip install \
	    --requirement requirements.txt
	touch $@

check: \
  check-dependencies \
  inheritance_review.ttl \
  uco_monolithic.ttl
	source venv/bin/activate \
	  && pytest \
	    --ignore examples \
	    --log-level=DEBUG
	$(MAKE) \
	  --directory examples \
	  check

check-dependencies: \
  .venv.done.log
	$(MAKE) \
	  --directory dependencies \
	  check

clean:
	@$(MAKE) \
	  --directory examples \
	  clean
	@$(MAKE) \
	  --directory dependencies \
	  clean
	@rm -f \
	  .venv.done.log \
	  uco_monolithic.ttl
	@rm -rf \
	  venv

inheritance_review.ttl: \
  $(uco_turtle_files) \
  .venv.done.log
	rm -f _$@
	source venv/bin/activate \
	  && case_shacl_inheritance_reviewer \
	    --strict \
	    _$@ \
	    $(uco_turtle_files) \
	    || (cat _$@ && exit 1)
	mv _$@ $@

uco_monolithic.ttl: \
  $(top_srcdir)/.lib.done.log \
  $(uco_turtle_files) \
  .venv.done.log 
	source venv/bin/activate \
<<<<<<< HEAD
	  && python3 src/glom_graph.py \
	    __$@ \
	    $(uco_turtle_files)
	# Review UCO for OWL 2 DL conformance.
	source venv/bin/activate \
	  && pyshacl \
	    --allow-warnings \
	    --data-file-format turtle \
	    --format turtle \
	    --inference none \
	    --ont-file-format turtle \
	    --shacl $(top_srcdir)/ontology/owl/owl.ttl \
	    --shacl-file-format turtle \
	    __$@
=======
          && rdfpipe \
	    --input-format ttl \
	    --output-format ttl \
	    $(uco_turtle_files) \
	    > __$@
>>>>>>> 4b0d9fd8
	java -jar $(top_srcdir)/lib/rdf-toolkit.jar \
	  --inline-blank-nodes \
	  --source __$@ \
	  --source-format turtle \
	  --target _$@ \
	  --target-format turtle
	rm __$@
	mv _$@ $@<|MERGE_RESOLUTION|>--- conflicted
+++ resolved
@@ -95,10 +95,11 @@
   $(uco_turtle_files) \
   .venv.done.log 
 	source venv/bin/activate \
-<<<<<<< HEAD
-	  && python3 src/glom_graph.py \
-	    __$@ \
-	    $(uco_turtle_files)
+          && rdfpipe \
+	    --input-format ttl \
+	    --output-format ttl \
+	    $(uco_turtle_files) \
+	    > __$@
 	# Review UCO for OWL 2 DL conformance.
 	source venv/bin/activate \
 	  && pyshacl \
@@ -110,13 +111,6 @@
 	    --shacl $(top_srcdir)/ontology/owl/owl.ttl \
 	    --shacl-file-format turtle \
 	    __$@
-=======
-          && rdfpipe \
-	    --input-format ttl \
-	    --output-format ttl \
-	    $(uco_turtle_files) \
-	    > __$@
->>>>>>> 4b0d9fd8
 	java -jar $(top_srcdir)/lib/rdf-toolkit.jar \
 	  --inline-blank-nodes \
 	  --source __$@ \
