#!/usr/bin/make -f

# This software was developed at the National Institute of Standards
# and Technology by employees of the Federal Government in the course
# of their official duties. Pursuant to title 17 Section 105 of the
# United States Code this software is not subject to copyright
# protection and is in the public domain. NIST assumes no
# responsibility whatsoever for its use by other parties, and makes
# no guarantees, expressed or implied, about its quality,
# reliability, or any other characteristic.
#
# We would appreciate acknowledgement if the software is used.

SHELL := /bin/bash

top_srcdir := $(shell cd .. ; pwd)

PYTHON3 ?= $(shell which python3.9 2>/dev/null || which python3.8 2>/dev/null || which python3.7 2>/dev/null || which python3.6 2>/dev/null || which python3)

uco_turtle_files := $(shell /bin/ls $(top_srcdir)/ontology/*/*.ttl $(top_srcdir)/ontology/*/*/*.ttl)

all:

<<<<<<< HEAD
# Ensure the UCO-internal shapes pass their own tests.
.shapes.done.log: \
  .venv.done.log \
  shapes/uco-closure-qc.ttl \
  shapes/uco-owl.ttl \
  shapes/uco-qc.ttl
	$(MAKE) \
	  --directory shapes \
	  check
	touch $@
=======
.PHONY: \
  check-dependencies
>>>>>>> a5658aca

# The two CASE-Utility... files are to trigger rebuilds based on command-line interface changes or version increments.
.venv.done.log: \
  $(top_srcdir)/.git_submodule_init.done.log \
  $(top_srcdir)/dependencies/CASE-Utility-SHACL-Inheritance-Reviewer/case_shacl_inheritance_reviewer/__init__.py \
  $(top_srcdir)/dependencies/CASE-Utility-SHACL-Inheritance-Reviewer/setup.cfg \
  requirements.txt
	rm -rf venv
	$(PYTHON3) -m venv \
	  venv
	source venv/bin/activate \
	  && pip install \
	    --upgrade \
	    pip \
	    setuptools \
	    wheel
	source venv/bin/activate \
	  && pip install \
	    $(top_srcdir)/dependencies/CASE-Utility-SHACL-Inheritance-Reviewer
	source venv/bin/activate \
	  && pip install \
	    --requirement requirements.txt
	touch $@

check: \
  check-dependencies \
  inheritance_review.ttl \
  uco_monolithic.ttl
	source venv/bin/activate \
	  && pytest \
	    --ignore examples \
	    --ignore shapes \
	    --log-level=DEBUG
	$(MAKE) \
	  --directory examples \
	  check

check-dependencies: \
  .venv.done.log
	$(MAKE) \
	  --directory dependencies \
	  check

clean:
	@$(MAKE) \
	  --directory examples \
	  clean
	@$(MAKE) \
	  --directory dependencies \
	  clean
	@rm -f \
	  .venv.done.log \
	  uco_monolithic.ttl
	@rm -rf \
	  venv

inheritance_review.ttl: \
  $(uco_turtle_files) \
  .venv.done.log
	rm -f _$@
	source venv/bin/activate \
	  && case_shacl_inheritance_reviewer \
	    --strict \
	    _$@ \
	    $(uco_turtle_files) \
	    || (cat _$@ && exit 1)
	mv _$@ $@

uco_monolithic.ttl: \
  $(top_srcdir)/.lib.done.log \
  $(uco_turtle_files) \
<<<<<<< HEAD
  .shapes.done.log \
  src/glom_graph.py
	source venv/bin/activate \
	  && python3 src/glom_graph.py \
	    __$@ \
	    $(uco_turtle_files)
	# Review UCO for OWL 2 DL versioning conformance.
	source venv/bin/activate \
	  && pyshacl \
	    --data-file-format turtle \
	    --format turtle \
	    --inference none \
	    --shacl shapes/uco-owl.ttl \
	    --shacl-file-format turtle \
	    __$@
	source venv/bin/activate \
	  && pyshacl \
	    --data-file-format turtle \
	    --format turtle \
	    --inference none \
	    --shacl shapes/uco-closure-qc.ttl \
	    --shacl-file-format turtle \
	    __$@
	source venv/bin/activate \
	  && pyshacl \
	    --data-file-format turtle \
	    --format turtle \
	    --inference none \
	    --shacl shapes/uco-qc.ttl \
=======
  .venv.done.log 
	source venv/bin/activate \
          && rdfpipe \
	    --input-format ttl \
	    --output-format ttl \
	    $(uco_turtle_files) \
	    > __$@
	# Review UCO for OWL 2 DL conformance.
	source venv/bin/activate \
	  && pyshacl \
	    --allow-warnings \
	    --data-file-format turtle \
	    --format turtle \
	    --inference none \
	    --ont-file-format turtle \
	    --shacl $(top_srcdir)/ontology/owl/owl.ttl \
>>>>>>> a5658aca
	    --shacl-file-format turtle \
	    __$@
	java -jar $(top_srcdir)/lib/rdf-toolkit.jar \
	  --inline-blank-nodes \
	  --source __$@ \
	  --source-format turtle \
	  --target _$@ \
	  --target-format turtle
	rm __$@
	mv _$@ $@<|MERGE_RESOLUTION|>--- conflicted
+++ resolved
@@ -21,7 +21,9 @@
 
 all:
 
-<<<<<<< HEAD
+.PHONY: \
+  check-dependencies
+
 # Ensure the UCO-internal shapes pass their own tests.
 .shapes.done.log: \
   .venv.done.log \
@@ -32,10 +34,6 @@
 	  --directory shapes \
 	  check
 	touch $@
-=======
-.PHONY: \
-  check-dependencies
->>>>>>> a5658aca
 
 # The two CASE-Utility... files are to trigger rebuilds based on command-line interface changes or version increments.
 .venv.done.log: \
@@ -107,13 +105,13 @@
 uco_monolithic.ttl: \
   $(top_srcdir)/.lib.done.log \
   $(uco_turtle_files) \
-<<<<<<< HEAD
-  .shapes.done.log \
-  src/glom_graph.py
+  .shapes.done.log
 	source venv/bin/activate \
-	  && python3 src/glom_graph.py \
-	    __$@ \
-	    $(uco_turtle_files)
+          && rdfpipe \
+	    --input-format ttl \
+	    --output-format ttl \
+	    $(uco_turtle_files) \
+	    > __$@
 	# Review UCO for OWL 2 DL versioning conformance.
 	source venv/bin/activate \
 	  && pyshacl \
@@ -137,24 +135,16 @@
 	    --format turtle \
 	    --inference none \
 	    --shacl shapes/uco-qc.ttl \
-=======
-  .venv.done.log 
-	source venv/bin/activate \
-          && rdfpipe \
-	    --input-format ttl \
-	    --output-format ttl \
-	    $(uco_turtle_files) \
-	    > __$@
+	    --shacl-file-format turtle \
+	    __$@
 	# Review UCO for OWL 2 DL conformance.
 	source venv/bin/activate \
 	  && pyshacl \
-	    --allow-warnings \
 	    --data-file-format turtle \
 	    --format turtle \
 	    --inference none \
 	    --ont-file-format turtle \
 	    --shacl $(top_srcdir)/ontology/owl/owl.ttl \
->>>>>>> a5658aca
 	    --shacl-file-format turtle \
 	    __$@
 	java -jar $(top_srcdir)/lib/rdf-toolkit.jar \
