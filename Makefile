#!/usr/bin/make -f

# This software was developed at the National Institute of Standards
# and Technology by employees of the Federal Government in the course
# of their official duties. Pursuant to title 17 Section 105 of the
# United States Code this software is not subject to copyright
# protection and is in the public domain. NIST assumes no
# responsibility whatsoever for its use by other parties, and makes
# no guarantees, expressed or implied, about its quality,
# reliability, or any other characteristic.
#
# We would appreciate acknowledgement if the software is used.

SHELL := /bin/bash

all: \
  .lib.done.log
	$(MAKE) \
	  --directory ontology

# This recipe guarantees that 'git submodule init' and 'git submodule update' have run at least once.
# The recipe avoids running 'git submodule update' more than once, in case a user is testing with the submodule at a different commit than what UCO tracks.
.git_submodule_init.done.log: \
  .gitmodules
	# CASE-Utility-SHACL-Inheritance-Reviewer
	test -r dependencies/CASE-Utility-SHACL-Inheritance-Reviewer/README.md \
	  || git submodule update --init dependencies/CASE-Utility-SHACL-Inheritance-Reviewer
	@test -r dependencies/CASE-Utility-SHACL-Inheritance-Reviewer/README.md \
	  || (echo "ERROR:Makefile:CASE-Utility-SHACL-Inheritance-Reviewer submodule README.md file not found, even though that submodule is initialized." >&2 ; exit 2)
	# collections-ontology
	test -r dependencies/collections-ontology/README.md \
	  || git submodule update \
	    --init \
<<<<<<< HEAD
=======
	    dependencies/collections-ontology
>>>>>>> b5e7c780
	# error ontology
	test -r dependencies/error/README.md \
	  || git submodule update \
	    --init \
	    dependencies/error
	touch $@

.lib.done.log:
	$(MAKE) \
	  --directory lib
	touch $@

check: \
  .git_submodule_init.done.log \
  .lib.done.log
	$(MAKE) \
	  --directory ontology \
	  check
	$(MAKE) \
	  --directory tests \
	  check

clean: \
  clean-tests \
  clean-ontology
	@rm -f \
	  .git_submodule_init.done.log \
	  .lib.done.log

clean-ontology:
	@$(MAKE) \
	  --directory ontology \
	  clean

clean-tests:
	@$(MAKE) \
	  --directory tests \
	  clean<|MERGE_RESOLUTION|>--- conflicted
+++ resolved
@@ -31,10 +31,7 @@
 	test -r dependencies/collections-ontology/README.md \
 	  || git submodule update \
 	    --init \
-<<<<<<< HEAD
-=======
 	    dependencies/collections-ontology
->>>>>>> b5e7c780
 	# error ontology
 	test -r dependencies/error/README.md \
 	  || git submodule update \
