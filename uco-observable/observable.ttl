--- conflicted
+++ resolved
@@ -2663,13 +2663,8 @@
 			owl:qualifiedCardinality "1"^^xsd:nonNegativeInteger ;
 		]
 		;
-<<<<<<< HEAD
-	rdfs:label "SMSMessage"@en ;
-	rdfs:comment "Characteristics of a Short Message Service (SMS) 'text' message."@en ;
-=======
 	rdfs:label "PhoneAccount"@en ;
 	rdfs:comment "Characteristics of a telephone service account."@en ;
->>>>>>> c92512e2
 	.
 
 observable:PhoneCall
