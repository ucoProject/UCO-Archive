--- conflicted
+++ resolved
@@ -2103,7 +2103,6 @@
 	rdfs:range xsd:string ;
 	.
 
-<<<<<<< HEAD
 observable:IPAddressFacet
 	a owl:Class ;
 	rdfs:subClassOf
@@ -2123,7 +2122,7 @@
 		;
 	rdfs:label "IPAddressFacet"@en ;
 	rdfs:comment "An IP address facet is a grouping of characteristics unique to an Internet Protocol (IP) standards conformant identifier assigned to a device to enable routing and management of IP standards conformant communication to or from that device."@en ;
-=======
+
 observable:IPAddress
 	a owl:Class ;
 	rdfs:subClassOf observable:DigitalAddress ;
@@ -2143,7 +2142,7 @@
 	rdfs:subClassOf observable:IPAddress ;
 	rdfs:label "IPv4Address"@en ;
 	rdfs:comment "An IPv4 (Internet Protocol version 4) address is an IPv4 standards conformant identifier assigned to a device to enable routing and management of IPv4 standards conformant communication to or from that device."@en ;
->>>>>>> 5dacd044
+
 	.
 
 observable:IPv4AddressFacet
@@ -3719,7 +3718,6 @@
 	rdfs:range xsd:string ;
 	.
 
-<<<<<<< HEAD
 observable:SIPAddressFacet
 	a owl:Class ;
 	rdfs:subClassOf
@@ -3739,7 +3737,7 @@
 		;
 	rdfs:label "SIPAddressFacet"@en ;
 	rdfs:comment "A SIP address facet is a grouping of characteristics unique to a Session Initiation Protocol (SIP) standards conformant identifier assigned to a user to enable routing and management of SIP standards conformant communication to or from that user loosely coupled from any particular devices."@en ;
-=======
+
 observable:SIPAddress
 	a owl:Class ;
 	rdfs:subClassOf observable:DigitalAddress ;
@@ -3752,7 +3750,6 @@
 	rdfs:subClassOf observable:Message ;
 	rdfs:label "SMSMessage"@en ;
 	rdfs:comment "An SMS message is a message conformant to the short message service (SMS) communication protocol standards."@en ;
->>>>>>> 5dacd044
 	.
 
 observable:SMSMessageFacet
