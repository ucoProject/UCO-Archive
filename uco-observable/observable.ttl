# baseURI: https://unifiedcyberontology.org/ontology/uco/observable
# imports: https://unifiedcyberontology.org/ontology/uco/action
# imports: https://unifiedcyberontology.org/ontology/uco/core
# imports: https://unifiedcyberontology.org/ontology/uco/identity
# imports: https://unifiedcyberontology.org/ontology/uco/location
# imports: https://unifiedcyberontology.org/ontology/uco/types
# imports: https://unifiedcyberontology.org/ontology/uco/vocabulary

@base <https://unifiedcyberontology.org/ontology/uco/observable> .
@prefix observable: <https://unifiedcyberontology.org/ontology/uco/observable#> .
@prefix owl: <http://www.w3.org/2002/07/owl#> .
@prefix rdf: <http://www.w3.org/1999/02/22-rdf-syntax-ns#> .
@prefix rdfs: <http://www.w3.org/2000/01/rdf-schema#> .
@prefix vocabulary: <https://unifiedcyberontology.org/ontology/uco/vocabulary#> .
@prefix xml: <http://www.w3.org/XML/1998/namespace> .
@prefix xsd: <http://www.w3.org/2001/XMLSchema#> .

<https://unifiedcyberontology.org/ontology/uco/observable>
	a owl:Ontology ;
	rdfs:label "uco-observable"@en ;
	owl:imports
		<https://unifiedcyberontology.org/ontology/uco/action> ,
		<https://unifiedcyberontology.org/ontology/uco/core> ,
		<https://unifiedcyberontology.org/ontology/uco/identity> ,
		<https://unifiedcyberontology.org/ontology/uco/location> ,
		<https://unifiedcyberontology.org/ontology/uco/types> ,
		<https://unifiedcyberontology.org/ontology/uco/vocabulary>
		;
	.

observable:API
	a owl:Class ;
	rdfs:subClassOf observable:ObservableObject ;
	rdfs:label "API"@en ;
	rdfs:comment "An API (application programming interface) is a computing interface that defines interactions between multiple software or mixed hardware-software intermediaries. It defines the kinds of calls or requests that can be made, how to make them, the data formats that should be used, the conventions to follow, etc. [based on https://en.wikipedia.org/wiki/API]"@en ;
	.

observable:ARPCache
	a owl:Class ;
	rdfs:subClassOf observable:ObservableObject ;
	rdfs:label "ARPCache"@en ;
	rdfs:comment "An ARP cache is a collection of Address Resolution Protocol (ARP) entries (mostly dynamic) that are created when an IP address is resolved to a MAC address (so the computer can effectively communicate with the IP address). [based on https://en.wikipedia.org/wiki/ARP_cache]"@en ;
	.

observable:ARPCacheEntry
	a owl:Class ;
	rdfs:subClassOf observable:ObservableObject ;
	rdfs:label "ARPCacheEntry"@en ;
	rdfs:comment "An ARP cache entry is a single Address Resolution Protocol (ARP) response record that is created when an IP address is resolved to a MAC address (so the computer can effectively communicate with the IP address). [based on https://en.wikipedia.org/wiki/ARP_cache]"@en ;
	.

observable:Account
	a owl:Class ;
	rdfs:subClassOf observable:ObservableObject ;
	rdfs:label "Account"@en ;
	rdfs:comment "An account is an arrangement with an entity to enable and control the provision of some capability or service."@en ;
	.

observable:AccountAuthenticationFacet
	a owl:Class ;
	rdfs:subClassOf
		<https://unifiedcyberontology.org/ontology/uco/core#Facet> ,
		[
			a owl:Restriction ;
			owl:onProperty observable:passwordLastChanged ;
			owl:maxCardinality "1"^^xsd:nonNegativeInteger ;
		] ,
		[
			a owl:Restriction ;
			owl:onProperty observable:password ;
			owl:maxQualifiedCardinality "1"^^xsd:nonNegativeInteger ;
			owl:onDataRange xsd:string ;
		] ,
		[
			a owl:Restriction ;
			owl:onProperty observable:passwordType ;
			owl:maxQualifiedCardinality "1"^^xsd:nonNegativeInteger ;
			owl:onDataRange xsd:string ;
		]
		;
	rdfs:label "AccountAuthenticationFacet"@en ;
	rdfs:comment "An account authentication facet is a grouping of characteristics unique to the mechanism of accessing an account."@en ;
	.

observable:AccountFacet
	a owl:Class ;
	rdfs:subClassOf
		<https://unifiedcyberontology.org/ontology/uco/core#Facet> ,
		[
			a owl:Restriction ;
			owl:onProperty observable:accountIssuer ;
			owl:maxCardinality "1"^^xsd:nonNegativeInteger ;
		] ,
		[
			a owl:Restriction ;
			owl:onProperty observable:accountType ;
			owl:maxCardinality "1"^^xsd:nonNegativeInteger ;
		] ,
		[
			a owl:Restriction ;
			owl:onProperty observable:expirationTime ;
			owl:maxCardinality "1"^^xsd:nonNegativeInteger ;
		] ,
		[
			a owl:Restriction ;
			owl:onProperty observable:modifiedTime ;
			owl:maxCardinality "1"^^xsd:nonNegativeInteger ;
		] ,
		[
			a owl:Restriction ;
			owl:onProperty observable:observableCreatedTime ;
			owl:maxCardinality "1"^^xsd:nonNegativeInteger ;
		] ,
		[
			a owl:Restriction ;
			owl:onProperty observable:owner ;
			owl:maxCardinality "1"^^xsd:nonNegativeInteger ;
		] ,
		[
			a owl:Restriction ;
			owl:onProperty observable:isActive ;
			owl:maxQualifiedCardinality "1"^^xsd:nonNegativeInteger ;
			owl:onDataRange xsd:boolean ;
		] ,
		[
			a owl:Restriction ;
			owl:onProperty observable:accountIdentifier ;
			owl:onDataRange xsd:string ;
			owl:qualifiedCardinality "1"^^xsd:nonNegativeInteger ;
		]
		;
	rdfs:label "AccountFacet"@en ;
	rdfs:comment "An account facet is a grouping of characteristics unique to an arrangement with an entity to enable and control the provision of some capability or service."@en ;
	.

observable:Address
	a owl:Class ;
	rdfs:subClassOf observable:ObservableObject ;
	rdfs:label "Address"@en ;
	rdfs:comment "An address is an identifier assigned to enable routing and management of information."@en ;
	.

observable:AlternateDataStream
	a owl:Class ;
	rdfs:subClassOf
		[
			a owl:Restriction ;
			owl:onProperty observable:hashes ;
			owl:maxCardinality "1"^^xsd:nonNegativeInteger ;
		] ,
		[
			a owl:Restriction ;
			owl:onProperty observable:size ;
			owl:maxQualifiedCardinality "1"^^xsd:nonNegativeInteger ;
			owl:onDataRange xsd:integer ;
		] ,
		[
			a owl:Restriction ;
			owl:onProperty <https://unifiedcyberontology.org/ontology/uco/core#name> ;
			owl:onDataRange xsd:string ;
			owl:qualifiedCardinality "1"^^xsd:nonNegativeInteger ;
		]
		;
	rdfs:label "AlternateDataStream"@en ;
	rdfs:comment "An alternate data stream is data content stored within an NTFS file that is independent of the standard content stream of the file and is hidden from access by default NTFS file viewing mechanisms."@en ;
	.

observable:Appliance
	a owl:Class ;
	rdfs:subClassOf observable:Device ;
	rdfs:label "Appliance"@en ;
	rdfs:comment "An appliance is a purpose-built computer with software or firmware that is designed to provide a specific computing capability or resource. [based on https://en.wikipedia.org/wiki/Computer_appliance]"@en ;
	.

observable:Application
	a owl:Class ;
	rdfs:subClassOf observable:ObservableObject ;
	rdfs:label "Application"@en ;
	rdfs:comment "An application is a particular software program designed for end users."@en ;
	.

observable:ApplicationAccount
	a owl:Class ;
	rdfs:subClassOf observable:DigitalAccount ;
	rdfs:label "ApplicationAccount"@en ;
	rdfs:comment "An application account is an account within a particular software program designed for end users."@en ;
	.

observable:ApplicationAccountFacet
	a owl:Class ;
	rdfs:subClassOf
		<https://unifiedcyberontology.org/ontology/uco/core#Facet> ,
		[
			a owl:Restriction ;
			owl:onProperty observable:application ;
			owl:onClass observable:ObservableObject ;
			owl:qualifiedCardinality "1"^^xsd:nonNegativeInteger ;
		]
		;
	rdfs:label "ApplicationAccountFacet"@en ;
	rdfs:comment "An application account facet is a grouping of characteristics unique to an account within a particular software program designed for end users."@en ;
	.

observable:ApplicationFacet
	a owl:Class ;
	rdfs:subClassOf
		<https://unifiedcyberontology.org/ontology/uco/core#Facet> ,
		[
			a owl:Restriction ;
			owl:onProperty observable:operatingSystem ;
			owl:onClass observable:ObservableObject ;
			owl:maxQualifiedCardinality "1"^^xsd:nonNegativeInteger ;
		] ,
		[
			a owl:Restriction ;
			owl:onProperty observable:numberOfLaunches ;
			owl:maxQualifiedCardinality "1"^^xsd:nonNegativeInteger ;
			owl:onDataRange xsd:integer ;
		] ,
		[
			a owl:Restriction ;
			owl:onProperty observable:applicationIdentifier ;
			owl:maxQualifiedCardinality "1"^^xsd:nonNegativeInteger ;
			owl:onDataRange xsd:string ;
		] ,
		[
			a owl:Restriction ;
			owl:onProperty observable:version ;
			owl:maxQualifiedCardinality "1"^^xsd:nonNegativeInteger ;
			owl:onDataRange xsd:string ;
		]
		;
	rdfs:label "ApplicationFacet"@en ;
	rdfs:comment "An application facet is a grouping of characteristics unique to a particular software program designed for ends users."@en ;
	.

observable:ArchiveFile
	a owl:Class ;
	rdfs:subClassOf observable:File ;
	rdfs:label "ArchiveFile"@en ;
	rdfs:comment "An archive file is a file that is composed of one or more computer files along with metadata."@en ;
	.

observable:ArchiveFileFacet
	a owl:Class ;
	rdfs:subClassOf
		<https://unifiedcyberontology.org/ontology/uco/core#Facet> ,
		[
			a owl:Restriction ;
			owl:onProperty observable:archiveType ;
			owl:maxQualifiedCardinality "1"^^xsd:nonNegativeInteger ;
			owl:onDataRange xsd:string ;
		] ,
		[
			a owl:Restriction ;
			owl:onProperty observable:comment ;
			owl:maxQualifiedCardinality "1"^^xsd:nonNegativeInteger ;
			owl:onDataRange xsd:string ;
		] ,
		[
			a owl:Restriction ;
			owl:onProperty observable:version ;
			owl:maxQualifiedCardinality "1"^^xsd:nonNegativeInteger ;
			owl:onDataRange xsd:string ;
		]
		;
	rdfs:label "ArchiveFileFacet"@en ;
	rdfs:comment "An archive file facet is a grouping of characteristics unique to a file that is composed of one or more computer files along with metadata."@en ;
	.

observable:AttachmentFacet
	a owl:Class ;
	rdfs:subClassOf <https://unifiedcyberontology.org/ontology/uco/core#Facet> ;
	rdfs:label "AttachmentFacet"@en ;
	rdfs:comment "An attachment facet is a grouping of characteristics unique to the inclusion of an associated object as part of a message."@en ;
	.

observable:Audio
	a owl:Class ;
	rdfs:subClassOf observable:ObservableObject ;
	rdfs:label "Audio"@en ;
	rdfs:comment "Audio is a digital representation of sound."@en ;
	.

observable:AudioFacet
	a owl:Class ;
	rdfs:subClassOf
		<https://unifiedcyberontology.org/ontology/uco/core#Facet> ,
		[
			a owl:Restriction ;
			owl:onProperty observable:bitRate ;
			owl:maxQualifiedCardinality "1"^^xsd:nonNegativeInteger ;
			owl:onDataRange xsd:integer ;
		] ,
		[
			a owl:Restriction ;
			owl:onProperty observable:duration ;
			owl:maxQualifiedCardinality "1"^^xsd:nonNegativeInteger ;
			owl:onDataRange xsd:integer ;
		] ,
		[
			a owl:Restriction ;
			owl:onProperty observable:audioType ;
			owl:maxQualifiedCardinality "1"^^xsd:nonNegativeInteger ;
			owl:onDataRange xsd:string ;
		] ,
		[
			a owl:Restriction ;
			owl:onProperty observable:format ;
			owl:maxQualifiedCardinality "1"^^xsd:nonNegativeInteger ;
			owl:onDataRange xsd:string ;
		]
		;
	rdfs:label "AudioFacet"@en ;
	rdfs:comment "An audio facet is a grouping of characteristics unique to a digital representation of sound."@en ;
	.

observable:AutonomousSystem
	a owl:Class ;
	rdfs:subClassOf observable:ObservableObject ;
	rdfs:label "AutonomousSystem"@en ;
	rdfs:comment "An autonomous system is a collection of connected Internet Protocol (IP) routing prefixes under the control of one or more network operators on behalf of a single administrative entity or domain that presents a common, clearly defined routing policy to the Internet. [based on https://en.wikipedia.org/wiki/Autonomous_system_(Internet)]"@en ;
	.

observable:AutonomousSystemFacet
	a owl:Class ;
	rdfs:subClassOf
		<https://unifiedcyberontology.org/ontology/uco/core#Facet> ,
		[
			a owl:Restriction ;
			owl:onProperty observable:regionalInternetRegistry ;
			owl:maxCardinality "1"^^xsd:nonNegativeInteger ;
		] ,
		[
			a owl:Restriction ;
			owl:onProperty observable:asHandle ;
			owl:maxQualifiedCardinality "1"^^xsd:nonNegativeInteger ;
			owl:onDataRange xsd:string ;
		] ,
		[
			a owl:Restriction ;
			owl:onProperty observable:number ;
			owl:onDataRange xsd:integer ;
			owl:qualifiedCardinality "1"^^xsd:nonNegativeInteger ;
		]
		;
	rdfs:label "AutonomousSystemFacet"@en ;
	rdfs:comment "An autonomous system facet is a grouping of characteristics unique to a collection of connected Internet Protocol (IP) routing prefixes under the control of one or more network operators on behalf of a single administrative entity or domain that presents a common, clearly defined routing policy to the Internet. [based on https://en.wikipedia.org/wiki/Autonomous_system_(Internet)]"@en ;
	.

observable:BlockDeviceNode
	a owl:Class ;
	rdfs:subClassOf observable:FileSystemObject ;
	rdfs:label "BlockDeviceNode"@en ;
	rdfs:comment "A block device node is a UNIX filesystem special file that serves as a conduit to communicate with devices, providing buffered randomly accesible input and output. Block device nodes are used to apply access rights to the devices and to direct operations on the files to the appropriate device drivers. [based on https://en.wikipedia.org/wiki/Unix_file_types]"@en ;
	.

observable:BluetoothAddress
	a owl:Class ;
	rdfs:subClassOf observable:MACAddress ;
	rdfs:label "BluetoothAddress"@en ;
	rdfs:comment "A Bluetooth address is a Bluetooth standard conformant identifier assigned to a Bluetooth device to enable routing and management of Bluetooth standards conformant communication to or from that device."@en ;
	.

observable:BluetoothAddressFacet
	a owl:Class ;
	rdfs:subClassOf
		<https://unifiedcyberontology.org/ontology/uco/core#MACAddressFacet> ,
		[
			a owl:Restriction ;
			owl:onProperty observable:addressValue ;
			owl:maxQualifiedCardinality "1"^^xsd:nonNegativeInteger ;
			owl:onDataRange xsd:string ;
		]
		;
	rdfs:label "BluetoothAddressFacet"@en ;
	rdfs:comment "A Bluetooth address facet is a grouping of characteristics unique to a Bluetooth standard conformant identifier assigned to a Bluetooth device to enable routing and management of Bluetooth standards conformant communication to or from that device."@en ;
	.

observable:BotConfiguration
	a owl:Class ;
	rdfs:subClassOf observable:ObservableObject ;
	rdfs:label "BotConfiguration"@en ;
	rdfs:comment "A bot configuration is a set of contextual settings for a software application that runs automated tasks (scripts) over the Internet at a much higher rate than would be possible for a human alone."@en ;
	.

observable:BrowserBookmark
	a owl:Class ;
	rdfs:subClassOf observable:ObservableObject ;
	rdfs:label "BrowserBookmark"@en ;
	rdfs:comment "A browser bookmark is a saved shortcut that directs a WWW (World Wide Web) browser software program to a particular WWW accessible resource. [based on https://techterms.com/definition/bookmark]"@en ;
	.

observable:BrowserBookmarkFacet
	a owl:Class ;
	rdfs:subClassOf
		<https://unifiedcyberontology.org/ontology/uco/core#Facet> ,
		[
			a owl:Restriction ;
			owl:onProperty observable:accessedTime ;
			owl:maxCardinality "1"^^xsd:nonNegativeInteger ;
		] ,
		[
			a owl:Restriction ;
			owl:onProperty observable:modifiedTime ;
			owl:maxCardinality "1"^^xsd:nonNegativeInteger ;
		] ,
		[
			a owl:Restriction ;
			owl:onProperty observable:observableCreatedTime ;
			owl:maxCardinality "1"^^xsd:nonNegativeInteger ;
		] ,
		[
			a owl:Restriction ;
			owl:onProperty observable:application ;
			owl:onClass observable:ObservableObject ;
			owl:maxQualifiedCardinality "1"^^xsd:nonNegativeInteger ;
		] ,
		[
			a owl:Restriction ;
			owl:onProperty observable:visitCount ;
			owl:maxQualifiedCardinality "1"^^xsd:nonNegativeInteger ;
			owl:onDataRange xsd:integer ;
		] ,
		[
			a owl:Restriction ;
			owl:onProperty observable:bookmarkPath ;
			owl:maxQualifiedCardinality "1"^^xsd:nonNegativeInteger ;
			owl:onDataRange xsd:string ;
		]
		;
	rdfs:label "BrowserBookmarkFacet"@en ;
	rdfs:comment "A browser bookmark facet is a grouping of characteristics unique to a saved shortcut that directs a WWW (World Wide Web) browser software program to a particular WWW accessible resource. [based on https://techterms.com/definition/bookmark]"@en ;
	.

observable:BrowserCookie
	a owl:Class ;
	rdfs:subClassOf observable:ObservableObject ;
	rdfs:label "BrowserCookie"@en ;
	rdfs:comment "A browser cookie is a piece of of data sent from a website and stored on the user's computer by the user's web browser while the user is browsing. [based on https://en.wikipedia.org/wiki/HTTP_cookie]"@en ;
	.

observable:BrowserCookieFacet
	a owl:Class ;
	rdfs:subClassOf
		<https://unifiedcyberontology.org/ontology/uco/core#Facet> ,
		[
			a owl:Restriction ;
			owl:onProperty observable:accessedTime ;
			owl:maxCardinality "1"^^xsd:nonNegativeInteger ;
		] ,
		[
			a owl:Restriction ;
			owl:onProperty observable:expirationTime ;
			owl:maxCardinality "1"^^xsd:nonNegativeInteger ;
		] ,
		[
			a owl:Restriction ;
			owl:onProperty observable:observableCreatedTime ;
			owl:maxCardinality "1"^^xsd:nonNegativeInteger ;
		] ,
		[
			a owl:Restriction ;
			owl:onProperty observable:application ;
			owl:onClass observable:ObservableObject ;
			owl:maxQualifiedCardinality "1"^^xsd:nonNegativeInteger ;
		] ,
		[
			a owl:Restriction ;
			owl:onProperty observable:cookieDomain ;
			owl:onClass observable:ObservableObject ;
			owl:maxQualifiedCardinality "1"^^xsd:nonNegativeInteger ;
		] ,
		[
			a owl:Restriction ;
			owl:onProperty observable:isSecure ;
			owl:maxQualifiedCardinality "1"^^xsd:nonNegativeInteger ;
			owl:onDataRange xsd:boolean ;
		] ,
		[
			a owl:Restriction ;
			owl:onProperty observable:cookieName ;
			owl:maxQualifiedCardinality "1"^^xsd:nonNegativeInteger ;
			owl:onDataRange xsd:string ;
		] ,
		[
			a owl:Restriction ;
			owl:onProperty observable:cookiePath ;
			owl:maxQualifiedCardinality "1"^^xsd:nonNegativeInteger ;
			owl:onDataRange xsd:string ;
		]
		;
	rdfs:label "BrowserCookieFacet"@en ;
	rdfs:comment "A browser cookie facet is a grouping of characteristics unique to a piece of data sent from a website and stored on the user's computer by the user's web browser while the user is browsing. [based on https://en.wikipedia.org/wiki/HTTP_cookie]"@en ;
	.

observable:Calendar
	a owl:Class ;
	rdfs:subClassOf observable:ObservableObject ;
	rdfs:label "Calendar"@en ;
	rdfs:comment "A calendar is a collection of appointments, meetings, and events."@en ;
	.

observable:CalendarEntry
	a owl:Class ;
	rdfs:subClassOf observable:ObservableObject ;
	rdfs:label "CalendarEntry"@en ;
	rdfs:comment "A calendar entry is an appointment, meeting or event within a collection of appointments, meetings and events."@en ;
	.

observable:CalendarEntryFacet
	a owl:Class ;
	rdfs:subClassOf
		<https://unifiedcyberontology.org/ontology/uco/core#Facet> ,
		[
			a owl:Restriction ;
			owl:onProperty observable:endTime ;
			owl:maxCardinality "1"^^xsd:nonNegativeInteger ;
		] ,
		[
			a owl:Restriction ;
			owl:onProperty observable:location ;
			owl:maxCardinality "1"^^xsd:nonNegativeInteger ;
		] ,
		[
			a owl:Restriction ;
			owl:onProperty observable:modifiedTime ;
			owl:maxCardinality "1"^^xsd:nonNegativeInteger ;
		] ,
		[
			a owl:Restriction ;
			owl:onProperty observable:observableCreatedTime ;
			owl:maxCardinality "1"^^xsd:nonNegativeInteger ;
		] ,
		[
			a owl:Restriction ;
			owl:onProperty observable:owner ;
			owl:maxCardinality "1"^^xsd:nonNegativeInteger ;
		] ,
		[
			a owl:Restriction ;
			owl:onProperty observable:remindTime ;
			owl:maxCardinality "1"^^xsd:nonNegativeInteger ;
		] ,
		[
			a owl:Restriction ;
			owl:onProperty observable:startTime ;
			owl:maxCardinality "1"^^xsd:nonNegativeInteger ;
		] ,
		[
			a owl:Restriction ;
			owl:onProperty observable:application ;
			owl:onClass observable:ObservableObject ;
			owl:maxQualifiedCardinality "1"^^xsd:nonNegativeInteger ;
		] ,
		[
			a owl:Restriction ;
			owl:onProperty observable:isPrivate ;
			owl:maxQualifiedCardinality "1"^^xsd:nonNegativeInteger ;
			owl:onDataRange xsd:boolean ;
		] ,
		[
			a owl:Restriction ;
			owl:onProperty observable:duration ;
			owl:maxQualifiedCardinality "1"^^xsd:nonNegativeInteger ;
			owl:onDataRange xsd:integer ;
		] ,
		[
			a owl:Restriction ;
			owl:onProperty observable:eventStatus ;
			owl:maxQualifiedCardinality "1"^^xsd:nonNegativeInteger ;
			owl:onDataRange xsd:string ;
		] ,
		[
			a owl:Restriction ;
			owl:onProperty observable:eventType ;
			owl:maxQualifiedCardinality "1"^^xsd:nonNegativeInteger ;
			owl:onDataRange xsd:string ;
		] ,
		[
			a owl:Restriction ;
			owl:onProperty observable:recurrence ;
			owl:maxQualifiedCardinality "1"^^xsd:nonNegativeInteger ;
			owl:onDataRange xsd:string ;
		] ,
		[
			a owl:Restriction ;
			owl:onProperty observable:subject ;
			owl:maxQualifiedCardinality "1"^^xsd:nonNegativeInteger ;
			owl:onDataRange xsd:string ;
		]
		;
	rdfs:label "CalendarEntryFacet"@en ;
	rdfs:comment "A calendar entry facet is a grouping of characteristics unique to an appointment, meeting, or event within a collection of appointments, meetings, and events."@en ;
	.

observable:CalendarFacet
	a owl:Class ;
	rdfs:subClassOf
		<https://unifiedcyberontology.org/ontology/uco/core#Facet> ,
		[
			a owl:Restriction ;
			owl:onProperty observable:application ;
			owl:onClass observable:ObservableObject ;
			owl:maxQualifiedCardinality "1"^^xsd:nonNegativeInteger ;
		] ,
		[
			a owl:Restriction ;
			owl:onProperty observable:owner ;
			owl:onClass observable:ObservableObject ;
			owl:maxQualifiedCardinality "1"^^xsd:nonNegativeInteger ;
		]
		;
	rdfs:label "CalendarFacet"@en ;
	rdfs:comment "A calendar facet is a grouping of characteristics unique to a collection of appointments, meetings, and events."@en ;
	.

observable:CharacterDeviceNode
	a owl:Class ;
	rdfs:subClassOf observable:FileSystemObject ;
	rdfs:label "CharacterDeviceNode"@en ;
	rdfs:comment "A character device node is a UNIX filesystem special file that serves as a conduit to communicate with devices, providing only a serial stream of input or accepting a serial stream of output. Character device nodes are used to apply access rights to the devices and to direct operations on the files to the appropriate device drivers. [based on https://en.wikipedia.org/wiki/Unix_file_types]"@en ;
	.

observable:Code
	a owl:Class ;
	rdfs:subClassOf observable:ObservableObject ;
	rdfs:label "Code"@en ;
	rdfs:comment "Code is a direct representation (source, byte or binary) of a collection of computer instructions that form software which tell a computer how to work. [based on https://en.wikipedia.org/wiki/Software]"@en ;
	.

observable:CompressedStreamFacet
	a owl:Class ;
	rdfs:subClassOf
		<https://unifiedcyberontology.org/ontology/uco/core#Facet> ,
		[
			a owl:Restriction ;
			owl:onProperty observable:compressionRatio ;
			owl:maxQualifiedCardinality "1"^^xsd:nonNegativeInteger ;
			owl:onDataRange xsd:double ;
		] ,
		[
			a owl:Restriction ;
			owl:onProperty observable:compressionMethod ;
			owl:maxQualifiedCardinality "1"^^xsd:nonNegativeInteger ;
			owl:onDataRange xsd:string ;
		]
		;
	rdfs:label "CompressedStreamFacet"@en ;
	rdfs:comment "A compressed stream facet is a grouping of characteristics unique to the application of a size-reduction process to a body of data content."@en ;
	.

observable:ComputerSpecification
	a owl:Class ;
	rdfs:subClassOf observable:ObservableObject ;
	rdfs:label "ComputerSpecification"@en ;
	rdfs:comment "A computer specification is the hardware and software of a programmable electronic device that can store, retrieve, and process data. {based on merriam-webster.com/dictionary/computer]"@en ;
	.

observable:ComputerSpecificationFacet
	a owl:Class ;
	rdfs:subClassOf
		<https://unifiedcyberontology.org/ontology/uco/core#Facet> ,
		[
			a owl:Restriction ;
			owl:onProperty observable:biosDate ;
			owl:maxCardinality "1"^^xsd:nonNegativeInteger ;
		] ,
		[
			a owl:Restriction ;
			owl:onProperty observable:biosReleaseDate ;
			owl:maxCardinality "1"^^xsd:nonNegativeInteger ;
		] ,
		[
			a owl:Restriction ;
			owl:onProperty observable:localTime ;
			owl:maxCardinality "1"^^xsd:nonNegativeInteger ;
		] ,
		[
			a owl:Restriction ;
			owl:onProperty observable:systemTime ;
			owl:maxCardinality "1"^^xsd:nonNegativeInteger ;
		] ,
		[
			a owl:Restriction ;
			owl:onProperty observable:currentSystemDate ;
			owl:maxQualifiedCardinality "1"^^xsd:nonNegativeInteger ;
			owl:onDataRange xsd:dateTime ;
		] ,
		[
			a owl:Restriction ;
			owl:onProperty observable:availableRam ;
			owl:maxQualifiedCardinality "1"^^xsd:nonNegativeInteger ;
			owl:onDataRange xsd:integer ;
		] ,
		[
			a owl:Restriction ;
			owl:onProperty observable:totalRam ;
			owl:maxQualifiedCardinality "1"^^xsd:nonNegativeInteger ;
			owl:onDataRange xsd:integer ;
		] ,
		[
			a owl:Restriction ;
			owl:onProperty observable:biosManufacturer ;
			owl:maxQualifiedCardinality "1"^^xsd:nonNegativeInteger ;
			owl:onDataRange xsd:string ;
		] ,
		[
			a owl:Restriction ;
			owl:onProperty observable:biosSerialNumber ;
			owl:maxQualifiedCardinality "1"^^xsd:nonNegativeInteger ;
			owl:onDataRange xsd:string ;
		] ,
		[
			a owl:Restriction ;
			owl:onProperty observable:biosVersion ;
			owl:maxQualifiedCardinality "1"^^xsd:nonNegativeInteger ;
			owl:onDataRange xsd:string ;
		] ,
		[
			a owl:Restriction ;
			owl:onProperty observable:cpu ;
			owl:maxQualifiedCardinality "1"^^xsd:nonNegativeInteger ;
			owl:onDataRange xsd:string ;
		] ,
		[
			a owl:Restriction ;
			owl:onProperty observable:cpuFamily ;
			owl:maxQualifiedCardinality "1"^^xsd:nonNegativeInteger ;
			owl:onDataRange xsd:string ;
		] ,
		[
			a owl:Restriction ;
			owl:onProperty observable:gpu ;
			owl:maxQualifiedCardinality "1"^^xsd:nonNegativeInteger ;
			owl:onDataRange xsd:string ;
		] ,
		[
			a owl:Restriction ;
			owl:onProperty observable:gpuFamily ;
			owl:maxQualifiedCardinality "1"^^xsd:nonNegativeInteger ;
			owl:onDataRange xsd:string ;
		] ,
		[
			a owl:Restriction ;
			owl:onProperty observable:hostname ;
			owl:maxQualifiedCardinality "1"^^xsd:nonNegativeInteger ;
			owl:onDataRange xsd:string ;
		] ,
		[
			a owl:Restriction ;
			owl:onProperty observable:processorArchitecture ;
			owl:maxQualifiedCardinality "1"^^xsd:nonNegativeInteger ;
			owl:onDataRange xsd:string ;
		] ,
		[
			a owl:Restriction ;
			owl:onProperty observable:timezoneDST ;
			owl:maxQualifiedCardinality "1"^^xsd:nonNegativeInteger ;
			owl:onDataRange xsd:string ;
		] ,
		[
			a owl:Restriction ;
			owl:onProperty observable:timezoneStandard ;
			owl:maxQualifiedCardinality "1"^^xsd:nonNegativeInteger ;
			owl:onDataRange xsd:string ;
		] ,
		[
			a owl:Restriction ;
			owl:onProperty observable:uptime ;
			owl:maxQualifiedCardinality "1"^^xsd:nonNegativeInteger ;
			owl:onDataRange xsd:string ;
		]
		;
	rdfs:label "ComputerSpecificationFacet"@en ;
	rdfs:comment "A computer specificaiton facet is a grouping of characteristics unique to the hardware and software of a programmable electronic device that can store, retrieve, and process data. [based on merriam-webster.com/dictionary/computer]"@en ;
	.

observable:Contact
	a owl:Class ;
	rdfs:subClassOf observable:ObservableObject ;
	rdfs:label "Contact"@en ;
	rdfs:comment "A contact is a set of identification and communication related details for a single entity."@en ;
	.

observable:ContactFacet
	a owl:Class ;
	rdfs:subClassOf
		<https://unifiedcyberontology.org/ontology/uco/core#Facet> ,
		[
			a owl:Restriction ;
			owl:onProperty observable:application ;
			owl:onClass observable:ObservableObject ;
			owl:maxQualifiedCardinality "1"^^xsd:nonNegativeInteger ;
		] ,
		[
			a owl:Restriction ;
			owl:onProperty observable:contactID ;
			owl:maxQualifiedCardinality "1"^^xsd:nonNegativeInteger ;
			owl:onDataRange xsd:string ;
		] ,
		[
			a owl:Restriction ;
			owl:onProperty observable:contactName ;
			owl:maxQualifiedCardinality "1"^^xsd:nonNegativeInteger ;
			owl:onDataRange xsd:string ;
		] ,
		[
			a owl:Restriction ;
			owl:onProperty observable:contactType ;
			owl:maxQualifiedCardinality "1"^^xsd:nonNegativeInteger ;
			owl:onDataRange xsd:string ;
		] ,
		[
			a owl:Restriction ;
			owl:onProperty observable:firstName ;
			owl:maxQualifiedCardinality "1"^^xsd:nonNegativeInteger ;
			owl:onDataRange xsd:string ;
		] ,
		[
			a owl:Restriction ;
			owl:onProperty observable:lastName ;
			owl:maxQualifiedCardinality "1"^^xsd:nonNegativeInteger ;
			owl:onDataRange xsd:string ;
		] ,
		[
			a owl:Restriction ;
			owl:onProperty observable:middleName ;
			owl:maxQualifiedCardinality "1"^^xsd:nonNegativeInteger ;
			owl:onDataRange xsd:string ;
		] ,
		[
			a owl:Restriction ;
			owl:onProperty observable:screenName ;
			owl:maxQualifiedCardinality "1"^^xsd:nonNegativeInteger ;
			owl:onDataRange xsd:string ;
		]
		;
	rdfs:label "ContactFacet"@en ;
	rdfs:comment "A contact facet is a grouping of characteristics unique to a set of identification and communication related details for a single entity."@en ;
	.

observable:ContentData
	a owl:Class ;
	rdfs:subClassOf observable:ObservableObject ;
	rdfs:label "ContentData"@en ;
	rdfs:comment "Content data is a block of digital data."@en ;
	.

observable:ContentDataFacet
	a owl:Class ;
	rdfs:subClassOf
		<https://unifiedcyberontology.org/ontology/uco/core#Facet> ,
		[
			a owl:Restriction ;
			owl:onProperty observable:byteOrder ;
			owl:maxCardinality "1"^^xsd:nonNegativeInteger ;
		] ,
		[
			a owl:Restriction ;
			owl:onProperty observable:dataPayloadReferenceURL ;
			owl:onClass observable:ObservableObject ;
			owl:maxQualifiedCardinality "1"^^xsd:nonNegativeInteger ;
		] ,
		[
			a owl:Restriction ;
			owl:onProperty observable:isEncrypted ;
			owl:maxQualifiedCardinality "1"^^xsd:nonNegativeInteger ;
			owl:onDataRange xsd:boolean ;
		] ,
		[
			a owl:Restriction ;
			owl:onProperty observable:entropy ;
			owl:maxQualifiedCardinality "1"^^xsd:nonNegativeInteger ;
			owl:onDataRange xsd:double ;
		] ,
		[
			a owl:Restriction ;
			owl:onProperty observable:sizeInBytes ;
			owl:maxQualifiedCardinality "1"^^xsd:nonNegativeInteger ;
			owl:onDataRange xsd:integer ;
		] ,
		[
			a owl:Restriction ;
			owl:onProperty observable:dataPayload ;
			owl:maxQualifiedCardinality "1"^^xsd:nonNegativeInteger ;
			owl:onDataRange xsd:string ;
		] ,
		[
			a owl:Restriction ;
			owl:onProperty observable:magicNumber ;
			owl:maxQualifiedCardinality "1"^^xsd:nonNegativeInteger ;
			owl:onDataRange xsd:string ;
		] ,
		[
			a owl:Restriction ;
			owl:onProperty observable:mimeClass ;
			owl:maxQualifiedCardinality "1"^^xsd:nonNegativeInteger ;
			owl:onDataRange xsd:string ;
		] ,
		[
			a owl:Restriction ;
			owl:onProperty observable:mimeType ;
			owl:maxQualifiedCardinality "1"^^xsd:nonNegativeInteger ;
			owl:onDataRange xsd:string ;
		]
		;
	rdfs:label "ContentDataFacet"@en ;
	rdfs:comment "A content data facet is a grouping of characteristics unique to a block of digital data."@en ;
	.

observable:CookieHistory
	a owl:Class ;
	rdfs:subClassOf observable:ObservableObject ;
	rdfs:label "CookieHistory"@en ;
	rdfs:comment "A cookie history is the stored web cookie history for a particular web browser."@en ;
	.

observable:Credential
	a owl:Class ;
	rdfs:subClassOf observable:ObservableObject ;
	rdfs:label "Credential"@en ;
	rdfs:comment "A credential is a single specific login and password combination for authorization of access to a digital account or system."@en ;
	.

observable:CredentialDump
	a owl:Class ;
	rdfs:subClassOf observable:ObservableObject ;
	rdfs:label "CredentialDump"@en ;
	rdfs:comment "A credential dump is a collection (typically forcibly extracted from a system) of specific login and password combinations for authorization of access to a digital account or system."@en ;
	.

observable:DNSCache
	a owl:Class ;
	rdfs:subClassOf observable:ObservableObject ;
	rdfs:label "DNSCache"@en ;
	rdfs:comment "An DNS cache is a temporary locally stored collection of previous Domain Name System (DNS) query results (created when an domain name is resolved to a IP address) for a particular computer."@en ;
	.

observable:DNSRecord
	a owl:Class ;
	rdfs:subClassOf observable:ObservableObject ;
	rdfs:label "DNSRecord"@en ;
	rdfs:comment "A DNS record is a single Domain Name System (DNS) artifact specifying information of a particular type (routing, authority, responsibility, security, etc.) for a specific Internet domain name."@en ;
	.

observable:DataRangeFacet
	a owl:Class ;
	rdfs:subClassOf
		<https://unifiedcyberontology.org/ontology/uco/core#Facet> ,
		[
			a owl:Restriction ;
			owl:onProperty observable:rangeOffset ;
			owl:maxQualifiedCardinality "1"^^xsd:nonNegativeInteger ;
			owl:onDataRange xsd:integer ;
		] ,
		[
			a owl:Restriction ;
			owl:onProperty observable:rangeSize ;
			owl:maxQualifiedCardinality "1"^^xsd:nonNegativeInteger ;
			owl:onDataRange xsd:integer ;
		] ,
		[
			a owl:Restriction ;
			owl:onProperty observable:rangeOffsetType ;
			owl:maxQualifiedCardinality "1"^^xsd:nonNegativeInteger ;
			owl:onDataRange xsd:string ;
		]
		;
	rdfs:label "DataRangeFacet"@en ;
	rdfs:comment "A data range facet is a grouping of characteristics unique to a particular contiguous scope within a block of digital data."@en ;
	.

observable:DefinedEffectFacet
	a owl:Class ;
	rdfs:subClassOf <https://unifiedcyberontology.org/ontology/uco/core#Facet> ;
	rdfs:label "DefinedEffectFacet"@en ;
	rdfs:comment "A defined effect facet is a grouping of characteristics unique to the effect of an observable action in relation to one or more observable objects."@en ;
	.

observable:Device
	a owl:Class ;
	rdfs:subClassOf observable:ObservableObject ;
	rdfs:label "Device"@en ;
	rdfs:comment "A device is a piece of equipment or a mechanism designed to serve a special purpose or perform a special function. [based on https://www.merriam-webster.com/dictionary/device]"@en ;
	.

observable:DeviceFacet
	a owl:Class ;
	rdfs:subClassOf
		<https://unifiedcyberontology.org/ontology/uco/core#Facet> ,
		[
			a owl:Restriction ;
			owl:onProperty observable:deviceType ;
			owl:maxCardinality "1"^^xsd:nonNegativeInteger ;
		] ,
		[
			a owl:Restriction ;
			owl:onProperty observable:manufacturer ;
			owl:maxQualifiedCardinality "1"^^xsd:nonNegativeInteger ;
			owl:onDataRange xsd:string ;
		] ,
		[
			a owl:Restriction ;
			owl:onProperty observable:model ;
			owl:maxQualifiedCardinality "1"^^xsd:nonNegativeInteger ;
			owl:onDataRange xsd:string ;
		] ,
		[
			a owl:Restriction ;
			owl:onProperty observable:serialNumber ;
			owl:maxQualifiedCardinality "1"^^xsd:nonNegativeInteger ;
			owl:onDataRange xsd:string ;
		]
		;
	rdfs:label "DeviceFacet"@en ;
	rdfs:comment "A device facet is a grouping of characteristics unique to a piece of equipment or a mechanism designed to serve a special purpose or perform a special function. [based on https://www.merriam-webster.com/dictionary/device]"@en ;
	.

observable:DigitalAccount
	a owl:Class ;
	rdfs:subClassOf observable:Account ;
	rdfs:label "DigitalAccount"@en ;
	rdfs:comment "A digital account is an arrangement with an entity to enable and control the provision of some capability or service within the digital domain."@en ;
	.

observable:DigitalAccountFacet
	a owl:Class ;
	rdfs:subClassOf
		<https://unifiedcyberontology.org/ontology/uco/core#Facet> ,
		[
			a owl:Restriction ;
			owl:onProperty observable:firstLoginTime ;
			owl:maxCardinality "1"^^xsd:nonNegativeInteger ;
		] ,
		[
			a owl:Restriction ;
			owl:onProperty observable:lastLoginTime ;
			owl:maxCardinality "1"^^xsd:nonNegativeInteger ;
		] ,
		[
			a owl:Restriction ;
			owl:onProperty observable:isDisabled ;
			owl:maxQualifiedCardinality "1"^^xsd:nonNegativeInteger ;
			owl:onDataRange xsd:boolean ;
		] ,
		[
			a owl:Restriction ;
			owl:onProperty observable:displayName ;
			owl:maxQualifiedCardinality "1"^^xsd:nonNegativeInteger ;
			owl:onDataRange xsd:string ;
		]
		;
	rdfs:label "DigitalAccountFacet"@en ;
	rdfs:comment "A digital account facet is a grouping of characteristics unique to an arrangement with an entity to enable and control the provision of some capability or service within the digital domain."@en ;
	.

observable:DigitalAddress
	a owl:Class ;
	rdfs:subClassOf observable:Address ;
	rdfs:label "DigitalAddress"@en ;
	rdfs:comment "A digital address is an identifier assigned to enable routing and management of digital communication."@en ;
	.

observable:DigitalSignatureInfo
	a owl:Class ;
	rdfs:subClassOf observable:ObservableObject ;
	rdfs:label "DigitalSignatureInfo"@en ;
	rdfs:comment "A digital signature info is a value calculated via a mathematical scheme for demonstrating the authenticity of an electronic message or document."@en ;
	.

observable:DigitalAddressFacet
	a owl:Class ;
	rdfs:subClassOf
		<https://unifiedcyberontology.org/ontology/uco/core#Facet> ,
		[
			a owl:Restriction ;
			owl:onProperty observable:addressValue ;
			owl:cardinality "1"^^xsd:nonNegativeInteger ;
			owl:onDataRange xsd:string ;
		] ,
		[
			a owl:Restriction ;
			owl:onProperty observable:displayName ;
			owl:maxQualifiedCardinality "1"^^xsd:nonNegativeInteger ;
			owl:onDataRange xsd:string ;
		]
		;
	rdfs:label "DigitalAddressFacet"@en ;
	rdfs:comment "A digital address facet is a grouping of characteristics unique to an identifier assigned to enable routing and management of digital communication."@en ;
	.

observable:DigitalSignatureInfoFacet
	a owl:Class ;
	rdfs:subClassOf
		<https://unifiedcyberontology.org/ontology/uco/core#Facet> ,
		[
			a owl:Restriction ;
			owl:onProperty observable:certificateIssuer ;
			owl:maxCardinality "1"^^xsd:nonNegativeInteger ;
		] ,
		[
			a owl:Restriction ;
			owl:onProperty observable:certificateSubject ;
			owl:maxCardinality "1"^^xsd:nonNegativeInteger ;
		] ,
		[
			a owl:Restriction ;
			owl:onProperty observable:signatureDescription ;
			owl:maxQualifiedCardinality "1"^^xsd:nonNegativeInteger ;
			owl:onDataRange xsd:string ;
		] ,
		[
			a owl:Restriction ;
			owl:onProperty observable:signatureExists ;
			owl:onDataRange xsd:boolean ;
			owl:qualifiedCardinality "1"^^xsd:nonNegativeInteger ;
		] ,
		[
			a owl:Restriction ;
			owl:onProperty observable:signatureVerified ;
			owl:onDataRange xsd:boolean ;
			owl:qualifiedCardinality "1"^^xsd:nonNegativeInteger ;
		]
		;
	rdfs:label "DigitalSignatureInfoFacet"@en ;
	rdfs:comment "A digital signature info facet is a grouping of characteristics unique to a value calculated via a mathematical scheme for demonstrating the authenticity of an electronic message or document."@en ;
	.

observable:Directory
	a owl:Class ;
	rdfs:subClassOf observable:FileSystemObject ;
	rdfs:label "Directory"@en ;
	rdfs:comment "A directory is a file system cataloging structure which contains references to other computer files, and possibly other directories. On many computers, directories are known as folders, or drawers, analogous to a workbench or the traditional office filing cabinet. In UNIX a directory is implemented as a special file. [based on https://en.wikipedia.org/wiki/Directory_(computing)]"@en ;
	.

observable:Disk
	a owl:Class ;
	rdfs:subClassOf observable:ObservableObject ;
	rdfs:label "Disk"@en ;
	rdfs:comment "A disk is a storage mechanism where data is recorded by various electronic, magnetic, optical, or mechanical changes to a surface layer of one or more rotating disks."@en ;
	.

observable:DiskFacet
	a owl:Class ;
	rdfs:subClassOf
		<https://unifiedcyberontology.org/ontology/uco/core#Facet> ,
		[
			a owl:Restriction ;
			owl:onProperty observable:diskType ;
			owl:maxCardinality "1"^^xsd:nonNegativeInteger ;
		] ,
		[
			a owl:Restriction ;
			owl:onProperty observable:diskSize ;
			owl:maxQualifiedCardinality "1"^^xsd:nonNegativeInteger ;
			owl:onDataRange xsd:integer ;
		] ,
		[
			a owl:Restriction ;
			owl:onProperty observable:freeSpace ;
			owl:maxQualifiedCardinality "1"^^xsd:nonNegativeInteger ;
			owl:onDataRange xsd:integer ;
		]
		;
	rdfs:label "DiskFacet"@en ;
	rdfs:comment "A disk facet is a grouping of characteristics unique to a storage mechanism where data is recorded by various electronic, magnetic, optical, or mechanical changes to a surface layer of one or more rotating disks."@en ;
	.

observable:DiskPartition
	a owl:Class ;
	rdfs:subClassOf observable:ObservableObject ;
	rdfs:label "DiskPartition"@en ;
	rdfs:comment "A disk partition is a particular managed region on a storage mechanism where data is recorded by various electronic, magnetic, optical, or mechanical changes to a surface layer of one or more rotating disks. [based on https://en.wikipedia.org/wiki/Disk_storage]"@en ;
	.

observable:DiskPartitionFacet
	a owl:Class ;
	rdfs:subClassOf
		<https://unifiedcyberontology.org/ontology/uco/core#Facet> ,
		[
			a owl:Restriction ;
			owl:onProperty observable:diskPartitionType ;
			owl:maxCardinality "1"^^xsd:nonNegativeInteger ;
		] ,
		[
			a owl:Restriction ;
			owl:onProperty observable:observableCreatedTime ;
			owl:maxCardinality "1"^^xsd:nonNegativeInteger ;
		] ,
		[
			a owl:Restriction ;
			owl:onProperty observable:partitionID ;
			owl:maxQualifiedCardinality "1"^^xsd:nonNegativeInteger ;
			owl:onDataRange xsd:integer ;
		] ,
		[
			a owl:Restriction ;
			owl:onProperty observable:partitionLength ;
			owl:maxQualifiedCardinality "1"^^xsd:nonNegativeInteger ;
			owl:onDataRange xsd:integer ;
		] ,
		[
			a owl:Restriction ;
			owl:onProperty observable:partitionOffset ;
			owl:maxQualifiedCardinality "1"^^xsd:nonNegativeInteger ;
			owl:onDataRange xsd:integer ;
		] ,
		[
			a owl:Restriction ;
			owl:onProperty observable:spaceLeft ;
			owl:maxQualifiedCardinality "1"^^xsd:nonNegativeInteger ;
			owl:onDataRange xsd:integer ;
		] ,
		[
			a owl:Restriction ;
			owl:onProperty observable:spaceUsed ;
			owl:maxQualifiedCardinality "1"^^xsd:nonNegativeInteger ;
			owl:onDataRange xsd:integer ;
		] ,
		[
			a owl:Restriction ;
			owl:onProperty observable:totalSpace ;
			owl:maxQualifiedCardinality "1"^^xsd:nonNegativeInteger ;
			owl:onDataRange xsd:integer ;
		] ,
		[
			a owl:Restriction ;
			owl:onProperty observable:mountPoint ;
			owl:maxQualifiedCardinality "1"^^xsd:nonNegativeInteger ;
			owl:onDataRange xsd:string ;
		]
		;
	rdfs:label "DiskPartitionFacet"@en ;
	rdfs:comment "A disk partition facet is a grouping of characteristics unique to a particular managed region on a storage mechanism."@en ;
	.

observable:DomainName
	a owl:Class ;
	rdfs:subClassOf observable:ObservableObject ;
	rdfs:label "DomainName"@en ;
	rdfs:comment "A domain name is an identification string that defines a realm of administrative autonomy, authority or control within the Internet. [based on https://en.wikipedia.org/wiki/Domain_name]"@en ;
	.

observable:DomainNameFacet
	a owl:Class ;
	rdfs:subClassOf
		<https://unifiedcyberontology.org/ontology/uco/core#Facet> ,
		[
			a owl:Restriction ;
			owl:onProperty observable:isTLD ;
			owl:maxQualifiedCardinality "1"^^xsd:nonNegativeInteger ;
			owl:onDataRange xsd:boolean ;
		] ,
		[
			a owl:Restriction ;
			owl:onProperty observable:value ;
			owl:onDataRange xsd:string ;
			owl:qualifiedCardinality "1"^^xsd:nonNegativeInteger ;
		]
		;
	rdfs:label "DomainNameFacet"@en ;
	rdfs:comment "A domain name facet is a grouping of characteristics unique to an identification string that defines a realm of administrative autonomy, authority or control within the Internet. [based on https://en.wikipedia.org/wiki/Domain_name]"@en ;
	.

observable:ESN
	a owl:DatatypeProperty ;
	rdfs:label "ESN"@en ;
	rdfs:comment "Electronic Serial Number ."@en ;
	rdfs:range xsd:string ;
	.

observable:EXIFFacet
	a owl:Class ;
	rdfs:subClassOf
		<https://unifiedcyberontology.org/ontology/uco/core#Facet> ,
		[
			a owl:Restriction ;
			owl:onProperty observable:exifData ;
			owl:minCardinality "1"^^xsd:nonNegativeInteger ;
		]
		;
	rdfs:label "EXIFFacet"@en ;
	rdfs:comment "An EXIF (exchangeable image file format) facet is a grouping of characteristics unique to the formats for images, sound, and ancillary tags used by digital cameras (including smartphones), scanners and other systems handling image and sound files recorded by digital cameras conformant to JEIDA/JEITA/CIPA specifications. [based on https://en.wikipedia.org/wiki/Exif]"@en ;
	.

observable:EmailAccount
	a owl:Class ;
	rdfs:subClassOf observable:DigitalAccount ;
	rdfs:label "EmailAccount"@en ;
	rdfs:comment "An email account is an arrangement with an entity to enable and control the provision of electronic mail (email) capabilities or services."@en ;
	.

observable:EmailAccountFacet
	a owl:Class ;
	rdfs:subClassOf
		<https://unifiedcyberontology.org/ontology/uco/core#Facet> ,
		[
			a owl:Restriction ;
			owl:onProperty observable:emailAddress ;
			owl:onClass observable:ObservableObject ;
			owl:qualifiedCardinality "1"^^xsd:nonNegativeInteger ;
		]
		;
	rdfs:label "EmailAccountFacet"@en ;
	rdfs:comment "An email account facet is a grouping of characteristics unique to an arrangement with an entity to enable and control the provision of electronic mail (email) capabilities or services."@en ;
	.

observable:EmailAddress
	a owl:Class ;
	rdfs:subClassOf observable:DigitalAddress ;
	rdfs:label "EmailAddress"@en ;
	rdfs:comment "An email address is an identifier for an electronic mailbox to which electronic mail messages (conformant to the Simple Mail Transfer Protocol (SMTP)) are sent from and delivered to."@en ;
	.

observable:EmailAddressFacet
	a owl:Class ;
	rdfs:subClassOf
		<https://unifiedcyberontology.org/ontology/uco/core#DigitalAddressFacet> ,
		[
			a owl:Restriction ;
			owl:onProperty observable:displayName ;
			owl:maxQualifiedCardinality "1"^^xsd:nonNegativeInteger ;
			owl:onDataRange xsd:string ;
		] ,
		[
			a owl:Restriction ;
			owl:onProperty observable:addressValue ;
			owl:onDataRange xsd:string ;
			owl:qualifiedCardinality "1"^^xsd:nonNegativeInteger ;
		]
		;
	rdfs:label "EmailAddressFacet"@en ;
	rdfs:comment "An email address facet is a grouping of characteristics unique to an identifier for an electronic mailbox to which electronic mail messages (conformant to the Simple Mail Transfer Protocol (SMTP)) are sent from and delivered to."@en ;
	.

observable:EmailMessage
	a owl:Class ;
	rdfs:subClassOf observable:Message ;
	rdfs:label "EmailMessage"@en ;
	rdfs:comment "An email message is a message that is an instance of an electronic mail correspondence conformant to the internet message format described in RFC 5322 and related RFCs."@en ;
	.

observable:EmailMessageFacet
	a owl:Class ;
	rdfs:subClassOf
		<https://unifiedcyberontology.org/ontology/uco/core#Facet> ,
		[
			a owl:Restriction ;
			owl:onProperty observable:modifiedTime ;
			owl:maxCardinality "1"^^xsd:nonNegativeInteger ;
		] ,
		[
			a owl:Restriction ;
			owl:onProperty observable:otherHeaders ;
			owl:maxCardinality "1"^^xsd:nonNegativeInteger ;
		] ,
		[
			a owl:Restriction ;
			owl:onProperty observable:receivedTime ;
			owl:maxCardinality "1"^^xsd:nonNegativeInteger ;
		] ,
		[
			a owl:Restriction ;
			owl:onProperty observable:sentTime ;
			owl:maxCardinality "1"^^xsd:nonNegativeInteger ;
		] ,
		[
			a owl:Restriction ;
			owl:onProperty observable:application ;
			owl:onClass observable:ObservableObject ;
			owl:maxQualifiedCardinality "1"^^xsd:nonNegativeInteger ;
		] ,
		[
			a owl:Restriction ;
			owl:onProperty observable:bodyRaw ;
			owl:onClass observable:ObservableObject ;
			owl:maxQualifiedCardinality "1"^^xsd:nonNegativeInteger ;
		] ,
		[
			a owl:Restriction ;
			owl:onProperty observable:from ;
			owl:onClass observable:ObservableObject ;
			owl:maxQualifiedCardinality "1"^^xsd:nonNegativeInteger ;
		] ,
		[
			a owl:Restriction ;
			owl:onProperty observable:headerRaw ;
			owl:onClass observable:ObservableObject ;
			owl:maxQualifiedCardinality "1"^^xsd:nonNegativeInteger ;
		] ,
		[
			a owl:Restriction ;
			owl:onProperty observable:inReplyTo ;
			owl:onClass observable:ObservableObject ;
			owl:maxQualifiedCardinality "1"^^xsd:nonNegativeInteger ;
		] ,
		[
			a owl:Restriction ;
			owl:onProperty observable:sender ;
			owl:onClass observable:ObservableObject ;
			owl:maxQualifiedCardinality "1"^^xsd:nonNegativeInteger ;
		] ,
		[
			a owl:Restriction ;
			owl:onProperty observable:xOriginatingIP ;
			owl:onClass observable:ObservableObject ;
			owl:maxQualifiedCardinality "1"^^xsd:nonNegativeInteger ;
		] ,
		[
			a owl:Restriction ;
			owl:onProperty observable:isRead ;
			owl:maxQualifiedCardinality "1"^^xsd:nonNegativeInteger ;
			owl:onDataRange xsd:boolean ;
		] ,
		[
			a owl:Restriction ;
			owl:onProperty observable:body ;
			owl:maxQualifiedCardinality "1"^^xsd:nonNegativeInteger ;
			owl:onDataRange xsd:string ;
		] ,
		[
			a owl:Restriction ;
			owl:onProperty observable:contentDisposition ;
			owl:maxQualifiedCardinality "1"^^xsd:nonNegativeInteger ;
			owl:onDataRange xsd:string ;
		] ,
		[
			a owl:Restriction ;
			owl:onProperty observable:contentType ;
			owl:maxQualifiedCardinality "1"^^xsd:nonNegativeInteger ;
			owl:onDataRange xsd:string ;
		] ,
		[
			a owl:Restriction ;
			owl:onProperty observable:messageID ;
			owl:maxQualifiedCardinality "1"^^xsd:nonNegativeInteger ;
			owl:onDataRange xsd:string ;
		] ,
		[
			a owl:Restriction ;
			owl:onProperty observable:priority ;
			owl:maxQualifiedCardinality "1"^^xsd:nonNegativeInteger ;
			owl:onDataRange xsd:string ;
		] ,
		[
			a owl:Restriction ;
			owl:onProperty observable:subject ;
			owl:maxQualifiedCardinality "1"^^xsd:nonNegativeInteger ;
			owl:onDataRange xsd:string ;
		] ,
		[
			a owl:Restriction ;
			owl:onProperty observable:xMailer ;
			owl:maxQualifiedCardinality "1"^^xsd:nonNegativeInteger ;
			owl:onDataRange xsd:string ;
		] ,
		[
			a owl:Restriction ;
			owl:onProperty observable:isMimeEncoded ;
			owl:onDataRange xsd:boolean ;
			owl:qualifiedCardinality "1"^^xsd:nonNegativeInteger ;
		] ,
		[
			a owl:Restriction ;
			owl:onProperty observable:isMultipart ;
			owl:onDataRange xsd:boolean ;
			owl:qualifiedCardinality "1"^^xsd:nonNegativeInteger ;
		]
		;
	rdfs:label "EmailMessageFacet"@en ;
	rdfs:comment "An email message facet is a grouping of characteristics unique to a message that is an instance of an electronic mail correspondence conformant to the internet message format described in RFC 5322 and related RFCs."@en ;
	.

observable:EncodedStreamFacet
	a owl:Class ;
	rdfs:subClassOf
		<https://unifiedcyberontology.org/ontology/uco/core#Facet> ,
		[
			a owl:Restriction ;
			owl:onProperty observable:encodingMethod ;
			owl:maxQualifiedCardinality "1"^^xsd:nonNegativeInteger ;
			owl:onDataRange xsd:string ;
		]
		;
	rdfs:label "EncodedStreamFacet"@en ;
	rdfs:comment "An encoded stream facet is a grouping of characteristics unique to the conversion of a body of data content from one form to another form."@en ;
	.

observable:EncryptedStreamFacet
	a owl:Class ;
	rdfs:subClassOf
		<https://unifiedcyberontology.org/ontology/uco/core#Facet> ,
		[
			a owl:Restriction ;
			owl:onProperty observable:encryptionMethod ;
			owl:maxCardinality "1"^^xsd:nonNegativeInteger ;
		] ,
		[
			a owl:Restriction ;
			owl:onProperty observable:encryptionMode ;
			owl:maxCardinality "1"^^xsd:nonNegativeInteger ;
		]
		;
	rdfs:label "EncryptedStreamFacet"@en ;
	rdfs:comment "An encrypted stream facet is a grouping of characteristics unique to the conversion of a body of data content from one form to another obfuscated form in such a way that reversing the conversion to obtain the original data form can only be accomplished through possession and use of a specific key."@en ;
	.

observable:EnvironmentVariable
	a owl:Class ;
	rdfs:subClassOf
		[
			a owl:Restriction ;
			owl:onProperty observable:value ;
			owl:maxQualifiedCardinality "1"^^xsd:nonNegativeInteger ;
			owl:onDataRange xsd:string ;
		] ,
		[
			a owl:Restriction ;
			owl:onProperty <https://unifiedcyberontology.org/ontology/uco/core#name> ;
			owl:onDataRange xsd:string ;
			owl:qualifiedCardinality "1"^^xsd:nonNegativeInteger ;
		]
		;
	rdfs:label "EnvironmentVariable"@en ;
	rdfs:comment "An environment variable is a grouping of characteristics unique to a dynamic-named value that can affect the way running processes will behave on a computer. [based on https://en.wikipedia.org/wiki/Environment_variable]"@en ;
	.

observable:Event
	a owl:Class ;
	rdfs:subClassOf observable:ObservableObject ;
	rdfs:label "Event"@en ;
	rdfs:comment "An event is something that happens in a digital context (e.g., operating system events)."@en ;
	.

observable:EventFacet
	a owl:Class ;
	rdfs:subClassOf
		<https://unifiedcyberontology.org/ontology/uco/core#Facet> ,
		[
			a owl:Restriction ;
			owl:onProperty observable:observableCreatedTime ;
			owl:maxCardinality "1"^^xsd:nonNegativeInteger ;
		] ,
		[
			a owl:Restriction ;
			owl:onProperty observable:cyberAction ;
			owl:onClass observable:ObservableAction ;
			owl:maxQualifiedCardinality "1"^^xsd:nonNegativeInteger ;
		] ,
		[
			a owl:Restriction ;
			owl:onProperty observable:computerName ;
			owl:maxQualifiedCardinality "1"^^xsd:nonNegativeInteger ;
			owl:onDataRange xsd:string ;
		] ,
		[
			a owl:Restriction ;
			owl:onProperty observable:eventID ;
			owl:maxQualifiedCardinality "1"^^xsd:nonNegativeInteger ;
			owl:onDataRange xsd:string ;
		] ,
		[
			a owl:Restriction ;
			owl:onProperty observable:eventText ;
			owl:maxQualifiedCardinality "1"^^xsd:nonNegativeInteger ;
			owl:onDataRange xsd:string ;
		] ,
		[
			a owl:Restriction ;
			owl:onProperty observable:eventType ;
			owl:maxQualifiedCardinality "1"^^xsd:nonNegativeInteger ;
			owl:onDataRange xsd:string ;
		] ,
		[
			a owl:Restriction ;
			owl:onProperty observable:application ;
			owl:onClass observable:ObservableObject ;
			owl:qualifiedCardinality "1"^^xsd:nonNegativeInteger ;
		]
		;
	rdfs:label "EventFacet"@en ;
	rdfs:comment "An event facet is a grouping of characteristics unique to something that happens in a digital context (e.g., operating system events)."@en ;
	.

observable:EventLog
	a owl:Class ;
	rdfs:subClassOf observable:ObservableObject ;
	rdfs:label "EventLog"@en ;
	rdfs:comment "An event log is a recorded collection of events."@en ;
	.

observable:ExtInodeFacet
	a owl:Class ;
	rdfs:subClassOf
		<https://unifiedcyberontology.org/ontology/uco/core#Facet> ,
		[
			a owl:Restriction ;
			owl:onProperty observable:extDeletionTime ;
			owl:maxCardinality "1"^^xsd:nonNegativeInteger ;
		] ,
		[
			a owl:Restriction ;
			owl:onProperty observable:extInodeChangeTime ;
			owl:maxCardinality "1"^^xsd:nonNegativeInteger ;
		] ,
		[
			a owl:Restriction ;
			owl:onProperty observable:extFileType ;
			owl:maxQualifiedCardinality "1"^^xsd:nonNegativeInteger ;
			owl:onDataRange xsd:integer ;
		] ,
		[
			a owl:Restriction ;
			owl:onProperty observable:extFlags ;
			owl:maxQualifiedCardinality "1"^^xsd:nonNegativeInteger ;
			owl:onDataRange xsd:integer ;
		] ,
		[
			a owl:Restriction ;
			owl:onProperty observable:extHardLinkCount ;
			owl:maxQualifiedCardinality "1"^^xsd:nonNegativeInteger ;
			owl:onDataRange xsd:integer ;
		] ,
		[
			a owl:Restriction ;
			owl:onProperty observable:extInodeID ;
			owl:maxQualifiedCardinality "1"^^xsd:nonNegativeInteger ;
			owl:onDataRange xsd:integer ;
		] ,
		[
			a owl:Restriction ;
			owl:onProperty observable:extPermissions ;
			owl:maxQualifiedCardinality "1"^^xsd:nonNegativeInteger ;
			owl:onDataRange xsd:integer ;
		] ,
		[
			a owl:Restriction ;
			owl:onProperty observable:extSGID ;
			owl:maxQualifiedCardinality "1"^^xsd:nonNegativeInteger ;
			owl:onDataRange xsd:integer ;
		] ,
		[
			a owl:Restriction ;
			owl:onProperty observable:extSUID ;
			owl:maxQualifiedCardinality "1"^^xsd:nonNegativeInteger ;
			owl:onDataRange xsd:integer ;
		]
		;
	rdfs:label "ExtInodeFacet"@en ;
	rdfs:comment "An extInode facet is a grouping of characteristics unique to a file system object (file, directory, etc.) conformant to the extended file system (EXT or related derivations) specification."@en ;
	.

observable:ExtractedString
	a owl:Class ;
	rdfs:subClassOf
		[
			a owl:Restriction ;
			owl:onProperty observable:address ;
			owl:maxCardinality "1"^^xsd:nonNegativeInteger ;
		] ,
		[
			a owl:Restriction ;
			owl:onProperty observable:byteStringValue ;
			owl:maxCardinality "1"^^xsd:nonNegativeInteger ;
		] ,
		[
			a owl:Restriction ;
			owl:onProperty observable:encoding ;
			owl:maxCardinality "1"^^xsd:nonNegativeInteger ;
		] ,
		[
			a owl:Restriction ;
			owl:onProperty observable:language ;
			owl:maxCardinality "1"^^xsd:nonNegativeInteger ;
		] ,
		[
			a owl:Restriction ;
			owl:onProperty observable:length ;
			owl:maxQualifiedCardinality "1"^^xsd:nonNegativeInteger ;
			owl:onDataRange xsd:integer ;
		] ,
		[
			a owl:Restriction ;
			owl:onProperty observable:englishTranslation ;
			owl:maxQualifiedCardinality "1"^^xsd:nonNegativeInteger ;
			owl:onDataRange xsd:string ;
		] ,
		[
			a owl:Restriction ;
			owl:onProperty observable:stringValue ;
			owl:maxQualifiedCardinality "1"^^xsd:nonNegativeInteger ;
			owl:onDataRange xsd:string ;
		]
		;
	rdfs:label "ExtractedString"@en ;
	rdfs:comment "An extracted string is a grouping of characteristics unique to a series of characters pulled from an observable object."@en ;
	.

observable:ExtractedStringsFacet
	a owl:Class ;
	rdfs:subClassOf <https://unifiedcyberontology.org/ontology/uco/core#Facet> ;
	rdfs:label "ExtractedStringsFacet"@en ;
	rdfs:comment "An extracted strings facet is a grouping of characteristics unique to one or more sequences of characters pulled from an observable object."@en ;
	.

observable:File
	a owl:Class ;
	rdfs:subClassOf observable:FileSystemObject ;
	rdfs:label "File"@en ;
	rdfs:comment "A file is a computer resource for recording data discretely on a computer storage device."@en ;
	.

observable:FileFacet
	a owl:Class ;
	rdfs:subClassOf
		<https://unifiedcyberontology.org/ontology/uco/core#Facet> ,
		[
			a owl:Restriction ;
			owl:onProperty observable:accessedTime ;
			owl:maxCardinality "1"^^xsd:nonNegativeInteger ;
		] ,
		[
			a owl:Restriction ;
			owl:onProperty observable:fileSystemType ;
			owl:maxCardinality "1"^^xsd:nonNegativeInteger ;
		] ,
		[
			a owl:Restriction ;
			owl:onProperty observable:metadataChangeTime ;
			owl:maxCardinality "1"^^xsd:nonNegativeInteger ;
		] ,
		[
			a owl:Restriction ;
			owl:onProperty observable:modifiedTime ;
			owl:maxCardinality "1"^^xsd:nonNegativeInteger ;
		] ,
		[
			a owl:Restriction ;
			owl:onProperty observable:observableCreatedTime ;
			owl:maxCardinality "1"^^xsd:nonNegativeInteger ;
		] ,
		[
			a owl:Restriction ;
			owl:onProperty observable:sizeInBytes ;
			owl:maxQualifiedCardinality "1"^^xsd:nonNegativeInteger ;
			owl:onDataRange xsd:integer ;
		] ,
		[
			a owl:Restriction ;
			owl:onProperty observable:allocationStatus ;
			owl:maxQualifiedCardinality "1"^^xsd:nonNegativeInteger ;
			owl:onDataRange xsd:string ;
		] ,
		[
			a owl:Restriction ;
			owl:onProperty observable:extension ;
			owl:maxQualifiedCardinality "1"^^xsd:nonNegativeInteger ;
			owl:onDataRange xsd:string ;
		]
		;
	rdfs:label "FileFacet"@en ;
	rdfs:comment "A file facet is a grouping of characteristics unique to the storage of a file (computer resource for recording data discretely in a computer storage device) on a file system (process that manages how and where data on a storage device is stored, accessed and managed). [based on https://en.wikipedia.org/Computer_file and https://www.techopedia.com/definition/5510/file-system]"@en ;
	.

observable:FilePermissionsFacet
	a owl:Class ;
	rdfs:subClassOf
		<https://unifiedcyberontology.org/ontology/uco/core#Facet> ,
		[
			a owl:Restriction ;
			owl:onProperty observable:owner ;
			owl:onClass observable:ObservableObject ;
			owl:maxQualifiedCardinality "1"^^xsd:nonNegativeInteger ;
		]
		;
	rdfs:label "FilePermissionsFacet"@en ;
	rdfs:comment "A file permissions facet is a grouping of characteristics unique to the access rights (e.g., view, change, navigate, execute) of a file on a file system."@en ;
	.

observable:FileSystem
	a owl:Class ;
	rdfs:subClassOf observable:ObservableObject ;
	rdfs:label "FileSystem"@en ;
	rdfs:commenet "A file system is the process that manages how and where data on a storage medium is stored, accessed and managed. [based on https://www.techopedia.com/definition/5510/file-system]"@en ;
	.

observable:FileSystemFacet
	a owl:Class ;
	rdfs:subClassOf
		<https://unifiedcyberontology.org/ontology/uco/core#Facet> ,
		[
			a owl:Restriction ;
			owl:onProperty observable:fileSystemType ;
			owl:maxCardinality "1"^^xsd:nonNegativeInteger ;
		] ,
		[
			a owl:Restriction ;
			owl:onProperty observable:clusterSize ;
			owl:maxQualifiedCardinality "1"^^xsd:nonNegativeInteger ;
			owl:onDataRange xsd:integer ;
		]
		;
	rdfs:label "FileSystemFacet"@en ;
	rdfs:comment "A file system facet is a grouping of characteristics unique to the process that manages how and where data on a storage medium is stored, accessed and managed. [based on https://www.techopedia.com/definition/5510/file-system]"@en ;
	.

observable:FileSystemObject
	a owl:Class ;
	rdfs:subClassOf observable:ObservableObject ;
	rdfs:label "FileSystemObject"@en ;
	rdfs:comment "A file system object is an informational object represented and managed within a file system."@en ;
	.

observable:ForumPost
	a owl:Class ;
	rdfs:subClassOf observable:Message ;
	rdfs:label "ForumPost"@en ;
	rdfs:comment "A forum post is message submitted by a user account to an online forum where the message content (and typically metadata including who posted it and when) is viewable by any party with viewing permissions on the forum."@en ;
	.

observable:ForumPrivateMessage
	a owl:Class ;
	rdfs:subClassOf observable:Message ;
	rdfs:label "ForumPrivateMessage"@en ;
	rdfs:comment "A forum private message (aka PM or DM (direct message)) is a one-to-one message from one specific user account to another specific user account on an online form where transmission is managed by the online forum platform and the message is only viewable by the parties directly involved."@en ;
	.

observable:FragmentFacet
	a owl:Class ;
	rdfs:subClassOf <https://unifiedcyberontology.org/ontology/uco/core#Facet> ;
	rdfs:label "FragmentFacet"@en ;
	rdfs:comment "A fragment facet is a grouping of characteristics unique to an individual piece of the content of a file."@en ;
	.

observable:GUI
	a owl:Class ;
	rdfs:subClassOf observable:ObservableObject ;
	rdfs:label "GUI"@en ;
	rdfs:comment "A GUI is a graphical user interface that allows users to interact with electronic devices through graphical icons and audio indicators such as primary notation, instead of text-based user interfaces, typed command labels or text navigation. [based on https://en.wikipedia.org/wiki/Graphical_user_interface]"@en ;
	.

observable:GenericObservableObject
	a owl:Class ;
	rdfs:subClassOf observable:ObservableObject ;
	rdfs:label "GenericObservableObject"@en ;
	rdfs:comment "A generic observable object is an article or unit within the digital domain."@en ;
	.

observable:GeoLocationEntry
	a owl:Class ;
	rdfs:label "GeoLocationEntry"@en ;
	rdfs:comment "A geolocation entry is a single application-specific geolocation entry."@en ;
	rdfs:subCassOf observable:ObservableObject ;
	.

observable:GeoLocationEntryFacet
	a owl:Class ;
	rdfs:subClassOf
		<https://unifiedcyberontology.org/ontology/uco/core#Facet> ,
		[
			a owl:Restriction ;
			owl:onProperty observable:location ;
			owl:maxCardinality "1"^^xsd:nonNegativeInteger ;
		] ,
		[
			a owl:Restriction ;
			owl:onProperty observable:observableCreatedTime ;
			owl:maxCardinality "1"^^xsd:nonNegativeInteger ;
		] ,
		[
			a owl:Restriction ;
			owl:onProperty observable:application ;
			owl:onClass observable:ObservableObject ;
			owl:qualifiedCardinality "1"^^xsd:nonNegativeInteger ;
		]
		;
	rdfs:label "GeoLocationEntryFacet"@en ;
	rdfs:comment "A geolocation entry facet is a grouping of characteristics unique to a single application-specific geolocation entry."@en ;
	.

observable:GeoLocationLog
	a owl:Class ;
	rdfs:subClassOf observable:ObservableObject ;
	rdfs:label "GeoLocationLog"@en ;
	rdfs:comment "A geolocation log is a record containing geolocation tracks and/or geolocation entries."@en ;
	.

observable:GeoLocationLogFacet
	a owl:Class ;
	rdfs:subClassOf
		<https://unifiedcyberontology.org/ontology/uco/core#Facet> ,
		[
			a owl:Restriction ;
			owl:onProperty observable:observableCreatedTime ;
			owl:maxCardinality "1"^^xsd:nonNegativeInteger ;
		] ,
		[
			a owl:Restriction ;
			owl:onProperty observable:application ;
			owl:onClass observable:ObservableObject ;
			owl:qualifiedCardinality "1"^^xsd:nonNegativeInteger ;
		]
		;
	rdfs:label "GeoLocationLogFacet"@en ;
	rdfs:comment "A geolocation log facet is a grouping of characteristics unique to a record containing geolocation tracks and/or geolocation entries."@en ;
	.

observable:GeoLocationTrack
	a owl:Class ;
	rdfs:subClassOf observable:ObservableObject ;
	rdfs:label "GeoLocationTrack"@en ;
	rdfs:comment "A geolocation track is a set of contiguous geolocation entries representing a path/track taken."@en ;
	.

observable:GeoLocationTrackFacet
	a owl:Class ;
	rdfs:subClassOf
		<https://unifiedcyberontology.org/ontology/uco/core#Facet> ,
		[
			a owl:Restriction ;
			owl:onProperty observable:endTime ;
			owl:maxCardinality "1"^^xsd:nonNegativeInteger ;
		] ,
		[
			a owl:Restriction ;
			owl:onProperty observable:startTime ;
			owl:maxCardinality "1"^^xsd:nonNegativeInteger ;
		] ,
		[
			a owl:Restriction ;
			owl:onProperty observable:application ;
			owl:onClass observable:ObservableObject ;
			owl:qualifiedCardinality "1"^^xsd:nonNegativeInteger ;
		]
		;
	rdfs:label "GeoLocationTrackFacet"@en ;
	rdfs:comment "A geolocation track facet is a grouping of characteristics unique to a set of contiguous geolocation entries representing a path/track taken."@en ;
	.

observable:GlobalFlagType
	a owl:Class ;
	rdfs:subClassOf
		[
			a owl:Restriction ;
			owl:onProperty observable:abbreviation ;
			owl:maxQualifiedCardinality "1"^^xsd:nonNegativeInteger ;
			owl:onDataRange xsd:string ;
		] ,
		[
			a owl:Restriction ;
			owl:onProperty observable:destination ;
			owl:maxQualifiedCardinality "1"^^xsd:nonNegativeInteger ;
			owl:onDataRange xsd:string ;
		] ,
		[
			a owl:Restriction ;
			owl:onProperty observable:symbolicName ;
			owl:maxQualifiedCardinality "1"^^xsd:nonNegativeInteger ;
			owl:onDataRange xsd:string ;
		]
		;
	rdfs:label "GlobalFlagType"@en ;
	rdfs:comment 'A global flag type is a grouping of characteristics unique to the Windows systemwide global variable named NtGlobalFlag that enables various internal debugging, tracing, and validation support in the operating system. [based on "Windows Global Flags, Chapter 3: System Mechanisms of Windows Internals by Solomon, Russinovich, and Ionescu]'@en ;
	.

observable:HTTPConnection
	a owl:Class ;
	rdfs:subClassOf observable:NetworkConnection ;
	rdfs:label "HTTPConnection"@en ;
	rdfs:comment "An HTTP connection is network connection that is conformant to the Hypertext Transfer Protocol (HTTP) standard."@en ;
	.

observable:HTTPConnectionFacet
	a owl:Class ;
	rdfs:subClassOf
		<https://unifiedcyberontology.org/ontology/uco/core#Facet> ,
		[
			a owl:Restriction ;
			owl:onProperty observable:httpRequestHeader ;
			owl:maxCardinality "1"^^xsd:nonNegativeInteger ;
		] ,
		[
			a owl:Restriction ;
			owl:onProperty observable:httpMessageBodyData ;
			owl:onClass observable:ObservableObject ;
			owl:maxQualifiedCardinality "1"^^xsd:nonNegativeInteger ;
		] ,
		[
			a owl:Restriction ;
			owl:onProperty observable:httpMesageBodyLength ;
			owl:maxQualifiedCardinality "1"^^xsd:nonNegativeInteger ;
			owl:onDataRange xsd:integer ;
		] ,
		[
			a owl:Restriction ;
			owl:onProperty observable:requestVersion ;
			owl:maxQualifiedCardinality "1"^^xsd:nonNegativeInteger ;
			owl:onDataRange xsd:string ;
		] ,
		[
			a owl:Restriction ;
			owl:onProperty observable:requestMethod ;
			owl:onDataRange xsd:string ;
			owl:qualifiedCardinality "1"^^xsd:nonNegativeInteger ;
		] ,
		[
			a owl:Restriction ;
			owl:onProperty observable:requestValue ;
			owl:onDataRange xsd:string ;
			owl:qualifiedCardinality "1"^^xsd:nonNegativeInteger ;
		]
		;
	rdfs:label "HTTPConnectionFacet"@en ;
	rdfs:comment "An HTTP connection facet is a grouping of characteristics unique to portions of a network connection that are conformant to the Hypertext Transfer Protocol (HTTP) standard."@en ;
	.

observable:Hostname
	a owl:Class ;
	rdfs:subClassOf observable:ObservableObject ;
	rdfs:label "Hostname"@en ;
	rdfs:comment "A hostname is a label that is assigned to a device connected to a computer network and that is used to identify the device in various forms of electronic communication, such as the World Wide Web. A hostname may be a domain name, if it is properly organized into the domain name system. A domain name may be a hostname if it has been assigned to an Internet host and associated with the host's IP address. [based on https://en.wikipedia.org/wiki/Hostname]"@en ;
	.

observable:ICCID
	a owl:DatatypeProperty ;
	rdfs:label "ICCID"@en ;
	rdfs:comment "Integrated circuit card identifier (http://www.itu.int/)."@en ;
	rdfs:range xsd:string ;
	.

observable:ICMPConnection
	a owl:Class ;
	rdfs:subClassOf observable:NetworkConnection ;
	rdfs:label "ICMPConnection"@en ;
	rdfs:comment "An ICMP connection is a network connection that is conformant to the Internet Control Message Protocol (ICMP) standard."@en ;
	.

observable:ICMPConnectionFacet
	a owl:Class ;
	rdfs:subClassOf <https://unifiedcyberontology.org/ontology/uco/core#Facet> ;
	rdfs:label "ICMPConnectionFacet"@en ;
	rdfs:comment "An ICMP connection facet is a grouping of characteristics unique to portions of a network connection that are conformant to the Internet Control Message Protocol (ICMP) standard."@en ;
	.

observable:IComHandlerActionType
	a owl:Class ;
	rdfs:subClassOf
		[
			a owl:Restriction ;
			owl:onProperty observable:comClassID ;
			owl:maxQualifiedCardinality "1"^^xsd:nonNegativeInteger ;
			owl:onDataRange xsd:string ;
		] ,
		[
			a owl:Restriction ;
			owl:onProperty observable:comData ;
			owl:maxQualifiedCardinality "1"^^xsd:nonNegativeInteger ;
			owl:onDataRange xsd:string ;
		]
		;
	rdfs:label "IComHandlerActionType"@en ;
	rdfs:comment "An IComHandler action type is a grouping of characteristics unique to a Windows Task-related action that fires a Windows COM handler (smart code in the client address space that can optimize calls between a client and server). [based on https://docs.microsoft.com/en-us/windows/win32/taskschd/comhandleraction]"@en ;
	.

observable:IExecActionType
	a owl:Class ;
	rdfs:subClassOf
		[
			a owl:Restriction ;
			owl:onProperty observable:execArguments ;
			owl:maxQualifiedCardinality "1"^^xsd:nonNegativeInteger ;
			owl:onDataRange xsd:string ;
		] ,
		[
			a owl:Restriction ;
			owl:onProperty observable:execProgramPath ;
			owl:maxQualifiedCardinality "1"^^xsd:nonNegativeInteger ;
			owl:onDataRange xsd:string ;
		] ,
		[
			a owl:Restriction ;
			owl:onProperty observable:execWorkingDirectory ;
			owl:maxQualifiedCardinality "1"^^xsd:nonNegativeInteger ;
			owl:onDataRange xsd:string ;
		]
		;
	rdfs:label "IExecActionType"@en ;
	rdfs:comment "An IExec action type is a grouping of characteristics unique to an action that executes a command-line operation on a Windows operating system. [based on https://docs.microsoft.com/en-us/windows/win32/api/taskschd/nn-taskschd-iexecaction?redirectedfrom=MSDN]"@en ;
	.

observable:IMEI
	a owl:DatatypeProperty ;
	rdfs:label "IMEI"@en ;
	rdfs:comment "International Mobile Equipment Identity (IMEI)."@en ;
	rdfs:range xsd:string ;
	.

observable:IMSI
	a owl:DatatypeProperty ;
	rdfs:label "IMSI"@en ;
	rdfs:comment "An International Mobile Subscriber Identity (IMSI) is a unique identification associated with all GSM and UMTS network mobile phone users. It is stored as a 64-bit field in the SIM inside the phone and is sent by the phone to the network."@en ;
	rdfs:range xsd:string ;
	.

observable:IPAddressFacet
	a owl:Class ;
	rdfs:subClassOf
		<https://unifiedcyberontology.org/ontology/uco/core#DigitalAddressFacet> ,
		[
			a owl:Restriction ;
			owl:onProperty observable:addressValue ;
			owl:cardinality "1"^^xsd:nonNegativeInteger ;
			owl:onDataRange xsd:string ;
		] ,
		[
			a owl:Restriction ;
			owl:onProperty observable:displayName ;
			owl:maxQualifiedCardinality "1"^^xsd:nonNegativeInteger ;
			owl:onDataRange xsd:string ;
		]
		;
	rdfs:label "IPAddressFacet"@en ;
	rdfs:comment "An IP address facet is a grouping of characteristics unique to an Internet Protocol (IP) standards conformant identifier assigned to a device to enable routing and management of IP standards conformant communication to or from that device."@en ;

observable:IPAddress
	a owl:Class ;
	rdfs:subClassOf observable:DigitalAddress ;
	rdfs:label "IPAddress"@en ;
	rdfs:comment "An IP address is an Internet Protocol (IP) standards conformant identifier assigned to a device to enable routing and management of IP standards conformant communication to or from that device."@en ;
	.

observable:IPNetmask
	a owl:Class ;
	rdfs:subClassOf observable:ObservableObject ;
	rdfs:label "IPNetmask"@en ;
	rdfs:comment "An IP netmask is a 32-bit \"mask\" used to divide an IP address into subnets and specify the network's available hosts."@en ;
	.

observable:IPv4Address
	a owl:Class ;
	rdfs:subClassOf observable:IPAddress ;
	rdfs:label "IPv4Address"@en ;
	rdfs:comment "An IPv4 (Internet Protocol version 4) address is an IPv4 standards conformant identifier assigned to a device to enable routing and management of IPv4 standards conformant communication to or from that device."@en ;

	.

observable:IPv4AddressFacet
	a owl:Class ;
	rdfs:subClassOf
		<https://unifiedcyberontology.org/ontology/uco/core#IPAddressFacet> ,
		[
			a owl:Restriction ;
			owl:onProperty observable:addressValue ;
			owl:onDataRange xsd:string ;
			owl:qualifiedCardinality "1"^^xsd:nonNegativeInteger ;
		]
		;
	rdfs:label "IPv4AddressFacet"@en ;
	rdfs:comment "An IPv4 (Internet Protocol version 4) address facet is a grouping of characteristics unique to an IPv4 standards conformant identifier assigned to a device to enable routing and management of IPv4 standards conformant communication to or from that device."@en ;
	.

observable:IPv6Address
	a owl:Class ;
	rdfs:subClassOf observable:IPAddress ;
	rdfs:label "IPv6Address"@en ;
	rdfs:comment "An IPv6 (Internet Protocol version 6) address is an IPv6 standards conformant identifier assigned to a device to enable routing and management of IPv6 standards conformant communication to or from that device."@en ;
	.

observable:IPv6AddressFacet
	a owl:Class ;
	rdfs:subClassOf
		<https://unifiedcyberontology.org/ontology/uco/core#IPAddressFacet> ,
		[
			a owl:Restriction ;
			owl:onProperty observable:addressValue ;
			owl:onDataRange xsd:string ;
			owl:qualifiedCardinality "1"^^xsd:nonNegativeInteger ;
		]
		;
	rdfs:label "IPv6AddressFacet"@en ;
	rdfs:comment "An IPv6 (Internet Protocol version 6) address facet is a grouping of characteristics unique to an IPv6 standards conformant identifier assigned to a device to enable routing and management of IPv6 standards conformant communication to or from that device."@en ;
	.

observable:IShowMessageActionType
	a owl:Class ;
	rdfs:subClassOf
		[
			a owl:Restriction ;
			owl:onProperty observable:showMessageBody ;
			owl:maxQualifiedCardinality "1"^^xsd:nonNegativeInteger ;
			owl:onDataRange xsd:string ;
		] ,
		[
			a owl:Restriction ;
			owl:onProperty observable:showMessageTitle ;
			owl:maxQualifiedCardinality "1"^^xsd:nonNegativeInteger ;
			owl:onDataRange xsd:string ;
		]
		;
	rdfs:label "IShowMessageActionType"@en ;
	rdfs:comment "An IShow message action type is a grouping of characteristics unique to an action that shows a message box when a task is activate. [based on https://docs.microsoft.com/en-us/windows/win32/api/taskschd/nn-taskschd-ishowmessageaction?redirectedfrom=MSDN]"@en ;
	.

observable:Image
	a owl:Class ;
	rdfs:subClassOf observable:ObservableObject ;
	rdfs:label "Image"@en ;
	rdfs:comment "An image is a complete copy of a hard disk, memory, or other digital media."@en ;
	.

observable:ImageFacet
	a owl:Class ;
	rdfs:subClassOf
		<https://unifiedcyberontology.org/ontology/uco/core#Facet> ,
		[
			a owl:Restriction ;
			owl:onProperty observable:imageType ;
			owl:maxQualifiedCardinality "1"^^xsd:nonNegativeInteger ;
			owl:onDataRange xsd:string ;
		]
		;
	rdfs:label "ImageFacet"@en ;
	rdfs:comment "An image facet is a grouping of characteristics unique to a complete copy of a hard disk, memory, or other digital media."@en ;
	.

observable:InstantMessagingAddress
	a owl:Class ;
	rdfs:subClassOf observable:DigitalAddress ;
	rdfs:label "InstantMessagingAddress"@en ;
	rdfs:comment ""@en ;
	.

observable:Junction
	a owl:Class ;
	rdfs:subClassOf observable:FileSystemObject ;
	rdfs:label "Junction"@en ;
	rdfs:comment "A junction is a specific NTFS (New Technology File System) reparse point to redirect a directory access to another directory which can be on the same volume or another volume. A junction is similar to a directory symbolic link but may differ on whether they are processed on the local system or on the remote file server. [based on https://jp-andre.pagesperso-orange.fr/junctions.html]"@en ;
	.

observable:Library
	a owl:Class ;
	rdfs:subClassOf observable:ObservableObject ;
	rdfs:label "Library"@en ;
	rdfs:comment "A library is a suite of data and programming code that is used to develop software programs and applications. [based on https://www.techopedia.com/definition/3828/software-library]"@en ;
	.

observable:InstantMessagingAddressFacet
	a owl:Class ;
	rdfs:subClassOf
		<https://unifiedcyberontology.org/ontology/uco/core#DigitalAddressFacet> ,
		[
			a owl:Restriction ;
			owl:onProperty observable:addressValue ;
			owl:cardinality "1"^^xsd:nonNegativeInteger ;
			owl:onDataRange xsd:string ;
		] ,
		[
			a owl:Restriction ;
			owl:onProperty observable:displayName ;
			owl:maxQualifiedCardinality "1"^^xsd:nonNegativeInteger ;
			owl:onDataRange xsd:string ;
		]
		;
	rdfs:label "InstantMessagingAddressFacet"@en ;
	rdfs:comment "An instant messaging address facet is a grouping of characteristics unique to an identifier assigned to enable routing and management of instant messaging digital communication."@en ;
	.

observable:LibraryFacet
	a owl:Class ;
	rdfs:subClassOf
		<https://unifiedcyberontology.org/ontology/uco/core#Facet> ,
		[
			a owl:Restriction ;
			owl:onProperty observable:libraryType ;
			owl:maxCardinality "1"^^xsd:nonNegativeInteger ;
		]
		;
	rdfs:label "LibraryFacet"@en ;
	rdfs:comment "A library facet is a grouping of characteristics unique to a suite of data and programming code that is used to develop software programs and applications. [based on https://www.techopedia.com/definition/3828/software-library]"@en ;
	.

observable:MACAddress
	a owl:Class ;
	rdfs:subClassOf observable:DigitalAddress ;
	rdfs:label "MACAddress"@en ;
	rdfs:comment "A MAC address is a media access control standards conformant identifier assigned to a network interface to enable routing and management of communications at the data link layer of a network segment."@en ;
	.

observable:MACAddressFacet
	a owl:Class ;
	rdfs:subClassOf
		<https://unifiedcyberontology.org/ontology/uco/core#DigitalAddressFacet> ,
		[
			a owl:Restriction ;
			owl:onProperty observable:addressValue ;
			owl:onDataRange xsd:string ;
			owl:qualifiedCardinality "1"^^xsd:nonNegativeInteger ;
		]
		;
	rdfs:label "MACAddressFacet"@en ;
	rdfs:comment "A MAC address facet is a grouping of characteristics unique to a media access control standards conformant identifier assigned to a network interface to enable routing and management of communications at the data link layer of a network segment."@en ;
	.

observable:MSISDN
	a owl:DatatypeProperty ;
	rdfs:label "MSISDN"@en ;
	rdfs:comment "Mobile Station International Subscriber Directory Number (MSISDN) is a number used to identify a mobile phone number internationally. MSISDN is defined by the E.164 numbering plan. This number includes a country code and a National Destination Code which identifies the subscriber's operator."@en ;
	rdfs:range xsd:string ;
	.

observable:MSISDNType
	a owl:DatatypeProperty ;
	rdfs:label "MSISDNType"@en ;
	rdfs:comment "???."@en ;
	rdfs:range xsd:string ;
	.

observable:Memory
	a owl:Class ;
	rdfs:subClassOf observable:ObservableObject ;
	rdfs:label "Memory"@en ;
	rdfs:comment "Memory is a particular region of temporary information storage (e.g., RAM (random access memory), ROM (read only memory)) on a digital device."@en ;
	.

observable:MemoryFacet
	a owl:Class ;
	rdfs:subClassOf
		<https://unifiedcyberontology.org/ontology/uco/core#Facet> ,
		[
			a owl:Restriction ;
			owl:onProperty observable:regionSize ;
			owl:maxCardinality "1"^^xsd:nonNegativeInteger ;
		] ,
		[
			a owl:Restriction ;
			owl:onProperty observable:blockType ;
			owl:maxQualifiedCardinality "1"^^xsd:nonNegativeInteger ;
			owl:onDataRange vocabulary:MemoryBlockTypeVocab ;
		] ,
		[
			a owl:Restriction ;
			owl:onProperty observable:isInjected ;
			owl:onDataRange xsd:boolean ;
			owl:qualifiedCardinality "1"^^xsd:nonNegativeInteger ;
		] ,
		[
			a owl:Restriction ;
			owl:onProperty observable:isMapped ;
			owl:onDataRange xsd:boolean ;
			owl:qualifiedCardinality "1"^^xsd:nonNegativeInteger ;
		] ,
		[
			a owl:Restriction ;
			owl:onProperty observable:isProtected ;
			owl:onDataRange xsd:boolean ;
			owl:qualifiedCardinality "1"^^xsd:nonNegativeInteger ;
		] ,
		[
			a owl:Restriction ;
			owl:onProperty observable:isVolatile ;
			owl:onDataRange xsd:boolean ;
			owl:qualifiedCardinality "1"^^xsd:nonNegativeInteger ;
		]
		;
	rdfs:label "MemoryFacet"@en ;
	rdfs:comment "A memory facet is a grouping of characteristics unique to a particular region of temporary information storage (e.g., RAM (random access memory), ROM (read only memory)) on a digital device."@en ;
	.

observable:Message
	a owl:Class ;
	rdfs:subClassOf observable:ObservableObject ;
	rdfs:label "Message"@en ;
	rdfs:comment "A message is a discrete unit of electronic communication intended by the source for consumption by some recipient or group of recipients. [based on https://en.wikipedia.org/wiki/Message]"@en ;
	.

observable:MessageFacet
	a owl:Class ;
	rdfs:subClassOf
		<https://unifiedcyberontology.org/ontology/uco/core#Facet> ,
		[
			a owl:Restriction ;
			owl:onProperty observable:sentTime ;
			owl:maxCardinality "1"^^xsd:nonNegativeInteger ;
		] ,
		[
			a owl:Restriction ;
			owl:onProperty observable:application ;
			owl:onClass observable:ObservableObject ;
			owl:maxQualifiedCardinality "1"^^xsd:nonNegativeInteger ;
		] ,
		[
			a owl:Restriction ;
			owl:onProperty observable:from ;
			owl:onClass observable:ObservableObject ;
			owl:maxQualifiedCardinality "1"^^xsd:nonNegativeInteger ;
		] ,
		[
			a owl:Restriction ;
			owl:onProperty observable:messageID ;
			owl:maxQualifiedCardinality "1"^^xsd:nonNegativeInteger ;
			owl:onDataRange xsd:string ;
		] ,
		[
			a owl:Restriction ;
			owl:onProperty observable:messageText ;
			owl:maxQualifiedCardinality "1"^^xsd:nonNegativeInteger ;
			owl:onDataRange xsd:string ;
		] ,
		[
			a owl:Restriction ;
			owl:onProperty observable:messageType ;
			owl:maxQualifiedCardinality "1"^^xsd:nonNegativeInteger ;
			owl:onDataRange xsd:string ;
		] ,
		[
			a owl:Restriction ;
			owl:onProperty observable:sessionID ;
			owl:maxQualifiedCardinality "1"^^xsd:nonNegativeInteger ;
			owl:onDataRange xsd:string ;
		]
		;
	rdfs:label "MessageFacet"@en ;
	rdfs:comment "A message facet is a grouping of characteristics unique to a discrete unit of electronic communication intended by the source for consumption by some recipient or group of recipients. [based on https://en.wikipedia.org/wiki/Message]"@en ;
	.

observable:MessageThread
	a owl:Class ;
	rdfs:subClassOf observable:ObservableObject ;
	rdfs:label "MessageTread"@en ;
	rdfs:comment "A message thread is a running commentary of electronic messages pertaining to one topic or question."@en ;
	.

observable:MessageThreadFacet
	a owl:Class ;
	rdfs:subClassOf
		<https://unifiedcyberontology.org/ontology/uco/core#Facet> ,
		[
			a owl:Restriction ;
			owl:onProperty observable:visibility ;
			owl:maxQualifiedCardinality "1"^^xsd:nonNegativeInteger ;
			owl:onDataRange xsd:boolean ;
		] ,
		[
			a owl:Restriction ;
			owl:onProperty observable:message ;
			owl:onClass observable:ObservableObject ;
			owl:minQualifiedCardinality "1"^^xsd:nonNegativeInteger ;
		]
		;
	rdfs:label "MessageThreadFacet"@en ;
	rdfs:comment "A message thread facet is a grouping of characteristics unique to a running commentary of electronic messages pertaining to one topic or question."@en ;
	.

observable:MftRecordFacet
	a owl:Class ;
	rdfs:subClassOf
		<https://unifiedcyberontology.org/ontology/uco/core#Facet> ,
		[
			a owl:Restriction ;
			owl:onProperty observable:mftFileNameAccessedTime ;
			owl:maxCardinality "1"^^xsd:nonNegativeInteger ;
		] ,
		[
			a owl:Restriction ;
			owl:onProperty observable:mftFileNameCreatedTime ;
			owl:maxCardinality "1"^^xsd:nonNegativeInteger ;
		] ,
		[
			a owl:Restriction ;
			owl:onProperty observable:mftFileNameModifiedTime ;
			owl:maxCardinality "1"^^xsd:nonNegativeInteger ;
		] ,
		[
			a owl:Restriction ;
			owl:onProperty observable:mftFileNameRecordChangeTime ;
			owl:maxCardinality "1"^^xsd:nonNegativeInteger ;
		] ,
		[
			a owl:Restriction ;
			owl:onProperty observable:mftRecordChangeTime ;
			owl:maxCardinality "1"^^xsd:nonNegativeInteger ;
		] ,
		[
			a owl:Restriction ;
			owl:onProperty observable:mftFileID ;
			owl:maxQualifiedCardinality "1"^^xsd:nonNegativeInteger ;
			owl:onDataRange xsd:integer ;
		] ,
		[
			a owl:Restriction ;
			owl:onProperty observable:mftFileNameLength ;
			owl:maxQualifiedCardinality "1"^^xsd:nonNegativeInteger ;
			owl:onDataRange xsd:integer ;
		] ,
		[
			a owl:Restriction ;
			owl:onProperty observable:mftFlags ;
			owl:maxQualifiedCardinality "1"^^xsd:nonNegativeInteger ;
			owl:onDataRange xsd:integer ;
		] ,
		[
			a owl:Restriction ;
			owl:onProperty observable:mftParentID ;
			owl:maxQualifiedCardinality "1"^^xsd:nonNegativeInteger ;
			owl:onDataRange xsd:integer ;
		] ,
		[
			a owl:Restriction ;
			owl:onProperty observable:ntfsHardLinkCount ;
			owl:maxQualifiedCardinality "1"^^xsd:nonNegativeInteger ;
			owl:onDataRange xsd:integer ;
		] ,
		[
			a owl:Restriction ;
			owl:onProperty observable:ntfsOwnerID ;
			owl:maxQualifiedCardinality "1"^^xsd:nonNegativeInteger ;
			owl:onDataRange xsd:string ;
		] ,
		[
			a owl:Restriction ;
			owl:onProperty observable:ntfsOwnerSID ;
			owl:maxQualifiedCardinality "1"^^xsd:nonNegativeInteger ;
			owl:onDataRange xsd:string ;
		]
		;
	rdfs:label "MftRecordFacet"@en ;
	rdfs:comment "An MFT record facet is a grouping of characteristics unique to the details of a single file as managed in an NTFS (new technology filesystem) master file table (which is a collection of information about all files on an NTFS filesystem). [based on https://docs.microsoft.com/en-us/windows/win32/devnotes/master-file-table]"@en ;
	.

observable:MimePartType
	a owl:Class ;
	rdfs:subClassOf
		[
			a owl:Restriction ;
			owl:onProperty observable:bodyRaw ;
			owl:onClass observable:ObservableObject ;
			owl:maxQualifiedCardinality "1"^^xsd:nonNegativeInteger ;
		] ,
		[
			a owl:Restriction ;
			owl:onProperty observable:body ;
			owl:maxQualifiedCardinality "1"^^xsd:nonNegativeInteger ;
			owl:onDataRange xsd:string ;
		] ,
		[
			a owl:Restriction ;
			owl:onProperty observable:contentDisposition ;
			owl:maxQualifiedCardinality "1"^^xsd:nonNegativeInteger ;
			owl:onDataRange xsd:string ;
		] ,
		[
			a owl:Restriction ;
			owl:onProperty observable:contentType ;
			owl:maxQualifiedCardinality "1"^^xsd:nonNegativeInteger ;
			owl:onDataRange xsd:string ;
		]
		;
	rdfs:label "MimePartType"@en ;
	rdfs:comment "A mime part type is a grouping of characteristics unique to a component of a multi-part email body."@en ;
	.

observable:MobileAccount
	a owl:Class ;
	rdfs:subClassOf observable:DigitalAccount ;
	rdfs:label "MobileAccount"@en ;
	rdfs:comment "A mobile account is an arrangement with an entity to enable and control the provision of some capability or service on a portable computing device. [based on https://www.lexico.com/definition/mobile_device]"@en ;
	.

observable:MobileAccountFacet
	a owl:Class ;
	rdfs:subClassOf
		<https://unifiedcyberontology.org/ontology/uco/core#Facet> ,
		[
			a owl:Restriction ;
			owl:onProperty observable:IMSI ;
			owl:maxQualifiedCardinality "1"^^xsd:nonNegativeInteger ;
			owl:onDataRange xsd:string ;
		] ,
		[
			a owl:Restriction ;
			owl:onProperty observable:MSISDN ;
			owl:maxQualifiedCardinality "1"^^xsd:nonNegativeInteger ;
			owl:onDataRange xsd:string ;
		] ,
		[
			a owl:Restriction ;
			owl:onProperty observable:MSISDNType ;
			owl:maxQualifiedCardinality "1"^^xsd:nonNegativeInteger ;
			owl:onDataRange xsd:string ;
		]
		;
	rdfs:label "MobileAccountFacet"@en ;
	rdfs:comment "A mobile account facet is a grouping of characteristics unique to an arrangement with an entity to enable and control the provision of some capability or service on a portable computing device. [based on https://www.lexico.com/definition/mobile_device]"@en ;
	.

observable:MobileDevice
	a owl:Class ;
	rdfs:subClassOf observable:Device ;
	rdfs:label "MobileDevice"@en ;
	rdfs:comment "A mobile device is a portable computing device. [based on https://www.lexico.com.definition/mobile_device]"@en ;
	.

observable:MobileDeviceFacet
	a owl:Class ;
	rdfs:subClassOf
		<https://unifiedcyberontology.org/ontology/uco/core#Facet> ,
		[
			a owl:Restriction ;
			owl:onProperty observable:storageCapacityInBytes ;
			owl:maxQualifiedCardinality "1"^^xsd:nonNegativeInteger ;
			owl:onDataRange xsd:integer ;
		] ,
		[
			a owl:Restriction ;
			owl:onProperty observable:ESN ;
			owl:maxQualifiedCardinality "1"^^xsd:nonNegativeInteger ;
			owl:onDataRange xsd:string ;
		] ,
		[
			a owl:Restriction ;
			owl:onProperty observable:IMEI ;
			owl:maxQualifiedCardinality "1"^^xsd:nonNegativeInteger ;
			owl:onDataRange xsd:string ;
		] ,
		[
			a owl:Restriction ;
			owl:onProperty observable:bluetoothDeviceName ;
			owl:maxQualifiedCardinality "1"^^xsd:nonNegativeInteger ;
			owl:onDataRange xsd:string ;
		] ,
		[
			a owl:Restriction ;
			owl:onProperty observable:clockSetting ;
			owl:maxQualifiedCardinality "1"^^xsd:nonNegativeInteger ;
			owl:onDataRange xsd:string ;
		] ,
		[
			a owl:Restriction ;
			owl:onProperty observable:keypadUnlockCode ;
			owl:maxQualifiedCardinality "1"^^xsd:nonNegativeInteger ;
			owl:onDataRange xsd:string ;
		] ,
		[
			a owl:Restriction ;
			owl:onProperty observable:mockLocationsAllowed ;
			owl:maxQualifiedCardinality "1"^^xsd:nonNegativeInteger ;
			owl:onDataRange xsd:string ;
		] ,
		[
			a owl:Restriction ;
			owl:onProperty observable:network ;
			owl:maxQualifiedCardinality "1"^^xsd:nonNegativeInteger ;
			owl:onDataRange xsd:string ;
		] ,
		[
			a owl:Restriction ;
			owl:onProperty observable:phoneActivationTime ;
			owl:maxQualifiedCardinality "1"^^xsd:nonNegativeInteger ;
			owl:onDataRange xsd:string ;
		]
		;
	rdfs:label "MobileDeviceFacet"@en ;
	rdfs:comment "A mobile device facet is a grouping of characteristics unique to a portable computing device. [based on https://www.lexico.com/definition/mobile_device]"@en ;
	.

observable:Mutex
	a owl:Class ;
	rdfs:subClassOf observable:ObservableObject ;
	rdfs:label "Mutex"@en ;
	rdfs:comment "A mutex is a mechanism that enforces limits on access to a resource when there are many threads of execution. A mutex is designed to enforce a mutual exclusion concurrency control policy, and with a variety of possible methods there exists multiple unique implementations for different applications. [based on https://en.wikipedia.org/wiki/Lock_(computer_science)]"@en ;
	.

observable:MutexFacet
	a owl:Class ;
	rdfs:subClassOf
		<https://unifiedcyberontology.org/ontology/uco/core#Facet> ,
		[
			a owl:Restriction ;
			owl:onProperty observable:isNamed ;
			owl:onDataRange xsd:boolean ;
			owl:qualifiedCardinality "1"^^xsd:nonNegativeInteger ;
		]
		;
	rdfs:label "MutexFacet"@en ;
	rdfs:comment "A mutex facet is a grouping of characteristics unique to a mechanism that enforces limits on access to a resource when there are many threads of execution. A mutex is designed to enforce a mutual exclusion concurrency control policy, and with a variety of possible methods there exists multiple unique implementations for different applications. [based on https://en.wikipedia.org/wiki/Lock_(computer_science)]"@en ;
	.

observable:NTFSFile
	a owl:Class ;
	rdfs:subClassOf observable:File ;
	rdfs:label "NTFSFile"@en ;
	rdfs:comment "An NTFS file is a New Technology File System (NTFS) file."@en ;
	.

observable:NTFSFilePermissionsFacet
	a owl:Class ;
	rdfs:subClassOf <https://unifiedcyberontology.org/ontology/uco/core#Facet> ;
	rdfs:label "NTFSFilePermissionsFacet"@en ;
	rdfs:comment "An NTFS file permissions facet is a grouping of characteristics unique to the access rights (e.g., view, change, navigate, execute) of a file on an NTFS (new technology filesystem) file system."@en ;
	.

observable:NTFSFileSystemFacet
	a owl:Class ;
	rdfs:subClassOf
		<https://unifiedcyberontology.org/ontology/uco/core#Facet> ,
		[
			a owl:Restriction ;
			owl:onProperty observable:entryID ;
			owl:maxQualifiedCardinality "1"^^xsd:nonNegativeInteger ;
			owl:onDataRange xsd:integer ;
		] ,
		[
			a owl:Restriction ;
			owl:onProperty observable:sid ;
			owl:maxQualifiedCardinality "1"^^xsd:nonNegativeInteger ;
			owl:onDataRange xsd:string ;
		]
		;
	rdfs:label "NTFSFileSystemFacet"@en ;
	rdfs:comment "An NTFS file system facet is a grouping of characteristics unique to a file on an NTFS (new technology filesystem) file system."@en ;
	.

observable:NamedPipe
	a owl:Class ;
	rdfs:subClassOf observable:FileSystemObject ;
	rdfs:label "NamedPipe"@en ;
	rdfs:comment "A named pipe is a mechanism for FIFO (first-in-first-out) inter-process communication. It is persisted as a filesystem object (that can be deleted like any other file), can be written to or read from by any process and exists beyond the lifespan of any process interacting with it (unlike simple anonymous pipes). [based on https://en.wikipedia.org/wiki/Named_pipe]"@en ;
	.

observable:NetworkAppliance
	a owl:Class ;
	rdfs:subClassOf observable:Appliance ;
	rdfs:label "NetworkAppliance"@en ;
	rdfs:comment "A network appliance is a purpose-built computer with software or firmware that is designed to provide a specific network management function."@en ;
	.

observable:NetworkConnectionFacet
	a owl:Class ;
	rdfs:subClassOf
		<https://unifiedcyberontology.org/ontology/uco/core#Facet> ,
		[
			a owl:Restriction ;
			owl:onProperty observable:endTime ;
			owl:maxCardinality "1"^^xsd:nonNegativeInteger ;
		] ,
		[
			a owl:Restriction ;
			owl:onProperty observable:protocols ;
			owl:maxCardinality "1"^^xsd:nonNegativeInteger ;
		] ,
		[
			a owl:Restriction ;
			owl:onProperty observable:startTime ;
			owl:maxCardinality "1"^^xsd:nonNegativeInteger ;
		] ,
		[
			a owl:Restriction ;
			owl:onProperty observable:isActive ;
			owl:maxQualifiedCardinality "1"^^xsd:nonNegativeInteger ;
			owl:onDataRange xsd:boolean ;
		] ,
		[
			a owl:Restriction ;
			owl:onProperty observable:destinationPort ;
			owl:maxQualifiedCardinality "1"^^xsd:nonNegativeInteger ;
			owl:onDataRange xsd:integer ;
		] ,
		[
			a owl:Restriction ;
			owl:onProperty observable:sourcePort ;
			owl:maxQualifiedCardinality "1"^^xsd:nonNegativeInteger ;
			owl:onDataRange xsd:integer ;
		]
		;
	rdfs:label "NetworkConnectionFacet"@en ;
	rdfs:comment "A network connection facet is a grouping of characteristics unique to a connection (complete or attempted) accross a digital network (a group of two or more computer systems linked together). [based on https://www.webopedia.com/TERM/N/network.html]"@en ;
	.

observable:NetworkConnetion
	a owl:Class ;
	rdfs:subClassOf observable:ObservableObject ;
	rdfs:label "NetworkConnection"@en ;
	rdfs:comment "A network connection is a connection (completed or attempted) across a digital network (a group of two or more computer systems linked together). [based on https://www.webopedia.com/TERM/N/network.html]"@en ;
	.

observable:NetworkFlow
	a owl:Class ;
	rdfs:subClassOf observable:ObservableObject ;
	rdfs:label "NetworkFlow"@en ;
	rdfs:comment "A network flow is a sequence of data transiting one or more digital network (a group or two or more computer systems linked together) connections. [based on https://www.webopedia.com/TERM/N/network.html]"@en ;
	.

observable:NetworkFlowFacet
	a owl:Class ;
	rdfs:subClassOf
		<https://unifiedcyberontology.org/ontology/uco/core#Facet> ,
		[
			a owl:Restriction ;
			owl:onProperty observable:ipfix ;
			owl:maxCardinality "1"^^xsd:nonNegativeInteger ;
		] ,
		[
			a owl:Restriction ;
			owl:onProperty observable:dstPayload ;
			owl:onClass observable:ObservableObject ;
			owl:maxQualifiedCardinality "1"^^xsd:nonNegativeInteger ;
		] ,
		[
			a owl:Restriction ;
			owl:onProperty observable:srcPayload ;
			owl:onClass observable:ObservableObject ;
			owl:maxQualifiedCardinality "1"^^xsd:nonNegativeInteger ;
		] ,
		[
			a owl:Restriction ;
			owl:onProperty observable:dstBytes ;
			owl:maxQualifiedCardinality "1"^^xsd:nonNegativeInteger ;
			owl:onDataRange xsd:integer ;
		] ,
		[
			a owl:Restriction ;
			owl:onProperty observable:dstPackets ;
			owl:maxQualifiedCardinality "1"^^xsd:nonNegativeInteger ;
			owl:onDataRange xsd:integer ;
		] ,
		[
			a owl:Restriction ;
			owl:onProperty observable:srcBytes ;
			owl:maxQualifiedCardinality "1"^^xsd:nonNegativeInteger ;
			owl:onDataRange xsd:integer ;
		] ,
		[
			a owl:Restriction ;
			owl:onProperty observable:srcPackets ;
			owl:maxQualifiedCardinality "1"^^xsd:nonNegativeInteger ;
			owl:onDataRange xsd:integer ;
		]
		;
	rdfs:label "NetworkFlowFacet"@en ;
	rdfs:comment "A network flow facet is a grouping of characteristics unique to a sequence of data transiting one or more digital network (a group of two or more computer systems linked together) connections. [based on https://www.webopedia.com/TERM/N/network.html]"@en ;
	.

observable:NetworkInterface
	a owl:Class ;
	rdfs:subClassOf observable:ObservableObject ;
	rdfs:label "NetworkInterface"@en ;
	rdfs:comment "A network interface is a software or hardware interface between two pieces of equipment or protocol layers in a computer network."@en ;
	.

observable:NetworkInterfaceFacet
	a owl:Class ;
	rdfs:subClassOf
		<https://unifiedcyberontology.org/ontology/uco/core#Facet> ,
		[
			a owl:Restriction ;
			owl:onProperty observable:dhcpLeaseExpires ;
			owl:maxCardinality "1"^^xsd:nonNegativeInteger ;
		] ,
		[
			a owl:Restriction ;
			owl:onProperty observable:dhcpLeaseObtained ;
			owl:maxCardinality "1"^^xsd:nonNegativeInteger ;
		] ,
		[
			a owl:Restriction ;
			owl:onProperty observable:macAddress ;
			owl:onClass observable:ObservableObject ;
			owl:maxQualifiedCardinality "1"^^xsd:nonNegativeInteger ;
		] ,
		[
			a owl:Restriction ;
			owl:onProperty observable:adapterName ;
			owl:maxQualifiedCardinality "1"^^xsd:nonNegativeInteger ;
			owl:onDataRange xsd:string ;
		]
		;
	rdfs:label "NetworkInterfaceFacet"@en ;
	rdfs:comment "A network interface facet is a grouping of characteristics unique to a software or hardware interface between two pieces of equipment or protocol layers in a computer network."@en ;
	.

observable:NetworkProtocol
	a owl:Class ;
	rdfs:subClassOf observable:ObservableObject ;
	rdfs:label "NetworkProtocol"@en ;
	rdfs:comment "A network protocol is an established set of structured rules that determine how data is transmitted between different devices in the same network. Essentially, it allows connected devices to communicate with each other, regardless of any differences in their internal processes, structure or design. [based on https://www.comptia.org/content/guides/what-is-a-network-protocol]"@en ;
	.

observable:NetworkRoute
	a owl:Class ;
	rdfs:subClassOf observable:ObservableObject ;
	rdfs:label "NetworkRoute"@en ;
	rdfs:comment "A network route is a specific path (of specific network nodes, connections and protocols) for traffic in a network or between or across multiple networks."@en ;
	.

observable:NetworkSocketAddressFamily
	a rdfs:Datatype ;
	owl:equivalentClass [
		a rdfs:Datatype ;
		owl:oneOf [
			a rdf:List ;
			rdf:first "af_appletalk" ;
			rdf:rest [
				a rdf:List ;
				rdf:first "af_bth" ;
				rdf:rest [
					a rdf:List ;
					rdf:first "af_inet" ;
					rdf:rest [
						a rdf:List ;
						rdf:first "af_inet6" ;
						rdf:rest [
							a rdf:List ;
							rdf:first "af_ipx" ;
							rdf:rest [
								a rdf:List ;
								rdf:first "af_irda" ;
								rdf:rest [
									a rdf:List ;
									rdf:first "af_netbios" ;
									rdf:rest [
										a rdf:List ;
										rdf:first "af_unspec" ;
										rdf:rest rdf:nil ;
									] ;
								] ;
							] ;
						] ;
					] ;
				] ;
			] ;
		] ;
	] ;
	.

observable:NetworkSocketProtocolFamily
	a rdfs:Datatype ;
	owl:equivalentClass [
		a rdfs:Datatype ;
		owl:oneOf [
			a rdf:List ;
			rdf:first "pf_appletalk" ;
			rdf:rest [
				a rdf:List ;
				rdf:first "pf_ash" ;
				rdf:rest [
					a rdf:List ;
					rdf:first "pf_atmpvc" ;
					rdf:rest [
						a rdf:List ;
						rdf:first "pf_atmsvc" ;
						rdf:rest [
							a rdf:List ;
							rdf:first "pf_ax25" ;
							rdf:rest [
								a rdf:List ;
								rdf:first "pf_bluetooth" ;
								rdf:rest [
									a rdf:List ;
									rdf:first "pf_bridge" ;
									rdf:rest [
										a rdf:List ;
										rdf:first "pf_decnet" ;
										rdf:rest [
											a rdf:List ;
											rdf:first "pf_econet" ;
											rdf:rest [
												a rdf:List ;
												rdf:first "pf_inet" ;
												rdf:rest [
													a rdf:List ;
													rdf:first "pf_inet6" ;
													rdf:rest [
														a rdf:List ;
														rdf:first "pf_ipx" ;
														rdf:rest [
															a rdf:List ;
															rdf:first "pf_irda" ;
															rdf:rest [
																a rdf:List ;
																rdf:first "pf_key" ;
																rdf:rest [
																	a rdf:List ;
																	rdf:first "pf_netbeui" ;
																	rdf:rest [
																		a rdf:List ;
																		rdf:first "pf_netlink" ;
																		rdf:rest [
																			a rdf:List ;
																			rdf:first "pf_netrom" ;
																			rdf:rest [
																				a rdf:List ;
																				rdf:first "pf_packet" ;
																				rdf:rest [
																					a rdf:List ;
																					rdf:first "pf_pppox" ;
																					rdf:rest [
																						a rdf:List ;
																						rdf:first "pf_rose" ;
																						rdf:rest [
																							a rdf:List ;
																							rdf:first "pf_route" ;
																							rdf:rest [
																								a rdf:List ;
																								rdf:first "pf_security" ;
																								rdf:rest [
																									a rdf:List ;
																									rdf:first "pf_sna" ;
																									rdf:rest [
																										a rdf:List ;
																										rdf:first "pf_wanpipe" ;
																										rdf:rest [
																											a rdf:List ;
																											rdf:first "pf_x25" ;
																											rdf:rest rdf:nil ;
																										] ;
																									] ;
																								] ;
																							] ;
																						] ;
																					] ;
																				] ;
																			] ;
																		] ;
																	] ;
																] ;
															] ;
														] ;
													] ;
												] ;
											] ;
										] ;
									] ;
								] ;
							] ;
						] ;
					] ;
				] ;
			] ;
		] ;
	] ;
	.

observable:NetworkSocketType
	a rdfs:Datatype ;
	owl:equivalentClass [
		a rdfs:Datatype ;
		owl:oneOf [
			a rdf:List ;
			rdf:first "sock_dgram" ;
			rdf:rest [
				a rdf:List ;
				rdf:first "sock_raw" ;
				rdf:rest [
					a rdf:List ;
					rdf:first "sock_rdm" ;
					rdf:rest [
						a rdf:List ;
						rdf:first "sock_seqpacket" ;
						rdf:rest [
							a rdf:List ;
							rdf:first "sock_stream" ;
							rdf:rest rdf:nil ;
						] ;
					] ;
				] ;
			] ;
		] ;
	] ;
	.

observable:NetworkSubnet
	a owl:Class ;
	rdfs:subClassOf observable:ObservableObject ;
	rdfs:label "NetworkSubnet"@en ;
	rdfs:comment "A network subnet is a logical subdivision of an IP network. [based on https://en.wikipedia.org/wiki/Subnetwork]"@en ;
	.

observable:Note
	a owl:Class ;
	rdfs:subClassOf observable:ObservableObject ;
	rdfs:label "Note"@en ;
	rdfs:comment "A note is a brief textual record."@en ;
	.

observable:NoteFacet
	a owl:Class ;
	rdfs:subClassOf
		<https://unifiedcyberontology.org/ontology/uco/core#Facet> ,
		[
			a owl:Restriction ;
			owl:onProperty observable:modifiedTime ;
			owl:maxCardinality "1"^^xsd:nonNegativeInteger ;
		] ,
		[
			a owl:Restriction ;
			owl:onProperty observable:observableCreatedTime ;
			owl:maxCardinality "1"^^xsd:nonNegativeInteger ;
		] ,
		[
			a owl:Restriction ;
			owl:onProperty observable:text ;
			owl:maxQualifiedCardinality "1"^^xsd:nonNegativeInteger ;
			owl:onDataRange xsd:string ;
		] ,
		[
			a owl:Restriction ;
			owl:onProperty observable:application ;
			owl:onClass observable:ObservableObject ;
			owl:qualifiedCardinality "1"^^xsd:nonNegativeInteger ;
		]
		;
	rdfs:label "NoteFacet"@en ;
	rdfs:comment "A note facet is a grouping of characteristics unique to a brief textual record."@en ;
	.

observable:Observable
	a owl:Class ;
	rdfs:subClassOf <https://unifiedcyberontology.org/ontology/uco/core#UcoObject> ;
	rdfs:label "Observable"@en ;
	rdfs:comment "An observable is a characterizable item or action within the digital domain."@en ;
	.

observable:ObservableAction
	a owl:Class ;
	rdfs:subClassOf
		<https://unifiedcyberontology.org/ontology/uco/action#Action> ,
		observable:Observable
		;
	rdfs:label "ObservableAction"@en ;
	rdfs:comment "An observable action is a grouping of characteristics unique to something that may be done or performed within the digital domain."@en ;
	.

observable:ObservableObject
	a owl:Class ;
	rdfs:subClassOf
		<https://unifiedcyberontology.org/ontology/uco/core#Item> ,
		observable:Observable ,
		[
			a owl:Restriction ;
			owl:onProperty observable:state ;
			owl:maxCardinality "1"^^xsd:nonNegativeInteger ;
		] ,
		[
			a owl:Restriction ;
			owl:onProperty observable:hasChanged ;
			owl:onDataRange xsd:boolean ;
			owl:qualifiedCardinality "1"^^xsd:nonNegativeInteger ;
		]
		;
	rdfs:label "ObservableObject"@en ;
	rdfs:comment "An observable object is a grouping of characteristics unique to a distinct article or unit within the digital domain."@en ;
	.

observable:ObservablePattern
	a owl:Class ;
	rdfs:subClassOf observable:Observable ;
	rdfs:label "ObservablePattern"@en ;
	rdfs:comment "An observable pattern is a grouping of characteristics unique to a logical pattern composed of observable object and observable action properties."@en ;
	.

observable:ObservableRelationship
	a owl:Class ;
	rdfs:subClassOf
		<https://unifiedcyberontology.org/ontology/uco/core#Relationship> ,
		observable:Observable
		;
	rdfs:label "ObservableRelationship"@en ;
	rdfs:comment "An observable relationship is a grouping of characteristics unique to an assertion of an association between two observable objects."@en ;
	.

observable:Observation
	a owl:Class ;
	rdfs:subClassOf
		<https://unifiedcyberontology.org/ontology/uco/action#Action> ,
		[
			a owl:Restriction ;
			owl:onProperty <https://unifiedcyberontology.org/ontology/uco/core#name> ;
			owl:cardinality "1"^^xsd:nonNegativeInteger ;
		] ,
		[
			a owl:Restriction ;
			owl:onProperty <https://unifiedcyberontology.org/ontology/uco/core#name> ;
			owl:hasValue "observe" ;
		]
		;
	rdfs:label "Observation"@en ;
	rdfs:comment "An observation is a temporal perception of an observable."@en ;
	.

observable:OnlineService
	a owl:Class ;
	rdfs:label "OnlineService"@en ;
	rdfs:comment "An online service is a particular provision mechanism of information access, distribution or manipulation over the Internet."@en ;
	rdfs:subClasOf observable:ObservableObject ;
	.

observable:OperatingSystem
	a owl:Class ;
	rdfs:subClassOf observable:ObservableObject ;
	rdfs:label "OperatingSystem"@en ;
	rdfs:comment "An operating system is the software that manages computer hardware, software resources, and provides common services for computer programs. [based on https://en.wikipedia.org/wiki/Operating_system]"@en ;
	.

observable:OperatingSystemFacet
	a owl:Class ;
	rdfs:subClassOf
		<https://unifiedcyberontology.org/ontology/uco/core#Facet> ,
		[
			a owl:Restriction ;
			owl:onProperty observable:bitness ;
			owl:maxCardinality "1"^^xsd:nonNegativeInteger ;
		] ,
		[
			a owl:Restriction ;
			owl:onProperty observable:environmentVariables ;
			owl:maxCardinality "1"^^xsd:nonNegativeInteger ;
		] ,
		[
			a owl:Restriction ;
			owl:onProperty observable:installDate ;
			owl:maxCardinality "1"^^xsd:nonNegativeInteger ;
		] ,
		[
			a owl:Restriction ;
			owl:onProperty observable:manufacturer ;
			owl:maxQualifiedCardinality "1"^^xsd:nonNegativeInteger ;
			owl:onDataRange xsd:string ;
		] ,
		[
			a owl:Restriction ;
			owl:onProperty observable:version ;
			owl:maxQualifiedCardinality "1"^^xsd:nonNegativeInteger ;
			owl:onDataRange xsd:string ;
		]
		;
	rdfs:label "OperatingSystemFacet"@en ;
	rdfs:comment "An operating system facet is a grouping of characteristics unique to the software that manages computer hardware, software resources, and provides common services for computer programs. [based on https://en.wikipedia.org/wiki/Operating_system]"@en ;
	.

observable:PDFFile
	a owl:Class ;
	rdfs:subClassOf observable:File ;
	rdfs:label "PDFFile"@en ;
	rdfs:comment "A PDF file is a Portable Document Format (PDF) file."@en ;
	.

observable:PDFFileFacet
	a owl:Class ;
	rdfs:subClassOf
		<https://unifiedcyberontology.org/ontology/uco/core#Facet> ,
		[
			a owl:Restriction ;
			owl:onProperty observable:documentInformationDictionary ;
			owl:maxCardinality "1"^^xsd:nonNegativeInteger ;
		] ,
		[
			a owl:Restriction ;
			owl:onProperty observable:isOptimized ;
			owl:maxQualifiedCardinality "1"^^xsd:nonNegativeInteger ;
			owl:onDataRange xsd:boolean ;
		] ,
		[
			a owl:Restriction ;
			owl:onProperty observable:pdfId1 ;
			owl:maxQualifiedCardinality "1"^^xsd:nonNegativeInteger ;
			owl:onDataRange xsd:string ;
		] ,
		[
			a owl:Restriction ;
			owl:onProperty observable:version ;
			owl:maxQualifiedCardinality "1"^^xsd:nonNegativeInteger ;
			owl:onDataRange xsd:string ;
		]
		;
	rdfs:label "PDFFileFacet"@en ;
	rdfs:comment "A PDF file facet is a grouping of characteristics unique to a PDF (Portable Document Format) file."@en ;
	.

observable:PIN
	a owl:DatatypeProperty ;
	rdfs:label "PIN"@en ;
	rdfs:comment "Personal Identification Number (PIN)."@en ;
	rdfs:range xsd:string ;
	.

observable:PUK
	a owl:DatatypeProperty ;
	rdfs:label "PUK"@en ;
	rdfs:comment "Personal Unlocking Key (PUK) to unlock the SIM card."@en ;
	rdfs:range xsd:string ;
	.

observable:PathRelationFacet
	a owl:Class ;
	rdfs:subClassOf <https://unifiedcyberontology.org/ontology/uco/core#Facet> ;
	rdfs:label "PathRelationFacet"@en ;
	rdfs:comment "A path relation facet is a grouping of characteristics unique to the location of one object within another containing object."@en ;
	.

observable:PaymentCard
	a owl:Class ;
	rdfs:subClassOf observable:ObservableObject ;
	rdfs:label "PaymentCard"@en ;
	rdfs:comment "A payment card is a physical token that is part of a payment system issued by financial institutions, such as a bank, to a customer that enables its owner (the cardholder) to access the funds in the customer's designated bank accounts, or through a credit account and make payments by electronic funds transfer and access automated teller machines (ATMs). [based on https://en.wikipedia.org/wiki/Payment_card]"@en ;
	.

observable:PhoneAccount
	a owl:Class ;
	rdfs:subClassOf observable:DigitalAccount ;
	rdfs:label "PhoneAccount"@en ;
	rdfs:comment "A phone account is an arrangement with an entity to enable and control the provision of a telephony capability or service."@en ;
	.

observable:PhoneAccountFacet
	a owl:Class ;
	rdfs:subClassOf
		<https://unifiedcyberontology.org/ontology/uco/core#Facet> ,
		[
			a owl:Restriction ;
			owl:onProperty observable:phoneNumber ;
			owl:onDataRange xsd:string ;
			owl:qualifiedCardinality "1"^^xsd:nonNegativeInteger ;
		]
		;
	rdfs:label "PhoneAccountFacet"@en ;
	rdfs:comment "A phone account facet is a grouping of characteristics unique to an arrangement with an entity to enable and control the provision of a telephony capability or service."@en ;
	.

observable:PhoneCall
	a owl:Class ;
	rdfs:subClassOf observable:ObservableObject ;
	rdfs:label "PhoneCall"@en ;
	rdfs:comment "A phone call is a connection over a telephone network between the called party and the calling party. [based on https://en.wikipedia.org/wiki/Telephone_call]"@en ;
	.

observable:PhoneCallFacet
	a owl:Class ;
	rdfs:subClassOf
		<https://unifiedcyberontology.org/ontology/uco/core#Facet> ,
		[
			a owl:Restriction ;
			owl:onProperty observable:endTime ;
			owl:maxCardinality "1"^^xsd:nonNegativeInteger ;
		] ,
		[
			a owl:Restriction ;
			owl:onProperty observable:startTime ;
			owl:maxCardinality "1"^^xsd:nonNegativeInteger ;
		] ,
		[
			a owl:Restriction ;
			owl:onProperty observable:from ;
			owl:onClass observable:ObservableObject ;
			owl:maxQualifiedCardinality "1"^^xsd:nonNegativeInteger ;
		] ,
		[
			a owl:Restriction ;
			owl:onProperty observable:to ;
			owl:onClass observable:ObservableObject ;
			owl:maxQualifiedCardinality "1"^^xsd:nonNegativeInteger ;
		] ,
		[
			a owl:Restriction ;
			owl:onProperty observable:duration ;
			owl:maxQualifiedCardinality "1"^^xsd:nonNegativeInteger ;
			owl:onDataRange xsd:integer ;
		] ,
		[
			a owl:Restriction ;
			owl:onProperty observable:callType ;
			owl:maxQualifiedCardinality "1"^^xsd:nonNegativeInteger ;
			owl:onDataRange xsd:string ;
		] ,
		[
			a owl:Restriction ;
			owl:onProperty observable:application ;
			owl:onClass observable:ObservableObject ;
			owl:qualifiedCardinality "1"^^xsd:nonNegativeInteger ;
		]
		;
	rdfs:label "PhoneCallFacet"@en ;
	rdfs:comment "A phone call facet is a grouping of characteristics unique to a connection over a telephone network between the called party and the calling party. [based on https://en.wikipedia.org/wiki/Telephone_call]"@en ;
	.

observable:Pipe
	a owl:Class ;
	rdfs:subClassOf observable:ObservableObject ;
	rdfs:label "Pipe"@en ;
	rdfs:comment "A pipe is a mechanism for one-way inter-process communication using message passing where data written by one process is buffered by the operating system until it is read by the next process, and this uni-directional channel disappears when the processes are completed. [based on https://en.wikipedia.org/wiki/Pipeline_(Unix) ; https://en.wikipedia.org/wiki/Anonymous_pipe]"@en ;
	.

observable:Post
	a owl:Class ;
	rdfs:subClassOf observable:Message ;
	rdfs:label "Post"@en ;
	rdfs:comment "A post is message submitted to an online discussion/publishing site (forum, blog, etc.)."@en ;
	.

observable:Process
	a owl:Class ;
	rdfs:subClassOf observable:ObservableObject ;
	rdfs:label "Process"@en ;
	rdfs:comment "A process is an instance of a computer program executed on an operating system."@en ;
	.

observable:ProcessFacet
	a owl:Class ;
	rdfs:subClassOf
		<https://unifiedcyberontology.org/ontology/uco/core#Facet> ,
		[
			a owl:Restriction ;
			owl:onProperty observable:environmentVariables ;
			owl:maxCardinality "1"^^xsd:nonNegativeInteger ;
		] ,
		[
			a owl:Restriction ;
			owl:onProperty observable:exitTime ;
			owl:maxCardinality "1"^^xsd:nonNegativeInteger ;
		] ,
		[
			a owl:Restriction ;
			owl:onProperty observable:observableCreatedTime ;
			owl:maxCardinality "1"^^xsd:nonNegativeInteger ;
		] ,
		[
			a owl:Restriction ;
			owl:onProperty observable:binary ;
			owl:onClass observable:ObservableObject ;
			owl:maxQualifiedCardinality "1"^^xsd:nonNegativeInteger ;
		] ,
		[
			a owl:Restriction ;
			owl:onProperty observable:creatorUser ;
			owl:onClass observable:ObservableObject ;
			owl:maxQualifiedCardinality "1"^^xsd:nonNegativeInteger ;
		] ,
		[
			a owl:Restriction ;
			owl:onProperty observable:parent ;
			owl:onClass observable:ObservableObject ;
			owl:maxQualifiedCardinality "1"^^xsd:nonNegativeInteger ;
		] ,
		[
			a owl:Restriction ;
			owl:onProperty observable:isHidden ;
			owl:maxQualifiedCardinality "1"^^xsd:nonNegativeInteger ;
			owl:onDataRange xsd:boolean ;
		] ,
		[
			a owl:Restriction ;
			owl:onProperty observable:exitStatus ;
			owl:maxQualifiedCardinality "1"^^xsd:nonNegativeInteger ;
			owl:onDataRange xsd:integer ;
		] ,
		[
			a owl:Restriction ;
			owl:onProperty observable:pid ;
			owl:maxQualifiedCardinality "1"^^xsd:nonNegativeInteger ;
			owl:onDataRange xsd:integer ;
		] ,
		[
			a owl:Restriction ;
			owl:onProperty observable:currentWorkingDirectory ;
			owl:maxQualifiedCardinality "1"^^xsd:nonNegativeInteger ;
			owl:onDataRange xsd:string ;
		] ,
		[
			a owl:Restriction ;
			owl:onProperty observable:status ;
			owl:maxQualifiedCardinality "1"^^xsd:nonNegativeInteger ;
			owl:onDataRange xsd:string ;
		]
		;
	rdfs:label "ProcessFacet"@en ;
	rdfs:comment "A process facet is a grouping of characteristics unique to an instance of a computer program executed on an operating system."@en ;
	.

observable:Profile
	a owl:Class ;
	rdfs:subClassOf observable:ObservableObject ;
	rdfs:label "Profile"@en ;
	rdfs:comment "A profile is an explicit digital representation of identity and characteristics of the owner of a single user account associated with an online service or application. [based on https://en.wikipedia.org/wiki/User_profile]"@en ;
	.

observable:ProfileFacet
	a owl:Class ;
	rdfs:subClassOf
		<https://unifiedcyberontology.org/ontology/uco/core#Facet> ,
		[
			a owl:Restriction ;
			owl:onProperty <https://unifiedcyberontology.org/ontology/uco/core#name> ;
			owl:maxCardinality "1"^^xsd:nonNegativeInteger ;
		] ,
		[
			a owl:Restriction ;
			owl:onProperty observable:contactAddress ;
			owl:maxCardinality "1"^^xsd:nonNegativeInteger ;
		] ,
		[
			a owl:Restriction ;
			owl:onProperty observable:contactEmail ;
			owl:maxCardinality "1"^^xsd:nonNegativeInteger ;
		] ,
		[
			a owl:Restriction ;
			owl:onProperty observable:contactMessaging ;
			owl:maxCardinality "1"^^xsd:nonNegativeInteger ;
		] ,
		[
			a owl:Restriction ;
			owl:onProperty observable:contactPhone ;
			owl:maxCardinality "1"^^xsd:nonNegativeInteger ;
		] ,
		[
			a owl:Restriction ;
			owl:onProperty observable:contactURL ;
			owl:maxCardinality "1"^^xsd:nonNegativeInteger ;
		] ,
		[
			a owl:Restriction ;
			owl:onProperty observable:displayName ;
			owl:maxCardinality "1"^^xsd:nonNegativeInteger ;
		] ,
		[
			a owl:Restriction ;
			owl:onProperty observable:profileAccount ;
			owl:maxCardinality "1"^^xsd:nonNegativeInteger ;
		] ,
		[
			a owl:Restriction ;
			owl:onProperty observable:profileCreated ;
			owl:maxCardinality "1"^^xsd:nonNegativeInteger ;
		] ,
		[
			a owl:Restriction ;
			owl:onProperty observable:profileIdentity ;
			owl:maxCardinality "1"^^xsd:nonNegativeInteger ;
		] ,
		[
			a owl:Restriction ;
			owl:onProperty observable:profileService ;
			owl:maxCardinality "1"^^xsd:nonNegativeInteger ;
		] ,
		[
			a owl:Restriction ;
			owl:onProperty observable:profileLanguage ;
			owl:minCardinality "0"^^xsd:nonNegativeInteger ;
		]
		;
	rdfs:label "ProfileFacet"@en-US ;
	rdfs:comment "A profile facet is a grouping of characteristics unique to an explicit digital representation of identity and characteristics of the owner of a single user account associated with an online service or application. [based on https://en.wikipedia.org/wiki/User_profile]"@en-US ;
	.

observable:PropertiesEnumeratedEffectFacet
	a owl:Class ;
	rdfs:subClassOf
		<https://unifiedcyberontology.org/ontology/uco/core#Facet> ,
		observable:DefinedEffectFacet ,
		[
			a owl:Restriction ;
			owl:onProperty observable:properties ;
			owl:onDataRange xsd:string ;
			owl:qualifiedCardinality "1"^^xsd:nonNegativeInteger ;
		]
		;
	rdfs:label "PropertiesEnumeratedEffectFacet"@en ;
	rdfs:comment "A properties enumerated effect facet is a grouping of characteristics unique to the effects of actions upon observable objects where a characteristic of the observable object is enumerated. An example of this would be startup parameters for a process."@en ;
	.

observable:PropertyReadEffectFacet
	a owl:Class ;
	rdfs:subClassOf
		<https://unifiedcyberontology.org/ontology/uco/core#Facet> ,
		observable:DefinedEffectFacet ,
		[
			a owl:Restriction ;
			owl:onProperty observable:propertyName ;
			owl:maxQualifiedCardinality "1"^^xsd:nonNegativeInteger ;
			owl:onDataRange xsd:string ;
		] ,
		[
			a owl:Restriction ;
			owl:onProperty observable:value ;
			owl:maxQualifiedCardinality "1"^^xsd:nonNegativeInteger ;
			owl:onDataRange xsd:string ;
		]
		;
	rdfs:label "PropertyReadEffectFacet"@en ;
	rdfs:comment "A properties read effect facet is a grouping of characteristics unique to the effects of actions upon observable objects where a characteristic is read from an observable object. An example of this would be the current running state of a process."@en ;
	.

observable:RasterPicture
	a owl:Class ;
	rdfs:subClassOf observable:File ;
	rdfs:label "RasterPicture"@en ;
	rdfs:comment "A raster picture is a raster (or bitmap) image."@en ;
	.

observable:RasterPictureFacet
	a owl:Class ;
	rdfs:subClassOf
		<https://unifiedcyberontology.org/ontology/uco/core#Facet> ,
		[
			a owl:Restriction ;
			owl:onProperty observable:camera ;
			owl:onClass observable:ObservableObject ;
			owl:maxQualifiedCardinality "1"^^xsd:nonNegativeInteger ;
		] ,
		[
			a owl:Restriction ;
			owl:onProperty observable:bitsPerPixel ;
			owl:maxQualifiedCardinality "1"^^xsd:nonNegativeInteger ;
			owl:onDataRange xsd:integer ;
		] ,
		[
			a owl:Restriction ;
			owl:onProperty observable:pictureHeight ;
			owl:maxQualifiedCardinality "1"^^xsd:nonNegativeInteger ;
			owl:onDataRange xsd:integer ;
		] ,
		[
			a owl:Restriction ;
			owl:onProperty observable:pictureWidth ;
			owl:maxQualifiedCardinality "1"^^xsd:nonNegativeInteger ;
			owl:onDataRange xsd:integer ;
		] ,
		[
			a owl:Restriction ;
			owl:onProperty observable:imageCompressionMethod ;
			owl:maxQualifiedCardinality "1"^^xsd:nonNegativeInteger ;
			owl:onDataRange xsd:string ;
		] ,
		[
			a owl:Restriction ;
			owl:onProperty observable:pictureType ;
			owl:maxQualifiedCardinality "1"^^xsd:nonNegativeInteger ;
			owl:onDataRange xsd:string ;
		]
		;
	rdfs:label "RasterPictureFacet"@en ;
	rdfs:comment "A raster picture facet is a grouping of characteristics unique to a raster (or bitmap) image."@en ;
	.

observable:RegistryDatatype
	a rdfs:Datatype ;
	owl:equivalentClass [
		a rdfs:Datatype ;
		owl:oneOf [
			a rdf:List ;
			rdf:first "reg_binary" ;
			rdf:rest [
				a rdf:List ;
				rdf:first "reg_dword" ;
				rdf:rest [
					a rdf:List ;
					rdf:first "reg_dword_big_endian" ;
					rdf:rest [
						a rdf:List ;
						rdf:first "reg_expand_sz" ;
						rdf:rest [
							a rdf:List ;
							rdf:first "reg_full_resource_descriptor" ;
							rdf:rest [
								a rdf:List ;
								rdf:first "reg_invalid_type" ;
								rdf:rest [
									a rdf:List ;
									rdf:first "reg_link" ;
									rdf:rest [
										a rdf:List ;
										rdf:first "reg_multi_sz" ;
										rdf:rest [
											a rdf:List ;
											rdf:first "reg_none" ;
											rdf:rest [
												a rdf:List ;
												rdf:first "reg_qword" ;
												rdf:rest [
													a rdf:List ;
													rdf:first "reg_resource_list" ;
													rdf:rest [
														a rdf:List ;
														rdf:first "reg_resource_requirements_list" ;
														rdf:rest [
															a rdf:List ;
															rdf:first "reg_sz" ;
															rdf:rest rdf:nil ;
														] ;
													] ;
												] ;
											] ;
										] ;
									] ;
								] ;
							] ;
						] ;
					] ;
				] ;
			] ;
		] ;
	] ;
	.

observable:ReparsePoint
	a owl:Class ;
	rdfs:subClassOf observable:FileSystemObject ;
	rdfs:label "ReparsePoint"@en ;
	rdfs:comment "A reparse point is a type of NTFS (New Technology File System) object which is an optional attribute of files and directories meant to define some sort of preprocessing before accessing the said file or directory. For instance reparse points can be used to redirect access to files which have been moved to long term storage so that some application would retrieve them and make them directly accessible. A reparse point contains a reparse tag and data that are interpreted by a filesystem filter identified by the tag. [based on https://jp-andre.pagesperso-orange.fr/junctions.html ; https://en.wikipedia.org/wiki/NTFS_reparse_point]"@en ;
	.

observable:SIMCard
	a owl:Class ;
	rdfs:subClassOf observable:Device ;
	rdfs:label "SIMCard" ;
	rdfs:comment "A SIM card is a subscriber identification module card intended to securely store the international mobile subscriber identity (IMSI) number and its related key, which are used to identify and authenticate subscribers on mobile telephony. [based on https://en.wikipedia.org/wiki/SIM_card]"@en ;
	.

observable:SIMCardFacet
	a owl:Class ;
	rdfs:subClassOf
		<https://unifiedcyberontology.org/ontology/uco/core#Facet> ,
		[
			a owl:Restriction ;
			owl:onProperty observable:carrier ;
			owl:onClass <https://unifiedcyberontology.org/ontology/uco/identity#Identity> ;
			owl:maxQualifiedCardinality "1"^^xsd:nonNegativeInteger ;
		] ,
		[
			a owl:Restriction ;
			owl:onProperty observable:storageCapacityInBytes ;
			owl:maxQualifiedCardinality "1"^^xsd:nonNegativeInteger ;
			owl:onDataRange xsd:integer ;
		] ,
		[
			a owl:Restriction ;
			owl:onProperty observable:ICCID ;
			owl:maxQualifiedCardinality "1"^^xsd:nonNegativeInteger ;
			owl:onDataRange xsd:string ;
		] ,
		[
			a owl:Restriction ;
			owl:onProperty observable:IMSI ;
			owl:maxQualifiedCardinality "1"^^xsd:nonNegativeInteger ;
			owl:onDataRange xsd:string ;
		] ,
		[
			a owl:Restriction ;
			owl:onProperty observable:PIN ;
			owl:maxQualifiedCardinality "1"^^xsd:nonNegativeInteger ;
			owl:onDataRange xsd:string ;
		] ,
		[
			a owl:Restriction ;
			owl:onProperty observable:PUK ;
			owl:maxQualifiedCardinality "1"^^xsd:nonNegativeInteger ;
			owl:onDataRange xsd:string ;
		] ,
		[
			a owl:Restriction ;
			owl:onProperty observable:SIMForm ;
			owl:maxQualifiedCardinality "1"^^xsd:nonNegativeInteger ;
			owl:onDataRange xsd:string ;
		] ,
		[
			a owl:Restriction ;
			owl:onProperty observable:SIMType ;
			owl:maxQualifiedCardinality "1"^^xsd:nonNegativeInteger ;
			owl:onDataRange xsd:string ;
		]
		;
	rdfs:label "SIMCardFacet"@en ;
	rdfs:comment "A SIM card facet is a grouping of characteristics unique to a subscriber identification module card intended to securely store the international mobile subscriber identity (IMSI) number and its related key, which are used to identify and authenticate subscribers on mobile telephony devices (such as mobile phones and computers). [based on https://en.wikipedia.org/wiki/SIM_card]"@en ;
	.

observable:SIMForm
	a owl:DatatypeProperty ;
	rdfs:label "SIMForm"@en ;
	rdfs:comment "The form of SIM card such as SIM, Micro SIM, Nano SIM."@en ;
	rdfs:range xsd:string ;
	.

observable:SIMType
	a owl:DatatypeProperty ;
	rdfs:label "SIMType"@en ;
	rdfs:comment "The type of SIM card such as SIM, USIM, UICC."@en ;
	rdfs:range xsd:string ;
	.

observable:SIPAddressFacet
	a owl:Class ;
	rdfs:subClassOf
		<https://unifiedcyberontology.org/ontology/uco/core#DigitalAddressFacet> ,
		[
			a owl:Restriction ;
			owl:onProperty observable:addressValue ;
			owl:cardinality "1"^^xsd:nonNegativeInteger ;
			owl:onDataRange xsd:string ;
		] ,
		[
			a owl:Restriction ;
			owl:onProperty observable:displayName ;
			owl:maxQualifiedCardinality "1"^^xsd:nonNegativeInteger ;
			owl:onDataRange xsd:string ;
		]
		;
	rdfs:label "SIPAddressFacet"@en ;
	rdfs:comment "A SIP address facet is a grouping of characteristics unique to a Session Initiation Protocol (SIP) standards conformant identifier assigned to a user to enable routing and management of SIP standards conformant communication to or from that user loosely coupled from any particular devices."@en ;

observable:SIPAddress
	a owl:Class ;
	rdfs:subClassOf observable:DigitalAddress ;
	rdfs:label "SIPAddress"@en ;
	rdfs:comment "A SIP address is an identifier for Session Initiation Protocol (SIP) communication."@en ;
	.

observable:SMSMessage
	a owl:Class ;
	rdfs:subClassOf observable:Message ;
	rdfs:label "SMSMessage"@en ;
	rdfs:comment "An SMS message is a message conformant to the short message service (SMS) communication protocol standards."@en ;
	.

observable:SMSMessageFacet
	a owl:Class ;
	rdfs:subClassOf
		<https://unifiedcyberontology.org/ontology/uco/core#Facet> ,
		[
			a owl:Restriction ;
			owl:onProperty observable:isRead ;
			owl:maxQualifiedCardinality "1"^^xsd:nonNegativeInteger ;
			owl:onDataRange xsd:boolean ;
		]
		;
	rdfs:label "SMSMessageFacet"@en ;
	rdfs:comment "A SMS message facet is a grouping of characteristics unique to a message conformant to the short message service (SMS) communication protocol standards."@en ;
	.

observable:SQLiteBlob
	a owl:Class ;
	rdfs:subClassOf observable:ObservableObject ;
	rdfs:label "SQLiteBlob"@en ;
	rdfs:comment "An SQLite blob is a blob (binary large object) of data within an SQLite database. [based on https://en.wikipedia.org/wiki/SQLite]"@en ;
	.

observable:SQLiteBlobFacet
	a owl:Class ;
	rdfs:subClassOf
		<https://unifiedcyberontology.org/ontology/uco/core#Facet> ,
		[
			a owl:Restriction ;
			owl:onProperty observable:columnName ;
			owl:maxQualifiedCardinality "1"^^xsd:nonNegativeInteger ;
			owl:onDataRange xsd:string ;
		] ,
		[
			a owl:Restriction ;
			owl:onProperty observable:rowCondition ;
			owl:maxQualifiedCardinality "1"^^xsd:nonNegativeInteger ;
			owl:onDataRange xsd:string ;
		] ,
		[
			a owl:Restriction ;
			owl:onProperty observable:tableName ;
			owl:maxQualifiedCardinality "1"^^xsd:nonNegativeInteger ;
			owl:onDataRange xsd:string ;
		]
		;
	rdfs:label "SQLiteBlobFacet"@en ;
	rdfs:comment "An SQLite blob facet is a grouping of characteristics unique to a blob (binary large object) of data within an SQLite database. [based on https://en.wikipedia.org/wiki/SQLite]"@en ;
	.

observable:SecurityAppliance
	a owl:Class ;
	rdfs:subClassOf observable:Appliance ;
	rdfs:label "SecurityAppliance"@en ;
	rdfs:comment "A security appliance is a purpose-built computer with software or firmware that is designed to provide a specific security function to protect computer networks."@en ;
	.

observable:Semaphore
	a owl:Class ;
	rdfs:subClassOf observable:ObservableObject ;
	rdfs:label "Semaphore"@en ;
	rdfs:comment "A semaphore is a variable or abstract data type used to control access to a common resource by multiple processes and avoid critical section problems in a concurrent system such as a multitasking operating system. [based on https://en.wikipedia.org/wiki/Semaphore_(programming)]"@en ;
	.

observable:SendControlCodeEffectFacet
	a owl:Class ;
	rdfs:subClassOf
		<https://unifiedcyberontology.org/ontology/uco/core#Facet> ,
		observable:DefinedEffectFacet ,
		[
			a owl:Restriction ;
			owl:onProperty observable:controlCode ;
			owl:onDataRange xsd:string ;
			owl:qualifiedCardinality "1"^^xsd:nonNegativeInteger ;
		]
		;
	rdfs:label "SendControlCodeEffectFacet"@en ;
	rdfs:comment "A send control code effect facet is a grouping of characteristics unique to the effects of actions upon observable objects where a control code, or other control-oriented communication signal, is sent to the observable object. An example of this would be an action sending a control code changing the running state of a process."@en ;
	.

observable:ShopListing
	a owl:Class ;
	rdfs:subClassOf observable:ObservableObject ;
	rdfs:label "ShopListing"@en ;
	rdfs:comment "A shop listing is a listing of offered products on an online marketplace/shop."@en ;
	.

observable:Snapshot
	a owl:Class ;
	rdfs:label "Snapshot"@en ;
	rdfs:comment "A snapshot is a file system object representing a snapshot of the contents of a part of a file system at a point in time."@en ;
	rdfs:subClasOf observable:FileSystemObject ;
	.

observable:Socket
	a owl:Class ;
	rdfs:subClassOf observable:FileSystemObject ;
	rdfs:label "Socket"@en ;
	rdfs:comment "A socket is a special file used for inter-process communication, which enables communication between two processes. In addition to sending data, processes can send file descriptors across a Unix domain socket connection using the sendmsg() and recvmsg() system calls. Unlike named pipes which allow only unidirectional data flow, sockets are fully duplex-capable. [based on https://en.wikipedia.org/wiki/Unix_file_types]"@en ;
	.

observable:SocketAddress
	a owl:Class ;
	rdfs:subClassOf observable:Address ;
	rdfs:label "SocketAddress"@en ;
	rdfs:comment "A socket address (combining and IP address and a port number) is a composite identifier for a network socket endpoint supporting internet protocol communications."@en ;
	.

observable:Software
	a owl:Class ;
	rdfs:subClassOf observable:ObservableObject ;
	rdfs:label "Software"@en ;
	rdfs:comment "Software is a definitely scoped instance of a collection of data or computer instructions that tell the computer how to work. [based on https://en.wikipedia.org/wiki/Software]"@en ;
	.

observable:SoftwareFacet
	a owl:Class ;
	rdfs:subClassOf
		<https://unifiedcyberontology.org/ontology/uco/core#Facet> ,
		[
			a owl:Restriction ;
			owl:onProperty observable:cpeid ;
			owl:maxQualifiedCardinality "1"^^xsd:nonNegativeInteger ;
			owl:onDataRange xsd:string ;
		] ,
		[
			a owl:Restriction ;
			owl:onProperty observable:language ;
			owl:maxQualifiedCardinality "1"^^xsd:nonNegativeInteger ;
			owl:onDataRange xsd:string ;
		] ,
		[
			a owl:Restriction ;
			owl:onProperty observable:manufacturer ;
			owl:maxQualifiedCardinality "1"^^xsd:nonNegativeInteger ;
			owl:onDataRange xsd:string ;
		] ,
		[
			a owl:Restriction ;
			owl:onProperty observable:swid ;
			owl:maxQualifiedCardinality "1"^^xsd:nonNegativeInteger ;
			owl:onDataRange xsd:string ;
		] ,
		[
			a owl:Restriction ;
			owl:onProperty observable:version ;
			owl:maxQualifiedCardinality "1"^^xsd:nonNegativeInteger ;
			owl:onDataRange xsd:string ;
		]
		;
	rdfs:label "SoftwareFacet"@en ;
	rdfs:comment "A software facet is a grouping of characteristics unique to a software program (a definitively scoped instance of a collection of data or computer instructions that tell the computer how to work). [based on https://en.wikipedia.org/wiki/Software]"@en ;
	.

observable:StateChangeEffectFacet
	a owl:Class ;
	rdfs:subClassOf
		<https://unifiedcyberontology.org/ontology/uco/core#Facet> ,
		observable:DefinedEffectFacet ,
		[
			a owl:Restriction ;
			owl:onProperty observable:oldObject ;
			owl:onClass observable:ObservableObject ;
			owl:maxQualifiedCardinality "1"^^xsd:nonNegativeInteger ;
		] ,
		[
			a owl:Restriction ;
			owl:onProperty observable:newObject ;
			owl:onClass observable:ObservableObject ;
			owl:qualifiedCardinality "1"^^xsd:nonNegativeInteger ;
		]
		;
	rdfs:label "StateChangeEffectFacet"@en ;
	rdfs:comment "A state change effect facet is a grouping of characteristics unique to the effects of actions upon observable objects where a state of the observable object is changed."@en ;
	.

observable:SymbolicLink
	a owl:Class ;
	rdfs:subClassOf <https://unifedcyberontology.org/ontology/uco/observable#FileSystemObject> ;
	rdfs:label "SymbolicLink"@en ;
	rdfs:comment "A symbolic link is a file that contains a reference to another file or directory in the form of an absolute or relative path and that affects pathname resolution. [based on https://en.wikipedia.org/wiki/Symbolic_link]"@en ;
	.

observable:SymbolicLinkFacet
	a owl:Class ;
	rdfs:subClassOf
		<https://unifiedcyberontology.org/ontology/uco/core#Facet> ,
		[
			a owl:Restriction ;
			owl:onProperty observable:targetFile ;
			owl:onClass observable:ObservableObject ;
			owl:qualifiedCardinality "1"^^xsd:nonNegativeInteger ;
		]
		;
	rdfs:label "SymbolicLinkFacet"@en ;
	rdfs:comment "A symbolic link facet is a grouping of characteristics unique to a file that contains a reference to another file or directory in the form of an absolute or relative path and that affects pathname resolution. [based on https://en.wikipedia.org/wiki/Symbolic_link]"@en ;
	.

observable:TCPConnection
	a owl:Class ;
	rdfs:subClassOf observable:NetworkConnection ;
	rdfs:label "TCPConnection"@en ;
	rdfs:comment "A TCP connection is a network connection that is conformant to the Transfer "@en ;
	.

observable:TCPConnectionFacet
	a owl:Class ;
	rdfs:subClassOf <https://unifiedcyberontology.org/ontology/uco/core#Facet> ;
	rdfs:label "TCPConnectionFacet"@en ;
	rdfs:comment "A TCP connection facet is a grouping of characteristics unique to portions of a network connection that are conformant to the Transmission Control Protocl (TCP) standard."@en ;
	.

observable:TaskActionType
	a owl:Class ;
	rdfs:subClassOf
		[
			a owl:Restriction ;
			owl:onProperty observable:iComHandlerAction ;
			owl:onClass observable:IComHandlerActionType ;
			owl:maxQualifiedCardinality "1"^^xsd:nonNegativeInteger ;
		] ,
		[
			a owl:Restriction ;
			owl:onProperty observable:iExecAction ;
			owl:onClass observable:IExecActionType ;
			owl:maxQualifiedCardinality "1"^^xsd:nonNegativeInteger ;
		] ,
		[
			a owl:Restriction ;
			owl:onProperty observable:iShowMessageAction ;
			owl:onClass observable:IShowMessageActionType ;
			owl:maxQualifiedCardinality "1"^^xsd:nonNegativeInteger ;
		] ,
		[
			a owl:Restriction ;
			owl:onProperty observable:iEmailAction ;
			owl:onClass observable:ObservableObject ;
			owl:maxQualifiedCardinality "1"^^xsd:nonNegativeInteger ;
		] ,
		[
			a owl:Restriction ;
			owl:onProperty observable:actionID ;
			owl:maxQualifiedCardinality "1"^^xsd:nonNegativeInteger ;
			owl:onDataRange xsd:string ;
		] ,
		[
			a owl:Restriction ;
			owl:onProperty observable:actionType ;
			owl:maxQualifiedCardinality "1"^^xsd:nonNegativeInteger ;
			owl:onDataRange vocabulary:TaskActionTypeVocab ;
		]
		;
	rdfs:label "TaskActionType"@en ;
	rdfs:comment "A task action type is a grouping of characteristics for a scheduled action to be completed."@en ;
	.

observable:Thread
	a owl:Class ;
	rdfs:subClassOf observable:ObservableObject ;
	rdfs:label "Thread"@en ;
	rdfs:comment "A thread is the smallest sequence of programmed instructions that can be managed independently by a scheduler on a computer, which is typically a part of the operating system. It is a component of a process. Multiple threads can exist within one process, executing concurrently and sharing resources such as memory, while different processes do not share these resources. In particular, the threads of a process share its executable code and the values of its dynamically allocated variables and non-thread-local global variables at any given time. [based on https://en.wikipedia.org/wiki/Thread_(computing)]"@en ;
	.

observable:TriggerType
	a owl:Class ;
	rdfs:subClassOf
		[
			a owl:Restriction ;
			owl:onProperty observable:triggerBeginTime ;
			owl:maxCardinality "1"^^xsd:nonNegativeInteger ;
		] ,
		[
			a owl:Restriction ;
			owl:onProperty observable:triggerEndTime ;
			owl:maxCardinality "1"^^xsd:nonNegativeInteger ;
		] ,
		[
			a owl:Restriction ;
			owl:onProperty observable:isEnabled ;
			owl:maxQualifiedCardinality "1"^^xsd:nonNegativeInteger ;
			owl:onDataRange xsd:boolean ;
		] ,
		[
			a owl:Restriction ;
			owl:onProperty observable:triggerDelay ;
			owl:maxQualifiedCardinality "1"^^xsd:nonNegativeInteger ;
			owl:onDataRange xsd:string ;
		] ,
		[
			a owl:Restriction ;
			owl:onProperty observable:triggerMaxRunTime ;
			owl:maxQualifiedCardinality "1"^^xsd:nonNegativeInteger ;
			owl:onDataRange xsd:string ;
		] ,
		[
			a owl:Restriction ;
			owl:onProperty observable:triggerSessionChangeType ;
			owl:maxQualifiedCardinality "1"^^xsd:nonNegativeInteger ;
			owl:onDataRange xsd:string ;
		] ,
		[
			a owl:Restriction ;
			owl:onProperty observable:triggerFrequency ;
			owl:maxQualifiedCardinality "1"^^xsd:nonNegativeInteger ;
			owl:onDataRange vocabulary:TriggerFrequencyVocab ;
		] ,
		[
			a owl:Restriction ;
			owl:onProperty observable:triggerType ;
			owl:maxQualifiedCardinality "1"^^xsd:nonNegativeInteger ;
			owl:onDataRange vocabulary:TriggerTypeVocab ;
		]
		;
	rdfs:label "TriggerType"@en ;
	rdfs:comment "A trigger type is a grouping of characterizes unique to a set of criteria that, when met, starts the execution of a task within a Windows operating system. [based on https://docs.microsoft.com/en-us/windows/win32/taskschd/task-triggers]"@en ;
	.

observable:Tweet
	a owl:Class ;
	rdfs:subClassOf observable:Message ;
	rdfs:label "Tweet"@en ;
	rdfs:comment "A tweet is message submitted by a Twitter user account to the Twitter microblogging platform."@en ;
	.

observable:UNIXAccount
	a owl:Class ;
	rdfs:subClassOf observable:DigitalAccount ;
	rdfs:label "UNIXAccount"@en ;
	rdfs:comment "A UNIX account is an account on a UNIX operating system."@en ;
	.

observable:TwitterProfileFacet
	a owl:Class ;
	rdfs:subClassOf
		<https://unifiedcyberontology.org/ontology/uco/core#Facet> ,
		[
			a owl:Restriction ;
			owl:onProperty observable:twitterId ;
			owl:cardinality "1"^^xsd:nonNegativeInteger ;
		] ,
		[
			a owl:Restriction ;
			owl:onProperty observable:favoritesCount ;
			owl:maxCardinality "1"^^xsd:nonNegativeInteger ;
		] ,
		[
			a owl:Restriction ;
			owl:onProperty observable:followersCount ;
			owl:maxCardinality "1"^^xsd:nonNegativeInteger ;
		] ,
		[
			a owl:Restriction ;
			owl:onProperty observable:friendsCount ;
			owl:maxCardinality "1"^^xsd:nonNegativeInteger ;
		] ,
		[
			a owl:Restriction ;
			owl:onProperty observable:listedCount ;
			owl:maxCardinality "1"^^xsd:nonNegativeInteger ;
		] ,
		[
			a owl:Restriction ;
			owl:onProperty observable:profileBackgroundLocation ;
			owl:maxCardinality "1"^^xsd:nonNegativeInteger ;
		] ,
		[
			a owl:Restriction ;
			owl:onProperty observable:profileBannerLocation ;
			owl:maxCardinality "1"^^xsd:nonNegativeInteger ;
		] ,
		[
			a owl:Restriction ;
			owl:onProperty observable:profileImageLocation ;
			owl:maxCardinality "1"^^xsd:nonNegativeInteger ;
		] ,
		[
			a owl:Restriction ;
			owl:onProperty observable:profileIsProtected ;
			owl:maxCardinality "1"^^xsd:nonNegativeInteger ;
		] ,
		[
			a owl:Restriction ;
			owl:onProperty observable:profileIsVerified ;
			owl:maxCardinality "1"^^xsd:nonNegativeInteger ;
		] ,
		[
			a owl:Restriction ;
			owl:onProperty observable:statusesCount ;
			owl:maxCardinality "1"^^xsd:nonNegativeInteger ;
		] ,
		[
			a owl:Restriction ;
			owl:onProperty observable:twitterHandle ;
			owl:maxCardinality "1"^^xsd:nonNegativeInteger ;
		] ,
		[
			a owl:Restriction ;
			owl:onProperty observable:userLocationString ;
			owl:maxCardinality "1"^^xsd:nonNegativeInteger ;
		] ,
		[
			a owl:Restriction ;
			owl:onProperty observable:profileBackgroundHash ;
			owl:minCardinality "0"^^xsd:nonNegativeInteger ;
		] ,
		[
			a owl:Restriction ;
			owl:onProperty observable:profileBannerHash ;
			owl:minCardinality "0"^^xsd:nonNegativeInteger ;
		] ,
		[
			a owl:Restriction ;
			owl:onProperty observable:profileImageHash ;
			owl:minCardinality "0"^^xsd:nonNegativeInteger ;
		]
		;
	rdfs:label "TwitterProfileFacet" ;
	rdfs:comment "A twitter profile facet is a grouping of characteristics unique to an explicit digital representation of identity and characteristics of the owner of a single Twitter user account. [based on https://en.wikipedia.org/wiki/User_profile]" ;
	.

observable:UNIXAccountFacet
	a owl:Class ;
	rdfs:subClassOf
		<https://unifiedcyberontology.org/ontology/uco/core#Facet> ,
		[
			a owl:Restriction ;
			owl:onProperty observable:gid ;
			owl:maxQualifiedCardinality "1"^^xsd:nonNegativeInteger ;
			owl:onDataRange xsd:integer ;
		] ,
		[
			a owl:Restriction ;
			owl:onProperty observable:shell ;
			owl:maxQualifiedCardinality "1"^^xsd:nonNegativeInteger ;
			owl:onDataRange xsd:string ;
		]
		;
	rdfs:label "UNIXAccountFacet"@en ;
	rdfs:comment "A UNIX account facet is a grouping of characteristics unique to an account on a UNIX operating system."@en ;
	.

observable:UNIXFile
	a owl:Class ;
	rdfs:subClassOf observable:File ;
	rdfs:label "UNIXFile"@en ;
	rdfs:comment "A UNIX file is a file pertaining to the UNIX operating system."@en ;
	.

observable:UNIXFilePermissionsFacet
	a owl:Class ;
	rdfs:subClassOf <https://unifiedcyberontology.org/ontology/uco/core#Facet> ;
	rdfs:label "UNIXFilePermissionsFacet"@en ;
	rdfs:comment "A UNIX file permissions facet is a grouping of characteristics unique to the access rights (e.g., view, change, navigate, execute) of a file on a UNIX file system."@en ;
	.

observable:UNIXProcess
	a owl:Class ;
	rdfs:subClassOf observable:Process ;
	rdfs:label "UNIXProcess"@en ;
	rdfs:comment "A UNIX process is an instance of a computer program executed on a UNIX operating system."@en ;
	.

observable:UNIXProcessFacet
	a owl:Class ;
	rdfs:subClassOf <https://unifiedcyberontology.org/ontology/uco/core#Facet> ;
	rdfs:label "UNIXProcessFacet"@en ;
	rdfs:comment "A UNIX process facet is a grouping of characteristics unique to an instance of a computer program executed on a UNIX operating system."@en ;
	.

observable:UNIXVolumeFacet
	a owl:Class ;
	rdfs:subClassOf
		<https://unifiedcyberontology.org/ontology/uco/core#Facet> ,
		[
			a owl:Restriction ;
			owl:onProperty observable:mountPoint ;
			owl:maxQualifiedCardinality "1"^^xsd:nonNegativeInteger ;
			owl:onDataRange xsd:string ;
		] ,
		[
			a owl:Restriction ;
			owl:onProperty observable:options ;
			owl:maxQualifiedCardinality "1"^^xsd:nonNegativeInteger ;
			owl:onDataRange xsd:string ;
		]
		;
	rdfs:label "UNIXVolumeFacet"@en ;
	rdfs:comment "A UNIX volume facet is a grouping of characteristics unique to a single accessible storage area (volume) with a single UNIX file system. [based on https://en.wikipedia.org/wiki/Volume_(computing)]"@en ;
	.

observable:URL
	a owl:Class ;
	rdfs:subClassOf observable:ObservableObject ;
	rdfs:label "URL"@en ;
	rdfs:comment "A URL is a uniform resource locator (URL) acting as a resolvable address to a particular WWW (World Wide Web) accessible resource."@en ;
	.

observable:URLFacet
	a owl:Class ;
	rdfs:subClassOf
		<https://unifiedcyberontology.org/ontology/uco/core#Facet> ,
		[
			a owl:Restriction ;
			owl:onProperty observable:host ;
			owl:onClass observable:ObservableObject ;
			owl:maxQualifiedCardinality "1"^^xsd:nonNegativeInteger ;
		] ,
		[
			a owl:Restriction ;
			owl:onProperty observable:userName ;
			owl:onClass observable:ObservableObject ;
			owl:maxQualifiedCardinality "1"^^xsd:nonNegativeInteger ;
		] ,
		[
			a owl:Restriction ;
			owl:onProperty observable:port ;
			owl:maxQualifiedCardinality "1"^^xsd:nonNegativeInteger ;
			owl:onDataRange xsd:integer ;
		] ,
		[
			a owl:Restriction ;
			owl:onProperty observable:fragment ;
			owl:maxQualifiedCardinality "1"^^xsd:nonNegativeInteger ;
			owl:onDataRange xsd:string ;
		] ,
		[
			a owl:Restriction ;
			owl:onProperty observable:password ;
			owl:maxQualifiedCardinality "1"^^xsd:nonNegativeInteger ;
			owl:onDataRange xsd:string ;
		] ,
		[
			a owl:Restriction ;
			owl:onProperty observable:path ;
			owl:maxQualifiedCardinality "1"^^xsd:nonNegativeInteger ;
			owl:onDataRange xsd:string ;
		] ,
		[
			a owl:Restriction ;
			owl:onProperty observable:query ;
			owl:maxQualifiedCardinality "1"^^xsd:nonNegativeInteger ;
			owl:onDataRange xsd:string ;
		] ,
		[
			a owl:Restriction ;
			owl:onProperty observable:scheme ;
			owl:maxQualifiedCardinality "1"^^xsd:nonNegativeInteger ;
			owl:onDataRange xsd:string ;
		] ,
		[
			a owl:Restriction ;
			owl:onProperty observable:fullValue ;
			owl:onDataRange xsd:string ;
			owl:qualifiedCardinality "1"^^xsd:nonNegativeInteger ;
		]
		;
	rdfs:label "URLFacet"@en ;
	rdfs:comment "A URL facet is a grouping of characteristics unique to a uniform resource locator (URL) acting as a resolvable address to a particular WWW (World Wide Web) accessible resource."@en ;
	.

observable:URLHistory
	a owl:Class ;
	rdfs:subClassOf observable:ObservableObject ;
	rdfs:label "URLHistory"@en ;
	rdfs:comment "A URL history characterizes the stored URL history for a particular web browser"@en ;
	.

observable:URLVisit
	a owl:Class ;
	rdfs:subClassOf observable:ObservableObject ;
	rdfs:label "URLVisit"@en ;
	rdfs:comment "A URL visit characterizes the properties of a visit of a URL within a particular browser."@en ;
	.

observable:UserAccount
	a owl:Class ;
	rdfs:subClassOf observable:DigitalAccount ;
	rdfs:label "UserAccount"@en ;
	rdfs:comment "A user account is an account controlling a user's access to a network, system or platform."@en ;
	.

observable:URLHistory
	a owl:Class ;
	rdfs:subClassOf observable:ObservableObject ;
	rdfs:label "URLHistory"@en-US ;
	rdfs:comment "A URL history characterizes the stored URL history for a particular web browser"@en-US ;
	.

observable:URLHistoryEntry
	a owl:Class ;
	rdfs:subClassOf
		[
			a owl:Restriction ;
			owl:onProperty observable:browserUserProfile ;
			owl:maxCardinality "1"^^xsd:nonNegativeInteger ;
		] ,
		[
			a owl:Restriction ;
			owl:onProperty observable:expirationTime ;
			owl:maxCardinality "1"^^xsd:nonNegativeInteger ;
		] ,
		[
			a owl:Restriction ;
			owl:onProperty observable:firstVisit ;
			owl:maxCardinality "1"^^xsd:nonNegativeInteger ;
		] ,
		[
			a owl:Restriction ;
			owl:onProperty observable:hostname ;
			owl:maxCardinality "1"^^xsd:nonNegativeInteger ;
		] ,
		[
			a owl:Restriction ;
			owl:onProperty observable:lastVisit ;
			owl:maxCardinality "1"^^xsd:nonNegativeInteger ;
		] ,
		[
			a owl:Restriction ;
			owl:onProperty observable:manuallyEnteredCount ;
			owl:maxCardinality "1"^^xsd:nonNegativeInteger ;
		] ,
		[
			a owl:Restriction ;
			owl:onProperty observable:pageTitle ;
			owl:maxCardinality "1"^^xsd:nonNegativeInteger ;
		] ,
		[
			a owl:Restriction ;
			owl:onProperty observable:url ;
			owl:maxCardinality "1"^^xsd:nonNegativeInteger ;
		] ,
		[
			a owl:Restriction ;
			owl:onProperty observable:visitCount ;
			owl:maxCardinality "1"^^xsd:nonNegativeInteger ;
		] ,
		[
			a owl:Restriction ;
			owl:onProperty observable:keywordSearchTerm ;
			owl:minCardinality "0"^^xsd:nonNegativeInteger ;
		] ,
		[
			a owl:Restriction ;
			owl:onProperty observable:referrerUrl ;
			owl:minCardinality "0"^^xsd:nonNegativeInteger ;
		]
		;
	rdfs:label "URL History Entry"@en-US ;
	rdfs:comment "A URL history entry is a grouping of characteristics unique to the properties of a single URL history entry for a particular browser."@en-US ;
	.

observable:URLHistoryFacet
	a owl:Class ;
	rdfs:subClassOf
		<https://unifiedcyberontology.org/ontology/uco/core#Facet> ,
		[
			a owl:Restriction ;
			owl:onProperty observable:browserInformation ;
			owl:maxCardinality "1"^^xsd:nonNegativeInteger ;
		] ,
		[
			a owl:Restriction ;
			owl:onProperty observable:urlHistoryEntry ;
			owl:minCardinality "1"^^xsd:nonNegativeInteger ;
		]
		;
	rdfs:label "URLHistoryFacet"@en-US ;
	rdfs:comment "A URL history facet is a grouping of characteristics unique to the stored URL history for a particular web browser"@en-US ;
	.

observable:URLVisit
	a owl:Class ;
	rdfs:subClassOf observable:ObservableObject ;
	rdfs:label "URLVisit"@en ;
	rdfs:comment "A URL visit characterizes the properties of a visit of a URL within a particular browser."@en ;
	.

observable:URLVisitFacet
	a owl:Class ;
	rdfs:subClassOf
		<https://unifiedcyberontology.org/ontology/uco/core#Facet> ,
		[
			a owl:Restriction ;
			owl:onProperty observable:browserInformation ;
			owl:maxCardinality "1"^^xsd:nonNegativeInteger ;
		] ,
		[
			a owl:Restriction ;
			owl:onProperty observable:fromURLVisit ;
			owl:maxCardinality "1"^^xsd:nonNegativeInteger ;
		] ,
		[
			a owl:Restriction ;
			owl:onProperty observable:url ;
			owl:maxCardinality "1"^^xsd:nonNegativeInteger ;
		] ,
		[
			a owl:Restriction ;
			owl:onProperty observable:urlTransitionType ;
			owl:maxCardinality "1"^^xsd:nonNegativeInteger ;
		] ,
		[
			a owl:Restriction ;
			owl:onProperty observable:visitDuration ;
			owl:maxCardinality "1"^^xsd:nonNegativeInteger ;
		] ,
		[
			a owl:Restriction ;
			owl:onProperty observable:visitTime ;
			owl:maxCardinality "1"^^xsd:nonNegativeInteger ;
		]
		;
	rdfs:label "URLVisitFacet"@en ;
	rdfs:comment "A URL visit facet is a grouping of characteristics unique to the properties of a visit of a URL within a particular browser."@en ;
	.

observable:UserAccountFacet
	a owl:Class ;
	rdfs:subClassOf
		<https://unifiedcyberontology.org/ontology/uco/core#Facet> ,
		[
			a owl:Restriction ;
			owl:onProperty observable:canEscalatePrivs ;
			owl:maxQualifiedCardinality "1"^^xsd:nonNegativeInteger ;
			owl:onDataRange xsd:boolean ;
		] ,
		[
			a owl:Restriction ;
			owl:onProperty observable:isPrivileged ;
			owl:maxQualifiedCardinality "1"^^xsd:nonNegativeInteger ;
			owl:onDataRange xsd:boolean ;
		] ,
		[
			a owl:Restriction ;
			owl:onProperty observable:isServiceAccount ;
			owl:maxQualifiedCardinality "1"^^xsd:nonNegativeInteger ;
			owl:onDataRange xsd:boolean ;
		] ,
		[
			a owl:Restriction ;
			owl:onProperty observable:homeDirectory ;
			owl:maxQualifiedCardinality "1"^^xsd:nonNegativeInteger ;
			owl:onDataRange xsd:string ;
		]
		;
	rdfs:label "UserAccountFacet"@en ;
	rdfs:comment "A user account facet is a grouping of characteristics unique to an account controlling a user's access to a network, system, or platform."@en ;
	.

observable:UserSession
	a owl:Class ;
	rdfs:subClassOf observable:ObservableObject ;
	rdfs:label "UserSession"@en ;
	rdfs:comment "A user session is a temporary and interactive information interchange between two or more communicating devices within the managed scope of a single user. [based on https://en.wikipedia.org/wiki/Session_(computer_science)]"@en ;
	.

observable:UserSessionFacet
	a owl:Class ;
	rdfs:subClassOf
		<https://unifiedcyberontology.org/ontology/uco/core#Facet> ,
		[
			a owl:Restriction ;
			owl:onProperty observable:loginTime ;
			owl:maxCardinality "1"^^xsd:nonNegativeInteger ;
		] ,
		[
			a owl:Restriction ;
			owl:onProperty observable:logoutTime ;
			owl:maxCardinality "1"^^xsd:nonNegativeInteger ;
		] ,
		[
			a owl:Restriction ;
			owl:onProperty observable:effectiveUser ;
			owl:onClass observable:ObservableObject ;
			owl:maxQualifiedCardinality "1"^^xsd:nonNegativeInteger ;
		] ,
		[
			a owl:Restriction ;
			owl:onProperty observable:effectiveGroup ;
			owl:maxQualifiedCardinality "1"^^xsd:nonNegativeInteger ;
			owl:onDataRange xsd:string ;
		] ,
		[
			a owl:Restriction ;
			owl:onProperty observable:effectiveGroupID ;
			owl:maxQualifiedCardinality "1"^^xsd:nonNegativeInteger ;
			owl:onDataRange xsd:string ;
		]
		;
	rdfs:label "UserSessionFacet"@en ;
	rdfs:comment "A user session facet is a grouping of characteristics unique to a temporary and interactive information interchange between two or more communicating devices within the managed scope of a single user. [based on https://en.wikipedia.org/wiki/Session_(computer_science)]"@en ;
	.

observable:ValuesEnumeratedEffectFacet
	a owl:Class ;
	rdfs:subClassOf
		<https://unifiedcyberontology.org/ontology/uco/core#Facet> ,
		observable:DefinedEffectFacet ,
		[
			a owl:Restriction ;
			owl:onProperty observable:values ;
			owl:onDataRange xsd:string ;
			owl:qualifiedCardinality "1"^^xsd:nonNegativeInteger ;
		]
		;
	rdfs:label "ValuesEnumeratedEffectFacet"@en ;
	rdfs:comment "A values enumerated effect facet is a grouping of characteristics unique to the effects of actions upon observable objects where a value of the observable object is enumerated. An example of this would be the values of a registry key."@en ;
	.

observable:Volume
	a owl:Class ;
	rdfs:subClassOf observable:ObservableObject ;
	rdfs:label "Volume"@en ;
	rdfs:comment "A volume is a single accessible storage area (volume) with a single file system. [based on https://en.wikipedia.org/wiki/Volume_(computing)]"@en ;
	.

observable:VolumeFacet
	a owl:Class ;
	rdfs:subClassOf
		<https://unifiedcyberontology.org/ontology/uco/core#Facet> ,
		[
			a owl:Restriction ;
			owl:onProperty observable:sectorSize ;
			owl:maxQualifiedCardinality "1"^^xsd:nonNegativeInteger ;
			owl:onDataRange xsd:integer ;
		] ,
		[
			a owl:Restriction ;
			owl:onProperty observable:volumeID ;
			owl:maxQualifiedCardinality "1"^^xsd:nonNegativeInteger ;
			owl:onDataRange xsd:string ;
		]
		;
	rdfs:label "VolumeFacet"@en ;
	rdfs:comment "A volume facet is a grouping of characteristics unique to a single accessible storage area (volume) with a single file system. [based on https://en.wikipedia.org/wiki/Volume_(computing)]"@en ;
	.

observable:WebPage
	a owl:Class ;
	rdfs:subClassOf observable:ObservableObject ;
	rdfs:label "WebPage"@en ;
	rdfs:comment "A web page is a specific collection of information provided by a website and displayed to a user in a web browser. A website typically consists of many web pages linked together in a coherent fashion. [based on https://en.wikipedia.org/wiki/Web_page]"@en ;
	.

observable:WhoIs
	a owl:Class ;
	rdfs:subClassOf observable:ObservableObject ;
	rdfs:label "WhoIs"@en ;
	rdfs:comment "WhoIs is a response record conformant to the WHOIS protocol standard (RFC 3912). [based on https://en.wikipedia.org/wiki/WHOIS]"@en ;
	.

observable:WhoIsFacet
	a owl:Class ;
	rdfs:subClassOf
		<https://unifiedcyberontology.org/ontology/uco/core#Facet> ,
		[
			a owl:Restriction ;
			owl:onProperty observable:creationDate ;
			owl:maxCardinality "1"^^xsd:nonNegativeInteger ;
		] ,
		[
			a owl:Restriction ;
			owl:onProperty observable:expirationDate ;
			owl:maxCardinality "1"^^xsd:nonNegativeInteger ;
		] ,
		[
			a owl:Restriction ;
			owl:onProperty observable:lookupDate ;
			owl:maxCardinality "1"^^xsd:nonNegativeInteger ;
		] ,
		[
			a owl:Restriction ;
			owl:onProperty observable:updatedDate ;
			owl:maxCardinality "1"^^xsd:nonNegativeInteger ;
		] ,
		[
			a owl:Restriction ;
			owl:onProperty observable:domainName ;
			owl:onClass observable:ObservableObject ;
			owl:maxQualifiedCardinality "1"^^xsd:nonNegativeInteger ;
		] ,
		[
			a owl:Restriction ;
			owl:onProperty observable:ipAddress ;
			owl:onClass observable:ObservableObject ;
			owl:maxQualifiedCardinality "1"^^xsd:nonNegativeInteger ;
		] ,
		[
			a owl:Restriction ;
			owl:onProperty observable:serverName ;
			owl:onClass observable:ObservableObject ;
			owl:maxQualifiedCardinality "1"^^xsd:nonNegativeInteger ;
		] ,
		[
			a owl:Restriction ;
			owl:onProperty observable:registrarInfo ;
			owl:onClass observable:WhoisRegistrarInfoType ;
			owl:maxQualifiedCardinality "1"^^xsd:nonNegativeInteger ;
		] ,
		[
			a owl:Restriction ;
			owl:onProperty observable:domainID ;
			owl:maxQualifiedCardinality "1"^^xsd:nonNegativeInteger ;
			owl:onDataRange xsd:string ;
		] ,
		[
			a owl:Restriction ;
			owl:onProperty observable:remarks ;
			owl:maxQualifiedCardinality "1"^^xsd:nonNegativeInteger ;
			owl:onDataRange xsd:string ;
		] ,
		[
			a owl:Restriction ;
			owl:onProperty observable:sponsoringRegistrar ;
			owl:maxQualifiedCardinality "1"^^xsd:nonNegativeInteger ;
			owl:onDataRange xsd:string ;
		] ,
		[
			a owl:Restriction ;
			owl:onProperty observable:regionalInternetRegistry ;
			owl:maxQualifiedCardinality "1"^^xsd:nonNegativeInteger ;
			owl:onDataRange vocabulary:RegionalRegistryTypeVocab ;
		] ,
		[
			a owl:Restriction ;
			owl:onProperty observable:dnssec ;
			owl:maxQualifiedCardinality "1"^^xsd:nonNegativeInteger ;
			owl:onDataRange vocabulary:WhoisDNSSECTypeVocab ;
		] ,
		[
			a owl:Restriction ;
			owl:onProperty observable:status ;
			owl:maxQualifiedCardinality "1"^^xsd:nonNegativeInteger ;
			owl:onDataRange vocabulary:WhoisStatusTypeVocab ;
		]
		;
	rdfs:label "WhoIsFacet"@en ;
	rdfs:comment "A whois facet is a grouping of characteristics unique to a response record conformant to the WHOIS protocol standard (RFC 3912). [based on https://en.wikipedia.org/wiki/WHOIS]"@en ;
	.

observable:WhoisContactType
	a owl:Class ;
	rdfs:subClassOf
		[
			a owl:Restriction ;
			owl:onProperty observable:address ;
			owl:maxCardinality "1"^^xsd:nonNegativeInteger ;
		] ,
		[
			a owl:Restriction ;
			owl:onProperty observable:contactOrganization ;
			owl:maxCardinality "1"^^xsd:nonNegativeInteger ;
		] ,
		[
			a owl:Restriction ;
			owl:onProperty observable:emailAddress ;
			owl:onClass observable:ObservableObject ;
			owl:maxQualifiedCardinality "1"^^xsd:nonNegativeInteger ;
		] ,
		[
			a owl:Restriction ;
			owl:onProperty observable:faxNumber ;
			owl:onClass observable:ObservableObject ;
			owl:maxQualifiedCardinality "1"^^xsd:nonNegativeInteger ;
		] ,
		[
			a owl:Restriction ;
			owl:onProperty observable:phone ;
			owl:onClass observable:ObservableObject ;
			owl:maxQualifiedCardinality "1"^^xsd:nonNegativeInteger ;
		] ,
		[
			a owl:Restriction ;
			owl:onProperty observable:contactID ;
			owl:maxQualifiedCardinality "1"^^xsd:nonNegativeInteger ;
			owl:onDataRange xsd:string ;
		] ,
		[
			a owl:Restriction ;
			owl:onProperty observable:contactName ;
			owl:maxQualifiedCardinality "1"^^xsd:nonNegativeInteger ;
			owl:onDataRange xsd:string ;
		] ,
		[
			a owl:Restriction ;
			owl:onProperty observable:contactType ;
			owl:maxQualifiedCardinality "1"^^xsd:nonNegativeInteger ;
			owl:onDataRange vocabulary:WhoisContactTypeVocab ;
		]
		;
	rdfs:label "WhoisContactType"@en ;
	rdfs:comment "A Whois contact type is a grouping of characteristics unique to contact-related information present in a response record conformant to the WHOIS protocol standard (RFC 3912). [based on https://en.wikipedia.org/wiki/WHOIS]"@en ;
	.

observable:WhoisRegistrarInfoType
	a owl:Class ;
	rdfs:subClassOf
		[
			a owl:Restriction ;
			owl:onProperty observable:address ;
			owl:maxCardinality "1"^^xsd:nonNegativeInteger ;
		] ,
		[
			a owl:Restriction ;
			owl:onProperty observable:emailAddress ;
			owl:onClass observable:ObservableObject ;
			owl:maxQualifiedCardinality "1"^^xsd:nonNegativeInteger ;
		] ,
		[
			a owl:Restriction ;
			owl:onProperty observable:phone ;
			owl:onClass observable:ObservableObject ;
			owl:maxQualifiedCardinality "1"^^xsd:nonNegativeInteger ;
		] ,
		[
			a owl:Restriction ;
			owl:onProperty observable:referralURL ;
			owl:onClass observable:ObservableObject ;
			owl:maxQualifiedCardinality "1"^^xsd:nonNegativeInteger ;
		] ,
		[
			a owl:Restriction ;
			owl:onProperty observable:whoisServer ;
			owl:onClass observable:ObservableObject ;
			owl:maxQualifiedCardinality "1"^^xsd:nonNegativeInteger ;
		] ,
		[
			a owl:Restriction ;
			owl:onProperty observable:registrarGUID ;
			owl:maxQualifiedCardinality "1"^^xsd:nonNegativeInteger ;
			owl:onDataRange xsd:string ;
		] ,
		[
			a owl:Restriction ;
			owl:onProperty observable:registrarID ;
			owl:maxQualifiedCardinality "1"^^xsd:nonNegativeInteger ;
			owl:onDataRange xsd:string ;
		] ,
		[
			a owl:Restriction ;
			owl:onProperty observable:registrarName ;
			owl:maxQualifiedCardinality "1"^^xsd:nonNegativeInteger ;
			owl:onDataRange xsd:string ;
		]
		;
	rdfs:label "WhoisRegistrarInfoType"@en ;
	rdfs:comment "A Whois registrar info type is a grouping of characteristics unique to registrar-related information present in a response record conformant to the WHOIS protocol standard (RFC 3912). [based on https://en.wikipedia.org/wiki/WHOIS]"@en ;
	.

observable:WifiAddress
	a owl:Class ;
	rdfs:subClassOf observable:MACAddress ;
	rdfs:label "WifiAddress"@en ;
	rdfs:comment "A Wi-Fi address is a media access control (MAC) standards-conformant identifier assigned to a device network interface to enable routing and management of IEEE 802.11 standards-conformant communications to and from that device."@en ;
	.

observable:WifiAddressFacet
	a owl:Class ;
	rdfs:subClassOf
		<https://unifiedcyberontology.org/ontology/uco/core#MACAddressFacet> ,
		[
			a owl:Restriction ;
			owl:onProperty observable:addressValue ;
			owl:maxQualifiedCardinality "1"^^xsd:nonNegativeInteger ;
			owl:onDataRange xsd:string ;
		]
		;
	rdfs:label "WifiAddressFacet"@en ;
	rdfs:comment "A Wi-Fi address facet is a grouping of characteristics unique to a media access control (MAC) standards conformant identifier assigned to a device network interface to enable routing and management of IEEE 802.11 standards-conformant communications to and from that device."@en ;
	.

observable:Wiki
	a owl:Class ;
	rdfs:subClassOf observable:ObservableObject ;
	rdfs:label "Wiki"@en ;
	rdfs:comment "A wiki is an online hypertext publication collaboratively edited and managed by its own audience directly using a web browser. A typical wiki contains multiple pages/articles for the subjects or scope of the project and could be either open to the public or limited to use within an organization for maintaining its internal knowledge base. [based on https://en.wikipedia.org/wiki/Wiki]"@en ;
	.

observable:WikiArticle
	a owl:Class ;
	rdfs:subClassOf observable:ObservableObject ;
	rdfs:label "WikiArticle"@en ;
	rdfs:comment "A wiki article is one or more pages in a wiki focused on characterizing a particular topic."@en ;
	.

observable:WindowsAccount
	a owl:Class ;
	rdfs:subClassOf observable:DigitalAccount ;
	rdfs:label "WindowsAccount"@en ;
	rdfs:comment "A Windows account is a user account on a Windows operating system."@en ;
	.

observable:WindowsAccountFacet
	a owl:Class ;
	rdfs:subClassOf <https://unifiedcyberontology.org/ontology/uco/core#Facet> ;
	rdfs:label "WindowsAccountFacet"@en ;
	rdfs:comment "A Windows account facet is a grouping of characteristics unique to a user account on a Windows operating system."@en ;
	.

observable:WindowsActiveDirectoryAccount
	a owl:Class ;
	rdfs:subClassOf observable:DigitalAccount ;
	rdfs:label "WindowsActiveDirectoryAccount"@en ;
	rdfs:comment "A Windows Active Directory account is an account managed by directory-based identity-related services of a Windows operating system."@en ;
	.

observable:WindowsActiveDirectoryAccountFacet
	a owl:Class ;
	rdfs:subClassOf
		<https://unifiedcyberontology.org/ontology/uco/core#Facet> ,
		[
			a owl:Restriction ;
			owl:onProperty observable:objectGUID ;
			owl:onDataRange xsd:string ;
			owl:qualifiedCardinality "1"^^xsd:nonNegativeInteger ;
		]
		;
	rdfs:label "WindowsActiveDirectoryAccountFacet"@en ;
	rdfs:comment "A Windows Active Directory account facet is a grouping of characteristics unique to an account managed by directory-based identity-related services of a Windows operating system."@en ;
	.

observable:WindowsComputerSpecification
	a owl:Class ;
	rdfs:subClassOf observable:ObservableObject ;
	rdfs:label "WindowsComputerSpecification"@en ;
	rdfs:comment "A Windows computer specification is the hardware ans software of a programmable electronic device that can store, retrieve, and process data running a Microsoft Windows operating system. [based on merriam-webster.com/dictionary/computer]"@en ;
	.

observable:WindowsComputerSpecificationFacet
	a owl:Class ;
	rdfs:subClassOf
		<https://unifiedcyberontology.org/ontology/uco/core#Facet> ,
		[
			a owl:Restriction ;
			owl:onProperty observable:registeredOrganization ;
			owl:maxCardinality "1"^^xsd:nonNegativeInteger ;
		] ,
		[
			a owl:Restriction ;
			owl:onProperty observable:registeredOwner ;
			owl:maxCardinality "1"^^xsd:nonNegativeInteger ;
		] ,
		[
			a owl:Restriction ;
			owl:onProperty observable:windowsDirectory ;
			owl:onClass observable:ObservableObject ;
			owl:maxQualifiedCardinality "1"^^xsd:nonNegativeInteger ;
		] ,
		[
			a owl:Restriction ;
			owl:onProperty observable:windowsSystemDirectory ;
			owl:onClass observable:ObservableObject ;
			owl:maxQualifiedCardinality "1"^^xsd:nonNegativeInteger ;
		] ,
		[
			a owl:Restriction ;
			owl:onProperty observable:windowsTempDirectory ;
			owl:onClass observable:ObservableObject ;
			owl:maxQualifiedCardinality "1"^^xsd:nonNegativeInteger ;
		] ,
		[
			a owl:Restriction ;
			owl:onProperty observable:msProductID ;
			owl:maxQualifiedCardinality "1"^^xsd:nonNegativeInteger ;
			owl:onDataRange xsd:string ;
		] ,
		[
			a owl:Restriction ;
			owl:onProperty observable:msProductName ;
			owl:maxQualifiedCardinality "1"^^xsd:nonNegativeInteger ;
			owl:onDataRange xsd:string ;
		] ,
		[
			a owl:Restriction ;
			owl:onProperty observable:netBIOSName ;
			owl:maxQualifiedCardinality "1"^^xsd:nonNegativeInteger ;
			owl:onDataRange xsd:string ;
		]
		;
	rdfs:label "WindowsComputerSpecificationFacet"@en ;
	rdfs:comment "A Windows computer specification facet is a grouping of characteristics unique to the hardware and software of a programmable electronic device that can store, retrieve, and process data running a Microsoft Windows operating system. [based on merriam-webster.com/dictionary/computer]"@en ;
	.

observable:WindowsCriticalSection
	a owl:Class ;
	rdfs:subClassOf observable:ObservableObject ;
	rdfs:label "WindowsCriticalSection"@en ;
	rdfs:comment "A Windows critical section is a Windows object that provides synchronization similar to that provided by a mutex object, except that a critical section can be used only by the threads of a single process. Critical section objects cannot be shared across processes. Event, mutex, and semaphore objects can also be used in a single-process application, but critical section objects provide a slightly faster, more efficient mechanism for mutual-exclusion synchronization (a processor-specific test and set instruction). Like a mutex object, a critical section object can be owned by only one thread at a time, which makes it useful for protecting a shared resource from simultaneous access. Unlike a mutex object, there is no way to tell whether a critical section has been abandoned. [based on https://docs.microsoft.com/en-us/windows/win32/sync/critical-section-objects]"@en ;
	.

observable:WindowsEvent
	a owl:Class ;
	rdfs:subClassOf observable:ObservableObject ;
	rdfs:label "WindowsEvent"@en ;
	rdfs:comment "A Windows event is a notification record of an occurance of interest (system, security, application, etc.) on a Windows operating system."@en ;
	.

observable:WindowsFilemapping
	a owl:Class ;
	rdfs:subClassOf observable:ObservableObject ;
	rdfs:label "WindowsFilemapping"@en ;
	rdfs:comment "A Windows file mapping is the association of a file's contents with a portion of the virtual address space of a process within a Windows operating system. The system creates a file mapping object (also known as a section object) to maintain this association. A file view is the portion of virtual address space that a process uses to access the file's contents. File mapping allows the process to use both random input and output (I/O) and sequential I/O. It also allows the process to work efficiently with a large data file, such as a database, without having to map the whole file into memory. Multiple processes can also use memory-mapped files to share data. Processes read from and write to the file view using pointers, just as they would with dynamically allocated memory. The use of file mapping improves efficiency because the file resides on disk, but the file view resides in memory.[based on https://docs.microsoft.com/en-us/windows/win32/memory/file-mapping]"@en ;
	.

observable:WindowsHandle
	a owl:Class ;
	rdfs:subClassOf observable:ObservableObject ;
	rdfs:label "WindowsHandle"@en ;
	rdfs:comment "A Windows handle is an abstract reference to a resource within the Windows operating system, such as a window, memory, an open file or a pipe. It is the mechanism by which applications interact with such resources in the Windows operating system."@en ;
	.

observable:WindowsHook
	a owl:Class ;
	rdfs:subClassOf observable:ObservableObject ;
	rdfs:label "WindowsHook"@en ;
	rdfs:comment "A Windows hook is a mechanism by which an application can intercept events, such as messages, mouse actions, and keystrokes within the Windows operating system. A function that intercepts a particular type of event is known as a hook procedure. A hook procedure can act on each event it receives, and then modify or discard the event. [based on https://docs.microsoft.com/en-us/windows/win32/winmsg/about-hooks]"@en ;
	.

observable:WindowsMailslot
	a owl:Class ;
	rdfs:subClassOf observable:ObservableObject ;
	rdfs:label "WindowsMailslot"@en ;
	rdfs:comment "A Windows mailslot is is a pseudofile that resides in memory, and may be accessed using standard file functions. The data in a mailslot message can be in any form, but cannot be larger than 424 bytes when sent between computers. Unlike disk files, mailslots are temporary. When all handles to a mailslot are closed, the mailslot and all the data it contains are deleted. [based on https://docs.microsoft.com/en-us/windows/win32/ipc/about-mailslots]"@en ;
	.

observable:WindowsNetworkShare
	a owl:Class ;
	rdfs:subClassOf observable:ObservableObject ;
	rdfs:label "WindowsNetworkShare"@en ;
	rdfs:comment "A Windows network share is a Windows computer resource made available from one host to other hosts on a computer network. It is a device or piece of information on a computer that can be remotely accessed from another computer transparently as if it were a resource in the local machine. Network sharing is made possible by inter-process communication over the network. [based on https://en.wikipedia.org/wiki/Shared_resource]"@en ;
	.

observable:WindowsPEBinaryFile
	a owl:Class ;
	rdfs:subClassOf observable:File ;
	rdfs:label "WindowsPEBinaryFile"@en ;
	rdfs:comment "A Windows PE binary file is a Windows portable executable (PE) file."@en ;
	.

observable:WindowsPEBinaryFileFacet
	a owl:Class ;
	rdfs:subClassOf
		<https://unifiedcyberontology.org/ontology/uco/core#Facet> ,
		[
			a owl:Restriction ;
			owl:onProperty observable:peType ;
			owl:maxCardinality "1"^^xsd:nonNegativeInteger ;
		] ,
		[
			a owl:Restriction ;
			owl:onProperty observable:timeDateStamp ;
			owl:maxCardinality "1"^^xsd:nonNegativeInteger ;
		] ,
		[
			a owl:Restriction ;
			owl:onProperty observable:optionalHeader ;
			owl:onClass observable:WindowsPEOptionalHeader ;
			owl:maxQualifiedCardinality "1"^^xsd:nonNegativeInteger ;
		] ,
		[
			a owl:Restriction ;
			owl:onProperty observable:numberOfSections ;
			owl:maxQualifiedCardinality "1"^^xsd:nonNegativeInteger ;
			owl:onDataRange xsd:integer ;
		] ,
		[
			a owl:Restriction ;
			owl:onProperty observable:numberOfSymbols ;
			owl:maxQualifiedCardinality "1"^^xsd:nonNegativeInteger ;
			owl:onDataRange xsd:integer ;
		] ,
		[
			a owl:Restriction ;
			owl:onProperty observable:sizeOfOptionalHeader ;
			owl:maxQualifiedCardinality "1"^^xsd:nonNegativeInteger ;
			owl:onDataRange xsd:integer ;
		] ,
		[
			a owl:Restriction ;
			owl:onProperty observable:impHash ;
			owl:maxQualifiedCardinality "1"^^xsd:nonNegativeInteger ;
			owl:onDataRange xsd:string ;
		]
		;
	rdfs:label "WindowsPEBinaryFileFacet"@en ;
	rdfs:comment "A Windows PE binary file facet is a grouping of characteristics unique to a Windows portable executable (PE) file."@en ;
	.

observable:WindowsPEBinaryType
	a rdfs:Datatype ;
	owl:equivalentClass [
		a rdfs:Datatype ;
		owl:oneOf [
			a rdf:List ;
			rdf:first "dll" ;
			rdf:rest [
				a rdf:List ;
				rdf:first "exe" ;
				rdf:rest [
					a rdf:List ;
					rdf:first "sys" ;
					rdf:rest rdf:nil ;
				] ;
			] ;
		] ;
	] ;
	.

observable:WindowsPEFileHeader
	a owl:Class ;
	rdfs:subClassOf [
		a owl:Restriction ;
		owl:onProperty observable:timeDateStamp ;
		owl:maxCardinality "1"^^xsd:nonNegativeInteger ;
	] ;
	rdfs:label "WindowsPEFileHeader"@en ;
	rdfs:comment "A Windows PE file header is a grouping of characteristics unique to the 'header' of a Windows PE (Portable Executable) file, consisting of a collection of metadata about the overall nature and structure of the file."@en ;
	.

observable:WindowsPEOptionalHeader
	a owl:Class ;
	rdfs:label "WindowsPEOptionalHeader"@en ;
	rdfs:comment "A Windows PE optional header is a grouping of characteristics unique to the 'optional header' of a Windows PE (Portable Executable) file, consisting of a collection of metadata about the executable code structure of the file."@en ;
	.

observable:WindowsPESection
	a owl:Class ;
	rdfs:subClassOf
		[
			a owl:Restriction ;
			owl:onProperty observable:entropy ;
			owl:maxQualifiedCardinality "1"^^xsd:nonNegativeInteger ;
			owl:onDataRange xsd:float ;
		] ,
		[
			a owl:Restriction ;
			owl:onProperty observable:size ;
			owl:maxQualifiedCardinality "1"^^xsd:nonNegativeInteger ;
			owl:onDataRange xsd:integer ;
		] ,
		[
			a owl:Restriction ;
			owl:onProperty <https://unifiedcyberontology.org/ontology/uco/core#name> ;
			owl:onDataRange xsd:string ;
			owl:qualifiedCardinality "1"^^xsd:nonNegativeInteger ;
		]
		;
	rdfs:label "WindowsPESection"@en ;
	rdfs:comment "A Windows PE section is a grouping of characteristics unique to a specific default or custom-defined region of a Windows PE (Portable Executable) file, consisting of an individual portion of the actual executable content of the file delineated according to unique purpose and memory protection requirements."@en ;
	.

observable:WindowsPrefetch
	a owl:Class ;
	rdfs:subClassOf observable:ObservableObject ;
	rdfs:label "WindowsPrefetch"@en ;
	rdfs:comment "The Windows prefetch contains entries in a Windows prefetch file (used to speed up application startup starting with Windows XP)."@en ;
	.

observable:WindowsPrefetchFacet
	a owl:Class ;
	rdfs:subClassOf
		<https://unifiedcyberontology.org/ontology/uco/core#Facet> ,
		[
			a owl:Restriction ;
			owl:onProperty observable:firstRun ;
			owl:maxCardinality "1"^^xsd:nonNegativeInteger ;
		] ,
		[
			a owl:Restriction ;
			owl:onProperty observable:lastRun ;
			owl:maxCardinality "1"^^xsd:nonNegativeInteger ;
		] ,
		[
			a owl:Restriction ;
			owl:onProperty observable:volume ;
			owl:onClass observable:ObservableObject ;
			owl:maxQualifiedCardinality "1"^^xsd:nonNegativeInteger ;
		] ,
		[
			a owl:Restriction ;
			owl:onProperty observable:timesExecuted ;
			owl:maxQualifiedCardinality "1"^^xsd:nonNegativeInteger ;
			owl:onDataRange xsd:integer ;
		] ,
		[
			a owl:Restriction ;
			owl:onProperty observable:applicationFileName ;
			owl:maxQualifiedCardinality "1"^^xsd:nonNegativeInteger ;
			owl:onDataRange xsd:string ;
		] ,
		[
			a owl:Restriction ;
			owl:onProperty observable:prefetchHash ;
			owl:maxQualifiedCardinality "1"^^xsd:nonNegativeInteger ;
			owl:onDataRange xsd:string ;
		]
		;
	rdfs:label "WindowsPrefetchFacet"@en ;
	rdfs:comment "A Windows prefetch facet is a grouping of characteristics unique to entries in the Windows prefetch file (used to speed up application startup starting with Windows XP)."@en ;
	.

observable:WindowsProcess
	a owl:Class ;
	rdfs:subClassOf observable:Process ;
	rdfs:label "WindowsProcess"@en ;
	rdfs:comment "A Windows process is a program running on a Windows operating system."@en ;
	.

observable:WindowsProcessFacet
	a owl:Class ;
	rdfs:subClassOf
		<https://unifiedcyberontology.org/ontology/uco/core#Facet> ,
		[
			a owl:Restriction ;
			owl:onProperty observable:startupInfo ;
			owl:maxCardinality "1"^^xsd:nonNegativeInteger ;
		] ,
		[
			a owl:Restriction ;
			owl:onProperty observable:aslrEnabled ;
			owl:maxQualifiedCardinality "1"^^xsd:nonNegativeInteger ;
			owl:onDataRange xsd:boolean ;
		] ,
		[
			a owl:Restriction ;
			owl:onProperty observable:depEnabled ;
			owl:maxQualifiedCardinality "1"^^xsd:nonNegativeInteger ;
			owl:onDataRange xsd:boolean ;
		] ,
		[
			a owl:Restriction ;
			owl:onProperty observable:ownerSID ;
			owl:maxQualifiedCardinality "1"^^xsd:nonNegativeInteger ;
			owl:onDataRange xsd:string ;
		] ,
		[
			a owl:Restriction ;
			owl:onProperty observable:priority ;
			owl:maxQualifiedCardinality "1"^^xsd:nonNegativeInteger ;
			owl:onDataRange xsd:string ;
		] ,
		[
			a owl:Restriction ;
			owl:onProperty observable:windowTitle ;
			owl:maxQualifiedCardinality "1"^^xsd:nonNegativeInteger ;
			owl:onDataRange xsd:string ;
		]
		;
	rdfs:label "WindowsProcessFacet"@en ;
	rdfs:comment "A Windows process facet is a grouping of characteristics unique to a program running on a Windows operating system."@en ;
	.

observable:WindowsRegistryHive
	a owl:Class ;
	rdfs:subClassOf observable:ObservableObject ;
	rdfs:label "WindowsRegistryHive"@en ;
	rdfs:comment "The Windows registry hive is a particular logical group of keys, subkeys, and values in a Windows registry (a hierarchical database that stores low-level settings for the Microsoft Windows operating system and for applications that opt to use the registry). [based on https://en.wikipedia.org/wiki/Windows_Registry]"@en ;
	.

observable:WindowsRegistryHiveFacet
	a owl:Class ;
	rdfs:subClassOf
		<https://unifiedcyberontology.org/ontology/uco/core#Facet> ,
		[
			a owl:Restriction ;
			owl:onProperty observable:hiveType ;
			owl:maxQualifiedCardinality "1"^^xsd:nonNegativeInteger ;
			owl:onDataRange xsd:string ;
		]
		;
	rdfs:label "WindowsRegistryHiveFacet"@en ;
	rdfs:comment "A Windows registry hive facet is a grouping of characteristics unique to a particular logical group of keys, subkeys, and values in a Windows registry (a hierarchical database that stores low-level settings for the Microsoft Windows operating system and for applications that opt to use the registry). [based on https://en.wikipedia.org/wiki/Windows_Registry]"@en ;
	.

observable:WindowsRegistryKey
	a owl:Class ;
	rdfs:subClassOf observable:ObservableObject ;
	rdfs:label "WindowsRegistryKey"@en ;
	rdfs:comment "A Windows registry key is a particular key within a Windows registry (a hierarchical database that stores low-level settings for the Microsoft Windows operating system and for applications that opt to use the registry). [based on https://en.wikipedia.org/wiki/Windows_Registry]"@en ;
	.

observable:WindowsRegistryKeyFacet
	a owl:Class ;
	rdfs:subClassOf
		<https://unifiedcyberontology.org/ontology/uco/core#Facet> ,
		[
			a owl:Restriction ;
			owl:onProperty observable:modifiedTime ;
			owl:maxCardinality "1"^^xsd:nonNegativeInteger ;
		] ,
		[
			a owl:Restriction ;
			owl:onProperty observable:creator ;
			owl:onClass observable:ObservableObject ;
			owl:maxQualifiedCardinality "1"^^xsd:nonNegativeInteger ;
		] ,
		[
			a owl:Restriction ;
			owl:onProperty observable:numberOfSubkeys ;
			owl:maxQualifiedCardinality "1"^^xsd:nonNegativeInteger ;
			owl:onDataRange xsd:integer ;
		] ,
		[
			a owl:Restriction ;
			owl:onProperty observable:key ;
			owl:onDataRange xsd:string ;
			owl:qualifiedCardinality "1"^^xsd:nonNegativeInteger ;
		]
		;
	rdfs:label "WindowsRegistryKeyFacet"@en ;
	rdfs:comment "A Windows registry key facet is a grouping of characteristics unique to a particular key within a Windows registry (A hierarchical database that stores low-level settings for the Microsoft Windows operating system and for applications that opt to use the registry). [based on https://en.wikipedia.org/wiki/Windows_Registry]"@en ;
	.

observable:WindowsRegistryValue
	a owl:Class ;
	rdfs:subClassOf
		[
			a owl:Restriction ;
			owl:onProperty observable:dataType ;
			owl:maxCardinality "1"^^xsd:nonNegativeInteger ;
		] ,
		[
			a owl:Restriction ;
			owl:onProperty observable:data ;
			owl:maxQualifiedCardinality "1"^^xsd:nonNegativeInteger ;
			owl:onDataRange xsd:string ;
		] ,
		[
			a owl:Restriction ;
			owl:onProperty <https://unifiedcyberontology.org/ontology/uco/core#name> ;
			owl:onDataRange xsd:string ;
			owl:qualifiedCardinality "1"^^xsd:nonNegativeInteger ;
		]
		;
	rdfs:label "WindowsRegistryValue"@en ;
	rdfs:comment "A Windows registry value is a grouping of characteristics unique to a particular value within a Windows registry (a hierarchical database that stores low-level settings for the Microsoft Windows operating system and for applications that opt to use the registry. [based on https://en.wikipedia.org/wiki/Windows_Registry]"@en ;
	.

observable:WindowsService
	a owl:Class ;
	rdfs:subClassOf observable:ObservableObject ;
	rdfs:label "WindowsService"@en ;
	rdfs:comment "A Windows service is a specific Windows service (a computer program that operates in the background of a Windows operating system, similar to the way a UNIX daemon runs on UNIX). [based on https://en.wikipedia.org/wiki/Windows_service]"@en ;
	.

observable:WindowsServiceFacet
	a owl:Class ;
	rdfs:subClassOf
		<https://unifiedcyberontology.org/ontology/uco/core#Facet> ,
		[
			a owl:Restriction ;
			owl:onProperty observable:serviceStatus ;
			owl:maxCardinality "1"^^xsd:nonNegativeInteger ;
		] ,
		[
			a owl:Restriction ;
			owl:onProperty observable:serviceType ;
			owl:maxCardinality "1"^^xsd:nonNegativeInteger ;
		] ,
		[
			a owl:Restriction ;
			owl:onProperty observable:startType ;
			owl:maxCardinality "1"^^xsd:nonNegativeInteger ;
		] ,
		[
			a owl:Restriction ;
			owl:onProperty observable:displayName ;
			owl:maxQualifiedCardinality "1"^^xsd:nonNegativeInteger ;
			owl:onDataRange xsd:string ;
		] ,
		[
			a owl:Restriction ;
			owl:onProperty observable:groupName ;
			owl:maxQualifiedCardinality "1"^^xsd:nonNegativeInteger ;
			owl:onDataRange xsd:string ;
		] ,
		[
			a owl:Restriction ;
			owl:onProperty observable:startCommandLine ;
			owl:maxQualifiedCardinality "1"^^xsd:nonNegativeInteger ;
			owl:onDataRange xsd:string ;
		] ,
		[
			a owl:Restriction ;
			owl:onProperty observable:serviceName ;
			owl:onDataRange xsd:string ;
			owl:qualifiedCardinality "1"^^xsd:nonNegativeInteger ;
		]
		;
	rdfs:label "WindowsServiceFacet"@en ;
	rdfs:comment "A Windows service facet is a grouping of characteristics unique to a specific Windows service (a computer program that operates in the background of a Windows operating system, similar to the way a UNIX daemon runs on UNIX). [based on https://en.wikipedia.org/wiki/Windows_service]"@en ;
	.

observable:WindowsServiceStartType
	a rdfs:Datatype ;
	owl:equivalentClass [
		a rdfs:Datatype ;
		owl:oneOf [
			a rdf:List ;
			rdf:first "service_auto_start" ;
			rdf:rest [
				a rdf:List ;
				rdf:first "service_boot_start" ;
				rdf:rest [
					a rdf:List ;
					rdf:first "service_demand_start" ;
					rdf:rest [
						a rdf:List ;
						rdf:first "service_disabled" ;
						rdf:rest [
							a rdf:List ;
							rdf:first "service_system_alert" ;
							rdf:rest rdf:nil ;
						] ;
					] ;
				] ;
			] ;
		] ;
	] ;
	.

observable:WindowsServiceStatus
	a rdfs:Datatype ;
	owl:equivalentClass [
		a rdfs:Datatype ;
		owl:oneOf [
			a rdf:List ;
			rdf:first "service_continue_pending" ;
			rdf:rest [
				a rdf:List ;
				rdf:first "service_pause_pending" ;
				rdf:rest [
					a rdf:List ;
					rdf:first "service_paused" ;
					rdf:rest [
						a rdf:List ;
						rdf:first "service_running" ;
						rdf:rest [
							a rdf:List ;
							rdf:first "service_start_pending" ;
							rdf:rest [
								a rdf:List ;
								rdf:first "service_stop_pending" ;
								rdf:rest [
									a rdf:List ;
									rdf:first "service_stopped" ;
									rdf:rest rdf:nil ;
								] ;
							] ;
						] ;
					] ;
				] ;
			] ;
		] ;
	] ;
	.

observable:WindowsServiceType
	a rdfs:Datatype ;
	owl:equivalentClass [
		a rdfs:Datatype ;
		owl:oneOf [
			a rdf:List ;
			rdf:first "service_file_system_driver" ;
			rdf:rest [
				a rdf:List ;
				rdf:first "service_kernel_driver" ;
				rdf:rest [
					a rdf:List ;
					rdf:first "service_win32_own_process" ;
					rdf:rest [
						a rdf:List ;
						rdf:first "service_win32_share_process" ;
						rdf:rest rdf:nil ;
					] ;
				] ;
			] ;
		] ;
	] ;
	.

observable:WindowsSystemRestore
	a owl:Class ;
	rdfs:subClassOf observable:ObservableObject ;
	rdfs:label "WindowsSystemRestore"@en ;
	rdfs:comment "A Windows system restore is a capture of a Windows computer's state (including system files, installed applications, Windows Registry, and system settings) at a particular point in time such that the computer can be reverted to that state in the event of system malfunctions or other problems. [based on https://en.wikipedia.org/wiki/System_Restore]"@en ;
	.

observable:WindowsTask
	a owl:Class ;
	rdfs:subClassOf observable:ObservableObject ;
	rdfs:label "WindowsTask"@en ;
	rdfs:comment "A Windows task is a process that is scheduled to execute on a Windows operating system by the Windows Task Scheduler. [based on http://msdn.microsoft.com/en-us/library/windows/desktop/aa381311(v=vs.85).aspx]"@en ;
	.

observable:WindowsTaskFacet
	a owl:Class ;
	rdfs:subClassOf
		<https://unifiedcyberontology.org/ontology/uco/core#Facet> ,
		[
			a owl:Restriction ;
			owl:onProperty observable:mostRecentRunTime ;
			owl:maxCardinality "1"^^xsd:nonNegativeInteger ;
		] ,
		[
			a owl:Restriction ;
			owl:onProperty observable:nextRunTime ;
			owl:maxCardinality "1"^^xsd:nonNegativeInteger ;
		] ,
		[
			a owl:Restriction ;
			owl:onProperty observable:observableCreatedTime ;
			owl:maxCardinality "1"^^xsd:nonNegativeInteger ;
		] ,
		[
			a owl:Restriction ;
			owl:onProperty observable:account ;
			owl:onClass observable:ObservableObject ;
			owl:maxQualifiedCardinality "1"^^xsd:nonNegativeInteger ;
		] ,
		[
			a owl:Restriction ;
			owl:onProperty observable:application ;
			owl:onClass observable:ObservableObject ;
			owl:maxQualifiedCardinality "1"^^xsd:nonNegativeInteger ;
		] ,
		[
			a owl:Restriction ;
			owl:onProperty observable:workItemData ;
			owl:onClass observable:ObservableObject ;
			owl:maxQualifiedCardinality "1"^^xsd:nonNegativeInteger ;
		] ,
		[
			a owl:Restriction ;
			owl:onProperty observable:workingDirectory ;
			owl:onClass observable:ObservableObject ;
			owl:maxQualifiedCardinality "1"^^xsd:nonNegativeInteger ;
		] ,
		[
			a owl:Restriction ;
			owl:onProperty observable:exitCode ;
			owl:maxQualifiedCardinality "1"^^xsd:nonNegativeInteger ;
			owl:onDataRange xsd:integer ;
		] ,
		[
			a owl:Restriction ;
			owl:onProperty observable:maxRunTime ;
			owl:maxQualifiedCardinality "1"^^xsd:nonNegativeInteger ;
			owl:onDataRange xsd:integer ;
		] ,
		[
			a owl:Restriction ;
			owl:onProperty observable:accountLogonType ;
			owl:maxQualifiedCardinality "1"^^xsd:nonNegativeInteger ;
			owl:onDataRange xsd:string ;
		] ,
		[
			a owl:Restriction ;
			owl:onProperty observable:accountRunLevel ;
			owl:maxQualifiedCardinality "1"^^xsd:nonNegativeInteger ;
			owl:onDataRange xsd:string ;
		] ,
		[
			a owl:Restriction ;
			owl:onProperty observable:imageName ;
			owl:maxQualifiedCardinality "1"^^xsd:nonNegativeInteger ;
			owl:onDataRange xsd:string ;
		] ,
		[
			a owl:Restriction ;
			owl:onProperty observable:parameters ;
			owl:maxQualifiedCardinality "1"^^xsd:nonNegativeInteger ;
			owl:onDataRange xsd:string ;
		] ,
		[
			a owl:Restriction ;
			owl:onProperty observable:taskComment ;
			owl:maxQualifiedCardinality "1"^^xsd:nonNegativeInteger ;
			owl:onDataRange xsd:string ;
		] ,
		[
			a owl:Restriction ;
			owl:onProperty observable:taskCreator ;
			owl:maxQualifiedCardinality "1"^^xsd:nonNegativeInteger ;
			owl:onDataRange xsd:string ;
		] ,
		[
			a owl:Restriction ;
			owl:onProperty observable:priority ;
			owl:maxQualifiedCardinality "1"^^xsd:nonNegativeInteger ;
			owl:onDataRange vocabulary:TaskPriorityVocab ;
		] ,
		[
			a owl:Restriction ;
			owl:onProperty observable:status ;
			owl:maxQualifiedCardinality "1"^^xsd:nonNegativeInteger ;
			owl:onDataRange vocabulary:TaskStatusVocab ;
		]
		;
	rdfs:label "WindowsTaskFacet"@en ;
	rdfs:comment "A Windows Task facet is a grouping of characteristics unique to a Windows Task (a process that is scheduled to execute on a Windows operating system by the Windows Task Scheduler). [based on http://msdn.microsoft.com/en-us/library/windows/desktop/aa381311(v=vs.85).aspx]"@en ;
	.

observable:WindowsThread
	a owl:Class ;
	rdfs:subClassOf observable:Thread ;
	rdfs:label "WindowsThread"@en ;
	rdfs:comment "A Windows thread is a single thread of execution within a Windows process."@en ;
	.

observable:WindowsThreadFacet
	a owl:Class ;
	rdfs:subClassOf
		<https://unifiedcyberontology.org/ontology/uco/core#Facet> ,
		[
			a owl:Restriction ;
			owl:onProperty observable:creationTime ;
			owl:maxCardinality "1"^^xsd:nonNegativeInteger ;
		] ,
		[
			a owl:Restriction ;
			owl:onProperty observable:runningStatus ;
			owl:maxCardinality "1"^^xsd:nonNegativeInteger ;
		] ,
		[
			a owl:Restriction ;
			owl:onProperty observable:priority ;
			owl:maxQualifiedCardinality "1"^^xsd:nonNegativeInteger ;
			owl:onDataRange xsd:integer ;
		] ,
		[
			a owl:Restriction ;
			owl:onProperty observable:context ;
			owl:maxQualifiedCardinality "1"^^xsd:nonNegativeInteger ;
			owl:onDataRange xsd:string ;
		] ,
		[
			a owl:Restriction ;
			owl:onProperty observable:securityAttributes ;
			owl:maxQualifiedCardinality "1"^^xsd:nonNegativeInteger ;
			owl:onDataRange xsd:string ;
		]
		;
	rdfs:label "WindowsThreadFacet"@en ;
	rdfs:comment "A Windows thread facet is a grouping os characteristics unique to a single thread of execution within a Windows process."@en ;
	.

observable:WindowsVolumeFacet
	a owl:Class ;
	rdfs:subClassOf
		<https://unifiedcyberontology.org/ontology/uco/core#Facet> ,
		[
			a owl:Restriction ;
			owl:onProperty observable:driveLetter ;
			owl:maxQualifiedCardinality "1"^^xsd:nonNegativeInteger ;
			owl:onDataRange xsd:string ;
		] ,
		[
			a owl:Restriction ;
			owl:onProperty observable:driveType ;
			owl:maxQualifiedCardinality "1"^^xsd:nonNegativeInteger ;
			owl:onDataRange vocabulary:WindowsDriveTypeVocab ;
		] ,
		[
			a owl:Restriction ;
			owl:onProperty observable:windowsVolumeAttributes ;
			owl:maxQualifiedCardinality "4"^^xsd:nonNegativeInteger ;
			owl:onDataRange vocabulary:WindowsVolumeAttributeVocab ;
		]
		;
	rdfs:label "WindowsVolumeFacet"@en ;
	rdfs:comment "A Windows volume facet is a grouping of characteristics unique to a single accessible storage area (volume) with a single Windows file system. [based on https://en.wikipedia.org/wiki/Volume_(computing)]"@en ;
	.

observable:WindowsWaitableTime
	a owl:Class ;
	rdfs:subClassOf observable:ObservableObject ;
	rdfs:label "WindowsWaitableTime"@en ;
	rdfs:comment "A Windows waitable timer is a synchronization object within the Windows operating system whose state is set to signaled when a specified due time arrives. There are two types of waitable timers that can be created: manual-reset and synchronization. A timer of either type can also be a periodic timer. [based on https://docs.microsoft.com/en-us/windows/win32/sync/waitable-timer-objects]"@en ;
	.

observable:WirelessNetworkConnection
	a owl:Class ;
	rdfs:subClassOf observable:NetworkConnection ;
	rdfs:label "WirelessNetworkConnection"@en ;
	rdfs:comment "A wireless network connection is a connection (completed or attempted) across an IEEE 802.11 standards-confromant digital network (a group of two or more computer systems linked together). [based on https://www.webopedia.com/TERM/N/network.html]"@en ;
	.

observable:WirelessNetworkConnectionFacet
	a owl:Class ;
	rdfs:subClassOf
		<https://unifiedcyberontology.org/ontology/uco/core#Facet> ,
		[
			a owl:Restriction ;
			owl:onProperty observable:baseStation ;
			owl:maxQualifiedCardinality "1"^^xsd:nonNegativeInteger ;
			owl:onDataRange xsd:string ;
		] ,
		[
			a owl:Restriction ;
			owl:onProperty observable:ssid ;
			owl:maxQualifiedCardinality "1"^^xsd:nonNegativeInteger ;
			owl:onDataRange xsd:string ;
		]
		;
	rdfs:label "WirelessNetworkConnectionFacet"@en ;
	rdfs:comment "A wireless network connection facet is a grouping of characteristics unique to a connection (completed or attempted) across an IEEE 802.11 standards-conformant digital network (a group of two or more computer systems linked together). [based on https://www.webopedia.com/TERM/N/network.html]"@en ;
	.

observable:X509Certificate
	a owl:Class ;
	rdfs:subClassOf observable:ObservableObject ;
	rdfs:label "X509Certificate"@en ;
	rdfs:comment "A X.509 certificate is a public key digital identity certificate conformant to the X.509 PKI (Public Key Infrastructure) standard."@en ;
	.

observable:X509CertificateFacet
	a owl:Class ;
	rdfs:subClassOf
		<https://unifiedcyberontology.org/ontology/uco/core#Facet> ,
		[
			a owl:Restriction ;
			owl:onProperty observable:issuerHash ;
			owl:maxCardinality "1"^^xsd:nonNegativeInteger ;
		] ,
		[
			a owl:Restriction ;
			owl:onProperty observable:subjectHash ;
			owl:maxCardinality "1"^^xsd:nonNegativeInteger ;
		] ,
		[
			a owl:Restriction ;
			owl:onProperty observable:thumbprintHash ;
			owl:maxCardinality "1"^^xsd:nonNegativeInteger ;
		] ,
		[
			a owl:Restriction ;
			owl:onProperty observable:validityNotAfter ;
			owl:maxCardinality "1"^^xsd:nonNegativeInteger ;
		] ,
		[
			a owl:Restriction ;
			owl:onProperty observable:validityNotBefore ;
			owl:maxCardinality "1"^^xsd:nonNegativeInteger ;
		] ,
		[
			a owl:Restriction ;
			owl:onProperty observable:x509v3extensions ;
			owl:onClass observable:X509V3ExtensionsFacet ;
			owl:maxQualifiedCardinality "1"^^xsd:nonNegativeInteger ;
		] ,
		[
			a owl:Restriction ;
			owl:onProperty observable:isSelfSigned ;
			owl:maxQualifiedCardinality "1"^^xsd:nonNegativeInteger ;
			owl:onDataRange xsd:boolean ;
		] ,
		[
			a owl:Restriction ;
			owl:onProperty observable:subjectPublicKeyExponent ;
			owl:maxQualifiedCardinality "1"^^xsd:nonNegativeInteger ;
			owl:onDataRange xsd:integer ;
		] ,
		[
			a owl:Restriction ;
			owl:onProperty observable:issuer ;
			owl:maxQualifiedCardinality "1"^^xsd:nonNegativeInteger ;
			owl:onDataRange xsd:string ;
		] ,
		[
			a owl:Restriction ;
			owl:onProperty observable:serialNumber ;
			owl:maxQualifiedCardinality "1"^^xsd:nonNegativeInteger ;
			owl:onDataRange xsd:string ;
		] ,
		[
			a owl:Restriction ;
			owl:onProperty observable:signature ;
			owl:maxQualifiedCardinality "1"^^xsd:nonNegativeInteger ;
			owl:onDataRange xsd:string ;
		] ,
		[
			a owl:Restriction ;
			owl:onProperty observable:signatureAlgorithm ;
			owl:maxQualifiedCardinality "1"^^xsd:nonNegativeInteger ;
			owl:onDataRange xsd:string ;
		] ,
		[
			a owl:Restriction ;
			owl:onProperty observable:subject ;
			owl:maxQualifiedCardinality "1"^^xsd:nonNegativeInteger ;
			owl:onDataRange xsd:string ;
		] ,
		[
			a owl:Restriction ;
			owl:onProperty observable:subjectPublicKeyAlgorithm ;
			owl:maxQualifiedCardinality "1"^^xsd:nonNegativeInteger ;
			owl:onDataRange xsd:string ;
		] ,
		[
			a owl:Restriction ;
			owl:onProperty observable:subjectPublicKeyModulus ;
			owl:maxQualifiedCardinality "1"^^xsd:nonNegativeInteger ;
			owl:onDataRange xsd:string ;
		] ,
		[
			a owl:Restriction ;
			owl:onProperty observable:version ;
			owl:maxQualifiedCardinality "1"^^xsd:nonNegativeInteger ;
			owl:onDataRange xsd:string ;
		]
		;
	rdfs:label "X509CertificateFacet"@en ;
	rdfs:comment "A X.509 certificate facet is a grouping of characteristics unique to a public key digital identity certificate conformant to the X.509 PKI (Public Key Infrastructure) standard. "@en ;
	.

observable:X509V3Certificate
	a owl:Class ;
	rdfs:subClassOf observable:ObservableObject ;
	rdfs:label "X509V3Certificate"@en ;
	rdfs:comment "An X.509 v3 certificate is a public key digital identity certificate conformant to the X.509 v3 PKI (Public Key Infrastructure) standard. "@en ;
	.

observable:X509V3ExtensionsFacet
	a owl:Class ;
	rdfs:subClassOf
		<https://unifiedcyberontology.org/ontology/uco/core#Facet> ,
		[
			a owl:Restriction ;
			owl:onProperty observable:privateKeyUsagePeriodNotAfter ;
			owl:maxCardinality "1"^^xsd:nonNegativeInteger ;
		] ,
		[
			a owl:Restriction ;
			owl:onProperty observable:privateKeyUsagePeriodNotBefore ;
			owl:maxCardinality "1"^^xsd:nonNegativeInteger ;
		] ,
		[
			a owl:Restriction ;
			owl:onProperty observable:authorityKeyIdentifier ;
			owl:maxQualifiedCardinality "1"^^xsd:nonNegativeInteger ;
			owl:onDataRange xsd:string ;
		] ,
		[
			a owl:Restriction ;
			owl:onProperty observable:basicConstraints ;
			owl:maxQualifiedCardinality "1"^^xsd:nonNegativeInteger ;
			owl:onDataRange xsd:string ;
		] ,
		[
			a owl:Restriction ;
			owl:onProperty observable:certificatePolicies ;
			owl:maxQualifiedCardinality "1"^^xsd:nonNegativeInteger ;
			owl:onDataRange xsd:string ;
		] ,
		[
			a owl:Restriction ;
			owl:onProperty observable:crlDistributionPoints ;
			owl:maxQualifiedCardinality "1"^^xsd:nonNegativeInteger ;
			owl:onDataRange xsd:string ;
		] ,
		[
			a owl:Restriction ;
			owl:onProperty observable:extendedKeyUsage ;
			owl:maxQualifiedCardinality "1"^^xsd:nonNegativeInteger ;
			owl:onDataRange xsd:string ;
		] ,
		[
			a owl:Restriction ;
			owl:onProperty observable:inhibitAnyPolicy ;
			owl:maxQualifiedCardinality "1"^^xsd:nonNegativeInteger ;
			owl:onDataRange xsd:string ;
		] ,
		[
			a owl:Restriction ;
			owl:onProperty observable:issuerAlternativeName ;
			owl:maxQualifiedCardinality "1"^^xsd:nonNegativeInteger ;
			owl:onDataRange xsd:string ;
		] ,
		[
			a owl:Restriction ;
			owl:onProperty observable:keyUsage ;
			owl:maxQualifiedCardinality "1"^^xsd:nonNegativeInteger ;
			owl:onDataRange xsd:string ;
		] ,
		[
			a owl:Restriction ;
			owl:onProperty observable:nameConstraints ;
			owl:maxQualifiedCardinality "1"^^xsd:nonNegativeInteger ;
			owl:onDataRange xsd:string ;
		] ,
		[
			a owl:Restriction ;
			owl:onProperty observable:policyConstraints ;
			owl:maxQualifiedCardinality "1"^^xsd:nonNegativeInteger ;
			owl:onDataRange xsd:string ;
		] ,
		[
			a owl:Restriction ;
			owl:onProperty observable:policyMappings ;
			owl:maxQualifiedCardinality "1"^^xsd:nonNegativeInteger ;
			owl:onDataRange xsd:string ;
		] ,
		[
			a owl:Restriction ;
			owl:onProperty observable:subjectAlternativeName ;
			owl:maxQualifiedCardinality "1"^^xsd:nonNegativeInteger ;
			owl:onDataRange xsd:string ;
		] ,
		[
			a owl:Restriction ;
			owl:onProperty observable:subjectDirectoryAttributes ;
			owl:maxQualifiedCardinality "1"^^xsd:nonNegativeInteger ;
			owl:onDataRange xsd:string ;
		] ,
		[
			a owl:Restriction ;
			owl:onProperty observable:subjectKeyIdentifier ;
			owl:maxQualifiedCardinality "1"^^xsd:nonNegativeInteger ;
			owl:onDataRange xsd:string ;
		]
		;
	rdfs:label "X509V3ExtensionsFacet"@en ;
	rdfs:comment "An X.509 v3 certificate extensions facet is a grouping of characteristics unique to a public key digital identity certificate conformant to the X.509 v3 PKI (Public Key Infrastructure) standard."@en ;
	.

observable:abbreviation
	a owl:DatatypeProperty ;
	rdfs:label "abbreviation"@en ;
	rdfs:comment "The abbreviation of a global flag. See also: http://msdn.microsoft.com/en-us/library/windows/hardware/ff549646(v=vs.85).aspx."@en ;
	rdfs:range xsd:string ;
	.

observable:accessedDirectory
	a owl:ObjectProperty ;
	rdfs:label "accessedDirectory"@en ;
	rdfs:comment "Directories accessed by the prefetch application during startup."@en ;
	rdfs:range observable:ObservableObject ;
	.

observable:accessedFile
	a owl:ObjectProperty ;
	rdfs:label "accessedFile"@en ;
	rdfs:comment "Files (e.g., DLLs and other support files) used by the application during startup."@en ;
	rdfs:range observable:ObservableObject ;
	.

observable:accessedTime
	a owl:DatatypeProperty ;
	rdfs:label "accessedTime"@en ;
	rdfs:comment "The date and time at which the Object was accessed."@en ;
	rdfs:range xsd:dateTime ;
	.

observable:account
	a owl:ObjectProperty ;
	rdfs:label "account"@en ;
	rdfs:comment "Specifies the account used to run the scheduled task. See also: http://msdn.microsoft.com/en-us/library/windows/desktop/aa381228(v=vs.85).aspx."@en ;
	rdfs:range observable:ObservableObject ;
	.

observable:accountIdentifier
	a owl:DatatypeProperty ;
	rdfs:label "accountIdentifier"@en ;
	rdfs:comment "The unique identifier for the account."@en ;
	rdfs:range xsd:string ;
	.

observable:accountIssuer
	a owl:ObjectProperty ;
	rdfs:label "accountIssuer"@en ;
	rdfs:comment "The issuer of this account."@en ;
	rdfs:range <https://unifiedcyberontology.org/ontology/uco/core#UcoObject> ;
	.

observable:accountLogin
	a owl:DatatypeProperty ;
	rdfs:label "accountLogin"@en ;
	rdfs:comment "The login identifier for the digital account."@en ;
	rdfs:range xsd:string ;
	.

observable:accountLogonType
	a owl:DatatypeProperty ;
	rdfs:label "accountLogonType"@en ;
	rdfs:comment "Specifies the security logon method required to run the tasks associated with the account. See also: http://msdn.microsoft.com/en-us/library/windows/desktop/aa383013(v=vs.85).aspx."@en ;
	rdfs:range xsd:string ;
	.

observable:accountRunLevel
	a owl:DatatypeProperty ;
	rdfs:label "accountRunLevel"@en ;
	rdfs:comment "Specifies the permission level of the account that the task will be run at."@en ;
	rdfs:range xsd:string ;
	.

observable:accountType
	a owl:DatatypeProperty ;
	rdfs:label "accountType"@en ;
	rdfs:comment "The type of account, for instance bank, phone, application, service, etc."@en ;
	rdfs:range vocabulary:AccountTypeVocab ;
	.

observable:actionID
	a owl:DatatypeProperty ;
	rdfs:label "actionID"@en ;
	rdfs:comment "Specifies the user-defined identifier for the action. This identifier is used by the Task Scheduler for logging purposes. See also: http://msdn.microsoft.com/en-us/library/windows/desktop/aa380590(v=vs.85).aspx."@en ;
	rdfs:range xsd:string ;
	.

observable:actionList
	a owl:ObjectProperty ;
	rdfs:label "actionList"@en ;
	rdfs:comment "Specifies a list of actions to be performed by the scheduled task."@en ;
	rdfs:range observable:TaskActionType ;
	.

observable:actionType
	a owl:DatatypeProperty ;
	rdfs:label "actionType"@en ;
	rdfs:comment "Specifies the type of the action. See also: http://msdn.microsoft.com/en-us/library/windows/desktop/aa380596(v=vs.85).aspx."@en ;
	rdfs:range vocabulary:TaskActionTypeVocab ;
	.

observable:activeDirectoryGroups
	a owl:DatatypeProperty ;
	rdfs:label "activeDirectoryGroups"@en ;
	rdfs:range xsd:string ;
	.

observable:adapterName
	a owl:DatatypeProperty ;
	rdfs:label "adapterName"@en ;
	rdfs:comment "Specifies the name of the network adapter used by the network interface."@en ;
	rdfs:range xsd:string ;
	.

observable:address
	a owl:ObjectProperty ;
	rdfs:label "address"@en ;
	rdfs:comment "An address"@en ;
	rdfs:range <https://unifiedcyberontology.org/ontology/uco/location#Location> ;
	.

observable:addressOfEntryPoint
	a owl:DatatypeProperty ;
	rdfs:label "addressOfEntryPoint"@en ;
	rdfs:comment "Specifies the address of the entry point relative to the image base when the executable is loaded into memory."@en ;
	rdfs:range xsd:unsignedInt ;
	.

observable:addressValue
	a owl:DatatypeProperty ;
	rdfs:label "addressValue"@en ;
	rdfs:comment "The value of an address."@en ;
	rdfs:range xsd:string ;
	.

observable:allocationStatus
	a owl:DatatypeProperty ;
	rdfs:label "allocationStatus"@en ;
	rdfs:comment "The allocation status of a file."@en ;
	rdfs:range xsd:string ;
	.

observable:alternateDataStreams
	a owl:ObjectProperty ;
	rdfs:label "alternateDataStreams"@en ;
	rdfs:range observable:AlternateDataStream ;
	.

observable:application
	a owl:ObjectProperty ;
	rdfs:label "application"@en ;
	rdfs:comment "The application associated with this object."@en ;
	rdfs:range observable:ObservableObject ;
	.

observable:applicationFileName
	a owl:DatatypeProperty ;
	rdfs:label "applicationFileName"@en ;
	rdfs:comment "Name of the executable of the prefetch file."@en ;
	rdfs:range xsd:string ;
	.

observable:applicationIdentifier
	a owl:DatatypeProperty ;
	rdfs:label "applicationIdentifier"@en ;
	rdfs:range xsd:string ;
	.

observable:archiveType
	a owl:DatatypeProperty ;
	rdfs:label "archiveType"@en ;
	rdfs:comment "The type of a file archive, e.g. ZIP, GZIP or RAR."@en ;
	rdfs:range xsd:string ;
	.

observable:arguments
	a owl:DatatypeProperty ;
	rdfs:label "arguments"@en ;
	rdfs:comment "A list of arguments utilized in initiating the process."@en ;
	rdfs:range xsd:string ;
	.

observable:asHandle
	a owl:DatatypeProperty ;
	rdfs:label "asHandle"@en ;
	rdfs:range xsd:string ;
	.

observable:aslrEnabled
	a owl:DatatypeProperty ;
	rdfs:label "aslrEnabled"@en ;
	rdfs:range xsd:boolean ;
	.

observable:attendant
	a owl:ObjectProperty ;
	rdfs:label "attendant"@en ;
	rdfs:comment "The attendants of the event."@en ;
	rdfs:range <https://unifiedcyberontology.org/ontology/uco/identity#Identity> ;
	.

observable:audioType
	a owl:DatatypeProperty ;
	rdfs:label "audioType"@en ;
	rdfs:comment "The type of a audio. For example: music or speech."@en ;
	rdfs:range xsd:string ;
	.

observable:authorityKeyIdentifier
	a owl:DatatypeProperty ;
	rdfs:label "authorityKeyIdentifier"@en ;
	rdfs:range xsd:string ;
	.

observable:availableRam
	a owl:DatatypeProperty ;
	rdfs:label "availableRam"@en ;
	rdfs:comment "Specifies the amount of physical memory available on the system, in bytes."@en ;
	rdfs:range xsd:integer ;
	.

observable:baseOfCode
	a owl:DatatypeProperty ;
	rdfs:label "baseOfCode"@en ;
	rdfs:comment "Specifies the address that is relative to the image base of the beginning-of-code section when it is loaded into memory."@en ;
	rdfs:range xsd:unsignedInt ;
	.

observable:baseStation
	a owl:DatatypeProperty ;
	rdfs:label "baseStation"@en ;
	rdfs:comment "The base station."@en ;
	rdfs:range xsd:string ;
	.

observable:basicConstraints
	a owl:DatatypeProperty ;
	rdfs:label "basicConstraints"@en ;
	rdfs:range xsd:string ;
	.

observable:bcc
	a owl:ObjectProperty ;
	rdfs:label "bcc"@en ;
	rdfs:range observable:ObservableObject ;
	.

observable:binary
	a owl:ObjectProperty ;
	rdfs:label "binary"@en ;
	rdfs:range observable:ObservableObject ;
	.

observable:biosDate
	a owl:DatatypeProperty ;
	rdfs:label "biosDate"@en ;
	rdfs:comment "Specifies the date of the BIOS (e.g. the datestamp of the BIOS revision)."@en ;
	rdfs:range xsd:dateTime ;
	.

observable:biosManufacturer
	a owl:DatatypeProperty ;
	rdfs:label "biosManufacturer"@en ;
	rdfs:comment "Specifies the manufacturer of the BIOS."@en ;
	rdfs:range xsd:string ;
	.

observable:biosReleaseDate
	a owl:DatatypeProperty ;
	rdfs:label "biosReleaseDate"@en ;
	rdfs:comment "Specifies the date the BIOS was released."@en ;
	rdfs:range xsd:dateTime ;
	.

observable:biosSerialNumber
	a owl:DatatypeProperty ;
	rdfs:label "biosSerialNumber"@en ;
	rdfs:comment "Specifies the serial number of the BIOS."@en ;
	rdfs:range xsd:string ;
	.

observable:biosVersion
	a owl:DatatypeProperty ;
	rdfs:label "biosVersion"@en ;
	rdfs:comment "Specifies the version of the BIOS."@en ;
	rdfs:range xsd:string ;
	.

observable:bitRate
	a owl:DatatypeProperty ;
	rdfs:label "bitRate"@en ;
	rdfs:comment "The bitrate of the audio in bits per second."@en ;
	rdfs:range xsd:integer ;
	.

observable:bitness
	a owl:DatatypeProperty ;
	rdfs:label "bitness"@en ;
	rdfs:comment "Specifies the bitness of the operating system (i.e. 32 or 64). Note that this is potentially different from the word size of the underlying hardware or CPU. A 32-bit operating system can be installed on a machine running a 64-bit processor."@en ;
	rdfs:range xsd:string ;
	.

observable:bitsPerPixel
	a owl:DatatypeProperty ;
	rdfs:label "bitsPerPixel"@en ;
	rdfs:range xsd:integer ;
	.

observable:blockType
	a owl:DatatypeProperty ;
	rdfs:label "blockType"@en ;
	rdfs:comment "The blockType property specifies the block type of a particular memory object."@en ;
	rdfs:range vocabulary:MemoryBlockTypeVocab ;
	.

observable:bluetoothDeviceName
	a owl:DatatypeProperty ;
	rdfs:label "bluetoothDeviceName"@en ;
	rdfs:comment "Name configured withing Bluetooth settings on a device."@en ;
	rdfs:range xsd:string ;
	.

observable:body
	a owl:DatatypeProperty ;
	rdfs:label "body"@en ;
	rdfs:range xsd:string ;
	.

observable:bodyMultipart
	a owl:ObjectProperty ;
	rdfs:label "bodyMultipart"@en ;
	rdfs:comment "A list of the MIME parts that make up the email body. This field MAY only be used if isMultipart is true."@en ;
	rdfs:range observable:MimePartType ;
	.

observable:bodyRaw
	a owl:ObjectProperty ;
	rdfs:label "bodyRaw"@en ;
	rdfs:range observable:ObservableObject ;
	.

observable:bookmarkPath
	a owl:DatatypeProperty ;
	rdfs:label "bookmarkPath"@en ;
	rdfs:comment "The folder containing the bookmark."@en ;
	rdfs:range xsd:string ;
	.

observable:browserInformation
	a owl:ObjectProperty ;
	rdfs:label "Browser Information"@en ;
	rdfs:comment "Specifies information about the particular Web Browser."@en ;
	rdfs:range observable:ObservableObject ;
	.

observable:browserUserProfile
	a owl:DatatypeProperty ;
	rdfs:label "Browser User Profile"@en ;
	rdfs:comment "Specifies the web browser user profile for which the URL history entry was created."@en ;
	rdfs:range xsd:string ;
	.

observable:byteOrder
	a owl:DatatypeProperty ;
	rdfs:label "byteOrder"@en ;
	rdfs:range vocab:EndiannessTypeVocab ;
	.

observable:byteStringValue
	a owl:DatatypeProperty ;
	rdfs:label "byteStringValue"@en ;
	rdfs:comment "Specifies the raw, byte-string representation of the extracted string."@en ;
	.

observable:callType
	a owl:DatatypeProperty ;
	rdfs:label "callType"@en ;
	rdfs:comment "The type of a phone call,for example incoming, outgoing, missed."@en ;
	rdfs:range xsd:string ;
	.

observable:camera
	a owl:ObjectProperty ;
	rdfs:label "camera"@en ;
	rdfs:comment "The name/make of the camera that was used for taking the picture."@en ;
	rdfs:range observable:ObservableObject ;
	.

observable:canEscalatePrivs
	a owl:DatatypeProperty ;
	rdfs:label "canEscalatePrivs"@en ;
	rdfs:range xsd:boolean ;
	.

observable:carrier
	a owl:ObjectProperty ;
	rdfs:label "carrier"@en ;
	rdfs:comment "Telecommunications service provider that sold the SIM card."@en ;
	rdfs:range <https://unifiedcyberontology.org/ontology/uco/identity#Identity> ;
	.

observable:categories
	a owl:DatatypeProperty ;
	rdfs:label "categories"@en ;
	rdfs:comment "Categories applied to the object."@en ;
	rdfs:range xsd:string ;
	.

observable:cc
	a owl:ObjectProperty ;
	rdfs:label "cc"@en ;
	rdfs:range observable:ObservableObject ;
	.

observable:certificateIssuer
	a owl:ObjectProperty ;
	rdfs:label "certificateIssuer"@en ;
	rdfs:range <https://unifiedcyberontology.org/ontology/uco/identity#Identity> ;
	.

observable:certificatePolicies
	a owl:DatatypeProperty ;
	rdfs:label "certificatePolicies"@en ;
	rdfs:range xsd:string ;
	.

observable:certificateSubject
	a owl:ObjectProperty ;
	rdfs:label "certificateSubject"@en ;
	rdfs:range <https://unifiedcyberontology.org/ontology/uco/core#UcoObject> ;
	.

observable:characteristics
	a owl:DatatypeProperty ;
	rdfs:label "characteristics"@en ;
	rdfs:comment "Specifies the flags that indicate the file’s characteristics."@en ;
	rdfs:range xsd:unsignedShort ;
	.

observable:checksum
	a owl:DatatypeProperty ;
	rdfs:label "checksum"@en ;
	rdfs:comment "Specifies the checksum of the PE binary."@en ;
	rdfs:range xsd:unsignedInt ;
	.

observable:clockSetting
	a owl:DatatypeProperty ;
	rdfs:label "clockSetting"@en ;
	rdfs:comment "The generalizedTime value on the mobile device when it was processed."@en ;
	rdfs:range xsd:string ;
	.

observable:clusterSize
	a owl:DatatypeProperty ;
	rdfs:label "clusterSize"@en ;
	rdfs:comment "The size of cluster allocation units in a file system."@en ;
	rdfs:range xsd:integer ;
	.

observable:columnName
	a owl:DatatypeProperty ;
	rdfs:label "columnName"@en ;
	rdfs:range xsd:string ;
	.

observable:comClassID
	a owl:DatatypeProperty ;
	rdfs:label "comClassID"@en ;
	rdfs:comment "Specifies the ID of the COM action. See also: http://msdn.microsoft.com/en-us/library/windows/desktop/aa380613(v=vs.85).aspx."@en ;
	rdfs:range xsd:string ;
	.

observable:comData
	a owl:DatatypeProperty ;
	rdfs:label "comData"@en ;
	rdfs:comment "Specifies the data associated with the COM handler. See also: http://msdn.microsoft.com/en-us/library/windows/desktop/aa380613(v=vs.85).aspx."@en ;
	rdfs:range xsd:string ;
	.

observable:comment
	a owl:DatatypeProperty ;
	rdfs:label "comment"@en ;
	rdfs:range xsd:string ;
	.

observable:compressionMethod
	a owl:DatatypeProperty ;
	rdfs:label "compressionMethod"@en ;
	rdfs:comment "The algorithm used to compress the data."@en ;
	rdfs:range xsd:string ;
	.

observable:compressionRatio
	a owl:DatatypeProperty ;
	rdfs:label "compressionRatio"@en ;
	rdfs:comment "The compression ratio of the compressed data."@en ;
	rdfs:range xsd:double ;
	.

observable:computerName
	a owl:DatatypeProperty ;
	rdfs:label "computerName"@en ;
	rdfs:comment "A name of the computer on which the log entry was created."@en ;
	rdfs:range xsd:string ;
	.

observable:contactID
	a owl:DatatypeProperty ;
	rdfs:label "contactID"@en ;
	rdfs:comment "Specifies an ID for the contact. This can be presented as Contact ID, Billing ID, Admin ID, Tech ID, etc."@en ;
	rdfs:range xsd:string ;
	.

observable:contactInfo
	a owl:ObjectProperty ;
	rdfs:label "contactInfo"@en ;
	rdfs:comment "Specifies contact info that would be returned from a contact lookup."@en ;
	rdfs:range observable:WhoisContactType ;
	.

observable:contactName
	a owl:DatatypeProperty ;
	rdfs:label "contactName"@en ;
	rdfs:comment "The name of a contact."@en ;
	rdfs:range xsd:string ;
	.

observable:contactOrganization
	a owl:ObjectProperty ;
	rdfs:label "contactOrganization"@en ;
	rdfs:comment "The name of the organization a contact works for or is assoicated with."@en ;
	rdfs:range <https://unifiedcyberontology.org/ontology/uco/identity#Identity> ;
	.

observable:contactType
	a owl:DatatypeProperty ;
	rdfs:label "contactType"@en ;
	rdfs:comment "Specifies what type of contact this is."@en ;
	rdfs:range vocabulary:WhoisContactTypeVocab ;
	.

observable:contentDisposition
	a owl:DatatypeProperty ;
	rdfs:label "contentDisposition"@en ;
	rdfs:range xsd:string ;
	.

observable:contentType
	a owl:DatatypeProperty ;
	rdfs:label "contentType"@en ;
	rdfs:range xsd:string ;
	.

observable:context
	a owl:DatatypeProperty ;
	rdfs:label "context"@en ;
	rdfs:range xsd:string ;
	.

observable:controlCode
	a owl:DatatypeProperty ;
	rdfs:label "controlCode"@en ;
	rdfs:comment "Specifies the actual control code that was sent to the observable object."@en ;
	rdfs:range xsd:string ;
	.

observable:cookieDomain
	a owl:ObjectProperty ;
	rdfs:label "cookieDomain"@en ;
	rdfs:comment "The domain for which the cookie is stored, for example nfi.minjus.nl."@en ;
	rdfs:range observable:ObservableObject ;
	.

observable:cookieName
	a owl:DatatypeProperty ;
	rdfs:label "cookieName"@en ;
	rdfs:comment "The name of the cookie."@en ;
	rdfs:range xsd:string ;
	.

observable:cookiePath
	a owl:DatatypeProperty ;
	rdfs:label "cookiePath"@en ;
	rdfs:comment "String representation of the path of the cookie."@en ;
	rdfs:range xsd:string ;
	.

observable:cpeid
	a owl:DatatypeProperty ;
	rdfs:label "cpeid"@en ;
	rdfs:comment "Specifies the Common Platform Enumeration identifier for the software."@en ;
	rdfs:range xsd:string ;
	.

observable:cpu
	a owl:DatatypeProperty ;
	rdfs:label "cpu"@en ;
	rdfs:comment "Specifies the name of the CPU used by the system."@en ;
	rdfs:range xsd:string ;
	.

observable:cpuFamily
	a owl:DatatypeProperty ;
	rdfs:label "cpuFamily"@en ;
	rdfs:comment "Specifies the name of the CPU family used by the system."@en ;
	rdfs:range xsd:string ;
	.

observable:observableCreatedTime
	a owl:DatatypeProperty ;
	rdfs:label "observableCreatedTime"@en ;
	rdfs:comment "The date and time at which the observable object being characterized was created. This time pertains to an intrinsic characteristic of the observable object, and would be consistent across independent characterizations or observations of the observable object."@en ;
	rdfs:range xsd:dateTime ;
	.

observable:creationDate
	a owl:DatatypeProperty ;
	rdfs:label "creationDate"@en ;
	rdfs:comment "Specifies the date in which the registered domain was created."@en ;
	rdfs:range xsd:dateTime ;
	.

observable:creationFlags
	a owl:DatatypeProperty ;
	rdfs:label "creationFlags"@en ;
	rdfs:range xsd:unsignedInt ;
	.

observable:creationTime
	a owl:DatatypeProperty ;
	rdfs:label "creationTime"@en ;
	rdfs:range xsd:dateTime ;
	.

observable:creator
	a owl:ObjectProperty ;
	rdfs:label "creator"@en ;
	rdfs:comment "Specifies the name of the creator of the registry key."@en ;
	rdfs:range observable:ObservableObject ;
	.

observable:creatorUser
	a owl:ObjectProperty ;
	rdfs:label "creatorUser"@en ;
	rdfs:comment "The user that created/owns the process."@en ;
	rdfs:range observable:ObservableObject ;
	.

observable:crlDistributionPoints
	a owl:DatatypeProperty ;
	rdfs:label "crlDistributionPoints"@en ;
	rdfs:range xsd:string ;
	.

observable:currentSystemDate
	a owl:DatatypeProperty ;
	rdfs:label "currentSystemDate"@en ;
	rdfs:comment "Specifies the current date on the system."@en ;
	rdfs:range xsd:dateTime ;
	.

observable:currentWorkingDirectory
	a owl:DatatypeProperty ;
	rdfs:label "currentWorkingDirectory"@en ;
	rdfs:range xsd:string ;
	.

observable:cyberAction
	a owl:ObjectProperty ;
	rdfs:label "cyberAction"@en ;
	rdfs:comment "The action taken in response to the event."@en ;
	rdfs:range observable:ObservableAction ;
	.

observable:data
	a owl:DatatypeProperty ;
	rdfs:label "data"@en ;
	rdfs:range xsd:string ;
	.

observable:dataPayload
	a owl:DatatypeProperty ;
	rdfs:label "dataPayload"@en ;
	rdfs:range xsd:string ;
	.

observable:dataPayloadReferenceURL
	a owl:ObjectProperty ;
	rdfs:label "dataPayloadReferenceURL"@en ;
	rdfs:range observable:ObservableObject ;
	.

observable:dataType
	a owl:DatatypeProperty ;
	rdfs:label "dataType"@en ;
	rdfs:range xsd:string ;
	.

observable:depEnabled
	a owl:DatatypeProperty ;
	rdfs:label "depEnabled"@en ;
	rdfs:range xsd:boolean ;
	.

observable:descriptions
	a owl:DatatypeProperty ;
	rdfs:label "descriptions"@en ;
	rdfs:range xsd:string ;
	.

observable:destination
	a owl:DatatypeProperty ;
	rdfs:label "destination"@en ;
	rdfs:comment "The destination of a global flag. See also: http://msdn.microsoft.com/en-us/library/windows/hardware/ff549646(v=vs.85).aspx."@en ;
	rdfs:range xsd:string ;
	.

observable:destinationFlags
	a owl:DatatypeProperty ;
	rdfs:label "destinationFlags"@en ;
	rdfs:comment """Specifies the destination TCP flags.
          """@en ;
	.

observable:destinationPort
	a owl:DatatypeProperty ;
	rdfs:label "destinationPort"@en ;
	rdfs:comment "Specifies the destination port used in the connection, as an integer in the range of 0 - 65535."@en ;
	rdfs:range xsd:integer ;
	.

observable:deviceType
	a owl:DatatypeProperty ;
	rdfs:label "deviceType"@en ;
	rdfs:range xsd:string ;
	.

observable:dhcpLeaseExpires
	a owl:DatatypeProperty ;
	rdfs:label "dhcpLeaseExpires"@en ;
	rdfs:comment "Specifies the date/time that the DHCP lease obtained on the network interface expires."@en ;
	rdfs:range xsd:dateTime ;
	.

observable:dhcpLeaseObtained
	a owl:DatatypeProperty ;
	rdfs:label "dhcpLeaseObtained"@en ;
	rdfs:comment "Specifies the date/time that the DHCP lease was obtained on the network interface."@en ;
	rdfs:range xsd:dateTime ;
	.

observable:dhcpServer
	a owl:ObjectProperty ;
	rdfs:label "dhcpServer"@en ;
	rdfs:comment "Specifies the list of DHCP server IP Addresses used by the network interface."@en ;
	rdfs:range observable:ObservableObject ;
	.

observable:diskPartitionType
	a owl:DatatypeProperty ;
	rdfs:label "diskPartitionType"@en ;
	rdfs:comment "Specifies the type of partition being characterized."@en ;
	rdfs:range xsd:string ;
	.

observable:diskSize
	a owl:DatatypeProperty ;
	rdfs:label "diskSize"@en ;
	rdfs:comment "The size of the disk, in bytes."@en ;
	rdfs:range xsd:integer ;
	.

observable:diskType
	a owl:DatatypeProperty ;
	rdfs:label "diskType"@en ;
	rdfs:comment "The type of disk being characterized, e.g., removable."@en ;
	rdfs:range xsd:string ;
	.

observable:displayName
	a owl:DatatypeProperty ;
	rdfs:label "displayName"@en ;
	rdfs:range xsd:string ;
	.

observable:dllCharacteristics
	a owl:DatatypeProperty ;
	rdfs:label "dllCharacteristics"@en ;
	rdfs:comment "Specifies the flags that characterize the PE binary."@en ;
	rdfs:range xsd:unsignedShort ;
	.

observable:dnssec
	a owl:DatatypeProperty ;
	rdfs:label "dnssec"@en ;
	rdfs:comment "Specifies the DNSSEC property associated with a Whois entry. Acceptable values are: 'Signed' or 'Unsigned'."@en ;
	rdfs:range vocabulary:WhoisDNSSECTypeVocab ;
	.

observable:documentInformationDictionary
	a owl:ObjectProperty ;
	rdfs:label "documentInformationDictionary"@en ;
	rdfs:range <https://unifiedcyberontology.org/ontology/uco/types#ControlledDictionary> ;
	.

observable:domain
	a owl:DatatypeProperty ;
	rdfs:label "domain"@en ;
	rdfs:comment "The domain(s) that the system belongs to."@en ;
	rdfs:range xsd:string ;
	.

observable:domainID
	a owl:DatatypeProperty ;
	rdfs:label "domainID"@en ;
	rdfs:comment "Specifies the domain id for the domain associated with a Whois entry."@en ;
	rdfs:range xsd:string ;
	.

observable:domainName
	a owl:ObjectProperty ;
	rdfs:label "domainName"@en ;
	rdfs:comment "Specifies the corresponding domain name for a whois entry."@en ;
	rdfs:range observable:ObservableObject ;
	.

observable:driveLetter
	a owl:DatatypeProperty ;
	rdfs:label "driveLetter"@en ;
	rdfs:comment "Specifies the drive letter of a windows volume."@en ;
	rdfs:range xsd:string ;
	.

observable:driveType
	a owl:DatatypeProperty ;
	rdfs:label "driveType"@en ;
	rdfs:comment "Specifies the drive type of a windows volume."@en ;
	rdfs:range vocabulary:WindowsDriveTypeVocab ;
	.

observable:dst
	a owl:ObjectProperty ;
	rdfs:label "dst"@en ;
	rdfs:comment "Specifies the destination(s) of the network connection."@en ;
	rdfs:range observable:ObservableObject ;
	.

observable:dstBytes
	a owl:DatatypeProperty ;
	rdfs:label "dstBytes"@en ;
	rdfs:range xsd:integer ;
	.

observable:dstPackets
	a owl:DatatypeProperty ;
	rdfs:label "dstPackets"@en ;
	rdfs:range xsd:integer ;
	.

observable:dstPayload
	a owl:ObjectProperty ;
	rdfs:label "dstPayload"@en ;
	rdfs:range observable:ObservableObject ;
	.

observable:duration
	a owl:DatatypeProperty ;
	rdfs:label "duration"@en ;
	rdfs:comment "The duration of the phone call in seconds."@en ;
	rdfs:range xsd:integer ;
	.

observable:effectiveGroup
	a owl:DatatypeProperty ;
	rdfs:label "effectiveGroup"@en ;
	rdfs:comment "Specifies the name of the effective group used in the user session."@en ;
	rdfs:range xsd:string ;
	.

observable:effectiveGroupID
	a owl:DatatypeProperty ;
	rdfs:label "effectiveGroupID"@en ;
	rdfs:comment "Specifies the effective group ID of the group used in the user session."@en ;
	rdfs:range xsd:string ;
	.

observable:effectiveUser
	a owl:ObjectProperty ;
	rdfs:label "effectiveUser"@en ;
	rdfs:comment "Specifies the effective user details used in the user session."@en ;
	rdfs:range observable:ObservableObject ;
	.

observable:emailAddress
	a owl:ObjectProperty ;
	rdfs:label "emailAddress"@en ;
	rdfs:comment "An email address."@en ;
	rdfs:range observable:ObservableObject ;
	.

observable:encoding
	a owl:DatatypeProperty ;
	rdfs:label "Encoding"@en ;
	rdfs:comment "The encoding method used for the extracted string."@en ;
	rdfs:range xsd:string ;
	.

observable:encodingMethod
	a owl:DatatypeProperty ;
	rdfs:label "encodingMethod"@en ;
	rdfs:range xsd:string ;
	.

observable:encryptionIV
	a owl:DatatypeProperty ;
	rdfs:label "encryptionIV"@en ;
	rdfs:range xsd:string ;
	.

observable:encryptionKey
	a owl:DatatypeProperty ;
	rdfs:label "encryptionKey"@en ;
	rdfs:range xsd:string ;
	.

observable:encryptionMethod
	a owl:DatatypeProperty ;
	rdfs:label "encryptionMethod"@en ;
	rdfs:range xsd:string ;
	.

observable:encryptionMode
	a owl:DatatypeProperty ;
	rdfs:label "encryptionMode"@en ;
	rdfs:range xsd:string ;
	.

observable:endTime
	a owl:DatatypeProperty ;
	rdfs:label "endTime"@en ;
	rdfs:range xsd:dateTime ;
	.

observable:englishTranslation
	a owl:DatatypeProperty ;
	rdfs:label "englishTranslation"@en ;
	rdfs:comment "Specifies the English translation of the string, if it is not written in English."@en ;
	rdfs:range xsd:string ;
	.

observable:entropy
	a owl:DatatypeProperty ;
	rdfs:label "entropy"@en ;
	rdfs:comment "Shannon entropy (a measure of randomness) of the data."@en ;
	rdfs:range xsd:double ;
	.

observable:entryID
	a owl:DatatypeProperty ;
	rdfs:label "entryID"@en ;
	rdfs:comment "A unique identifier for the file within the filesystem."@en ;
	rdfs:range xsd:integer ;
	.

observable:environmentVariables
	a owl:ObjectProperty ;
	rdfs:label "environmentVariables"@en ;
	rdfs:comment "A list of environment variables associated with the process. "@en ;
	rdfs:range <https://unifiedcyberontology.org/ontology/uco/types#Dictionary> ;
	.

observable:eventID
	a owl:DatatypeProperty ;
	rdfs:label "eventID"@en ;
	rdfs:comment "The identifier of the event."@en ;
	rdfs:range xsd:string ;
	.

observable:eventStatus
	a owl:DatatypeProperty ;
	rdfs:label "eventStatus"@en ;
	rdfs:comment "The status of the event, for instance accepted, pending or cancelled."@en ;
	rdfs:range xsd:string ;
	.

observable:eventText
	a owl:DatatypeProperty ;
	rdfs:label "eventText"@en ;
	rdfs:comment "The textual representation of the event."@en ;
	rdfs:range xsd:string ;
	.

observable:eventType
	a owl:DatatypeProperty ;
	rdfs:label "eventType"@en ;
	rdfs:comment "The type of the event, for example 'information', 'warning' or 'error'."@en ;
	rdfs:range xsd:string ;
	.

observable:execArguments
	a owl:DatatypeProperty ;
	rdfs:label "execArguments"@en ;
	rdfs:comment "Specifies the arguments associated with the command-line operation launched by the action. See also: http://msdn.microsoft.com/en-us/library/windows/desktop/aa380715(v=vs.85).aspx."@en ;
	rdfs:range xsd:string ;
	.

observable:execProgramHashes
	a owl:ObjectProperty ;
	rdfs:label "execProgramHashes"@en ;
	rdfs:comment "Specifies the hashes of the executable file launched by the action."@en ;
	rdfs:range <https://unifiedcyberontology.org/ontology/uco/types#Hash> ;
	.

observable:execProgramPath
	a owl:DatatypeProperty ;
	rdfs:label "execProgramPath"@en ;
	rdfs:comment "Specifies the path to the executable file launched by the action. See also: http://msdn.microsoft.com/en-us/library/windows/desktop/aa380715(v=vs.85).aspx."@en ;
	rdfs:range xsd:string ;
	.

observable:execWorkingDirectory
	a owl:DatatypeProperty ;
	rdfs:label "execWorkingDirectory"@en ;
	rdfs:comment "Specifies the directory that contains either the executable file or the files that are used by the executable file launched by the action. See also: http://msdn.microsoft.com/en-us/library/windows/desktop/aa380715(v=vs.85).aspx."@en ;
	rdfs:range xsd:string ;
	.

observable:exifData
	a owl:ObjectProperty ;
	rdfs:label "exifData"@en ;
	rdfs:range <https://unifiedcyberontology.org/ontology/uco/types#ControlledDictionary> ;
	.

observable:exitCode
	a owl:DatatypeProperty ;
	rdfs:label "exitCode"@en ;
	rdfs:comment "Specifies the last exit code of the scheduled task. See also: http://msdn.microsoft.com/en-us/library/windows/desktop/aa381245(v=vs.85).aspx."@en ;
	rdfs:range xsd:integer ;
	.

observable:exitStatus
	a owl:DatatypeProperty ;
	rdfs:label "exitStatus"@en ;
	rdfs:comment "A small number passed from the process to the parent process when it has finished executing. In general, 0 indicates successful termination, any other number indicates a failure."@en ;
	rdfs:range xsd:integer ;
	.

observable:exitTime
	a owl:DatatypeProperty ;
	rdfs:label "exitTime"@en ;
	rdfs:comment "The time at which the process exited."@en ;
	rdfs:range xsd:dateTime ;
	.

observable:expirationDate
	a owl:DatatypeProperty ;
	rdfs:label "expirationDate"@en ;
	rdfs:comment "Specifies the date in which the registered domain will expire."@en ;
	rdfs:range xsd:dateTime ;
	.

observable:expirationTime
	a owl:DatatypeProperty ;
	rdfs:label "expirationTime"@en ;
	rdfs:comment "The date and time at which the validity of the object expires."@en ;
	rdfs:range xsd:dateTime ;
	.

observable:extDeletionTime
	a owl:DatatypeProperty ;
	rdfs:label "extDeletionTime"@en ;
	rdfs:comment "Specifies the time at which the file represented by an Inode was 'deleted'."@en ;
	rdfs:range xsd:dateTime ;
	.

observable:extFileType
	a owl:DatatypeProperty ;
	rdfs:label "extFileType"@en ;
	rdfs:comment "Specifies the EXT file type (FIFO, Directory, Regular file, Symbolic link, etc) for the Inode."@en ;
	rdfs:range xsd:integer ;
	.

observable:extFlags
	a owl:DatatypeProperty ;
	rdfs:label "extFlags"@en ;
	rdfs:comment "Specifies user flags to further protect (limit its use and modification) the file represented by an Inode."@en ;
	rdfs:range xsd:integer ;
	.

observable:extHardLinkCount
	a owl:DatatypeProperty ;
	rdfs:label "extHardLinkCount"@en ;
	rdfs:comment "Specifies a count of how many hard links point to an Inode."@en ;
	rdfs:range xsd:integer ;
	.

observable:extInodeChangeTime
	a owl:DatatypeProperty ;
	rdfs:label "extInodeChangeTime"@en ;
	rdfs:comment "The date and time at which the file Inode metadata was last modified."@en ;
	rdfs:range xsd:dateTime ;
	.

observable:extInodeID
	a owl:DatatypeProperty ;
	rdfs:label "extInodeID"@en ;
	rdfs:comment "Specifies a single Inode identifier."@en ;
	rdfs:range xsd:integer ;
	.

observable:extPermissions
	a owl:DatatypeProperty ;
	rdfs:label "extPermissions"@en ;
	rdfs:comment "Specifies the read/write/execute permissions for the file represented by an EXT Inode."@en ;
	rdfs:range xsd:integer ;
	.

observable:extSGID
	a owl:DatatypeProperty ;
	rdfs:label "extSGID"@en ;
	rdfs:comment "Specifies the group ID for the file represented by an Inode."@en ;
	rdfs:range xsd:integer ;
	.

observable:extSUID
	a owl:DatatypeProperty ;
	rdfs:label "extSUID"@en ;
	rdfs:comment "Specifies the user ID that 'owns' the file represented by an Inode."@en ;
	rdfs:range xsd:integer ;
	.

observable:extendedKeyUsage
	a owl:DatatypeProperty ;
	rdfs:label "extendedKeyUsage"@en ;
	rdfs:range xsd:string ;
	.

observable:extension
	a owl:DatatypeProperty ;
	rdfs:label "extension"@en ;
	rdfs:comment "The file name extension: everything after the last dot. Not present if the file has no dot in its name."@en ;
	rdfs:range xsd:string ;
	.

observable:favoritesCount
	a owl:DatatypeProperty ;
	rdfs:label "Favorites Count"@en-US ;
	rdfs:comment "Specifies the number of times that this profile has favorited a tweet."@en-US ;
	rdfs:range xsd:nonNegativeInteger ;
	.

observable:faxNumber
	a owl:ObjectProperty ;
	rdfs:label "faxNumber"@en ;
	rdfs:comment "A phone number(account) of a fax."@en ;
	rdfs:range observable:ObservableObject ;
	.

observable:fileAlignment
	a owl:DatatypeProperty ;
	rdfs:label "fileAlignment"@en ;
	rdfs:comment "Specifies the factor (in bytes) that is used to align the raw data of sections in the image file."@en ;
	rdfs:range xsd:unsignedInt ;
	.

observable:fileHeaderHashes
	a owl:ObjectProperty ;
	rdfs:label "fileHeaderHashes"@en ;
	rdfs:comment "Specifies any hashes that were computed for the file header."@en ;
	rdfs:range <https://unifiedcyberontology.org/ontology/uco/types#Hash> ;
	.

observable:fileName
	a owl:DatatypeProperty ;
	rdfs:label "fileName"@en ;
	rdfs:comment "Specifies the name associated with a file in a file system."@en ;
	rdfs:range xsd:string ;
	.

observable:filePath
	a owl:DatatypeProperty ;
	rdfs:label "filePath"@en ;
	rdfs:comment "Specifies the file path for the location of a file within a filesystem."@en ;
	rdfs:range xsd:string ;
	.

observable:fileSystemType
	a owl:DatatypeProperty ;
	rdfs:label "fileSystemType"@en ;
	rdfs:comment "The specific type of a file system."@en ;
	rdfs:range xsd:string ;
	.

observable:firstLoginTime
	a owl:DatatypeProperty ;
	rdfs:label "firstLoginTime"@en ;
	rdfs:comment "The date and time of the first login of the account."@en ;
	rdfs:range xsd:dateTime ;
	.

observable:firstName
	a owl:DatatypeProperty ;
	rdfs:label "firstName"@en ;
	rdfs:comment "The first name of the contact."@en ;
	rdfs:range xsd:string ;
	.

observable:firstRun
	a owl:DatatypeProperty ;
	rdfs:label "firstRun"@en ;
	rdfs:comment "Timestamp of when the prefetch application was first run."@en ;
	rdfs:range xsd:dateTime ;
	.

observable:firstVisit
	a owl:DatatypeProperty ;
	rdfs:label "First Visit Time"@en ;
	rdfs:comment "Specifies the date/time that the URL referred to by the URL field was first visited."@en-US ;
	rdfs:range xsd:dateTime ;
	.

observable:flags
	a owl:DatatypeProperty ;
	rdfs:label "flags"@en ;
	rdfs:comment "Specifies any flags that modify the behavior of the scheduled task. See also: http://msdn.microsoft.com/en-us/library/windows/desktop/aa381248(v=vs.85).aspx."@en ;
	rdfs:range vocabulary:TaskFlagVocab ;
	.

observable:followersCount
	a owl:DatatypeProperty ;
	rdfs:label "Followers Count"@en-US ;
	rdfs:comment "Specifies the followers count associated with the twitter profile."@en-US ;
	rdfs:range xsd:nonNegativeInteger ;
	.

observable:format
	a owl:DatatypeProperty ;
	rdfs:label "format"@en ;
	rdfs:comment "The format of the audio. For example: mp3 or flac."@en ;
	rdfs:range xsd:string ;
	.

observable:fragment
	a owl:DatatypeProperty ;
	rdfs:label "fragment"@en ;
	rdfs:comment "Fragment pointing to a specific part in the resource."@en ;
	rdfs:range xsd:string ;
	.

observable:fragmentIndex
	a owl:DatatypeProperty ;
	rdfs:label "fragmentIndex"@en ;
	rdfs:range xsd:integer ;
	.

observable:freeSpace
	a owl:DatatypeProperty ;
	rdfs:label "freeSpace"@en ;
	rdfs:comment "The amount of free space on the disk, in bytes."@en ;
	rdfs:range xsd:integer ;
	.

observable:friendsCount
	a owl:DatatypeProperty ;
	rdfs:label "Friends Count"@en-US ;
	rdfs:comment "Specifies the friends count associated with the twitter profile."@en-US ;
	rdfs:range xsd:nonNegativeInteger ;
	.

observable:from
	a owl:ObjectProperty ;
	rdfs:label "from"@en ;
	rdfs:comment "The phone number of the initiating party."@en ;
	rdfs:range observable:ObservableObject ;
	.

observable:fromURLVisit
	a owl:ObjectProperty ;
	rdfs:label "From URL Visit"@en ;
	rdfs:comment "Specifies the URL visit origination point (i.e., URL) of the URL captured in the URL history entry, if applicable."@en ;
	rdfs:range observable:ObservableObject ;
	.

observable:fullValue
	a owl:DatatypeProperty ;
	rdfs:label "fullValue"@en ;
	rdfs:comment "The full string value of the URL."@en ;
	rdfs:range xsd:string ;
	.

observable:geoLocationEntry
	a owl:ObjectProperty ;
	rdfs:label "geoLocationEntry"@en ;
	rdfs:range observable:ObservableObject ;
	.

observable:gid
	a owl:DatatypeProperty ;
	rdfs:label "gid"@en ;
	rdfs:range xsd:integer ;
	.

observable:globalFlagList
	a owl:ObjectProperty ;
	rdfs:label "globalFlagList"@en ;
	rdfs:comment "A list of global flags. See also: http://msdn.microsoft.com/en-us/library/windows/hardware/ff549557(v=vs.85).aspx."@en ;
	rdfs:range observable:GlobalFlagType ;
	.

observable:gpu
	a owl:DatatypeProperty ;
	rdfs:label "gpu"@en ;
	rdfs:comment "Specifies the name of the GPU used by the system."@en ;
	rdfs:range xsd:string ;
	.

observable:gpuFamily
	a owl:DatatypeProperty ;
	rdfs:label "gpuFamily"@en ;
	rdfs:comment "Specifies the name of the GPU family used by the system."@en ;
	rdfs:range xsd:string ;
	.

observable:groupName
	a owl:DatatypeProperty ;
	rdfs:label "groupName"@en ;
	rdfs:range xsd:string ;
	.

observable:groups
	a owl:DatatypeProperty ;
	rdfs:label "groups"@en ;
	rdfs:range xsd:string ;
	.

observable:hasChanged
	a owl:DatatypeProperty ;
	rdfs:label "hasChanged"@en ;
	rdfs:range xsd:boolean ;
	.

observable:hash
	a owl:ObjectProperty ;
	rdfs:label "hash"@en ;
	rdfs:comment "Hash values of the data."@en ;
	rdfs:range <https://unifiedcyberontology.org/ontology/uco/types#Hash> ;
	.

observable:hashes
	a owl:ObjectProperty ;
	rdfs:label "hashes"@en ;
	rdfs:comment "Specifies any hashes computed over the section."@en ;
	rdfs:range <https://unifiedcyberontology.org/ontology/uco/types#Hash> ;
	.

observable:headerRaw
	a owl:ObjectProperty ;
	rdfs:label "headerRaw"@en ;
	rdfs:range observable:ObservableObject ;
	.

observable:hexadecimalValue
	a owl:DatatypeProperty ;
	rdfs:label "hexadecimalValue"@en ;
	rdfs:comment "The hexadecimal value of a global flag. See also: http://msdn.microsoft.com/en-us/library/windows/hardware/ff549646(v=vs.85).aspx."@en ;
	rdfs:range xsd:hexBinary ;
	.

observable:hiveType
	a owl:DatatypeProperty ;
	rdfs:label "hiveType"@en ;
	rdfs:comment "The type of a registry hive."@en ;
	rdfs:range xsd:string ;
	.

observable:homeDirectory
	a owl:DatatypeProperty ;
	rdfs:label "homeDirectory"@en ;
	rdfs:range xsd:string ;
	.

observable:host
	a owl:ObjectProperty ;
	rdfs:label "host"@en ;
	rdfs:comment "Domain name or IP address where the resource is located."@en ;
	rdfs:range observable:ObservableObject ;
	.

observable:hostname
	a owl:DatatypeProperty ;
	rdfs:label "hostname"@en ;
	rdfs:comment "Specifies the hostname of the system."@en ;
	rdfs:range xsd:string ;
	.

observable:httpMesageBodyLength
	a owl:DatatypeProperty ;
	rdfs:label "httpMesageBodyLength"@en ;
	rdfs:comment "Specifies the length of an HTTP message body in bytes."@en ;
	rdfs:range xsd:integer ;
	.

observable:httpMessageBodyData
	a owl:ObjectProperty ;
	rdfs:label "httpMessageBodyData"@en ;
	rdfs:comment "Specifies the data contained in an HTTP message body."@en ;
	rdfs:range observable:ObservableObject ;
	.

observable:httpRequestHeader
	a owl:ObjectProperty ;
	rdfs:label "httpRequestHeader"@en ;
	rdfs:comment "Specifies all of the HTTP header fields that may be found in the HTTP client request"@en ;
	rdfs:range <https://unifiedcyberontology.org/ontology/uco/types#Dictionary> ;
	.

observable:iComHandlerAction
	a owl:ObjectProperty ;
	rdfs:label "iComHandlerAction"@en ;
	rdfs:comment "Specifies the data associated with the task action-fired COM handler."@en ;
	rdfs:range observable:IComHandlerActionType ;
	.

observable:iEmailAction
	a owl:ObjectProperty ;
	rdfs:label "iEmailAction"@en ;
	rdfs:comment "Specifies an action that sends an e-mail, which in this context refers to actual email message sent. See also: http://msdn.microsoft.com/en-us/library/windows/desktop/aa380693(v=vs.85).aspx."@en ;
	rdfs:range observable:ObservableObject ;
	.

observable:iExecAction
	a owl:ObjectProperty ;
	rdfs:label "iExecAction"@en ;
	rdfs:comment "Specifies an action that executes a command-line operation. See also: http://msdn.microsoft.com/en-us/library/windows/desktop/aa380715(v=vs.85).aspx."@en ;
	rdfs:range observable:IExecActionType ;
	.

observable:iShowMessageAction
	a owl:ObjectProperty ;
	rdfs:label "iShowMessageAction"@en ;
	rdfs:comment "Specifies an action that shows a message box when a task is activated. See also: http://msdn.microsoft.com/en-us/library/windows/desktop/aa381302(v=vs.85).aspx."@en ;
	rdfs:range observable:IShowMessageActionType ;
	.

observable:icmpCode
	a owl:DatatypeProperty ;
	rdfs:label "icmpCode"@en ;
	rdfs:comment "Specifies the ICMP code byte."@en ;
	rdfs:range xsd:hexBinary ;
	.

observable:icmpType
	a owl:DatatypeProperty ;
	rdfs:label "icmpType"@en ;
	rdfs:comment "Specifies the ICMP type byte."@en ;
	rdfs:range xsd:hexBinary ;
	.

observable:imageBase
	a owl:DatatypeProperty ;
	rdfs:label "imageBase"@en ;
	rdfs:comment "Specifies the address that is relative to the image base of the beginning-of-data section when it is loaded into memory."@en ;
	rdfs:range xsd:unsignedInt ;
	.

observable:imageCompressionMethod
	a owl:DatatypeProperty ;
	rdfs:label "imageCompressionMethod"@en ;
	rdfs:range xsd:string ;
	.

observable:imageName
	a owl:DatatypeProperty ;
	rdfs:label "imageName"@en ;
	rdfs:comment "Specifies the image name for the task."@en ;
	rdfs:range xsd:string ;
	.

observable:imageType
	a owl:DatatypeProperty ;
	rdfs:label "imageType"@en ;
	rdfs:comment "The type of the image, e.g. EnCase, RAW or LocalFolder."@en ;
	rdfs:range xsd:string ;
	.

observable:impHash
	a owl:DatatypeProperty ;
	rdfs:label "impHash"@en ;
	rdfs:comment "Specifies the special import hash, or ‘imphash’, calculated for the PE Binary based on its imported libraries and functions. "@en ;
	rdfs:range xsd:string ;
	.

observable:inReplyTo
	a owl:ObjectProperty ;
	rdfs:label "inReplyTo"@en ;
	rdfs:comment "One of more unique identifiers for identifying the email(s) this email is a reply to."@en ;
	rdfs:range observable:ObservableObject ;
	.

observable:inhibitAnyPolicy
	a owl:DatatypeProperty ;
	rdfs:label "inhibitAnyPolicy"@en ;
	rdfs:range xsd:string ;
	.

observable:installDate
	a owl:DatatypeProperty ;
	rdfs:label "installDate"@en ;
	rdfs:comment "Specifies the date the operating system was installed."@en ;
	rdfs:range xsd:dateTime ;
	.

observable:ip
	a owl:ObjectProperty ;
	rdfs:label "ip"@en ;
	rdfs:comment "Specifies the list of IP addresses used by the network interface."@en ;
	rdfs:range observable:ObservableObject ;
	.

observable:ipAddress
	a owl:ObjectProperty ;
	rdfs:label "ipAddress"@en ;
	rdfs:comment "Specifies the corresponding ip address for a whois entry. Usually corresponds to a nameserver lookup."@en ;
	rdfs:range observable:ObservableObject ;
	.

observable:ipGateway
	a owl:ObjectProperty ;
	rdfs:label "ipGateway"@en ;
	rdfs:comment "Specifies the list of IP Gateway IP Addresses used by the network interface."@en ;
	rdfs:range observable:ObservableObject ;
	.

observable:ipfix
	a owl:ObjectProperty ;
	rdfs:label "ipfix"@en ;
	rdfs:comment "Specifies any IP Flow Information Export (IPFIX) data for the network traffic flow."@en ;
	rdfs:range <https://unifiedcyberontology.org/ontology/uco/types#Dictionary> ;
	.

observable:isActive
	a owl:DatatypeProperty ;
	rdfs:label "isActive"@en ;
	rdfs:comment "Indicates whether the network connection is still active."@en ;
	rdfs:range xsd:boolean ;
	.

observable:isDirectory
	a owl:DatatypeProperty ;
	rdfs:label "isDirectory"@en ;
	rdfs:comment "Specifies whether a file entry represents a directory."@en ;
	rdfs:range xsd:boolean ;
	.

observable:isDisabled
	a owl:DatatypeProperty ;
	rdfs:label "isDisabled"@en ;
	rdfs:comment "Is the digital account disabled?"@en ;
	rdfs:range xsd:boolean ;
	.

observable:isEnabled
	a owl:DatatypeProperty ;
	rdfs:label "isEnabled"@en ;
	rdfs:comment "Specifies whether the trigger is enabled."@en ;
	rdfs:range xsd:boolean ;
	.

observable:isEncrypted
	a owl:DatatypeProperty ;
	rdfs:label "isEncrypted"@en ;
	rdfs:range xsd:boolean ;
	.

observable:isHidden
	a owl:DatatypeProperty ;
	rdfs:label "isHidden"@en ;
	rdfs:comment """The isHidden property specifies whether the process is hidden or not.
          """@en ;
	rdfs:range xsd:boolean ;
	.

observable:isInjected
	a owl:DatatypeProperty ;
	rdfs:label "isInjected"@en ;
	rdfs:comment "The isInjected property specifies whether or not the particular memory object has had data/code injected into it by another process."@en ;
	rdfs:range xsd:boolean ;
	.

observable:isMapped
	a owl:DatatypeProperty ;
	rdfs:label "isMapped"@en ;
	rdfs:comment "The isMapped property specifies whether or not the particular memory object has been assigned a byte-for-byte correlation with some portion of a file or file-like resource."@en ;
	rdfs:range xsd:boolean ;
	.

observable:isMimeEncoded
	a owl:DatatypeProperty ;
	rdfs:label "isMimeEncoded"@en ;
	rdfs:range xsd:boolean ;
	.

observable:isMultipart
	a owl:DatatypeProperty ;
	rdfs:label "isMultipart"@en ;
	rdfs:range xsd:boolean ;
	.

observable:isNamed
	a owl:DatatypeProperty ;
	rdfs:label "isNamed"@en ;
	rdfs:range xsd:boolean ;
	.

observable:isOptimized
	a owl:DatatypeProperty ;
	rdfs:label "isOptimized"@en ;
	rdfs:range xsd:boolean ;
	.

observable:isPrivate
	a owl:DatatypeProperty ;
	rdfs:label "isPrivate"@en ;
	rdfs:comment "Is the event marked as private?"@en ;
	rdfs:range xsd:boolean ;
	.

observable:isPrivileged
	a owl:DatatypeProperty ;
	rdfs:label "isPrivileged"@en ;
	rdfs:range xsd:boolean ;
	.

observable:isProtected
	a owl:DatatypeProperty ;
	rdfs:label "isProtected"@en ;
	rdfs:comment "The isProtected property specifies whether or not the particular memory object is protected (read/write only from the process that allocated it)."@en ;
	rdfs:range xsd:boolean ;
	.

observable:isRead
	a owl:DatatypeProperty ;
	rdfs:label "isRead"@en ;
	rdfs:range xsd:boolean ;
	.

observable:isSecure
	a owl:DatatypeProperty ;
	rdfs:label "isSecure"@en ;
	rdfs:comment "Is the cookie secure? If the cookie is secure it cannot be delivered over an unencrypted session such as http."@en ;
	rdfs:range xsd:boolean ;
	.

observable:isSelfSigned
	a owl:DatatypeProperty ;
	rdfs:label "isSelfSigned"@en ;
	rdfs:range xsd:boolean ;
	.

observable:isServiceAccount
	a owl:DatatypeProperty ;
	rdfs:label "isServiceAccount"@en ;
	rdfs:range xsd:boolean ;
	.

observable:isTLD
	a owl:DatatypeProperty ;
	rdfs:label "isTLD"@en ;
	rdfs:range xsd:boolean ;
	.

observable:isVolatile
	a owl:DatatypeProperty ;
	rdfs:label "isVolatile"@en ;
	rdfs:comment "The isVolatile property specifies whether or not the particular memory object is volatile."@en ;
	rdfs:range xsd:boolean ;
	.

observable:issuer
	a owl:DatatypeProperty ;
	rdfs:label "issuer"@en ;
	rdfs:range xsd:string ;
	.

observable:issuerAlternativeName
	a owl:DatatypeProperty ;
	rdfs:label "issuerAlternativeName"@en ;
	rdfs:range xsd:string ;
	.

observable:issuerHash
	a owl:ObjectProperty ;
	rdfs:label "issuerHash"@en ;
	rdfs:comment "A hash calculated on the certificate issuer name."@en ;
	rdfs:range <https://unifiedcyberontology.org/ontology/uco/types#Hash> ;
	.

observable:key
	a owl:DatatypeProperty ;
	rdfs:label "key"@en ;
	rdfs:range xsd:string ;
	.

observable:keyUsage
	a owl:DatatypeProperty ;
	rdfs:label "keyUsage"@en ;
	rdfs:range xsd:string ;
	.

observable:keypadUnlockCode
	a owl:DatatypeProperty ;
	rdfs:label "keypadUnlockCode"@en ;
	rdfs:comment "A code or password set on a device for security that must be entered to gain access to the device."@en ;
	rdfs:range xsd:string ;
	.

observable:keywordSearchTerm
	a owl:DatatypeProperty ;
	rdfs:label "Keyword Search Term"@en ;
	rdfs:comment "Specifies a string representing a keyword search term contained within the URL field."@en ;
	rdfs:range xsd:string ;
	.

observable:labels
	a owl:DatatypeProperty ;
	rdfs:label "labels"@en ;
	rdfs:comment "Named and colored label."@en ;
	rdfs:range xsd:string ;
	.

observable:language
	a owl:DatatypeProperty ;
	rdfs:label "language"@en ;
	rdfs:comment """Specifies the language the string is written in, e.g. English.
          For consistency, it is strongly recommended to use the ISO 639-2 language code, if available. Please see http://www.loc.gov/standards/iso639-2/php/code_list.php for a list of ISO 639-2 codes."""@en ;
	rdfs:range xsd:string ;
	.

observable:lastLoginTime
	a owl:DatatypeProperty ;
	rdfs:label "lastLoginTime"@en ;
	rdfs:comment "The date and time of the last login of the account."@en ;
	rdfs:range xsd:dateTime ;
	.

observable:lastName
	a owl:DatatypeProperty ;
	rdfs:label "lastName"@en ;
	rdfs:comment "The last name of the contact."@en ;
	rdfs:range xsd:string ;
	.

observable:lastRun
	a owl:DatatypeProperty ;
	rdfs:label "lastRun"@en ;
	rdfs:comment "Timestamp of when the prefetch application was last run."@en ;
	rdfs:range xsd:dateTime ;
	.

observable:lastVisit
	a owl:DatatypeProperty ;
	rdfs:label "Last Visit Time"@en ;
	rdfs:comment "Specifies the date/time that the URL referred to by the URL field was last visited."@en ;
	rdfs:range xsd:dateTime ;
	.

observable:length
	a owl:DatatypeProperty ;
	rdfs:label "length"@en ;
	rdfs:comment "Specifies the length, in characters, of the extracted string."@en ;
	rdfs:range xsd:integer ;
	.

observable:libraryType
	a owl:DatatypeProperty ;
	rdfs:label "libraryType"@en ;
	rdfs:comment "Specifies the type of library being characterized."@en ;
	rdfs:range xsd:string ;
	.

observable:loaderFlags
	a owl:DatatypeProperty ;
	rdfs:label "loaderFlags"@en ;
	rdfs:comment "Specifies the reserved loader flags"@en ;
	rdfs:range xsd:unsignedInt ;
	.

observable:localTime
	a owl:DatatypeProperty ;
	rdfs:label "localTime"@en ;
	rdfs:comment "Specifies the local time on the system."@en ;
	rdfs:range xsd:dateTime ;
	.

observable:location
	a owl:ObjectProperty ;
	rdfs:label "location"@en ;
	rdfs:comment "An associated location."@en ;
	rdfs:range <https://unifiedcyberontology.org/ontology/uco/location#Location> ;
	.

observable:loginTime
	a owl:DatatypeProperty ;
	rdfs:label "loginTime"@en ;
	rdfs:comment "Specifies the date/time of the login for the user session."@en ;
	rdfs:range xsd:dateTime ;
	.

observable:logoutTime
	a owl:DatatypeProperty ;
	rdfs:label "logoutTime"@en ;
	rdfs:comment "Specifies the date/time of the logout for the user session."@en ;
	rdfs:range xsd:dateTime ;
	.

observable:lookupDate
	a owl:DatatypeProperty ;
	rdfs:label "lookupDate"@en ;
	rdfs:comment "Specifies the date and time that the Whois record was queried."@en ;
	rdfs:range xsd:dateTime ;
	.

observable:macAddress
	a owl:ObjectProperty ;
	rdfs:label "macAddress"@en ;
	rdfs:comment "Specifies the MAC or hardware address of the physical network card. "@en ;
	rdfs:range observable:ObservableObject ;
	.

observable:machine
	a owl:DatatypeProperty ;
	rdfs:label "machine"@en ;
	rdfs:comment "Specifies the type of target machine."@en ;
	rdfs:range xsd:string ;
	.

observable:magic
	a owl:DatatypeProperty ;
	rdfs:label "magic"@en ;
	rdfs:comment "Specifies the value that indicates the type of the PE binary."@en ;
	rdfs:range xsd:unsignedShort ;
	.

observable:magicNumber
	a owl:DatatypeProperty ;
	rdfs:label "magicNumber"@en ;
	rdfs:range xsd:string ;
	.

observable:majorImageVersion
	a owl:DatatypeProperty ;
	rdfs:label "majorImageVersion"@en ;
	rdfs:comment "Specifies the major version number of the image."@en ;
	rdfs:range xsd:unsignedShort ;
	.

observable:majorLinkerVersion
	a owl:DatatypeProperty ;
	rdfs:label "majorLinkerVersion"@en ;
	rdfs:comment "Specifies the linker major version number."@en ;
	rdfs:range xsd:byte ;
	.

observable:majorOSVersion
	a owl:DatatypeProperty ;
	rdfs:label "majorOSVersion"@en ;
	rdfs:comment "Specifies the major version number of the required operating system."@en ;
	rdfs:range xsd:unsignedShort ;
	.

observable:majorSubsystemVersion
	a owl:DatatypeProperty ;
	rdfs:label "majorSubsystemVersion"@en ;
	rdfs:comment "Specifies the major version number of the subsystem."@en ;
	rdfs:range xsd:unsignedShort ;
	.

observable:manuallyEnteredCount
	a owl:DatatypeProperty ;
	rdfs:label "Manually-Entered Count"@en ;
	rdfs:comment "Specifies the number of times the URL referred to by the URL field was manually entered into the browser's address field by the user. This field is only applicable for URL history entries generated by Google's Chrome browser."@en ;
	rdfs:range xsd:nonNegativeInteger ;
	.

observable:manufacturer
	a owl:DatatypeProperty ;
	rdfs:label "manufacturer"@en ;
	rdfs:range xsd:string ;
	.

observable:maxRunTime
	a owl:DatatypeProperty ;
	rdfs:label "maxRunTime"@en ;
	rdfs:comment "Specifies the maximum run time of the scheduled task before terminating, in milliseconds. See also: http://msdn.microsoft.com/en-us/library/windows/desktop/aa381874(v=vs.85).aspx."@en ;
	rdfs:range xsd:integer ;
	.

observable:message
	a owl:ObjectProperty ;
	rdfs:label "message"@en ;
	rdfs:range observable:ObservableObject ;
	.

observable:messageID
	a owl:DatatypeProperty ;
	rdfs:label "messageID"@en ;
	rdfs:comment "An unique identifier for the message."@en ;
	rdfs:range xsd:string ;
	.

observable:messageText
	a owl:DatatypeProperty ;
	rdfs:label "messageText"@en ;
	rdfs:comment "The contents of the message."@en ;
	rdfs:range xsd:string ;
	.

observable:messageType
	a owl:DatatypeProperty ;
	rdfs:label "messageType"@en ;
	rdfs:comment "Message type specifies what sort of message (email, chat, SMS, etc) a Message is."@en ;
	rdfs:range xsd:string ;
	.

observable:metadataChangeTime
	a owl:DatatypeProperty ;
	rdfs:label "metadataChangeTime"@en ;
	rdfs:comment "The date and time at which the file metadata was last modified."@en ;
	rdfs:range xsd:dateTime ;
	.

observable:mftFileID
	a owl:DatatypeProperty ;
	rdfs:label "mftFileID"@en ;
	rdfs:comment "Specifies the record number for the file within an NTFS Master File Table."@en ;
	rdfs:range xsd:integer ;
	.

observable:mftFileNameAccessedTime
	a owl:DatatypeProperty ;
	rdfs:label "mftFileNameAccessedTime"@en ;
	rdfs:comment "The access date and time recorded in an MFT entry $File_Name attribute."@en ;
	rdfs:range xsd:dateTime ;
	.

observable:mftFileNameCreatedTime
	a owl:DatatypeProperty ;
	rdfs:label "mftFileNameCreatedTime"@en ;
	rdfs:comment "The creation date and time recorded in an MFT entry $File_Name attribute."@en ;
	rdfs:range xsd:dateTime ;
	.

observable:mftFileNameLength
	a owl:DatatypeProperty ;
	rdfs:label "mftFileNameLength"@en ;
	rdfs:comment " Specifies the length of an NTFS file name, in unicode characters."@en ;
	rdfs:range xsd:integer ;
	.

observable:mftFileNameModifiedTime
	a owl:DatatypeProperty ;
	rdfs:label "mftFileNameModifiedTime"@en ;
	rdfs:comment "The modification date and time recorded in an MFT entry $File_Name attribute."@en ;
	rdfs:range xsd:dateTime ;
	.

observable:mftFileNameRecordChangeTime
	a owl:DatatypeProperty ;
	rdfs:label "mftFileNameRecordChangeTime"@en ;
	rdfs:comment "The metadata modification date and time recorded in an MFT entry $File_Name attribute."@en ;
	rdfs:range xsd:dateTime ;
	.

observable:mftFlags
	a owl:DatatypeProperty ;
	rdfs:label "mftFlags"@en ;
	rdfs:comment "Specifies basic permissions for the file (Read-Only, Hidden, Archive, Compressed, etc.)."@en ;
	rdfs:range xsd:integer ;
	.

observable:mftParentID
	a owl:DatatypeProperty ;
	rdfs:label "mftParentID"@en ;
	rdfs:comment "Specifies the record number within an NTFS Master File Table for parent directory of the file."@en ;
	rdfs:range xsd:integer ;
	.

observable:mftRecordChangeTime
	a owl:DatatypeProperty ;
	rdfs:label "mftRecordChangeTime"@en ;
	rdfs:comment "The date and time at which an NTFS file metadata was last modified."@en ;
	rdfs:range xsd:dateTime ;
	.

observable:middleName
	a owl:DatatypeProperty ;
	rdfs:label "middleName"@en ;
	rdfs:comment "The middle name of the contact."@en ;
	rdfs:range xsd:string ;
	.

observable:mimeClass
	a owl:DatatypeProperty ;
	rdfs:label "mimeClass"@en ;
	rdfs:range xsd:string ;
	.

observable:mimeType
	a owl:DatatypeProperty ;
	rdfs:label "mimeType"@en ;
	rdfs:comment "MIME type of the data. For example 'text/html' or 'audio/mp3'."@en ;
	rdfs:range xsd:string ;
	.

observable:minorImageVersion
	a owl:DatatypeProperty ;
	rdfs:label "minorImageVersion"@en ;
	rdfs:comment "Specifies the minor version number of the image."@en ;
	rdfs:range xsd:unsignedShort ;
	.

observable:minorLinkerVersion
	a owl:DatatypeProperty ;
	rdfs:label "minorLinkerVersion"@en ;
	rdfs:comment "Specifies the linker minor version number."@en ;
	rdfs:range xsd:byte ;
	.

observable:minorOSVersion
	a owl:DatatypeProperty ;
	rdfs:label "minorOSVersion"@en ;
	rdfs:comment "Specifies the minor version number of the required operating system."@en ;
	rdfs:range xsd:unsignedShort ;
	.

observable:minorSubsystemVersion
	a owl:DatatypeProperty ;
	rdfs:label "minorSubsystemVersion"@en ;
	rdfs:comment """Specifies the minor version number of the subsystem.
          """@en ;
	rdfs:range xsd:unsignedShort ;
	.

observable:mockLocationsAllowed
	a owl:DatatypeProperty ;
	rdfs:label "mockLocationsAllowed"@en ;
	rdfs:comment "???."@en ;
	rdfs:range xsd:boolean ;
	.

observable:model
	a owl:DatatypeProperty ;
	rdfs:label "model"@en ;
	rdfs:range xsd:string ;
	.

observable:modifiedTime
	a owl:DatatypeProperty ;
	rdfs:label "modifiedTime"@en ;
	rdfs:comment "The date and time at which the Object was last modified."@en ;
	rdfs:range xsd:dateTime ;
	.

observable:mostRecentRunTime
	a owl:DatatypeProperty ;
	rdfs:label "mostRecentRunTime"@en ;
	rdfs:comment "Specifies the most recent run date/time of this scheduled task. See also: http://msdn.microsoft.com/en-us/library/windows/desktop/aa381254(v=vs.85).aspx."@en ;
	rdfs:range xsd:dateTime ;
	.

observable:mountPoint
	a owl:DatatypeProperty ;
	rdfs:label "mountPoint"@en ;
	rdfs:comment "Specifies the mount point of the partition."@en ;
	rdfs:range xsd:string ;
	.

observable:msProductID
	a owl:DatatypeProperty ;
	rdfs:label "msProductID"@en ;
	rdfs:comment "The Microsoft Product ID. See also: http://support.microsoft.com/gp/pidwin."@en ;
	rdfs:range xsd:string ;
	.

observable:msProductName
	a owl:DatatypeProperty ;
	rdfs:label "msProductName"@en ;
	rdfs:comment "The Microsoft ProductName of the current installation of Windows. This is typically found in HKEY_LOCAL_MACHINE\\Software\\Microsoft\\Windows\\CurrentVersion!ProductName."@en ;
	rdfs:range xsd:string ;
	.

observable:nameConstraints
	a owl:DatatypeProperty ;
	rdfs:label "nameConstraints"@en ;
	rdfs:range xsd:string ;
	.

observable:nameserver
	a owl:ObjectProperty ;
	rdfs:label "nameserver"@en ;
	rdfs:comment "Specifies a list of nameserver entries for a Whois entry."@en ;
	rdfs:range observable:ObservableObject ;
	.

observable:netBIOSName
	a owl:DatatypeProperty ;
	rdfs:label "netBIOSName"@en ;
	rdfs:comment "Specifies the NetBIOS (Network Basic Input/Output System) name of the Windows system. This is not the same as the host name."@en ;
	rdfs:range xsd:string ;
	.

observable:network
	a owl:DatatypeProperty ;
	rdfs:label "network"@en ;
	rdfs:comment "???."@en ;
	rdfs:range xsd:string ;
	.

observable:networkInterface
	a owl:ObjectProperty ;
	rdfs:label "networkInterface"@en ;
	rdfs:comment "Specifies the list of network interfaces present on the system."@en ;
	rdfs:range observable:ObservableObject ;
	.

observable:newObject
	a owl:ObjectProperty ;
	rdfs:label "newObject"@en ;
	rdfs:comment "Specifies the observable object and its properties as they are after the state change effect occurred."@en ;
	rdfs:range observable:ObservableObject ;
	.

observable:nextRunTime
	a owl:DatatypeProperty ;
	rdfs:label "nextRunTime"@en ;
	rdfs:comment "Specifies the next run date/time of the scheduled task. See also: http://msdn.microsoft.com/en-us/library/windows/desktop/aa381257(v=vs.85).aspx."@en ;
	rdfs:range xsd:dateTime ;
	.

observable:ntfsHardLinkCount
	a owl:DatatypeProperty ;
	rdfs:label "ntfsHardLinkCount"@en ;
	rdfs:comment "Specifies the number of directory entries that reference an NTFS file record."@en ;
	rdfs:range xsd:integer ;
	.

observable:ntfsOwnerID
	a owl:DatatypeProperty ;
	rdfs:label "ntfsOwnerID"@en ;
	rdfs:comment "Specifies the identifier of the file owner, from the security index."@en ;
	rdfs:range xsd:string ;
	.

observable:ntfsOwnerSID
	a owl:DatatypeProperty ;
	rdfs:label "ntfsOwnerSID"@en ;
	rdfs:comment "Specifies the security ID (key in the $SII Index and $SDS DataStream in the file $Secure) for an NTFS file."@en ;
	rdfs:range xsd:string ;
	.

observable:number
	a owl:DatatypeProperty ;
	rdfs:label "number"@en ;
	rdfs:range xsd:integer ;
	.

observable:numberOfLaunches
	a owl:DatatypeProperty ;
	rdfs:label "numberOfLaunches"@en ;
	rdfs:range xsd:integer ;
	.

observable:numberOfRVAAndSizes
	a owl:DatatypeProperty ;
	rdfs:label "numberOfRVAAndSizes"@en ;
	rdfs:comment "Specifies the number of data-directory entries in the remainder of the optional header."@en ;
	rdfs:range xsd:unsignedInt ;
	.

observable:numberOfSections
	a owl:DatatypeProperty ;
	rdfs:label "numberOfSections"@en ;
	rdfs:comment """Specifies the number of sections in the PE binary, as a non-negative integer.
          """@en ;
	rdfs:range xsd:integer ;
	.

observable:numberOfSubkeys
	a owl:DatatypeProperty ;
	rdfs:label "numberOfSubkeys"@en ;
	rdfs:range xsd:integer ;
	.

observable:numberOfSymbols
	a owl:DatatypeProperty ;
	rdfs:label "numberOfSymbols"@en ;
	rdfs:comment "Specifies the number of entries in the symbol table of the PE binary, as a non-negative integer."@en ;
	rdfs:range xsd:integer ;
	.

observable:objectGUID
	a owl:DatatypeProperty ;
	rdfs:label "objectGUID"@en ;
	rdfs:range xsd:string ;
	.

observable:observableCreatedTime
	a owl:DatatypeProperty ;
	rdfs:label "observableCreatedTime"@en ;
	rdfs:comment "The date and time at which the observable object being characterized was created. This time pertains to an intrinsic characteristic of the observable object, and would be consistent across independent characterizations or observations of the observable object."@en ;
	rdfs:range xsd:dateTime ;
	.

observable:oldObject
	a owl:ObjectProperty ;
	rdfs:label "oldObject"@en ;
	rdfs:comment "Specifies the observable object and its properties as they were before the state change effect occurred."@en ;
	rdfs:range observable:ObservableObject ;
	.

observable:openFileDescriptor
	a owl:DatatypeProperty ;
	rdfs:label "openFileDescriptor"@en ;
	rdfs:comment "Specifies a listing of the current file descriptors used by the Unix process."@en ;
	rdfs:range xsd:integer ;
	.

observable:operatingSystem
	a owl:ObjectProperty ;
	rdfs:label "operatingSystem"@en ;
	rdfs:range observable:ObservableObject ;
	.

observable:optionalHeader
	a owl:ObjectProperty ;
	rdfs:label "optionalHeader"@en ;
	rdfs:comment "Specifies the PE optional header of the PE binary."@en ;
	rdfs:range observable:WindowsPEOptionalHeader ;
	.

observable:options
	a owl:DatatypeProperty ;
	rdfs:label "options"@en ;
	rdfs:comment "Specifies any options used when mounting the volume."@en ;
	rdfs:range xsd:string ;
	.

observable:otherHeaders
	a owl:ObjectProperty ;
	rdfs:label "otherHeaders"@en ;
	rdfs:range <https://unifiedcyberontology.org/ontology/uco/types#Dictionary> ;
	.

observable:owner
	a owl:ObjectProperty ;
	rdfs:label "owner"@en ;
	rdfs:comment
		"The owner of the file."@en ,
		"The owner of this account."@en
		;
	rdfs:range
		<https://unifiedcyberontology.org/ontology/uco/core#UcoObject> ,
		observable:ObservableObject
		;
	.

observable:ownerSID
	a owl:DatatypeProperty ;
	rdfs:label "ownerSID"@en ;
	rdfs:range xsd:string ;
	.

observable:pageTitle
	a owl:DatatypeProperty ;
	rdfs:label "Page Title"@en ;
	rdfs:comment "Specifies the title of a web page."@en ;
	rdfs:range xsd:string ;
	.

observable:parameterAddress
	a owl:DatatypeProperty ;
	rdfs:label "parameterAddress"@en ;
	rdfs:range xsd:hexBinary ;
	.

observable:parameters
	a owl:DatatypeProperty ;
	rdfs:label "parameters"@en ;
	rdfs:comment "Specifies the command line parameters used to launch the scheduled task. See also: http://msdn.microsoft.com/en-us/library/windows/desktop/aa381875(v=vs.85).aspx."@en ;
	rdfs:range xsd:string ;
	.

observable:parent
	a owl:ObjectProperty ;
	rdfs:label "parent"@en ;
	rdfs:comment "The process that created this process."@en ;
	rdfs:range observable:ObservableObject ;
	.

observable:participant
	a owl:ObjectProperty ;
	rdfs:label "participant"@en ;
	rdfs:range observable:ObservableObject ;
	.

observable:partition
	a owl:ObjectProperty ;
	rdfs:label "partition"@en ;
	rdfs:comment "The partitions that reside on the disk."@en ;
	rdfs:range observable:ObservableObject ;
	.

observable:partitionID
	a owl:DatatypeProperty ;
	rdfs:label "partitionID"@en ;
	rdfs:comment "Specifies the identifier of the partition, as provided by the containing partition table.  This identifier is the index value within the partition table, and is expected to be an incrementing alphanumeric value (numeric in most partition systems), not a GUID or UUID.  Sorting partitions by this index should first attempt to sort a numeric cast of the value."@en ;
	rdfs:range xsd:string ;
	.

observable:partitionLength
	a owl:DatatypeProperty ;
	rdfs:label "partitionLength"@en ;
	rdfs:comment "Specifies the length of the partition, in bytes."@en ;
	rdfs:range xsd:integer ;
	.

observable:partitionOffset
	a owl:DatatypeProperty ;
	rdfs:label "partitionOffset"@en ;
	rdfs:comment "Specifies the starting offset of the partition, in bytes."@en ;
	rdfs:range xsd:integer ;
	.

observable:password
	a owl:DatatypeProperty ;
	rdfs:label "password"@en ;
	rdfs:comment
		"Password used to authenticate to this resource."@en ,
		"The account authentication password."@en
		;
	rdfs:range xsd:string ;
	.

observable:passwordLastChanged
	a owl:DatatypeProperty ;
	rdfs:label "passwordLastChanged"@en ;
	rdfs:comment "The date and time that the password was last changed."@en ;
	rdfs:range xsd:dateTime ;
	.

observable:passwordType
	a owl:DatatypeProperty ;
	rdfs:label "passwordType"@en ;
	rdfs:comment "The type of password, for instance plain-text or encrypted."@en ;
	rdfs:range xsd:string ;
	.

observable:path
	a owl:DatatypeProperty ;
	rdfs:label "path"@en ;
	rdfs:comment "Specifies the location of one object within another containing object."@en ;
	rdfs:range xsd:string ;
	.

observable:pdfId0
	a owl:DatatypeProperty ;
	rdfs:label "pdfId0"@en ;
	rdfs:range xsd:string ;
	.

observable:pdfId1
	a owl:DatatypeProperty ;
	rdfs:label "pdfId1"@en ;
	rdfs:range xsd:string ;
	.

observable:peType
	a owl:DatatypeProperty ;
	rdfs:label "peType"@en ;
	rdfs:comment "Specifies the type of the PE binary."@en ;
	rdfs:range xsd:string ;
	.

observable:phone
	a owl:ObjectProperty ;
	rdfs:label "phone"@en ;
	rdfs:comment "A phone number(account)."@en ;
	rdfs:range observable:ObservableObject ;
	.

observable:phoneActivationTime
	a owl:DatatypeProperty ;
	rdfs:label "phoneActivationTime"@en ;
	rdfs:comment "The date and time that a device was activated."@en ;
	rdfs:range xsd:dateTime ;
	.

observable:phoneNumber
	a owl:DatatypeProperty ;
	rdfs:label "phoneNumber"@en ;
	rdfs:comment "A phone number(account)."@en ;
	rdfs:range xsd:string ;
	.

observable:phoneNumbers
	a owl:DatatypeProperty ;
	rdfs:label "phoneNumbers"@en ;
	rdfs:comment "The phone numbers of the contact."@en ;
	rdfs:range xsd:string ;
	.

observable:pictureHeight
	a owl:DatatypeProperty ;
	rdfs:label "pictureHeight"@en ;
	rdfs:range xsd:integer ;
	.

observable:pictureType
	a owl:DatatypeProperty ;
	rdfs:label "pictureType"@en ;
	rdfs:comment "The type of a picture, for example a thumbnail."@en ;
	rdfs:range xsd:string ;
	.

observable:pictureWidth
	a owl:DatatypeProperty ;
	rdfs:label "pictureWidth"@en ;
	rdfs:comment "The width of the picture in pixels."@en ;
	rdfs:range xsd:integer ;
	.

observable:pid
	a owl:DatatypeProperty ;
	rdfs:label "pid"@en ;
	rdfs:comment "The Process ID, or PID, of the process."@en ;
	rdfs:range xsd:integer ;
	.

observable:pointerToSymbolTable
	a owl:DatatypeProperty ;
	rdfs:label "pointerToSymbolTable"@en ;
	rdfs:comment "Specifies the file offset of the COFF symbol table."@en ;
	rdfs:range xsd:hexBinary ;
	.

observable:policyConstraints
	a owl:DatatypeProperty ;
	rdfs:label "policyConstraints"@en ;
	rdfs:range xsd:string ;
	.

observable:policyMappings
	a owl:DatatypeProperty ;
	rdfs:label "policyMappings"@en ;
	rdfs:range xsd:string ;
	.

observable:port
	a owl:DatatypeProperty ;
	rdfs:label "port"@en ;
	rdfs:comment "Port on which communication takes place."@en ;
	rdfs:range xsd:integer ;
	.

observable:prefetchHash
	a owl:DatatypeProperty ;
	rdfs:label "prefetchHash"@en ;
	rdfs:comment "An eight character hash of the location from which the application was run."@en ;
	rdfs:range xsd:string ;
	.

observable:priority
	a owl:DatatypeProperty ;
	rdfs:label "priority"@en ;
	rdfs:comment "The priority of the email."@en ;
	rdfs:range xsd:string ;
	.

observable:privateKeyUsagePeriodNotAfter
	a owl:DatatypeProperty ;
	rdfs:label "privateKeyUsagePeriodNotAfter"@en ;
	rdfs:range xsd:dateTime ;
	.

observable:privateKeyUsagePeriodNotBefore
	a owl:DatatypeProperty ;
	rdfs:label "privateKeyUsagePeriodNotBefore"@en ;
	rdfs:range xsd:dateTime ;
	.

observable:processorArchitecture
	a owl:DatatypeProperty ;
	rdfs:label "processorArchitecture"@en ;
	rdfs:comment "Specifies the specific architecture (e.g. x86) used by the CPU of the system."@en ;
	rdfs:range xsd:string ;
	.

observable:profileAccount
	a owl:ObjectProperty ;
	rdfs:label "Profile Account"@en-US ;
	rdfs:comment "Specifies the online service account associated with the profile."@en-US ;
	rdfs:range observable:ObservableObject ;
	.

observable:profileBackgroundHash
	a owl:ObjectProperty ;
	rdfs:label "Profile Background Hash"@en-US ;
	rdfs:comment "Specifies hashes of the background associated with the profile."@en-US ;
	rdfs:range <https://unifiedcyberontology.org/ontology/uco/types#Hash> ;
	.

observable:profileBackgroundLocation
	a owl:ObjectProperty ;
	rdfs:label "Profile Background Location"@en-US ;
	rdfs:comment "Specifies the network location of the background associated with the profile."@en-US ;
	rdfs:range observable:ObservableObject ;
	.

observable:profileBannerHash
	a owl:ObjectProperty ;
	rdfs:label "Profile Banner Hash"@en-US ;
	rdfs:comment "Specifies hashes of the banner associated with the profile."@en-US ;
	rdfs:range <https://unifiedcyberontology.org/ontology/uco/types#Hash> ;
	.

observable:profileBannerLocation
	a owl:ObjectProperty ;
	rdfs:label "Profile Banner Location"@en-US ;
	rdfs:comment "Specifies the network location of the banner associated with the profile."@en-US ;
	rdfs:range observable:ObservableObject ;
	.

observable:profileCreated
	a owl:DatatypeProperty ;
	rdfs:label "Profile Created"@en-US ;
	rdfs:comment "Specifies the date and time the profile was created."@en-US ;
	rdfs:range xsd:dateTime ;
	.

observable:profileIdentity
	a owl:ObjectProperty ;
	rdfs:label "Profile Identity"@en-US ;
	rdfs:comment "Specifies the identity associated with the profile."@en-US ;
	rdfs:range <https://unifiedcyberontology.org/ontology/uco/identity#Identity> ;
	.

observable:profileImageHash
	a owl:ObjectProperty ;
	rdfs:label "Profile Image Hash"@en-US ;
	rdfs:comment "Specifies hashes of the profile image associated with the profile."@en-US ;
	rdfs:range <https://unifiedcyberontology.org/ontology/uco/types#Hash> ;
	.

observable:profileImageLocation
	a owl:ObjectProperty ;
	rdfs:label "Profile Image Location"@en-US ;
	rdfs:comment "Specifies the network location of the profile image associated with the profile."@en-US ;
	rdfs:range observable:ObservableObject ;
	.

observable:profileIsProtected
	a owl:DatatypeProperty ;
	rdfs:label "Is_Protected"@en-US ;
	rdfs:comment "Specifies whether the twitter profile is protected."@en-US ;
	rdfs:range xsd:boolean ;
	.

observable:profileIsVerified
	a owl:DatatypeProperty ;
	rdfs:label "Is_Verified"@en-US ;
	rdfs:comment "Specifies whether the twitter profile is verified."@en-US ;
	rdfs:range xsd:boolean ;
	.

observable:profileService
	a owl:ObjectProperty ;
	rdfs:label "Profile Service"@en-US ;
	rdfs:comment "Specifies the online service associated with the profile."@en-US ;
	rdfs:range observable:ObservableObject ;
	.

observable:profileWebsite
	a owl:ObjectProperty ;
	rdfs:label "Profile Website"@en-US ;
	rdfs:comment "Specifies the website URL associated with the profile."@en-US ;
	rdfs:range observable:ObservableObject ;
	.

observable:profilelanguage
	a owl:DatatypeProperty ;
	rdfs:label "Profile Language"@en-US ;
	rdfs:comment "Specifies the language associated with the profile. When present, it MUST be a language code conformant to RFC 5646/BCP47."@en-US ;
	rdfs:range xsd:string ;
	.

observable:properties
	a owl:DatatypeProperty ;
	rdfs:label "properties"@en ;
	rdfs:comment "Specifies the properties that were enumerated as a result of the action on the observable object."@en ;
	rdfs:range xsd:string ;
	.

observable:propertyName
	a owl:DatatypeProperty ;
	rdfs:label "propertyName"@en ;
	rdfs:comment "Specifies the Name of the property being read."@en ;
	rdfs:range xsd:string ;
	.

observable:protocols
	a owl:ObjectProperty ;
	rdfs:label "protocols"@en ;
	rdfs:comment "Specifies the protocols involved in the network connection, along with their corresponding state. "@en ;
	rdfs:range <https://unifiedcyberontology.org/ontology/uco/types#ControlledDictionary> ;
	.

observable:query
	a owl:DatatypeProperty ;
	rdfs:label "query"@en ;
	rdfs:comment "Query passed to the resource."@en ;
	rdfs:range xsd:string ;
	.

observable:rangeOffset
	a owl:DatatypeProperty ;
	rdfs:label "rangeOffset"@en ;
	rdfs:comment "The offset at which the start of data can be found, relative to the rangeOffsetType defined."@en ;
	rdfs:range xsd:integer ;
	.

observable:rangeOffsetType
	a owl:DatatypeProperty ;
	rdfs:label "rangeOffsetType"@en ;
	rdfs:comment "The type of offset defined for the range (e.g., image, file, address)."@en ;
	rdfs:range xsd:string ;
	.

observable:rangeSize
	a owl:DatatypeProperty ;
	rdfs:label "rangeSize"@en ;
	rdfs:comment "The size of the data in bytes."@en ;
	rdfs:range xsd:integer ;
	.

observable:receivedLines
	a owl:DatatypeProperty ;
	rdfs:label "receivedLines"@en ;
	rdfs:range xsd:string ;
	.

observable:receivedTime
	a owl:DatatypeProperty ;
	rdfs:label "receivedTime"@en ;
	rdfs:comment "The date and time at which the message received. "@en ;
	rdfs:range xsd:dateTime ;
	.

observable:recurrence
	a owl:DatatypeProperty ;
	rdfs:label "recurrence"@en ;
	rdfs:comment "Recurrence of the event."@en ;
	rdfs:range xsd:string ;
	.

observable:references
	a owl:ObjectProperty ;
	rdfs:label "references"@en ;
	rdfs:comment "A list of email message identifiers this email relates to."@en ;
	rdfs:range observable:ObservableObject ;
	.

observable:referralURL
	a owl:ObjectProperty ;
	rdfs:label "referralURL"@en ;
	rdfs:comment "Specifies the corresponding referral URL for a registrar."@en ;
	rdfs:range observable:ObservableObject ;
	.

observable:referrerUrl
	a owl:ObjectProperty ;
	rdfs:label "referrerURL"@en ;
	rdfs:comment "Specifies the origination point (i.e., URL) of a URL request."@en ;
	rdfs:range observable:ObservableObject ;

observable:regionEndAddress
	a owl:DatatypeProperty ;
	rdfs:label "regionEndAddress"@en ;
	rdfs:comment "The regionEndAddress property specifies the ending address of the particular memory region."@en ;
	rdfs:range xsd:hexBinary ;
	.

observable:regionSize
	a owl:DatatypeProperty ;
	rdfs:label "regionSize"@en ;
	rdfs:comment "The regionSize property specifies the size of the particular memory region, in bytes."@en ;
	rdfs:range xsd:integer ;
	.

observable:regionStartAddress
	a owl:DatatypeProperty ;
	rdfs:label "regionStartAddress"@en ;
	rdfs:comment """The regionStartAddress property specifies the starting address of the particular memory region.
          """@en ;
	rdfs:range xsd:hexBinary ;
	.

observable:regionalInternetRegistry
	a owl:DatatypeProperty ;
	rdfs:label "regionalInternetRegistry"@en ;
	rdfs:comment "specifies the name of the Regional Internet Registry (RIR) which allocated the IP address contained in a WHOIS entry."@en ;
	rdfs:range vocabulary:RegionalRegistryTypeVocab ;
	.

observable:registeredOrganization
	a owl:ObjectProperty ;
	rdfs:label "registeredOrganization"@en ;
	rdfs:comment "The organization that this copy of Windows is registered to."@en ;
	rdfs:range <https://unifiedcyberontology.org/ontology/uco/identity#Identity> ;
	.

observable:registeredOwner
	a owl:ObjectProperty ;
	rdfs:label "registeredOwner"@en ;
	rdfs:comment "The person or organization that is the registered owner of this copy of Windows."@en ;
	rdfs:range <https://unifiedcyberontology.org/ontology/uco/identity#Identity> ;
	.

observable:registrantIDs
	a owl:DatatypeProperty ;
	rdfs:label "registrantIDs"@en ;
	rdfs:comment "Specifies the registrant IDs associated with a domain lookup."@en ;
	rdfs:range xsd:string ;
	.

observable:registrarGUID
	a owl:DatatypeProperty ;
	rdfs:label "registrarGUID"@en ;
	rdfs:comment "Specifies the Registrar GUID field of a Whois entry."@en ;
	rdfs:range xsd:string ;
	.

observable:registrarID
	a owl:DatatypeProperty ;
	rdfs:label "registrarID"@en ;
	rdfs:comment "Specifies the Registrar ID field of a Whois entry."@en ;
	rdfs:range xsd:string ;
	.

observable:registrarInfo
	a owl:ObjectProperty ;
	rdfs:label "registrarInfo"@en ;
	rdfs:comment "Specifies registrar info that would be returned from a registrar lookup."@en ;
	rdfs:range observable:WhoisRegistrarInfoType ;
	.

observable:registrarName
	a owl:DatatypeProperty ;
	rdfs:label "registrarName"@en ;
	rdfs:comment "The name of the registrar organization."@en ;
	rdfs:range xsd:string ;
	.

observable:registryValues
	a owl:ObjectProperty ;
	rdfs:label "registryValues"@en ;
	rdfs:comment "The values that were enumerated as a result of the action on the object."@en ;
	rdfs:range observable:WindowsRegistryValue ;
	.

observable:remarks
	a owl:DatatypeProperty ;
	rdfs:label "remarks"@en ;
	rdfs:comment "Specifies any remarks associated with this Whois entry."@en ;
	rdfs:range xsd:string ;
	.

observable:remindTime
	a owl:DatatypeProperty ;
	rdfs:label "remindTime"@en ;
	rdfs:range xsd:dateTime ;
	.

observable:requestMethod
	a owl:DatatypeProperty ;
	rdfs:label "requestMethod"@en ;
	rdfs:comment """Specifies the HTTP method portion of the HTTP request line, as a lowercase string.
          """@en ;
	rdfs:range xsd:string ;
	.

observable:requestValue
	a owl:DatatypeProperty ;
	rdfs:label "requestValue"@en ;
	rdfs:comment "Specifies the value (typically a resource path) portion of the HTTP request line."@en ;
	rdfs:range xsd:string ;
	.

observable:requestVersion
	a owl:DatatypeProperty ;
	rdfs:label "requestVersion"@en ;
	rdfs:comment "Specifies the HTTP version portion of the HTTP request line, as a lowercase string."@en ;
	rdfs:range xsd:string ;
	.

observable:rowCondition
	a owl:DatatypeProperty ;
	rdfs:label "rowCondition"@en ;
	rdfs:range xsd:string ;
	.

observable:rowIndex
	a owl:DatatypeProperty ;
	rdfs:label "rowIndex"@en ;
	rdfs:range xsd:positiveInteger ;
	.

observable:ruid
	a owl:DatatypeProperty ;
	rdfs:label "ruid"@en ;
	rdfs:comment "Specifies the real user ID, which represents the Unix user who created the process."@en ;
	rdfs:range xsd:nonNegativeInteger ;
	.

observable:runningStatus
	a owl:DatatypeProperty ;
	rdfs:label "runningStatus"@en ;
	rdfs:range xsd:string ;
	.

observable:scheme
	a owl:DatatypeProperty ;
	rdfs:label "scheme"@en ;
	rdfs:comment "Identifies the type of URL."@en ;
	rdfs:range xsd:string ;
	.

observable:screenName
	a owl:DatatypeProperty ;
	rdfs:label "screenName"@en ;
	rdfs:comment "The display name of the contact."@en ;
	rdfs:range xsd:string ;
	.

observable:sectionAlignment
	a owl:DatatypeProperty ;
	rdfs:label "sectionAlignment"@en ;
	rdfs:comment "Specifies the alignment (in bytes) of PE sections when they are loaded into memory."@en ;
	rdfs:range xsd:unsignedInt ;
	.

observable:sections
	a owl:ObjectProperty ;
	rdfs:label "sections"@en ;
	rdfs:comment "Specifies metadata about the sections in the PE file."@en ;
	rdfs:range observable:WindowsPESection ;
	.

observable:sectorSize
	a owl:DatatypeProperty ;
	rdfs:label "sectorSize"@en ;
	rdfs:comment "The sector size of the volume in bytes."@en ;
	rdfs:range xsd:integer ;
	.

observable:securityAttributes
	a owl:DatatypeProperty ;
	rdfs:label "securityAttributes"@en ;
	rdfs:range xsd:string ;
	.

observable:sender
	a owl:ObjectProperty ;
	rdfs:label "sender"@en ;
	rdfs:range observable:ObservableObject ;
	.

observable:sentTime
	a owl:DatatypeProperty ;
	rdfs:label "sentTime"@en ;
	rdfs:comment "The date and time at which the message sent."@en ;
	rdfs:range xsd:dateTime ;
	.

observable:serialNumber
	a owl:DatatypeProperty ;
	rdfs:label "serialNumber"@en ;
	rdfs:range xsd:string ;
	.

observable:serverName
	a owl:ObjectProperty ;
	rdfs:label "serverName"@en ;
	rdfs:comment "Specifies the corresponding server name for a whois entry. This usually corresponds to a nameserver lookup."@en ;
	rdfs:range observable:ObservableObject ;
	.

observable:serviceName
	a owl:DatatypeProperty ;
	rdfs:label "serviceName"@en ;
	rdfs:range xsd:string ;
	.

observable:serviceStatus
	a owl:DatatypeProperty ;
	rdfs:label "serviceStatus"@en ;
	rdfs:range xsd:string ;
	.

observable:serviceType
	a owl:DatatypeProperty ;
	rdfs:label "serviceType"@en ;
	rdfs:range xsd:string ;
	.

observable:sessionID
	a owl:DatatypeProperty ;
	rdfs:label "sessionID"@en ;
	rdfs:comment "An identifier for the session from which the message originates."@en ;
	rdfs:range xsd:string ;
	.

observable:shell
	a owl:DatatypeProperty ;
	rdfs:label "shell"@en ;
	rdfs:range xsd:string ;
	.

observable:showMessageBody
	a owl:DatatypeProperty ;
	rdfs:label "showMessageBody"@en ;
	rdfs:comment "Specifies the message text that is displayed in the body of the message box by the action. See also: http://msdn.microsoft.com/en-us/library/windows/desktop/aa381302(v=vs.85).aspx."@en ;
	rdfs:range xsd:string ;
	.

observable:showMessageTitle
	a owl:DatatypeProperty ;
	rdfs:label "showMessageTitle"@en ;
	rdfs:comment "Specifies the title of the message box shown by the action. See also: http://msdn.microsoft.com/en-us/library/windows/desktop/aa381302(v=vs.85).aspx."@en ;
	rdfs:range xsd:string ;
	.

observable:sid
	a owl:DatatypeProperty ;
	rdfs:label "sid"@en ;
	rdfs:range xsd:string ;
	.

observable:signature
	a owl:DatatypeProperty ;
	rdfs:label "signature"@en ;
	rdfs:comment "A"@en ;
	rdfs:range xsd:string ;
	.

observable:signatureAlgorithm
	a owl:DatatypeProperty ;
	rdfs:label "signatureAlgorithm"@en ;
	rdfs:range xsd:string ;
	.

observable:signatureDescription
	a owl:DatatypeProperty ;
	rdfs:label "signatureDescription"@en ;
	rdfs:range xsd:string ;
	.

observable:signatureExists
	a owl:DatatypeProperty ;
	rdfs:label "signatureExists"@en ;
	rdfs:range xsd:boolean ;
	.

observable:signatureVerified
	a owl:DatatypeProperty ;
	rdfs:label "signatureVerified"@en ;
	rdfs:range xsd:boolean ;
	.

observable:size
	a owl:DatatypeProperty ;
	rdfs:label "size"@en ;
	rdfs:comment "Specifies the size of the section, in bytes."@en ;
	rdfs:range xsd:integer ;
	.

observable:sizeInBytes
	a owl:DatatypeProperty ;
	rdfs:label "sizeInBytes"@en ;
	rdfs:comment "The size of the data in bytes."@en ;
	rdfs:range xsd:integer ;
	.

observable:sizeOfCode
	a owl:DatatypeProperty ;
	rdfs:label "sizeOfCode"@en ;
	rdfs:comment "Specifies the size of the code (text) section. If there are multiple such sections, this refers to the sum of the sizes of each section."@en ;
	rdfs:range xsd:unsignedInt ;
	.

observable:sizeOfHeaders
	a owl:DatatypeProperty ;
	rdfs:label "sizeOfHeaders"@en ;
	rdfs:comment "Specifies the combined size of the MS-DOS, PE header, and section headers, rounded up a multiple of the value specified in the file_alignment header."@en ;
	rdfs:range xsd:unsignedInt ;
	.

observable:sizeOfHeapCommit
	a owl:DatatypeProperty ;
	rdfs:label "sizeOfHeapCommit"@en ;
	rdfs:comment "Specifies the size of the local heap space to commit."@en ;
	rdfs:range xsd:unsignedInt ;
	.

observable:sizeOfHeapReserve
	a owl:DatatypeProperty ;
	rdfs:label "sizeOfHeapReserve"@en ;
	rdfs:comment "Specifies the size of the local heap space to reserve."@en ;
	rdfs:range xsd:unsignedInt ;
	.

observable:sizeOfImage
	a owl:DatatypeProperty ;
	rdfs:label "sizeOfImage"@en ;
	rdfs:comment "Specifies the size, in bytes, of the image, including all headers, as the image is loaded in memory."@en ;
	rdfs:range xsd:unsignedInt ;
	.

observable:sizeOfInitializedData
	a owl:DatatypeProperty ;
	rdfs:label "sizeOfInitializedData"@en ;
	rdfs:comment "Specifies the size of the initialized data section. If there are multiple such sections, this refers to the sum of the sizes of each section."@en ;
	rdfs:range xsd:unsignedInt ;
	.

observable:sizeOfOptionalHeader
	a owl:DatatypeProperty ;
	rdfs:label "sizeOfOptionalHeader"@en ;
	rdfs:comment "Specifies the size of the optional header of the PE binary. "@en ;
	rdfs:range xsd:integer ;
	.

observable:sizeOfStackCommit
	a owl:DatatypeProperty ;
	rdfs:label "sizeOfStackCommit"@en ;
	rdfs:comment "Specifies the size of the stack to commit."@en ;
	rdfs:range xsd:unsignedInt ;
	.

observable:sizeOfStackReserve
	a owl:DatatypeProperty ;
	rdfs:label "sizeOfStackReserve"@en ;
	rdfs:comment "Specifies the size of the stack to reserve."@en ;
	rdfs:range xsd:unsignedInt ;
	.

observable:sizeOfUninitializedData
	a owl:DatatypeProperty ;
	rdfs:label "sizeOfUninitializedData"@en ;
	rdfs:comment "Specifies the size of the uninitialized data section. If there are multiple such sections, this refers to the sum of the sizes of each section."@en ;
	rdfs:range xsd:unsignedInt ;
	.

observable:sourceFlags
	a owl:DatatypeProperty ;
	rdfs:label "sourceFlags"@en ;
	rdfs:comment "Specifies the source TCP flags."@en ;
	rdfs:range xsd:hexBinary ;
	.

observable:sourcePort
	a owl:DatatypeProperty ;
	rdfs:label "sourcePort"@en ;
	rdfs:comment """Specifies the source port used in the connection, as an integer in the range of 0 - 65535.
          """@en ;
	rdfs:range xsd:integer ;
	.

observable:spaceLeft
	a owl:DatatypeProperty ;
	rdfs:label "spaceLeft"@en ;
	rdfs:comment "Specifies the amount of space left on the partition, in bytes."@en ;
	rdfs:range xsd:integer ;
	.

observable:spaceUsed
	a owl:DatatypeProperty ;
	rdfs:label "spaceUsed"@en ;
	rdfs:comment "Specifies the amount of space used on the partition, in bytes."@en ;
	rdfs:range xsd:integer ;
	.

observable:sponsoringRegistrar
	a owl:DatatypeProperty ;
	rdfs:label "sponsoringRegistrar"@en ;
	rdfs:comment "Specifies the name of the sponsoring registrar for a domain."@en ;
	rdfs:range xsd:string ;
	.

observable:src
	a owl:ObjectProperty ;
	rdfs:label "src"@en ;
	rdfs:comment "Specifies the source(s) of the network connection."@en ;
	rdfs:range <https://unifiedcyberontology.org/ontology/uco/core#UcoObject> ;
	.

observable:srcBytes
	a owl:DatatypeProperty ;
	rdfs:label "srcBytes"@en ;
	rdfs:range xsd:integer ;
	.

observable:srcPackets
	a owl:DatatypeProperty ;
	rdfs:label "srcPackets"@en ;
	rdfs:range xsd:integer ;
	.

observable:srcPayload
	a owl:ObjectProperty ;
	rdfs:label "srcPayload"@en ;
	rdfs:range observable:ObservableObject ;
	.

observable:ssid
	a owl:DatatypeProperty ;
	rdfs:label "ssid"@en ;
	rdfs:comment "Network identifier."@en ;
	rdfs:range xsd:string ;
	.

observable:stackSize
	a owl:DatatypeProperty ;
	rdfs:label "stackSize"@en ;
	rdfs:range xsd:nonNegativeInteger ;
	.

observable:startAddress
	a owl:DatatypeProperty ;
	rdfs:label "startAddress"@en ;
	rdfs:range xsd:hexBinary ;
	.

observable:startCommandLine
	a owl:DatatypeProperty ;
	rdfs:label "startCommandLine"@en ;
	rdfs:range xsd:string ;
	.

observable:startTime
	a owl:DatatypeProperty ;
	rdfs:label "startTime"@en ;
	rdfs:range xsd:dateTime ;
	.

observable:startType
	a owl:DatatypeProperty ;
	rdfs:label "startType"@en ;
	rdfs:range xsd:string ;
	.

observable:startupInfo
	a owl:ObjectProperty ;
	rdfs:label "startupInfo"@en ;
	rdfs:range <https://unifiedcyberontology.org/ontology/uco/types#Dictionary> ;
	.

observable:state
	a owl:DatatypeProperty ;
	rdfs:label "State"@en ;
	rdfs:range xsd:string ;
	.

observable:status
	a owl:DatatypeProperty ;
	rdfs:label "status"@en ;
	rdfs:comment "Specifies a list of statuses for a given Whois entry."@en ;
	rdfs:range vocabulary:WhoisStatusTypeVocab ;
	.

observable:statusesCount
	a owl:DatatypeProperty ;
	rdfs:label "Statuses Count"@en-US ;
	rdfs:comment "Specifies the number of tweets that this profile has issued."@en-US ;
	rdfs:range xsd:nonNegativeInteger ;
	.

observable:storageCapacityInBytes
	a owl:DatatypeProperty ;
	rdfs:label "storageCapacityInBytes"@en ;
	rdfs:comment "The number of bytes that can be stored on a SIM card."@en ;
	rdfs:range xsd:integer ;
	.

observable:stringValue
	a owl:DatatypeProperty ;
	rdfs:label "stringValue"@en ;
	rdfs:comment "Specifies the actual value of the extracted string."@en ;
	rdfs:range xsd:string ;
	.

observable:strings
	a owl:ObjectProperty ;
	rdfs:label "strings"@en ;
	rdfs:range observable:ExtractedString ;
	.

observable:subject
	a owl:DatatypeProperty ;
	rdfs:label "subject"@en ;
	rdfs:comment "The subject of the email."@en ;
	rdfs:range xsd:string ;
	.

observable:subjectAlternativeName
	a owl:DatatypeProperty ;
	rdfs:label "subjectAlternativeName"@en ;
	rdfs:range xsd:string ;
	.

observable:subjectDirectoryAttributes
	a owl:DatatypeProperty ;
	rdfs:label "subjectDirectoryAttributes"@en ;
	rdfs:range xsd:string ;
	.

observable:subjectHash
	a owl:ObjectProperty ;
	rdfs:label "subjectHash"@en ;
	rdfs:comment "A hash calculated on the certificate subject name."@en ;
	rdfs:range <https://unifiedcyberontology.org/ontology/uco/types#Hash> ;
	.

observable:subjectKeyIdentifier
	a owl:DatatypeProperty ;
	rdfs:label "subjectKeyIdentifier"@en ;
	rdfs:range xsd:string ;
	.

observable:subjectPublicKeyAlgorithm
	a owl:DatatypeProperty ;
	rdfs:label "subjectPublicKeyAlgorithm"@en ;
	rdfs:range xsd:string ;
	.

observable:subjectPublicKeyExponent
	a owl:DatatypeProperty ;
	rdfs:label "subjectPublicKeyExponent"@en ;
	rdfs:range xsd:integer ;
	.

observable:subjectPublicKeyModulus
	a owl:DatatypeProperty ;
	rdfs:label "subjectPublicKeyModulus"@en ;
	rdfs:range xsd:string ;
	.

observable:subsystem
	a owl:DatatypeProperty ;
	rdfs:label "subsystem"@en ;
	rdfs:comment "Specifies the subsystem (e.g., GUI, device driver, etc.) that is required to run this image."@en ;
	rdfs:range xsd:unsignedShort ;
	.

observable:swid
	a owl:DatatypeProperty ;
	rdfs:label "swid"@en ;
	rdfs:comment "Specifies the SWID tag for the software."@en ;
	rdfs:range xsd:string ;
	.

observable:symbolicName
	a owl:DatatypeProperty ;
	rdfs:label "symbolicName"@en ;
	rdfs:comment "The symbolic name of a global flag. See also: http://msdn.microsoft.com/en-us/library/windows/hardware/ff549646(v=vs.85).aspx."@en ;
	rdfs:range xsd:string ;
	.

observable:systemTime
	a owl:DatatypeProperty ;
	rdfs:label "systemTime"@en ;
	rdfs:range xsd:dateTime ;
	.

observable:tableName
	a owl:DatatypeProperty ;
	rdfs:label "tableName"@en ;
	rdfs:range xsd:string ;
	.

observable:targetFile
	a owl:ObjectProperty ;
	rdfs:label "targetFile"@en ;
	rdfs:comment "Specifies the file targeted by a symbolic link."@en ;
	rdfs:range observable:ObservableObject ;
	.

observable:taskComment
	a owl:DatatypeProperty ;
	rdfs:label "taskComment"@en ;
	rdfs:comment "Specifies a comment for the scheduled task. See also: http://msdn.microsoft.com/en-us/library/windows/desktop/aa381232(v=vs.85).aspx."@en ;
	rdfs:range xsd:string ;
	.

observable:taskCreator
	a owl:DatatypeProperty ;
	rdfs:label "taskCreator"@en ;
	rdfs:comment "Specifies the name of the creator of the scheduled task. See also: http://msdn.microsoft.com/en-us/library/windows/desktop/aa381235(v=vs.85).aspx."@en ;
	rdfs:range xsd:string ;
	.

observable:text
	a owl:DatatypeProperty ;
	rdfs:label "text"@en ;
	rdfs:range xsd:string ;
	.

observable:threadID
	a owl:DatatypeProperty ;
	rdfs:label "threadID"@en ;
	rdfs:range xsd:nonNegativeInteger ;
	.

observable:thumbprintHash
	a owl:ObjectProperty ;
	rdfs:label "thumbprintHash"@en ;
	rdfs:comment "A hash calculated on the entire certificate including signature."@en ;
	rdfs:range <https://unifiedcyberontology.org/ontology/uco/types#Hash> ;
	.

observable:timeDateStamp
	a owl:DatatypeProperty ;
	rdfs:label "timeDateStamp"@en ;
	rdfs:comment "Specifies the time when the PE binary was created."@en ;
	rdfs:range xsd:dateTime ;
	.

observable:timesExecuted
	a owl:DatatypeProperty ;
	rdfs:label "timesExecuted"@en ;
	rdfs:comment "The number of times the prefetch application has executed."@en ;
	rdfs:range xsd:integer ;
	.

observable:timezoneDST
	a owl:DatatypeProperty ;
	rdfs:label "timezoneDST"@en ;
	rdfs:comment "Specifies the time zone used by the system, taking daylight savings time (DST) into account."@en ;
	rdfs:range xsd:string ;
	.

observable:timezoneStandard
	a owl:DatatypeProperty ;
	rdfs:label "timezoneStandard"@en ;
	rdfs:comment "Specifies the time zone used by the system, without taking daylight savings time (DST) into account."@en ;
	rdfs:range xsd:string ;
	.

observable:to
	a owl:ObjectProperty ;
	rdfs:label "to"@en ;
	rdfs:comment "The receiver's phone number."@en ;
	rdfs:range observable:ObservableObject ;
	.

observable:totalFragments
	a owl:DatatypeProperty ;
	rdfs:label "totalFragments"@en ;
	rdfs:range xsd:integer ;
	.

observable:totalRam
	a owl:DatatypeProperty ;
	rdfs:label "totalRam"@en ;
	rdfs:comment "Specifies the total amount of physical memory present on the system, in bytes."@en ;
	rdfs:range xsd:integer ;
	.

observable:totalSpace
	a owl:DatatypeProperty ;
	rdfs:label "totalSpace"@en ;
	rdfs:comment "Specifies the total amount of space available on the partition, in bytes."@en ;
	rdfs:range xsd:integer ;
	.

observable:triggerBeginTime
	a owl:DatatypeProperty ;
	rdfs:label "triggerBeginTime"@en ;
	rdfs:comment "Specifies the date/time that the trigger is activated."@en ;
	rdfs:range xsd:dateTime ;
	.

observable:triggerDelay
	a owl:DatatypeProperty ;
	rdfs:label "triggerDelay"@en ;
	rdfs:comment "Specifies the delay that takes place between when the task is registered and when the task is started."@en ;
	rdfs:range xsd:string ;
	.

observable:triggerEndTime
	a owl:DatatypeProperty ;
	rdfs:label "triggerEndTime"@en ;
	rdfs:comment "Specifies the date/time that the trigger is deactivated."@en ;
	rdfs:range xsd:dateTime ;
	.

observable:triggerFrequency
	a owl:DatatypeProperty ;
	rdfs:label "triggerFrequency"@en ;
	rdfs:comment "Specifies the frequency at which the trigger repeats."@en ;
	rdfs:range vocabulary:TriggerFrequencyVocab ;
	.

observable:triggerList
	a owl:ObjectProperty ;
	rdfs:label "triggerList"@en ;
	rdfs:comment "Specifies a set of triggers used by the scheduled task. See also: http://msdn.microsoft.com/en-us/library/windows/desktop/aa383264(v=vs.85).aspx."@en ;
	rdfs:range observable:TriggerType ;
	.

observable:triggerMaxRunTime
	a owl:DatatypeProperty ;
	rdfs:label "triggerMaxRunTime"@en ;
	rdfs:comment "The maximum amount of time that the task launched by the trigger is allowed to run. See also: http://msdn.microsoft.com/en-us/library/windows/desktop/aa383868(v=vs.85).aspx."@en ;
	rdfs:range xsd:string ;
	.

observable:triggerSessionChangeType
	a owl:DatatypeProperty ;
	rdfs:label "triggerSessionChangeType"@en ;
	rdfs:comment "Specifies the type of Terminal Server session change that would trigger a task launch. See also: http://msdn.microsoft.com/en-us/library/windows/desktop/aa381298(v=vs.85).aspx."@en ;
	rdfs:range xsd:string ;
	.

observable:triggerType
	a owl:DatatypeProperty ;
	rdfs:label "triggerType"@en ;
	rdfs:comment "Specifies the type of the task trigger."@en ;
	rdfs:range vocabulary:TriggerTypeVocab ;
	.

observable:twitterHandle
	a owl:DatatypeProperty ;
	rdfs:label "Twitter Handle"@en-US ;
	rdfs:comment "Specifies the twitter handle associated with the profile."@en-US ;
	rdfs:range xsd:string ;
	.

observable:twitterId
	a owl:DatatypeProperty ;
	rdfs:label "Twitter ID"@en-US ;
	rdfs:comment "Specifies the twitter id associated with the profile."@en-US ;
	rdfs:range xsd:string ;
	.

observable:updatedDate
	a owl:DatatypeProperty ;
	rdfs:label "updatedDate"@en ;
	rdfs:comment "Specifies the date in which the registered domain information was last updated."@en ;
	rdfs:range xsd:dateTime ;
	.

observable:uptime
	a owl:DatatypeProperty ;
	rdfs:label "uptime"@en ;
	rdfs:comment "Specifies the duration that represents the current amount of time that the system has been up."@en ;
	rdfs:range xsd:string ;
	.

observable:url
	a owl:ObjectProperty ;
	rdfs:label "url"@en ;
	rdfs:comment "Specifies a URL associated with a particular observable object or facet."@en ;
	rdfs:range observable:ObservableObject ;
	.

observable:urlHistoryEntry
	a owl:ObjectProperty ;
	rdfs:label "URL History Entries"@en ;
	rdfs:comment "Specifies a URL history record stored in the browser's history."@en ;
	rdfs:range observable:URLHistoryEntry ;
	.

observable:urlTargeted
	a owl:DatatypeProperty ;
	rdfs:label "urlTargeted"@en ;
	rdfs:comment "The target of the bookmark."@en ;
	rdfs:range xsd:anyURI ;
	.

<<<<<<< HEAD
observable:userLocationString
	a owl:DatatypeProperty ;
	rdfs:label "User Location String"@en-US ;
	rdfs:comment "Specifies the user-provided location string associated with the profile."@en-US ;
	rdfs:range xsd:string ;
=======
observable:urlTransitionType
	a owl:DatatypeProperty ;
	rdfs:label "Transition Type"@en ;
	rdfs:comment "Specifies how a browser navigated to a particular URL on a particular visit."@en ;
	rdfs:range [
		a rdfs:Datatype ;
		owl:unionOf (
			xsd:string
			vocab:URLTransitionTypeVocab
		) ;
	] ;
>>>>>>> b7744aec
	.

observable:userName
	a owl:ObjectProperty ;
	rdfs:label "userName"@en ;
	rdfs:comment "Username used to authenticate to this resource."@en ;
	rdfs:range observable:ObservableObject ;
	.

observable:validityNotAfter
	a owl:DatatypeProperty ;
	rdfs:label "validityNotAfter"@en ;
	rdfs:range xsd:dateTime ;
	.

observable:validityNotBefore
	a owl:DatatypeProperty ;
	rdfs:label "validityNotBefore"@en ;
	rdfs:range xsd:dateTime ;
	.

observable:value
	a owl:DatatypeProperty ;
	rdfs:label "value"@en ;
	rdfs:range xsd:string ;
	.

observable:values
	a owl:DatatypeProperty ;
	rdfs:label "values"@en ;
	rdfs:comment "The values that were enumerated as a result of the action on the object."@en ;
	rdfs:range xsd:string ;
	.

observable:version
	a owl:DatatypeProperty ;
	rdfs:label "version"@en ;
	rdfs:range xsd:string ;
	.

observable:visibility
	a owl:DatatypeProperty ;
	rdfs:label "visibility"@en ;
	rdfs:range xsd:boolean ;
	.

observable:visitCount
	a owl:DatatypeProperty ;
	rdfs:label "visitCount"@en ;
	rdfs:comment "Specifies the number of times a URL has been visited by a particular web browser."@en ;
	rdfs:range xsd:integer ;
	.

observable:visitDuration
	a owl:DatatypeProperty ;
	rdfs:label "Visit Duration"@en ;
	rdfs:comment "Specifies the duration of a specific visit of a URL within a particular browser."@en ;
	rdfs:range xsd:duration ;
	.

observable:visitTime
	a owl:DatatypeProperty ;
	rdfs:label "Visit Time"@en ;
	rdfs:comment "Specifies the date/time of a specific visit of a URL within a particular browser."@en ;
	rdfs:range xsd:dateTime ;
	.

observable:volume
	a owl:ObjectProperty ;
	rdfs:label "volume"@en ;
	rdfs:comment "The volume from which the prefetch application was run. If the applicatin was run from multiple volumes, there will be a separate prefetch file for each."@en ;
	rdfs:range observable:ObservableObject ;
	.

observable:volumeID
	a owl:DatatypeProperty ;
	rdfs:label "volumeID"@en ;
	rdfs:comment "The unique identifier of the volume."@en ;
	rdfs:range xsd:string ;
	.

observable:whoisServer
	a owl:ObjectProperty ;
	rdfs:label "whoisServer"@en ;
	rdfs:comment "Specifies the corresponding whois server for a registrar."@en ;
	rdfs:range observable:ObservableObject ;
	.

observable:win32VersionValue
	a owl:DatatypeProperty ;
	rdfs:label "win32VersionValue"@en ;
	rdfs:comment "Specifies the reserved win32 version value."@en ;
	rdfs:range xsd:unsignedInt ;
	.

observable:windowTitle
	a owl:DatatypeProperty ;
	rdfs:label "windowTitle"@en ;
	rdfs:range xsd:string ;
	.

observable:windowsDirectory
	a owl:ObjectProperty ;
	rdfs:label "windowsDirectory"@en ;
	rdfs:comment "The Windows_Directory field specifies the fully-qualified path to the Windows install directory."@en ;
	rdfs:range observable:ObservableObject ;
	.

observable:windowsSystemDirectory
	a owl:ObjectProperty ;
	rdfs:label "windowsSystemDirectory"@en ;
	rdfs:comment "The Windows_System_Directory field specifies the fully-qualified path to the Windows system directory."@en ;
	rdfs:range observable:ObservableObject ;
	.

observable:windowsTempDirectory
	a owl:ObjectProperty ;
	rdfs:label "windowsTempDirectory"@en ;
	rdfs:comment "The Windows_Temp_Directory field specifies the fully-qualified path to the Windows temporary files directory."@en ;
	rdfs:range observable:ObservableObject ;
	.

observable:windowsVolumeAttributes
	a owl:DatatypeProperty ;
	rdfs:label "windowsVolumeAttributes"@en ;
	rdfs:comment "Specifies the attributes of a windows volume."@en ;
	rdfs:range vocabulary:WindowsVolumeAttributeVocab ;
	.

observable:workItemData
	a owl:ObjectProperty ;
	rdfs:label "workItemData"@en ;
	rdfs:comment "Specifies application defined data associated with the scheduled task. See also: http://msdn.microsoft.com/en-us/library/windows/desktop/aa381271(v=vs.85).aspx."@en ;
	rdfs:range observable:ObservableObject ;
	.

observable:workingDirectory
	a owl:ObjectProperty ;
	rdfs:label "workingDirectory"@en ;
	rdfs:comment "Specifies the working directory for the scheduled task. See also: http://msdn.microsoft.com/en-us/library/windows/desktop/aa381878(v=vs.85).aspx."@en ;
	rdfs:range observable:ObservableObject ;
	.

observable:x509v3extensions
	a owl:ObjectProperty ;
	rdfs:label "x509V3Extensions"@en ;
	rdfs:range observable:X509V3ExtensionsFacet ;
	.

observable:xMailer
	a owl:DatatypeProperty ;
	rdfs:label "xMailer"@en ;
	rdfs:range xsd:string ;
	.

observable:xOriginatingIP
	a owl:ObjectProperty ;
	rdfs:label "xOriginatingIP"@en ;
	rdfs:range observable:ObservableObject ;
	.
<|MERGE_RESOLUTION|>--- conflicted
+++ resolved
@@ -9433,13 +9433,12 @@
 	rdfs:range xsd:anyURI ;
 	.
 
-<<<<<<< HEAD
 observable:userLocationString
 	a owl:DatatypeProperty ;
 	rdfs:label "User Location String"@en-US ;
 	rdfs:comment "Specifies the user-provided location string associated with the profile."@en-US ;
 	rdfs:range xsd:string ;
-=======
+
 observable:urlTransitionType
 	a owl:DatatypeProperty ;
 	rdfs:label "Transition Type"@en ;
@@ -9451,7 +9450,6 @@
 			vocab:URLTransitionTypeVocab
 		) ;
 	] ;
->>>>>>> b7744aec
 	.
 
 observable:userName
