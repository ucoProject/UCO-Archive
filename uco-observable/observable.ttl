--- conflicted
+++ resolved
@@ -8262,19 +8262,17 @@
 	rdfs:range observable:ObservableObject ;
 	.
 
-<<<<<<< HEAD
 observable:referrerUrl
 	a owl:ObjectProperty ;
-	rdfs:label "Referrer URL"@en ;
+	rdfs:label "referrerURL"@en ;
 	rdfs:comment "Specifies the origination point (i.e., URL) of a URL request."@en ;
 	rdfs:range observable:ObservableObject ;
-=======
+
 observable:regionEndAddress
 	a owl:DatatypeProperty ;
 	rdfs:label "regionEndAddress"@en ;
 	rdfs:comment "The regionEndAddress property specifies the ending address of the particular memory region."@en ;
 	rdfs:range xsd:hexBinary ;
->>>>>>> 58f67e1c
 	.
 
 observable:regionSize
