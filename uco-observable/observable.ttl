--- conflicted
+++ resolved
@@ -2328,9 +2328,6 @@
 		] ,
 		[
 			a owl:Restriction ;
-<<<<<<< HEAD
-			owl:onProperty observable:pictureType ;
-=======
 			owl:onProperty observable:dhcpLeaseObtained ;
 			owl:maxCardinality "1"^^xsd:nonNegativeInteger ;
 		] ,
@@ -2343,7 +2340,6 @@
 		[
 			a owl:Restriction ;
 			owl:onProperty observable:adapterName ;
->>>>>>> c92512e2
 			owl:maxQualifiedCardinality "1"^^xsd:nonNegativeInteger ;
 			owl:onDataRange xsd:string ;
 		]
@@ -2866,7 +2862,7 @@
 		] ,
 		[
 			a owl:Restriction ;
-			owl:onProperty observable:picturetype ;
+			owl:onProperty observable:pictureType ;
 			owl:maxQualifiedCardinality "1"^^xsd:nonNegativeInteger ;
 			owl:onDataRange xsd:string ;
 		]
