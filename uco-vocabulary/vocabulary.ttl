# baseURI: https://unifiedcyberontology.org/ontology/uco/vocabulary

@base <https://unifiedcyberontology.org/ontology/uco/vocabulary> .
@prefix owl: <http://www.w3.org/2002/07/owl#> .
@prefix rdf: <http://www.w3.org/1999/02/22-rdf-syntax-ns#> .
@prefix rdfs: <http://www.w3.org/2000/01/rdf-schema#> .
@prefix vocabulary: <https://unifiedcyberontology.org/ontology/uco/vocabulary#> .
@prefix xsd: <http://www.w3.org/2001/XMLSchema#> .

<https://unifiedcyberontology.org/ontology/uco/vocabulary>
	a owl:Ontology ;
	rdfs:label "uco-vocabularies"@en ;
	.

vocabulary:AccountTypeVocab
	a rdfs:Datatype ;
	rdfs:subClassOf rdfs:Resource ;
	rdfs:label "Account Type Vocabulary"@en-US ;
	owl:oneOf (
		"ldap"^^vocabulary:AccountTypeVocab
		"nis"^^vocabulary:AccountTypeVocab
		"openid"^^vocabulary:AccountTypeVocab
		"radius"^^vocabulary:AccountTypeVocab
		"tacacs"^^vocabulary:AccountTypeVocab
		"unix"^^vocabulary:AccountTypeVocab
		"windows_domain"^^vocabulary:AccountTypeVocab
		"windows_local"^^vocabulary:AccountTypeVocab
	) ;
	.

vocabulary:ActionArgumentNameVocab
	a rdfs:Datatype ;
	rdfs:subClassOf rdfs:Resource ;
	rdfs:label "Action Argument Name Vocabulary"@en-US ;
	rdfs:comment "Defines an open-vocabulary for common arguments of cyber actions."@en ;
	owl:oneOf (
		"APC Address"^^vocabulary:ActionArgumentNameVocab
		"APC Mode"^^vocabulary:ActionArgumentNameVocab
		"API"^^vocabulary:ActionArgumentNameVocab
		"Access Mode"^^vocabulary:ActionArgumentNameVocab
		"Application Name"^^vocabulary:ActionArgumentNameVocab
		"Base Address"^^vocabulary:ActionArgumentNameVocab
		"Callback Address"^^vocabulary:ActionArgumentNameVocab
		"Code Address"^^vocabulary:ActionArgumentNameVocab
		"Command"^^vocabulary:ActionArgumentNameVocab
		"Control Code"^^vocabulary:ActionArgumentNameVocab
		"Control Parameter"^^vocabulary:ActionArgumentNameVocab
		"Creation Flags"^^vocabulary:ActionArgumentNameVocab
		"Database Name"^^vocabulary:ActionArgumentNameVocab
		"Delay Time (ms)"^^vocabulary:ActionArgumentNameVocab
		"Destination Address"^^vocabulary:ActionArgumentNameVocab
		"Error Control"^^vocabulary:ActionArgumentNameVocab
		"File Information Class"^^vocabulary:ActionArgumentNameVocab
		"Flags"^^vocabulary:ActionArgumentNameVocab
		"Function Address"^^vocabulary:ActionArgumentNameVocab
		"Function Name"^^vocabulary:ActionArgumentNameVocab
		"Function Ordinal"^^vocabulary:ActionArgumentNameVocab
		"Hook Type"^^vocabulary:ActionArgumentNameVocab
		"Host Name"^^vocabulary:ActionArgumentNameVocab
		"Hostname"^^vocabulary:ActionArgumentNameVocab
		"Initial Owner"^^vocabulary:ActionArgumentNameVocab
		"Mapping Offset"^^vocabulary:ActionArgumentNameVocab
		"Number of Bytes Per Send"^^vocabulary:ActionArgumentNameVocab
		"Options"^^vocabulary:ActionArgumentNameVocab
		"Parameter Address"^^vocabulary:ActionArgumentNameVocab
		"Password"^^vocabulary:ActionArgumentNameVocab
		"Privilege Name"^^vocabulary:ActionArgumentNameVocab
		"Protection"^^vocabulary:ActionArgumentNameVocab
		"Proxy Bypass"^^vocabulary:ActionArgumentNameVocab
		"Proxy Name"^^vocabulary:ActionArgumentNameVocab
		"Reason"^^vocabulary:ActionArgumentNameVocab
		"Request Size"^^vocabulary:ActionArgumentNameVocab
		"Requested Version"^^vocabulary:ActionArgumentNameVocab
		"Server"^^vocabulary:ActionArgumentNameVocab
		"Service Name"^^vocabulary:ActionArgumentNameVocab
		"Service State"^^vocabulary:ActionArgumentNameVocab
		"Service Type"^^vocabulary:ActionArgumentNameVocab
		"Share Mode"^^vocabulary:ActionArgumentNameVocab
		"Shutdown Flag"^^vocabulary:ActionArgumentNameVocab
		"Size (bytes)"^^vocabulary:ActionArgumentNameVocab
		"Sleep Time (ms)"^^vocabulary:ActionArgumentNameVocab
		"Source Address"^^vocabulary:ActionArgumentNameVocab
		"Starting Address"^^vocabulary:ActionArgumentNameVocab
		"System Metric Index"^^vocabulary:ActionArgumentNameVocab
		"Target PID"^^vocabulary:ActionArgumentNameVocab
		"Transfer Flags"^^vocabulary:ActionArgumentNameVocab
		"Username"^^vocabulary:ActionArgumentNameVocab
	) ;
	.

vocabulary:ActionNameVocab
	a rdfs:Datatype ;
	rdfs:subClassOf rdfs:Resource ;
	rdfs:label "Action Name Vocabulary"@en-US ;
	rdfs:comment "Defines an open-vocabulary of common specific cyber action names."@en ;
	owl:oneOf (
		"Accept Socket Connection"^^vocabulary:ActionNameVocab
		"Add Connection to Network Share"^^vocabulary:ActionNameVocab
		"Add Network Share"^^vocabulary:ActionNameVocab
		"Add Scheduled Task"^^vocabulary:ActionNameVocab
		"Add System Call Hook"^^vocabulary:ActionNameVocab
		"Add User"^^vocabulary:ActionNameVocab
		"Add Windows Hook"^^vocabulary:ActionNameVocab
		"Allocate Virtual Memory in Process"^^vocabulary:ActionNameVocab
		"Bind Address to Socket"^^vocabulary:ActionNameVocab
		"Change Service Configuration"^^vocabulary:ActionNameVocab
		"Check for Remote Debugger"^^vocabulary:ActionNameVocab
		"Close Port"^^vocabulary:ActionNameVocab
		"Close Registry Key"^^vocabulary:ActionNameVocab
		"Close Socket"^^vocabulary:ActionNameVocab
		"Configure Service"^^vocabulary:ActionNameVocab
		"Connect to IP"^^vocabulary:ActionNameVocab
		"Connect to Named Pipe"^^vocabulary:ActionNameVocab
		"Connect to Network Share"^^vocabulary:ActionNameVocab
		"Connect to Socket"^^vocabulary:ActionNameVocab
		"Connect to URL"^^vocabulary:ActionNameVocab
		"Control Driver"^^vocabulary:ActionNameVocab
		"Control Service"^^vocabulary:ActionNameVocab
		"Copy File"^^vocabulary:ActionNameVocab
		"Create Dialog Box"^^vocabulary:ActionNameVocab
		"Create Directory"^^vocabulary:ActionNameVocab
		"Create Event"^^vocabulary:ActionNameVocab
		"Create File"^^vocabulary:ActionNameVocab
		"Create File Alternate Data Stream"^^vocabulary:ActionNameVocab
		"Create File Mapping"^^vocabulary:ActionNameVocab
		"Create File Symbolic Link"^^vocabulary:ActionNameVocab
		"Create Hidden File"^^vocabulary:ActionNameVocab
		"Create Mailslot"^^vocabulary:ActionNameVocab
		"Create Module"^^vocabulary:ActionNameVocab
		"Create Mutex"^^vocabulary:ActionNameVocab
		"Create Named Pipe"^^vocabulary:ActionNameVocab
		"Create Process"^^vocabulary:ActionNameVocab
		"Create Process as User"^^vocabulary:ActionNameVocab
		"Create Registry Key"^^vocabulary:ActionNameVocab
		"Create Registry Key Value"^^vocabulary:ActionNameVocab
		"Create Remote Thread in Process"^^vocabulary:ActionNameVocab
		"Create Service"^^vocabulary:ActionNameVocab
		"Create Socket"^^vocabulary:ActionNameVocab
		"Create Symbolic Link"^^vocabulary:ActionNameVocab
		"Create Thread"^^vocabulary:ActionNameVocab
		"Create Window"^^vocabulary:ActionNameVocab
		"Delete Directory"^^vocabulary:ActionNameVocab
		"Delete File"^^vocabulary:ActionNameVocab
		"Delete Named Pipe"^^vocabulary:ActionNameVocab
		"Delete Network Share"^^vocabulary:ActionNameVocab
		"Delete Registry Key"^^vocabulary:ActionNameVocab
		"Delete Registry Key Value"^^vocabulary:ActionNameVocab
		"Delete Service"^^vocabulary:ActionNameVocab
		"Delete User"^^vocabulary:ActionNameVocab
		"Disconnect from Named Pipe"^^vocabulary:ActionNameVocab
		"Disconnect from Network Share"^^vocabulary:ActionNameVocab
		"Disconnect from Socket"^^vocabulary:ActionNameVocab
		"Download File"^^vocabulary:ActionNameVocab
		"Enumerate DLLs"^^vocabulary:ActionNameVocab
		"Enumerate Network Shares"^^vocabulary:ActionNameVocab
		"Enumerate Processes"^^vocabulary:ActionNameVocab
		"Enumerate Protocols"^^vocabulary:ActionNameVocab
		"Enumerate Registry Key Subkeys"^^vocabulary:ActionNameVocab
		"Enumerate Registry Key Values"^^vocabulary:ActionNameVocab
		"Enumerate Services"^^vocabulary:ActionNameVocab
		"Enumerate System Handles"^^vocabulary:ActionNameVocab
		"Enumerate Threads"^^vocabulary:ActionNameVocab
		"Enumerate Threads in Process"^^vocabulary:ActionNameVocab
		"Enumerate Users"^^vocabulary:ActionNameVocab
		"Enumerate Windows"^^vocabulary:ActionNameVocab
		"Find File"^^vocabulary:ActionNameVocab
		"Find Window"^^vocabulary:ActionNameVocab
		"Flush Process Instruction Cache"^^vocabulary:ActionNameVocab
		"Free Library"^^vocabulary:ActionNameVocab
		"Free Process Virtual Memory"^^vocabulary:ActionNameVocab
		"Get Disk Free Space"^^vocabulary:ActionNameVocab
		"Get Disk Type"^^vocabulary:ActionNameVocab
		"Get Elapsed System Up Time"^^vocabulary:ActionNameVocab
		"Get File Attributes"^^vocabulary:ActionNameVocab
		"Get Function Address"^^vocabulary:ActionNameVocab
		"Get Host By Address"^^vocabulary:ActionNameVocab
		"Get Host By Name"^^vocabulary:ActionNameVocab
		"Get Host Name"^^vocabulary:ActionNameVocab
		"Get Library File Name"^^vocabulary:ActionNameVocab
		"Get Library Handle"^^vocabulary:ActionNameVocab
		"Get NetBIOS Name"^^vocabulary:ActionNameVocab
		"Get Process Current Directory"^^vocabulary:ActionNameVocab
		"Get Process Environment Variable"^^vocabulary:ActionNameVocab
		"Get Process Startup Information"^^vocabulary:ActionNameVocab
		"Get Processes Snapshot"^^vocabulary:ActionNameVocab
		"Get Registry Key Attributes"^^vocabulary:ActionNameVocab
		"Get Service Status"^^vocabulary:ActionNameVocab
		"Get System Global Flags"^^vocabulary:ActionNameVocab
		"Get System Host Name"^^vocabulary:ActionNameVocab
		"Get System Local Time"^^vocabulary:ActionNameVocab
		"Get System NetBIOS Name"^^vocabulary:ActionNameVocab
		"Get System Network Parameters"^^vocabulary:ActionNameVocab
		"Get System Time"^^vocabulary:ActionNameVocab
		"Get Thread Context"^^vocabulary:ActionNameVocab
		"Get Thread Username"^^vocabulary:ActionNameVocab
		"Get User Attributes"^^vocabulary:ActionNameVocab
		"Get Username"^^vocabulary:ActionNameVocab
		"Get Windows Directory"^^vocabulary:ActionNameVocab
		"Get Windows System Directory"^^vocabulary:ActionNameVocab
		"Get Windows Temporary Files Directory"^^vocabulary:ActionNameVocab
		"Hide Window"^^vocabulary:ActionNameVocab
		"Impersonate Process"^^vocabulary:ActionNameVocab
		"Impersonate Thread"^^vocabulary:ActionNameVocab
		"Inject Memory Page"^^vocabulary:ActionNameVocab
		"Kill Process"^^vocabulary:ActionNameVocab
		"Kill Thread"^^vocabulary:ActionNameVocab
		"Kill Window"^^vocabulary:ActionNameVocab
		"Listen on Port"^^vocabulary:ActionNameVocab
		"Listen on Socket"^^vocabulary:ActionNameVocab
		"Load Driver"^^vocabulary:ActionNameVocab
		"Load Library"^^vocabulary:ActionNameVocab
		"Load Module"^^vocabulary:ActionNameVocab
		"Load and Call Driver"^^vocabulary:ActionNameVocab
		"Lock File"^^vocabulary:ActionNameVocab
		"Logon as User"^^vocabulary:ActionNameVocab
		"Map File"^^vocabulary:ActionNameVocab
		"Map Library"^^vocabulary:ActionNameVocab
		"Map View of File"^^vocabulary:ActionNameVocab
		"Modify File"^^vocabulary:ActionNameVocab
		"Modify Named Pipe"^^vocabulary:ActionNameVocab
		"Modify Process"^^vocabulary:ActionNameVocab
		"Modify Registry Key"^^vocabulary:ActionNameVocab
		"Modify Registry Key Value"^^vocabulary:ActionNameVocab
		"Modify Service"^^vocabulary:ActionNameVocab
		"Monitor Registry Key"^^vocabulary:ActionNameVocab
		"Move File"^^vocabulary:ActionNameVocab
		"Open File"^^vocabulary:ActionNameVocab
		"Open File Mapping"^^vocabulary:ActionNameVocab
		"Open Mutex"^^vocabulary:ActionNameVocab
		"Open Port"^^vocabulary:ActionNameVocab
		"Open Process"^^vocabulary:ActionNameVocab
		"Open Registry Key"^^vocabulary:ActionNameVocab
		"Open Service"^^vocabulary:ActionNameVocab
		"Open Service Control Manager"^^vocabulary:ActionNameVocab
		"Protect Virtual Memory"^^vocabulary:ActionNameVocab
		"Query DNS"^^vocabulary:ActionNameVocab
		"Query Disk Attributes"^^vocabulary:ActionNameVocab
		"Query Process Virtual Memory"^^vocabulary:ActionNameVocab
		"Queue APC in Thread"^^vocabulary:ActionNameVocab
		"Read File"^^vocabulary:ActionNameVocab
		"Read From Named Pipe"^^vocabulary:ActionNameVocab
		"Read From Process Memory"^^vocabulary:ActionNameVocab
		"Read Registry Key Value"^^vocabulary:ActionNameVocab
		"Receive Data on Socket"^^vocabulary:ActionNameVocab
		"Receive Email Message"^^vocabulary:ActionNameVocab
		"Release Mutex"^^vocabulary:ActionNameVocab
		"Rename File"^^vocabulary:ActionNameVocab
		"Revert Thread to Self"^^vocabulary:ActionNameVocab
		"Send Control Code to File"^^vocabulary:ActionNameVocab
		"Send Control Code to Pipe"^^vocabulary:ActionNameVocab
		"Send Control Code to Service"^^vocabulary:ActionNameVocab
		"Send DNS Query"^^vocabulary:ActionNameVocab
		"Send Data on Socket"^^vocabulary:ActionNameVocab
		"Send Data to Address on Socket"^^vocabulary:ActionNameVocab
		"Send Email Message"^^vocabulary:ActionNameVocab
		"Send ICMP Request"^^vocabulary:ActionNameVocab
		"Send Reverse DNS Query"^^vocabulary:ActionNameVocab
		"Set File Attributes"^^vocabulary:ActionNameVocab
		"Set NetBIOS Name"^^vocabulary:ActionNameVocab
		"Set Process Current Directory"^^vocabulary:ActionNameVocab
		"Set Process Environment Variable"^^vocabulary:ActionNameVocab
		"Set System Global Flags"^^vocabulary:ActionNameVocab
		"Set System Host Name"^^vocabulary:ActionNameVocab
		"Set System Time"^^vocabulary:ActionNameVocab
		"Set Thread Context"^^vocabulary:ActionNameVocab
		"Show Window"^^vocabulary:ActionNameVocab
		"Shutdown System"^^vocabulary:ActionNameVocab
		"Sleep Process"^^vocabulary:ActionNameVocab
		"Sleep System"^^vocabulary:ActionNameVocab
		"Start Service"^^vocabulary:ActionNameVocab
		"Unload Driver"^^vocabulary:ActionNameVocab
		"Unload Module"^^vocabulary:ActionNameVocab
		"Unlock File"^^vocabulary:ActionNameVocab
		"Unmap File"^^vocabulary:ActionNameVocab
		"Upload File"^^vocabulary:ActionNameVocab
		"Write to File"^^vocabulary:ActionNameVocab
		"Write to Process Virtual Memory"^^vocabulary:ActionNameVocab
	) ;
	.

vocabulary:ActionRelationshipTypeVocab
	a rdfs:Datatype ;
	rdfs:subClassOf rdfs:Resource ;
	rdfs:label "Action Relationship Type Vocabulary"@en-US ;
	rdfs:comment "Defines an open-vocabulary for capturing types of relationships between actions."@en-US ;
	owl:oneOf (
		"Dependent_On"^^vocabulary:ActionRelationshipTypeVocab
		"Equivalent_To"^^vocabulary:ActionRelationshipTypeVocab
		"Followed_By"^^vocabulary:ActionRelationshipTypeVocab
		"Initiated"^^vocabulary:ActionRelationshipTypeVocab
		"Initiated_By"^^vocabulary:ActionRelationshipTypeVocab
		"Preceded_By"^^vocabulary:ActionRelationshipTypeVocab
		"Related_To"^^vocabulary:ActionRelationshipTypeVocab
	) ;
	.

vocabulary:ActionStatusTypeVocab
	a rdfs:Datatype ;
	rdfs:subClassOf rdfs:Resource ;
	rdfs:label "Action Status Type Vocabulary"@en-US ;
	rdfs:comment "Defines an open-vocabulary of action status types."@en-US ;
	owl:oneOf (
		"Complete/Finish"^^vocabulary:ActionStatusTypeVocab
		"Error"^^vocabulary:ActionStatusTypeVocab
		"Fail"^^vocabulary:ActionStatusTypeVocab
		"Ongoing"^^vocabulary:ActionStatusTypeVocab
		"Pending"^^vocabulary:ActionStatusTypeVocab
		"Success"^^vocabulary:ActionStatusTypeVocab
		"Unknown"^^vocabulary:ActionStatusTypeVocab
	) ;
	.

vocabulary:ActionTypeVocab
	a rdfs:Datatype ;
	rdfs:subClassOf rdfs:Resource ;
	rdfs:label "Action Type Vocabulary"@en-US ;
	rdfs:comment "Defines an open-vocabulary of common general action types."@en ;
	owl:oneOf (
		"Accept"^^vocabulary:ActionTypeVocab
		"Access"^^vocabulary:ActionTypeVocab
		"Add"^^vocabulary:ActionTypeVocab
		"Alert"^^vocabulary:ActionTypeVocab
		"Allocate"^^vocabulary:ActionTypeVocab
		"Archive"^^vocabulary:ActionTypeVocab
		"Assign"^^vocabulary:ActionTypeVocab
		"Audit"^^vocabulary:ActionTypeVocab
		"Backup"^^vocabulary:ActionTypeVocab
		"Bind"^^vocabulary:ActionTypeVocab
		"Block"^^vocabulary:ActionTypeVocab
		"Call"^^vocabulary:ActionTypeVocab
		"Change"^^vocabulary:ActionTypeVocab
		"Check"^^vocabulary:ActionTypeVocab
		"Clean"^^vocabulary:ActionTypeVocab
		"Click"^^vocabulary:ActionTypeVocab
		"Close"^^vocabulary:ActionTypeVocab
		"Compare"^^vocabulary:ActionTypeVocab
		"Compress"^^vocabulary:ActionTypeVocab
		"Configure"^^vocabulary:ActionTypeVocab
		"Connect"^^vocabulary:ActionTypeVocab
		"Control"^^vocabulary:ActionTypeVocab
		"Copy/Duplicate"^^vocabulary:ActionTypeVocab
		"Create"^^vocabulary:ActionTypeVocab
		"Decode"^^vocabulary:ActionTypeVocab
		"Decompress"^^vocabulary:ActionTypeVocab
		"Decrypt"^^vocabulary:ActionTypeVocab
		"Deny"^^vocabulary:ActionTypeVocab
		"Depress"^^vocabulary:ActionTypeVocab
		"Detect"^^vocabulary:ActionTypeVocab
		"Disconnect"^^vocabulary:ActionTypeVocab
		"Download"^^vocabulary:ActionTypeVocab
		"Draw"^^vocabulary:ActionTypeVocab
		"Drop"^^vocabulary:ActionTypeVocab
		"Encode"^^vocabulary:ActionTypeVocab
		"Encrypt"^^vocabulary:ActionTypeVocab
		"Enumerate"^^vocabulary:ActionTypeVocab
		"Execute"^^vocabulary:ActionTypeVocab
		"Extract"^^vocabulary:ActionTypeVocab
		"Filter"^^vocabulary:ActionTypeVocab
		"Find"^^vocabulary:ActionTypeVocab
		"Flush"^^vocabulary:ActionTypeVocab
		"Fork"^^vocabulary:ActionTypeVocab
		"Free"^^vocabulary:ActionTypeVocab
		"Get"^^vocabulary:ActionTypeVocab
		"Hide"^^vocabulary:ActionTypeVocab
		"Hook"^^vocabulary:ActionTypeVocab
		"Impersonate"^^vocabulary:ActionTypeVocab
		"Initialize"^^vocabulary:ActionTypeVocab
		"Inject"^^vocabulary:ActionTypeVocab
		"Install"^^vocabulary:ActionTypeVocab
		"Interleave"^^vocabulary:ActionTypeVocab
		"Join"^^vocabulary:ActionTypeVocab
		"Kill"^^vocabulary:ActionTypeVocab
		"Listen"^^vocabulary:ActionTypeVocab
		"Load"^^vocabulary:ActionTypeVocab
		"Lock"^^vocabulary:ActionTypeVocab
		"Login/Logon"^^vocabulary:ActionTypeVocab
		"Logout/Logoff"^^vocabulary:ActionTypeVocab
		"Map"^^vocabulary:ActionTypeVocab
		"Merge"^^vocabulary:ActionTypeVocab
		"Modify"^^vocabulary:ActionTypeVocab
		"Monitor"^^vocabulary:ActionTypeVocab
		"Move"^^vocabulary:ActionTypeVocab
		"Open"^^vocabulary:ActionTypeVocab
		"Pack"^^vocabulary:ActionTypeVocab
		"Pause"^^vocabulary:ActionTypeVocab
		"Press"^^vocabulary:ActionTypeVocab
		"Protect"^^vocabulary:ActionTypeVocab
		"Quarantine"^^vocabulary:ActionTypeVocab
		"Query"^^vocabulary:ActionTypeVocab
		"Queue"^^vocabulary:ActionTypeVocab
		"Raise"^^vocabulary:ActionTypeVocab
		"Read"^^vocabulary:ActionTypeVocab
		"Receive"^^vocabulary:ActionTypeVocab
		"Release"^^vocabulary:ActionTypeVocab
		"Remove/Delete"^^vocabulary:ActionTypeVocab
		"Rename"^^vocabulary:ActionTypeVocab
		"Replicate"^^vocabulary:ActionTypeVocab
		"Restore"^^vocabulary:ActionTypeVocab
		"Resume"^^vocabulary:ActionTypeVocab
		"Revert"^^vocabulary:ActionTypeVocab
		"Run"^^vocabulary:ActionTypeVocab
		"Save"^^vocabulary:ActionTypeVocab
		"Scan"^^vocabulary:ActionTypeVocab
		"Schedule"^^vocabulary:ActionTypeVocab
		"Search"^^vocabulary:ActionTypeVocab
		"Send"^^vocabulary:ActionTypeVocab
		"Set"^^vocabulary:ActionTypeVocab
		"Shutdown"^^vocabulary:ActionTypeVocab
		"Sleep"^^vocabulary:ActionTypeVocab
		"Snapshot"^^vocabulary:ActionTypeVocab
		"Start"^^vocabulary:ActionTypeVocab
		"Stop"^^vocabulary:ActionTypeVocab
		"Suspend"^^vocabulary:ActionTypeVocab
		"Synchronize"^^vocabulary:ActionTypeVocab
		"Throw"^^vocabulary:ActionTypeVocab
		"Transmit"^^vocabulary:ActionTypeVocab
		"Unblock"^^vocabulary:ActionTypeVocab
		"Unhide"^^vocabulary:ActionTypeVocab
		"Unhook"^^vocabulary:ActionTypeVocab
		"Uninstall"^^vocabulary:ActionTypeVocab
		"Unload"^^vocabulary:ActionTypeVocab
		"Unlock"^^vocabulary:ActionTypeVocab
		"Unmap"^^vocabulary:ActionTypeVocab
		"Unpack"^^vocabulary:ActionTypeVocab
		"Update"^^vocabulary:ActionTypeVocab
		"Upgrade"^^vocabulary:ActionTypeVocab
		"Upload"^^vocabulary:ActionTypeVocab
		"Wipe/Destroy/Purge"^^vocabulary:ActionTypeVocab
		"Write"^^vocabulary:ActionTypeVocab
	) ;
	.

vocabulary:BitnessVocab
	a rdfs:Datatype ;
	rdfs:subClassOf rdfs:Resource ;
	rdfs:label "Bitness Vocabulary"@en-US ;
	rdfs:comment "Defines an open-vocabulary of word sizes that define classes of operating systems."@en ;
	owl:oneOf (
		"32"^^vocabulary:BitnessVocab
		"64"^^vocabulary:BitnessVocab
	) ;
	.

vocabulary:CharacterEncodingVocab
	a rdfs:Datatype ;
	rdfs:subClassOf rdfs:Resource ;
	rdfs:label "Character Encoding Vocabulary"@en-US ;
	rdfs:comment "Defines an open-vocabulary of character encodings."@en ;
	owl:oneOf (
		"ASCII"^^vocabulary:CharacterEncodingVocab
		"UTF-16"^^vocabulary:CharacterEncodingVocab
		"UTF-32"^^vocabulary:CharacterEncodingVocab
		"UTF-8"^^vocabulary:CharacterEncodingVocab
		"Windows-1250"^^vocabulary:CharacterEncodingVocab
		"Windows-1251"^^vocabulary:CharacterEncodingVocab
		"Windows-1252"^^vocabulary:CharacterEncodingVocab
		"Windows-1253"^^vocabulary:CharacterEncodingVocab
		"Windows-1254"^^vocabulary:CharacterEncodingVocab
		"Windows-1255"^^vocabulary:CharacterEncodingVocab
		"Windows-1256"^^vocabulary:CharacterEncodingVocab
		"Windows-1257"^^vocabulary:CharacterEncodingVocab
		"Windows-1258"^^vocabulary:CharacterEncodingVocab
	) ;
	.

<<<<<<< HEAD
vocab:ContactAddressScopeVocab
	a rdfs:Datatype ;
	rdfs:subClassOf rdfs:Resource ;
	rdfs:label "Contact Address Scope Vocabulary"@en-US ;
	rdfs:comment "Defines an open-vocabulary of scopes for address entries of digital contacts."@en ;
	owl:oneOf (
		"home"^^vocab:ContactAddressScopeVocab
		"work"^^vocab:ContactAddressScopeVocab
		"school"^^vocab:ContactAddressScopeVocab
	) ;
	.

vocab:ContactEmailScopeVocab
	a rdfs:Datatype ;
	rdfs:subClassOf rdfs:Resource ;
	rdfs:label "Contact Email Scope Vocabulary"@en-US ;
	rdfs:comment "Defines an open-vocabulary of scopes for email entries of digital contacts."@en ;
	owl:oneOf (
		"home"^^vocab:ContactAddressScopeVocab
		"work"^^vocab:ContactAddressScopeVocab
		"school"^^vocab:ContactAddressScopeVocab
		"cloud"^^vocab:ContactAddressScopeVocab
	) ;
	.

vocab:ContactPhoneScopeVocab
	a rdfs:Datatype ;
	rdfs:subClassOf rdfs:Resource ;
	rdfs:label "Contact Phone Scope Vocabulary"@en-US ;
	rdfs:comment "Defines an open-vocabulary of scopes for phone entries of digital contacts."@en ;
	owl:oneOf (
		"home"^^vocab:ContactAddressScopeVocab
		"work"^^vocab:ContactAddressScopeVocab
		"school"^^vocab:ContactAddressScopeVocab
		"mobile"^^vocab:ContactAddressScopeVocab
		"main"^^vocab:ContactAddressScopeVocab
		"home fax"^^vocab:ContactAddressScopeVocab
		"work fax"^^vocab:ContactAddressScopeVocab
		"pager"^^vocab:ContactAddressScopeVocab
	) ;
	.

vocab:ContactSIPScopeVocab
	a rdfs:Datatype ;
	rdfs:subClassOf rdfs:Resource ;
	rdfs:label "Contact SIP Scope Vocabulary"@en-US ;
	rdfs:comment "Defines an open-vocabulary of scopes for Session Initiation Protocol (SIP) entries of digital contacts."@en ;
	owl:oneOf (
		"home"^^vocab:ContactAddressScopeVocab
		"work"^^vocab:ContactAddressScopeVocab
		"school"^^vocab:ContactAddressScopeVocab
	) ;
	.

vocab:ContactURLScopeVocab
	a rdfs:Datatype ;
	rdfs:subClassOf rdfs:Resource ;
	rdfs:label "Contact URL Scope Vocabulary"@en-US ;
	rdfs:comment "Defines an open-vocabulary of scopes for URL entries of digital contacts."@en ;
	owl:oneOf (
		"home"^^vocab:ContactAddressScopeVocab
		"work"^^vocab:ContactAddressScopeVocab
		"school"^^vocab:ContactAddressScopeVocab
		"homepage"^^vocab:ContactAddressScopeVocab
	) ;
	.

vocab:DiskTypeVocab
=======
vocabulary:DiskTypeVocab
>>>>>>> c43d4ee7
	a rdfs:Datatype ;
	rdfs:subClassOf rdfs:Resource ;
	rdfs:label "Disk Type Vocabulary"@en-US ;
	rdfs:comment "Defines an open-vocabulary of disk types."@en ;
	owl:oneOf (
		"CDRom"^^vocabulary:DiskTypeVocab
		"Fixed"^^vocabulary:DiskTypeVocab
		"RAMDisk"^^vocabulary:DiskTypeVocab
		"Remote"^^vocabulary:DiskTypeVocab
		"Removable"^^vocabulary:DiskTypeVocab
	) ;
	.

vocabulary:EndiannessTypeVocab
	a rdfs:Datatype ;
	rdfs:subClassOf rdfs:Resource ;
	rdfs:label "Endianness Type Vocabulary"@en-US ;
	rdfs:comment "Defines an open-vocabulary of byte ordering methods."@en ;
	owl:oneOf (
		"Big-endian"^^vocabulary:EndiannessTypeVocab
		"Little-endian"^^vocabulary:EndiannessTypeVocab
		"Middle-endian"^^vocabulary:EndiannessTypeVocab
	) ;
	.

vocabulary:HashNameVocab
	a rdfs:Datatype ;
	rdfs:subClassOf rdfs:Resource ;
	rdfs:label "Hash Name Vocabulary"@en-US ;
	rdfs:comment "Defines an open-vocabulary of hashing algorithm names."@en-US ;
	owl:oneOf (
		"MD5"^^vocabulary:HashNameVocab
		"MD6"^^vocabulary:HashNameVocab
		"SHA1"^^vocabulary:HashNameVocab
		"SHA224"^^vocabulary:HashNameVocab
		"SHA256"^^vocabulary:HashNameVocab
		"SHA384"^^vocabulary:HashNameVocab
		"SHA512"^^vocabulary:HashNameVocab
		"SSDEEP"^^vocabulary:HashNameVocab
	) ;
	.

vocabulary:LibraryTypeVocab
	a rdfs:Datatype ;
	rdfs:subClassOf rdfs:Resource ;
	rdfs:label "Library Type Vocabulary"@en-US ;
	rdfs:comment "Defines an open-vocabulary of library types."@en ;
	owl:oneOf (
		"Dynamic"^^vocabulary:LibraryTypeVocab
		"Other"^^vocabulary:LibraryTypeVocab
		"Remote"^^vocabulary:LibraryTypeVocab
		"Shared"^^vocabulary:LibraryTypeVocab
		"Static"^^vocabulary:LibraryTypeVocab
	) ;
	.

vocabulary:MemoryBlockTypeVocab
	a rdfs:Datatype ;
	rdfs:subClassOf rdfs:Resource ;
	rdfs:label "Memory Block Type Vocabulary"@en-US ;
	rdfs:comment "Defines an open-vocabulary of types of memory blocks."@en ;
	owl:oneOf (
		"Bit-mapped"^^vocabulary:MemoryBlockTypeVocab
		"Byte-mapped"^^vocabulary:MemoryBlockTypeVocab
		"Initialized"^^vocabulary:MemoryBlockTypeVocab
		"Overlay"^^vocabulary:MemoryBlockTypeVocab
		"Uninitialized"^^vocabulary:MemoryBlockTypeVocab
	) ;
	.

vocabulary:ObservableObjectRelationshipVocab
	a rdfs:Datatype ;
	rdfs:subClassOf rdfs:Resource ;
	rdfs:label "Cyber Item Relationship Vocabulary"@en-US ;
	rdfs:comment "Defines an open-vocabulary of inter-observable object relationships."@en ;
	owl:oneOf (
		"Allocated"^^vocabulary:ObservableObjectRelationshipVocab
		"Allocated_By"^^vocabulary:ObservableObjectRelationshipVocab
		"Bound"^^vocabulary:ObservableObjectRelationshipVocab
		"Bound_By"^^vocabulary:ObservableObjectRelationshipVocab
		"Characterized_By"^^vocabulary:ObservableObjectRelationshipVocab
		"Characterizes"^^vocabulary:ObservableObjectRelationshipVocab
		"Child_Of"^^vocabulary:ObservableObjectRelationshipVocab
		"Closed"^^vocabulary:ObservableObjectRelationshipVocab
		"Closed_By"^^vocabulary:ObservableObjectRelationshipVocab
		"Compressed"^^vocabulary:ObservableObjectRelationshipVocab
		"Compressed_By"^^vocabulary:ObservableObjectRelationshipVocab
		"Compressed_From"^^vocabulary:ObservableObjectRelationshipVocab
		"Compressed_Into"^^vocabulary:ObservableObjectRelationshipVocab
		"Connected_From"^^vocabulary:ObservableObjectRelationshipVocab
		"Connected_To"^^vocabulary:ObservableObjectRelationshipVocab
		"Contained_Within"^^vocabulary:ObservableObjectRelationshipVocab
		"Contains"^^vocabulary:ObservableObjectRelationshipVocab
		"Copied"^^vocabulary:ObservableObjectRelationshipVocab
		"Copied_By"^^vocabulary:ObservableObjectRelationshipVocab
		"Copied_From"^^vocabulary:ObservableObjectRelationshipVocab
		"Copied_To"^^vocabulary:ObservableObjectRelationshipVocab
		"Created"^^vocabulary:ObservableObjectRelationshipVocab
		"Created_By"^^vocabulary:ObservableObjectRelationshipVocab
		"Decoded"^^vocabulary:ObservableObjectRelationshipVocab
		"Decoded_By"^^vocabulary:ObservableObjectRelationshipVocab
		"Decompressed"^^vocabulary:ObservableObjectRelationshipVocab
		"Decompressed_By"^^vocabulary:ObservableObjectRelationshipVocab
		"Decrypted"^^vocabulary:ObservableObjectRelationshipVocab
		"Decrypted_By"^^vocabulary:ObservableObjectRelationshipVocab
		"Deleted"^^vocabulary:ObservableObjectRelationshipVocab
		"Deleted_By"^^vocabulary:ObservableObjectRelationshipVocab
		"Deleted_From"^^vocabulary:ObservableObjectRelationshipVocab
		"Downloaded"^^vocabulary:ObservableObjectRelationshipVocab
		"Downloaded_By"^^vocabulary:ObservableObjectRelationshipVocab
		"Downloaded_From"^^vocabulary:ObservableObjectRelationshipVocab
		"Downloaded_To"^^vocabulary:ObservableObjectRelationshipVocab
		"Dropped"^^vocabulary:ObservableObjectRelationshipVocab
		"Dropped_By"^^vocabulary:ObservableObjectRelationshipVocab
		"Encoded"^^vocabulary:ObservableObjectRelationshipVocab
		"Encoded_By"^^vocabulary:ObservableObjectRelationshipVocab
		"Encrypted"^^vocabulary:ObservableObjectRelationshipVocab
		"Encrypted_By"^^vocabulary:ObservableObjectRelationshipVocab
		"Encrypted_From"^^vocabulary:ObservableObjectRelationshipVocab
		"Encrypted_To"^^vocabulary:ObservableObjectRelationshipVocab
		"Extracted_From"^^vocabulary:ObservableObjectRelationshipVocab
		"FQDN_Of"^^vocabulary:ObservableObjectRelationshipVocab
		"Freed"^^vocabulary:ObservableObjectRelationshipVocab
		"Freed_By"^^vocabulary:ObservableObjectRelationshipVocab
		"Hooked"^^vocabulary:ObservableObjectRelationshipVocab
		"Hooked_By"^^vocabulary:ObservableObjectRelationshipVocab
		"Initialized_By"^^vocabulary:ObservableObjectRelationshipVocab
		"Initialized_To"^^vocabulary:ObservableObjectRelationshipVocab
		"Injected"^^vocabulary:ObservableObjectRelationshipVocab
		"Injected_As"^^vocabulary:ObservableObjectRelationshipVocab
		"Injected_By"^^vocabulary:ObservableObjectRelationshipVocab
		"Injected_Into"^^vocabulary:ObservableObjectRelationshipVocab
		"Installed"^^vocabulary:ObservableObjectRelationshipVocab
		"Installed_By"^^vocabulary:ObservableObjectRelationshipVocab
		"Joined"^^vocabulary:ObservableObjectRelationshipVocab
		"Joined_By"^^vocabulary:ObservableObjectRelationshipVocab
		"Killed"^^vocabulary:ObservableObjectRelationshipVocab
		"Killed_By"^^vocabulary:ObservableObjectRelationshipVocab
		"Listened_On"^^vocabulary:ObservableObjectRelationshipVocab
		"Listened_On_By"^^vocabulary:ObservableObjectRelationshipVocab
		"Loaded_From"^^vocabulary:ObservableObjectRelationshipVocab
		"Loaded_Into"^^vocabulary:ObservableObjectRelationshipVocab
		"Locked"^^vocabulary:ObservableObjectRelationshipVocab
		"Locked_By"^^vocabulary:ObservableObjectRelationshipVocab
		"Mapped_By"^^vocabulary:ObservableObjectRelationshipVocab
		"Mapped_Into"^^vocabulary:ObservableObjectRelationshipVocab
		"Merged"^^vocabulary:ObservableObjectRelationshipVocab
		"Merged_By"^^vocabulary:ObservableObjectRelationshipVocab
		"Modified_Properties_Of"^^vocabulary:ObservableObjectRelationshipVocab
		"Monitored"^^vocabulary:ObservableObjectRelationshipVocab
		"Monitored_By"^^vocabulary:ObservableObjectRelationshipVocab
		"Moved"^^vocabulary:ObservableObjectRelationshipVocab
		"Moved_By"^^vocabulary:ObservableObjectRelationshipVocab
		"Moved_From"^^vocabulary:ObservableObjectRelationshipVocab
		"Moved_To"^^vocabulary:ObservableObjectRelationshipVocab
		"Opened"^^vocabulary:ObservableObjectRelationshipVocab
		"Opened_By"^^vocabulary:ObservableObjectRelationshipVocab
		"Packed"^^vocabulary:ObservableObjectRelationshipVocab
		"Packed_By"^^vocabulary:ObservableObjectRelationshipVocab
		"Packed_From"^^vocabulary:ObservableObjectRelationshipVocab
		"Packed_Into"^^vocabulary:ObservableObjectRelationshipVocab
		"Parent_Of"^^vocabulary:ObservableObjectRelationshipVocab
		"Paused"^^vocabulary:ObservableObjectRelationshipVocab
		"Paused_By"^^vocabulary:ObservableObjectRelationshipVocab
		"Previously_Contained"^^vocabulary:ObservableObjectRelationshipVocab
		"Properties_Modified_By"^^vocabulary:ObservableObjectRelationshipVocab
		"Properties_Queried"^^vocabulary:ObservableObjectRelationshipVocab
		"Properties_Queried_By"^^vocabulary:ObservableObjectRelationshipVocab
		"Read_From"^^vocabulary:ObservableObjectRelationshipVocab
		"Read_From_By"^^vocabulary:ObservableObjectRelationshipVocab
		"Received"^^vocabulary:ObservableObjectRelationshipVocab
		"Received_By"^^vocabulary:ObservableObjectRelationshipVocab
		"Received_From"^^vocabulary:ObservableObjectRelationshipVocab
		"Received_Via_Upload"^^vocabulary:ObservableObjectRelationshipVocab
		"Redirects_To"^^vocabulary:ObservableObjectRelationshipVocab
		"Related_To"^^vocabulary:ObservableObjectRelationshipVocab
		"Renamed"^^vocabulary:ObservableObjectRelationshipVocab
		"Renamed_By"^^vocabulary:ObservableObjectRelationshipVocab
		"Renamed_From"^^vocabulary:ObservableObjectRelationshipVocab
		"Renamed_To"^^vocabulary:ObservableObjectRelationshipVocab
		"Resolved_To"^^vocabulary:ObservableObjectRelationshipVocab
		"Resumed"^^vocabulary:ObservableObjectRelationshipVocab
		"Resumed_By"^^vocabulary:ObservableObjectRelationshipVocab
		"Root_Domain_Of"^^vocabulary:ObservableObjectRelationshipVocab
		"Searched_For"^^vocabulary:ObservableObjectRelationshipVocab
		"Searched_For_By"^^vocabulary:ObservableObjectRelationshipVocab
		"Sent"^^vocabulary:ObservableObjectRelationshipVocab
		"Sent_By"^^vocabulary:ObservableObjectRelationshipVocab
		"Sent_To"^^vocabulary:ObservableObjectRelationshipVocab
		"Sent_Via_Upload"^^vocabulary:ObservableObjectRelationshipVocab
		"Set_From"^^vocabulary:ObservableObjectRelationshipVocab
		"Set_To"^^vocabulary:ObservableObjectRelationshipVocab
		"Sub-domain_Of"^^vocabulary:ObservableObjectRelationshipVocab
		"Supra-domain_Of"^^vocabulary:ObservableObjectRelationshipVocab
		"Suspended"^^vocabulary:ObservableObjectRelationshipVocab
		"Suspended_By"^^vocabulary:ObservableObjectRelationshipVocab
		"Unhooked"^^vocabulary:ObservableObjectRelationshipVocab
		"Unhooked_By"^^vocabulary:ObservableObjectRelationshipVocab
		"Unlocked"^^vocabulary:ObservableObjectRelationshipVocab
		"Unlocked_By"^^vocabulary:ObservableObjectRelationshipVocab
		"Unpacked"^^vocabulary:ObservableObjectRelationshipVocab
		"Unpacked_By"^^vocabulary:ObservableObjectRelationshipVocab
		"Uploaded"^^vocabulary:ObservableObjectRelationshipVocab
		"Uploaded_By"^^vocabulary:ObservableObjectRelationshipVocab
		"Uploaded_From"^^vocabulary:ObservableObjectRelationshipVocab
		"Uploaded_To"^^vocabulary:ObservableObjectRelationshipVocab
		"Used"^^vocabulary:ObservableObjectRelationshipVocab
		"Used_By"^^vocabulary:ObservableObjectRelationshipVocab
		"Values_Enumerated"^^vocabulary:ObservableObjectRelationshipVocab
		"Values_Enumerated_By"^^vocabulary:ObservableObjectRelationshipVocab
		"Written_To_By"^^vocabulary:ObservableObjectRelationshipVocab
		"Wrote_To"^^vocabulary:ObservableObjectRelationshipVocab
	) ;
	.

vocabulary:ObservableObjectStateVocab
	a rdfs:Datatype ;
	rdfs:subClassOf rdfs:Resource ;
	rdfs:label "Cyber Item State Vocabulary"@en-US ;
	rdfs:comment "Defines an open-vocabulary of observable object states."@en ;
	owl:oneOf (
		"Active"^^vocabulary:ObservableObjectStateVocab
		"Closed"^^vocabulary:ObservableObjectStateVocab
		"Does Not Exist"^^vocabulary:ObservableObjectStateVocab
		"Exists"^^vocabulary:ObservableObjectStateVocab
		"Inactive"^^vocabulary:ObservableObjectStateVocab
		"Locked"^^vocabulary:ObservableObjectStateVocab
		"Open"^^vocabulary:ObservableObjectStateVocab
		"Started"^^vocabulary:ObservableObjectStateVocab
		"Stopped"^^vocabulary:ObservableObjectStateVocab
		"Unlocked"^^vocabulary:ObservableObjectStateVocab
	) ;
	.

vocabulary:PartitionTypeVocab
	a rdfs:Datatype ;
	rdfs:subClassOf rdfs:Resource ;
	rdfs:label "Partition Type Vocabulary"@en-US ;
	rdfs:comment "Defines an open-vocabulary of partition types. See http://www.win.tue.nl/~aeb/partitions/partition_types-1.html for more information about the various partition types."@en ;
	owl:oneOf (
		"PARTITION_ENTRY_UNUSED"^^vocabulary:PartitionTypeVocab
		"PARTITION_EXTENDED"^^vocabulary:PartitionTypeVocab
		"PARTITION_FAT32"^^vocabulary:PartitionTypeVocab
		"PARTITION_FAT32_XINT13"^^vocabulary:PartitionTypeVocab
		"PARTITION_FAT_12"^^vocabulary:PartitionTypeVocab
		"PARTITION_FAT_16"^^vocabulary:PartitionTypeVocab
		"PARTITION_HUGE"^^vocabulary:PartitionTypeVocab
		"PARTITION_IFS"^^vocabulary:PartitionTypeVocab
		"PARTITION_LDM"^^vocabulary:PartitionTypeVocab
		"PARTITION_NTFT"^^vocabulary:PartitionTypeVocab
		"PARTITION_OS2BOOTMGR"^^vocabulary:PartitionTypeVocab
		"PARTITION_PREP"^^vocabulary:PartitionTypeVocab
		"PARTITION_UNIX"^^vocabulary:PartitionTypeVocab
		"PARTITION_XENIX_1"^^vocabulary:PartitionTypeVocab
		"PARTITION_XENIX_2"^^vocabulary:PartitionTypeVocab
		"PARTITION_XINT13"^^vocabulary:PartitionTypeVocab
		"PARTITION_XINT13_EXTENDED"^^vocabulary:PartitionTypeVocab
		"UNKNOWN"^^vocabulary:PartitionTypeVocab
		"VALID_NTFT"^^vocabulary:PartitionTypeVocab
	) ;
	.

vocabulary:ProcessorArchVocab
	a rdfs:Datatype ;
	rdfs:subClassOf rdfs:Resource ;
	rdfs:label "Processor Architecture Vocabulary"@en-US ;
	rdfs:comment "Defines an open-vocabulary of computer processor architectures."@en ;
	owl:oneOf (
		"ARM"^^vocabulary:ProcessorArchVocab
		"Alpha"^^vocabulary:ProcessorArchVocab
		"IA-64"^^vocabulary:ProcessorArchVocab
		"MIPS"^^vocabulary:ProcessorArchVocab
		"Motorola 68k"^^vocabulary:ProcessorArchVocab
		"Other"^^vocabulary:ProcessorArchVocab
		"PowerPC"^^vocabulary:ProcessorArchVocab
		"SPARC"^^vocabulary:ProcessorArchVocab
		"eSi-RISC"^^vocabulary:ProcessorArchVocab
		"x86-32"^^vocabulary:ProcessorArchVocab
		"x86-64"^^vocabulary:ProcessorArchVocab
		"z/Architecture"^^vocabulary:ProcessorArchVocab
	) ;
	.

vocabulary:RegionalRegistryTypeVocab
	a rdfs:Datatype ;
	rdfs:subClassOf rdfs:Resource ;
	rdfs:label "Regional Registry Type Vocabulary"@en-US ;
	rdfs:comment "Defines an open-vocabulary of Regional Internet Registries (RIRs) names, represented via their respective acronyms."@en ;
	owl:oneOf (
		"APNIC"^^vocabulary:RegionalRegistryTypeVocab
		"ARIN"^^vocabulary:RegionalRegistryTypeVocab
		"AfriNIC"^^vocabulary:RegionalRegistryTypeVocab
		"LACNIC"^^vocabulary:RegionalRegistryTypeVocab
		"RIPE NCC"^^vocabulary:RegionalRegistryTypeVocab
	) ;
	.

vocabulary:RegistryDatatypeVocab
	a rdfs:Datatype ;
	rdfs:subClassOf rdfs:Resource ;
	rdfs:label "Registry Datatype Vocabulary"@en-US ;
	owl:oneOf (
		"reg_binary"^^vocabulary:RegistryDatatypeVocab
		"reg_dword"^^vocabulary:RegistryDatatypeVocab
		"reg_dword_big_endian"^^vocabulary:RegistryDatatypeVocab
		"reg_expand_sz"^^vocabulary:RegistryDatatypeVocab
		"reg_full_resource_descriptor"^^vocabulary:RegistryDatatypeVocab
		"reg_invalid_type"^^vocabulary:RegistryDatatypeVocab
		"reg_link"^^vocabulary:RegistryDatatypeVocab
		"reg_multi_sz"^^vocabulary:RegistryDatatypeVocab
		"reg_none"^^vocabulary:RegistryDatatypeVocab
		"reg_qword"^^vocabulary:RegistryDatatypeVocab
		"reg_resource_list"^^vocabulary:RegistryDatatypeVocab
		"reg_resource_requirements_list"^^vocabulary:RegistryDatatypeVocab
		"reg_sz"^^vocabulary:RegistryDatatypeVocab
	) ;
	.

vocabulary:SIMFormVocab
	a rdfs:Datatype ;
	rdfs:subClassOf rdfs:Resource ;
	rdfs:label "SIM Form Vocabulary"@en-US ;
	rdfs:comment "Defines an open-vocabulary of common SIM card form factors."@en ;
	owl:oneOf (
		"Full-size SIM"^^vocabulary:SIMFormVocab
		"Micro SIM"^^vocabulary:SIMFormVocab
		"Nano SIM"^^vocabulary:SIMFormVocab
	) ;
	.

vocabulary:SIMTypeVocab
	a rdfs:Datatype ;
	rdfs:subClassOf rdfs:Resource ;
	rdfs:label "SIM Type Vocabulary"@en-US ;
	rdfs:comment "Defines an open-vocabulary of common SIM card types."@en ;
	owl:oneOf (
		"SIM"^^vocabulary:SIMTypeVocab
		"UICC"^^vocabulary:SIMTypeVocab
		"USIM"^^vocabulary:SIMTypeVocab
	) ;
	.

vocabulary:TaskActionTypeVocab
	a rdfs:Datatype ;
	rdfs:subClassOf rdfs:Resource ;
	rdfs:label "Task Action Type Vocabulary"@en-US ;
	rdfs:comment "Defines an open-vocabulary of task action types. See also: http://msdn.microsoft.com/en-us/library/windows/desktop/aa380596(v=vs.85).aspx."@en ;
	owl:oneOf (
		"TASK_ACTION_COM_HANDLER"^^vocabulary:TaskActionTypeVocab
		"TASK_ACTION_EXEC"^^vocabulary:TaskActionTypeVocab
		"TASK_ACTION_SEND_EMAIL"^^vocabulary:TaskActionTypeVocab
		"TASK_ACTION_SHOW_MESSAGE"^^vocabulary:TaskActionTypeVocab
	) ;
	.

vocabulary:TaskFlagVocab
	a rdfs:Datatype ;
	rdfs:subClassOf rdfs:Resource ;
	rdfs:label "Task Flag Vocabulary"@en-US ;
	rdfs:comment "Defines an open-vocabulary of the run flags for a task scheduler task. See also: http://msdn.microsoft.com/en-us/library/windows/desktop/aa381283(v=vs.85).aspx See Also: http://msdn.microsoft.com/en-us/library/microsoft.office.excel.server.addins.computecluster.taskscheduler.taskflags(v=office.12).aspx."@en ;
	owl:oneOf (
		"TASK_FLAG_DELETE_WHEN_DONE"^^vocabulary:TaskFlagVocab
		"TASK_FLAG_DISABLED"^^vocabulary:TaskFlagVocab
		"TASK_FLAG_DONT_START_IF_ON_BATTERIES"^^vocabulary:TaskFlagVocab
		"TASK_FLAG_HIDDEN"^^vocabulary:TaskFlagVocab
		"TASK_FLAG_INTERACTIVE"^^vocabulary:TaskFlagVocab
		"TASK_FLAG_KILL_IF_GOING_ON_BATTERIES"^^vocabulary:TaskFlagVocab
		"TASK_FLAG_KILL_ON_IDLE_END"^^vocabulary:TaskFlagVocab
		"TASK_FLAG_RESTART_ON_IDLE_RESUME"^^vocabulary:TaskFlagVocab
		"TASK_FLAG_RUN_IF_CONNECTED_TO_INTERNET"^^vocabulary:TaskFlagVocab
		"TASK_FLAG_RUN_ONLY_IF_LOGGED_ON"^^vocabulary:TaskFlagVocab
		"TASK_FLAG_START_ONLY_IF_IDLE"^^vocabulary:TaskFlagVocab
		"TASK_FLAG_SYSTEM_REQUIRED"^^vocabulary:TaskFlagVocab
		"TASK_FLAG_ZERO"^^vocabulary:TaskFlagVocab
	) ;
	.

vocabulary:TaskPriorityVocab
	a rdfs:Datatype ;
	rdfs:subClassOf rdfs:Resource ;
	rdfs:label "Task Priority Vocabulary"@en-US ;
	rdfs:comment "Defines an open-vocabulary of the priority levels of task scheduler tasks. See also: http://msdn.microsoft.com/en-us/library/windows/desktop/aa383512(v=vs.85).aspx."@en ;
	owl:oneOf (
		"ABOVE_NORMAL_PRIORITY_CLASS"^^vocabulary:TaskPriorityVocab
		"BELOW_NORMAL_PRIORITY_CLASS"^^vocabulary:TaskPriorityVocab
		"HIGH_PRIORITY_CLASS"^^vocabulary:TaskPriorityVocab
		"IDLE_PRIORITY_CLASS"^^vocabulary:TaskPriorityVocab
		"NORMAL_PRIORITY_CLASS"^^vocabulary:TaskPriorityVocab
		"REALTIME_PRIORITY_CLASS"^^vocabulary:TaskPriorityVocab
	) ;
	.

vocabulary:TaskStatusVocab
	a rdfs:Datatype ;
	rdfs:subClassOf rdfs:Resource ;
	rdfs:label "Task Status Vocabulary"@en-US ;
	rdfs:comment "Defines an open-vocabulary of the possible statuses of a scheduled task. See also: http://msdn.microsoft.com/en-us/library/windows/desktop/aa383604(v=vs.85).aspx See also: http://msdn.microsoft.com/en-us/library/windows/desktop/aa381263(v=vs.85).aspx See also: http://msdn.microsoft.com/en-us/library/windows/desktop/aa381833(v=vs.85).aspx See also: http://msdn.microsoft.com/en-us/library/windows/desktop/aa383617(v=vs.85).aspx."@en ;
	owl:oneOf (
		"SCHED_E_ACCOUNT_DBASE_CORRUPT"^^vocabulary:TaskStatusVocab
		"SCHED_E_ACCOUNT_INFORMATION_NOT_SET"^^vocabulary:TaskStatusVocab
		"SCHED_E_ACCOUNT_NAME_NOT_FOUND"^^vocabulary:TaskStatusVocab
		"SCHED_E_CANNOT_OPEN_TASK"^^vocabulary:TaskStatusVocab
		"SCHED_E_INVALID_TASK"^^vocabulary:TaskStatusVocab
		"SCHED_E_NO_SECURITY_SERVICES"^^vocabulary:TaskStatusVocab
		"SCHED_E_SERVICE_NOT_INSTALLED"^^vocabulary:TaskStatusVocab
		"SCHED_E_SERVICE_NOT_RUNNING"^^vocabulary:TaskStatusVocab
		"SCHED_E_TASK_NOT_READY"^^vocabulary:TaskStatusVocab
		"SCHED_E_TASK_NOT_RUNNING"^^vocabulary:TaskStatusVocab
		"SCHED_E_TRIGGER_NOT_FOUND"^^vocabulary:TaskStatusVocab
		"SCHED_E_UNKNOWN_OBJECT_VERSION"^^vocabulary:TaskStatusVocab
		"SCHED_E_UNSUPPORTED_ACCOUNT_OPTION"^^vocabulary:TaskStatusVocab
		"SCHED_S_EVENT_TRIGGER"^^vocabulary:TaskStatusVocab
		"SCHED_S_TASK_DISABLED"^^vocabulary:TaskStatusVocab
		"SCHED_S_TASK_HAS_NOT_RUN"^^vocabulary:TaskStatusVocab
		"SCHED_S_TASK_NOT_SCHEDULED"^^vocabulary:TaskStatusVocab
		"SCHED_S_TASK_NO_MORE_RUNS"^^vocabulary:TaskStatusVocab
		"SCHED_S_TASK_NO_VALID_TRIGGERS"^^vocabulary:TaskStatusVocab
		"SCHED_S_TASK_READY"^^vocabulary:TaskStatusVocab
		"SCHED_S_TASK_RUNNING"^^vocabulary:TaskStatusVocab
		"SCHED_S_TASK_TERMINATED"^^vocabulary:TaskStatusVocab
		"TASK_STATE_QUEUED"^^vocabulary:TaskStatusVocab
		"TASK_STATE_UNKNOWN"^^vocabulary:TaskStatusVocab
	) ;
	.

vocabulary:ThreadRunningStatusVocab
	a rdfs:Datatype ;
	rdfs:subClassOf rdfs:Resource ;
	rdfs:label "Thread Running Status Vocabulary"@en-US ;
	rdfs:comment "Defines an open-vocabulary of the various states that a thread may be in before, during, or after execution. See http://msdn.microsoft.com/en-us/library/system.diagnostics.threadstate(v=vs.110).aspx."@en ;
	owl:oneOf (
		"Initialized"^^vocabulary:ThreadRunningStatusVocab
		"Ready"^^vocabulary:ThreadRunningStatusVocab
		"Running"^^vocabulary:ThreadRunningStatusVocab
		"Standby"^^vocabulary:ThreadRunningStatusVocab
		"Terminated"^^vocabulary:ThreadRunningStatusVocab
		"Transition"^^vocabulary:ThreadRunningStatusVocab
		"Unknown"^^vocabulary:ThreadRunningStatusVocab
		"Waiting"^^vocabulary:ThreadRunningStatusVocab
	) ;
	.

vocabulary:TimestampPrecisionVocab
	a rdfs:Datatype ;
	rdfs:subClassOf rdfs:Resource ;
	rdfs:label "Timestamp Precision Vocabulary"@en-US ;
	rdfs:comment "Defines an open-vocabulary of timestamp precision granularities."@en-US ;
	owl:oneOf (
		"day"^^vocabulary:TimestampPrecisionVocab
		"hour"^^vocabulary:TimestampPrecisionVocab
		"minute"^^vocabulary:TimestampPrecisionVocab
		"month"^^vocabulary:TimestampPrecisionVocab
		"second"^^vocabulary:TimestampPrecisionVocab
		"year"^^vocabulary:TimestampPrecisionVocab
	) ;
	.

vocabulary:TrendVocab
	a rdfs:Datatype ;
	rdfs:subClassOf rdfs:Resource ;
	rdfs:label "Trend Vocabulary"@en-US ;
	rdfs:comment "Defines an open-vocabulary of trend values."@en-US ;
	owl:oneOf (
		"Decreasing"^^vocabulary:TrendVocab
		"Increasing"^^vocabulary:TrendVocab
	) ;
	.

vocabulary:TriggerFrequencyVocab
	a rdfs:Datatype ;
	rdfs:subClassOf rdfs:Resource ;
	rdfs:label "Trigger Frequency Vocabulary"@en-US ;
	rdfs:comment "Defines an open-vocabulary of the frequency types that a trigger may use. See also: http://msdn.microsoft.com/en-us/library/windows/desktop/aa383620(v=vs.85).aspx and http://msdn.microsoft.com/en-us/library/windows/desktop/aa383987(v=vs.85).aspx."@en ;
	owl:oneOf (
		"TASK_EVENT_TRIGGER_AT_LOGON"^^vocabulary:TriggerFrequencyVocab
		"TASK_EVENT_TRIGGER_AT_SYSTEMSTART"^^vocabulary:TriggerFrequencyVocab
		"TASK_EVENT_TRIGGER_ON_IDLE"^^vocabulary:TriggerFrequencyVocab
		"TASK_TIME_TRIGGER_DAILY"^^vocabulary:TriggerFrequencyVocab
		"TASK_TIME_TRIGGER_MONTHLYDATE"^^vocabulary:TriggerFrequencyVocab
		"TASK_TIME_TRIGGER_MONTHLYDOW"^^vocabulary:TriggerFrequencyVocab
		"TASK_TIME_TRIGGER_ONCE"^^vocabulary:TriggerFrequencyVocab
		"TASK_TIME_TRIGGER_WEEKLY"^^vocabulary:TriggerFrequencyVocab
	) ;
	.

vocabulary:TriggerTypeVocab
	a rdfs:Datatype ;
	rdfs:subClassOf rdfs:Resource ;
	rdfs:label "Trigger Type Vocabulary"@en-US ;
	rdfs:comment "Defines an open-vocabulary of the types of triggers associated with a task."@en ;
	owl:oneOf (
		"TASK_TRIGGER_BOOT"^^vocabulary:TriggerTypeVocab
		"TASK_TRIGGER_EVENT"^^vocabulary:TriggerTypeVocab
		"TASK_TRIGGER_IDLE"^^vocabulary:TriggerTypeVocab
		"TASK_TRIGGER_LOGON"^^vocabulary:TriggerTypeVocab
		"TASK_TRIGGER_REGISTRATION"^^vocabulary:TriggerTypeVocab
		"TASK_TRIGGER_SESSION_STATE_CHANGE"^^vocabulary:TriggerTypeVocab
		"TASK_TRIGGER_TIME"^^vocabulary:TriggerTypeVocab
	) ;
	.

vocabulary:URLTransitionTypeVocab
	a rdfs:Datatype ;
	rdfs:subClassOf rdfs:Resource ;
	rdfs:label "URL Transition Type Vocabulary"@en-US ;
	rdfs:comment "Defines an open-vocabulary of types of URL transitions."@en ;
	owl:oneOf (
		"link"^^vocabulary:URLTransitionTypeVocab
		"typed"^^vocabulary:URLTransitionTypeVocab
		"auto_bookmark"^^vocabulary:URLTransitionTypeVocab
		"auto_subframe"^^vocabulary:URLTransitionTypeVocab
		"manual_subframe"^^vocabulary:URLTransitionTypeVocab
		"generated"^^vocabulary:URLTransitionTypeVocab
		"auto_toplevel"^^vocabulary:URLTransitionTypeVocab
		"form_submit"^^vocabulary:URLTransitionTypeVocab
		"reload"^^vocabulary:URLTransitionTypeVocab
		"keyword"^^vocabulary:URLTransitionTypeVocab
		"keyword_generated"^^vocabulary:URLTransitionTypeVocab
	) ;
	.

vocabulary:UnixProcessStateVocab
	a rdfs:Datatype ;
	rdfs:subClassOf rdfs:Resource ;
	rdfs:label "UNIX Process State Vocabulary"@en-US ;
	rdfs:comment "Defines an open-vocabulary of Unix process states"@en ;
	owl:oneOf (
		"Dead"^^vocabulary:UnixProcessStateVocab
		"InterruptibleSleep"^^vocabulary:UnixProcessStateVocab
		"Paging"^^vocabulary:UnixProcessStateVocab
		"Running"^^vocabulary:UnixProcessStateVocab
		"Stopped"^^vocabulary:UnixProcessStateVocab
		"UninterruptibleSleep"^^vocabulary:UnixProcessStateVocab
		"Zombie"^^vocabulary:UnixProcessStateVocab
	) ;
	.

vocabulary:WhoisContactTypeVocab
	a rdfs:Datatype ;
	rdfs:subClassOf rdfs:Resource ;
	rdfs:label "Whois Contact Type Vocabulary"@en-US ;
	rdfs:comment "Defines an open-vocabulary of types of registrar contacts listed in a whois entry."@en ;
	owl:oneOf (
		"ADMIN"^^vocabulary:WhoisContactTypeVocab
		"BILLING"^^vocabulary:WhoisContactTypeVocab
		"TECHNICAL"^^vocabulary:WhoisContactTypeVocab
	) ;
	.

vocabulary:WhoisDNSSECTypeVocab
	a rdfs:Datatype ;
	rdfs:subClassOf rdfs:Resource ;
	rdfs:label "Whois DNSSEC Type Vocabulary"@en-US ;
	rdfs:comment "Defines an open-vocabulary of acceptable values for the DNSSEC field in a Whois entry."@en ;
	owl:oneOf (
		"Signed"^^vocabulary:WhoisDNSSECTypeVocab
		"Unsigned"^^vocabulary:WhoisDNSSECTypeVocab
	) ;
	.

vocabulary:WhoisStatusTypeVocab
	a rdfs:Datatype ;
	rdfs:subClassOf rdfs:Resource ;
	rdfs:label "Whois Status Type Vocabulary"@en-US ;
	rdfs:comment "Defines an open-vocabulary of all valid statuses for a domain within a whois entry."@en ;
	owl:oneOf (
		"ADD_PERIOD"^^vocabulary:WhoisStatusTypeVocab
		"AUTO_RENEW_PERIOD"^^vocabulary:WhoisStatusTypeVocab
		"CLIENT_DELETE_PROHIBITED"^^vocabulary:WhoisStatusTypeVocab
		"CLIENT_HOLD"^^vocabulary:WhoisStatusTypeVocab
		"CLIENT_RENEW_PROHIBITED"^^vocabulary:WhoisStatusTypeVocab
		"CLIENT_TRANSFER_PROHIBITED"^^vocabulary:WhoisStatusTypeVocab
		"CLIENT_UPDATE_PROHIBITED"^^vocabulary:WhoisStatusTypeVocab
		"DELETE_PROHIBITED"^^vocabulary:WhoisStatusTypeVocab
		"HOLD"^^vocabulary:WhoisStatusTypeVocab
		"INACTIVE"^^vocabulary:WhoisStatusTypeVocab
		"OK"^^vocabulary:WhoisStatusTypeVocab
		"PENDING_DELETE_RESTORABLE"^^vocabulary:WhoisStatusTypeVocab
		"PENDING_DELETE_SCHEDULED_FOR_RELEASE"^^vocabulary:WhoisStatusTypeVocab
		"PENDING_RESTORE"^^vocabulary:WhoisStatusTypeVocab
		"RENEW_PERIOD"^^vocabulary:WhoisStatusTypeVocab
		"RENEW_PROHIBITED"^^vocabulary:WhoisStatusTypeVocab
		"TRANSFER_PERIOD"^^vocabulary:WhoisStatusTypeVocab
		"TRANSFER_PROHIBITED"^^vocabulary:WhoisStatusTypeVocab
		"UPDATE_PROHIBITED"^^vocabulary:WhoisStatusTypeVocab
	) ;
	.

vocabulary:WindowsDriveTypeVocab
	a rdfs:Datatype ;
	rdfs:subClassOf rdfs:Resource ;
	rdfs:label "Windows Drive Type Vocabulary"@en-US ;
	rdfs:comment "Defines an open-vocabulary of possible drive types, as enumerated by the WINAPI GetDriveType function: http://msdn.microsoft.com/en-us/library/windows/desktop/aa364939(v=vs.85).aspx."@en ;
	owl:oneOf (
		"DRIVE_CDROM"^^vocabulary:WindowsDriveTypeVocab
		"DRIVE_FIXED"^^vocabulary:WindowsDriveTypeVocab
		"DRIVE_NO_ROOT_DIR"^^vocabulary:WindowsDriveTypeVocab
		"DRIVE_RAMDISK"^^vocabulary:WindowsDriveTypeVocab
		"DRIVE_REMOTE"^^vocabulary:WindowsDriveTypeVocab
		"DRIVE_REMOVABLE"^^vocabulary:WindowsDriveTypeVocab
		"DRIVE_UNKNOWN"^^vocabulary:WindowsDriveTypeVocab
	) ;
	.

vocabulary:WindowsVolumeAttributeVocab
	a rdfs:Datatype ;
	rdfs:subClassOf rdfs:Resource ;
	rdfs:label "Windows Volume Attribute Vocabulary"@en-US ;
	rdfs:comment "Defines an open-vocabulary of attributes that may be returned by the diskpart attributes command: http://technet.microsoft.com/en-us/library/cc766465(v=ws.10).aspx."@en ;
	owl:oneOf (
		"Hidden"^^vocabulary:WindowsVolumeAttributeVocab
		"NoDefaultDriveLetter"^^vocabulary:WindowsVolumeAttributeVocab
		"ReadOnly"^^vocabulary:WindowsVolumeAttributeVocab
		"ShadowCopy"^^vocabulary:WindowsVolumeAttributeVocab
	) ;
	.
<|MERGE_RESOLUTION|>--- conflicted
+++ resolved
@@ -463,78 +463,74 @@
 	) ;
 	.
 
-<<<<<<< HEAD
-vocab:ContactAddressScopeVocab
+vocabulary:ContactAddressScopeVocab
 	a rdfs:Datatype ;
 	rdfs:subClassOf rdfs:Resource ;
 	rdfs:label "Contact Address Scope Vocabulary"@en-US ;
 	rdfs:comment "Defines an open-vocabulary of scopes for address entries of digital contacts."@en ;
 	owl:oneOf (
-		"home"^^vocab:ContactAddressScopeVocab
-		"work"^^vocab:ContactAddressScopeVocab
-		"school"^^vocab:ContactAddressScopeVocab
-	) ;
-	.
-
-vocab:ContactEmailScopeVocab
+		"home"^^vocabulary:ContactAddressScopeVocab
+		"work"^^vocabulary:ContactAddressScopeVocab
+		"school"^^vocabulary:ContactAddressScopeVocab
+	) ;
+	.
+
+vocabulary:ContactEmailScopeVocab
 	a rdfs:Datatype ;
 	rdfs:subClassOf rdfs:Resource ;
 	rdfs:label "Contact Email Scope Vocabulary"@en-US ;
 	rdfs:comment "Defines an open-vocabulary of scopes for email entries of digital contacts."@en ;
 	owl:oneOf (
-		"home"^^vocab:ContactAddressScopeVocab
-		"work"^^vocab:ContactAddressScopeVocab
-		"school"^^vocab:ContactAddressScopeVocab
-		"cloud"^^vocab:ContactAddressScopeVocab
-	) ;
-	.
-
-vocab:ContactPhoneScopeVocab
+		"home"^^vocabulary:ContactAddressScopeVocab
+		"work"^^vocabulary:ContactAddressScopeVocab
+		"school"^^vocabulary:ContactAddressScopeVocab
+		"cloud"^^vocabulary:ContactAddressScopeVocab
+	) ;
+	.
+
+vocabulary:ContactPhoneScopeVocab
 	a rdfs:Datatype ;
 	rdfs:subClassOf rdfs:Resource ;
 	rdfs:label "Contact Phone Scope Vocabulary"@en-US ;
 	rdfs:comment "Defines an open-vocabulary of scopes for phone entries of digital contacts."@en ;
 	owl:oneOf (
-		"home"^^vocab:ContactAddressScopeVocab
-		"work"^^vocab:ContactAddressScopeVocab
-		"school"^^vocab:ContactAddressScopeVocab
-		"mobile"^^vocab:ContactAddressScopeVocab
-		"main"^^vocab:ContactAddressScopeVocab
-		"home fax"^^vocab:ContactAddressScopeVocab
-		"work fax"^^vocab:ContactAddressScopeVocab
-		"pager"^^vocab:ContactAddressScopeVocab
-	) ;
-	.
-
-vocab:ContactSIPScopeVocab
+		"home"^^vocabulary:ContactAddressScopeVocab
+		"work"^^vocabulary:ContactAddressScopeVocab
+		"school"^^vocabulary:ContactAddressScopeVocab
+		"mobile"^^vocabulary:ContactAddressScopeVocab
+		"main"^^vocabulary:ContactAddressScopeVocab
+		"home fax"^^vocabulary:ContactAddressScopeVocab
+		"work fax"^^vocabulary:ContactAddressScopeVocab
+		"pager"^^vocabulary:ContactAddressScopeVocab
+	) ;
+	.
+
+vocabulary:ContactSIPScopeVocab
 	a rdfs:Datatype ;
 	rdfs:subClassOf rdfs:Resource ;
 	rdfs:label "Contact SIP Scope Vocabulary"@en-US ;
 	rdfs:comment "Defines an open-vocabulary of scopes for Session Initiation Protocol (SIP) entries of digital contacts."@en ;
 	owl:oneOf (
-		"home"^^vocab:ContactAddressScopeVocab
-		"work"^^vocab:ContactAddressScopeVocab
-		"school"^^vocab:ContactAddressScopeVocab
-	) ;
-	.
-
-vocab:ContactURLScopeVocab
+		"home"^^vocabulary:ContactAddressScopeVocab
+		"work"^^vocabulary:ContactAddressScopeVocab
+		"school"^^vocabulary:ContactAddressScopeVocab
+	) ;
+	.
+
+vocabulary:ContactURLScopeVocab
 	a rdfs:Datatype ;
 	rdfs:subClassOf rdfs:Resource ;
 	rdfs:label "Contact URL Scope Vocabulary"@en-US ;
 	rdfs:comment "Defines an open-vocabulary of scopes for URL entries of digital contacts."@en ;
 	owl:oneOf (
-		"home"^^vocab:ContactAddressScopeVocab
-		"work"^^vocab:ContactAddressScopeVocab
-		"school"^^vocab:ContactAddressScopeVocab
-		"homepage"^^vocab:ContactAddressScopeVocab
-	) ;
-	.
-
-vocab:DiskTypeVocab
-=======
+		"home"^^vocabulary:ContactAddressScopeVocab
+		"work"^^vocabulary:ContactAddressScopeVocab
+		"school"^^vocabulary:ContactAddressScopeVocab
+		"homepage"^^vocabulary:ContactAddressScopeVocab
+	) ;
+	.
+
 vocabulary:DiskTypeVocab
->>>>>>> c43d4ee7
 	a rdfs:Datatype ;
 	rdfs:subClassOf rdfs:Resource ;
 	rdfs:label "Disk Type Vocabulary"@en-US ;
